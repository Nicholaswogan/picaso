--- conflicted
+++ resolved
@@ -145,14 +145,15 @@
       ]
     },
     {
-<<<<<<< HEAD
       "login": "Ziva18t",
       "name": "Ziva18t",
       "avatar_url": "https://avatars.githubusercontent.com/u/107640508?v=4",
       "profile": "https://github.com/Ziva18t",
       "contributions": [
         "code"
-=======
+      ]
+    },
+    {
       "login": "James-Mang",
       "name": "James",
       "avatar_url": "https://avatars.githubusercontent.com/u/33335954?v=4",
@@ -160,7 +161,6 @@
       "contributions": [
         "code",
         "research"
->>>>>>> f257a990
       ]
     }
   ],

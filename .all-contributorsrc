--- conflicted
+++ resolved
@@ -18,13 +18,15 @@
       ]
     },
     {
-<<<<<<< HEAD
       "login": "Rangertreaty33",
       "name": "Roman St. Gerard",
       "avatar_url": "https://avatars.githubusercontent.com/u/106419391?v=4",
       "profile": "https://github.com/Rangertreaty33",
       "contributions": [
-=======
+        "code"
+      ]
+    },
+    {
       "login": "Kappibw",
       "name": "Kappibw",
       "avatar_url": "https://avatars.githubusercontent.com/u/4071244?v=4",
@@ -70,7 +72,6 @@
       "profile": "https://github.com/sagnickm",
       "contributions": [
         "research",
->>>>>>> 9294cd9e
         "code"
       ]
     }

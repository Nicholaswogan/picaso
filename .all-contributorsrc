{
  "files": [
    "README.md"
  ],
  "imageSize": 100,
  "commit": false,
  "commitConvention": "angular",
  "contributors": [
    {
      "login": "natashabatalha",
      "name": "Natasha Batalha",
      "avatar_url": "https://avatars.githubusercontent.com/u/6554465?v=4",
      "profile": "http://natashabatalha.github.io",
      "contributions": [
        "code",
        "mentoring",
        "maintenance"
      ]
    },
    {
      "login": "Rangertreaty33",
      "name": "Roman St. Gerard",
      "avatar_url": "https://avatars.githubusercontent.com/u/106419391?v=4",
      "profile": "https://github.com/Rangertreaty33",
      "contributions": [
        "code"
      ]
    },
    {
      "login": "Kappibw",
      "name": "Kappibw",
      "avatar_url": "https://avatars.githubusercontent.com/u/4071244?v=4",
      "profile": "http://www.thinkkappi.com",
      "contributions": [
        "bug",
        "doc"
      ]
    },
    {
      "login": "lcmayor",
      "name": "Laura C. Mayorga",
      "avatar_url": "https://avatars.githubusercontent.com/u/13788703?v=4",
      "profile": "https://github.com/lcmayor",
      "contributions": [
        "bug",
        "code"
      ]
    },
    {
      "login": "EhsanGharibNezhad",
      "name": "Ehsan Gharib-Nezhad",
      "avatar_url": "https://avatars.githubusercontent.com/u/22139918?v=4",
      "profile": "https://www.linkedin.com/in/ehsan-gharib-nezhad/",
      "contributions": [
        "data"
      ]
    },
    {
      "login": "caoimherooney11",
      "name": "Caoimhe Rooney",
      "avatar_url": "https://avatars.githubusercontent.com/u/24413015?v=4",
      "profile": "https://github.com/caoimherooney11",
      "contributions": [
        "research",
        "code"
      ]
    },
    {
      "login": "sagnickm",
      "name": "Sagnick Mukherjee",
      "avatar_url": "https://avatars.githubusercontent.com/u/55552916?v=4",
      "profile": "https://github.com/sagnickm",
      "contributions": [
        "research",
        "code"
      ]
    },
    {
      "login": "ninarobbins",
      "name": "Nina Robbins Blanch",
      "avatar_url": "https://avatars.githubusercontent.com/u/43654406?v=4",
      "profile": "https://github.com/ninarobbins",
      "contributions": [
        "code"
      ]
    },
    {
      "login": "MartianColonist",
      "name": "Ryan MacDonald",
      "avatar_url": "https://avatars.githubusercontent.com/u/22718554?v=4",
      "profile": "https://github.com/MartianColonist",
      "contributions": [
        "bug"
      ]
    },
    {
      "login": "sirpetergao",
      "name": "Peter Gao",
      "avatar_url": "https://avatars.githubusercontent.com/u/20616506?v=4",
      "profile": "https://epl.carnegiescience.edu/people/peter-gao",
      "contributions": [
        "bug"
      ]
    },
    {
<<<<<<< HEAD
      "login": "nklewis",
      "name": "Nikole Lewis",
      "avatar_url": "https://avatars.githubusercontent.com/u/16822846?v=4",
      "profile": "https://github.com/nklewis",
=======
      "login": "exobd",
      "name": "Mark Marley",
      "avatar_url": "https://avatars.githubusercontent.com/u/38989139?v=4",
      "profile": "https://github.com/exoBD",
      "contributions": [
        "mentoring",
        "ideas",
        "research"
      ]
    },
    {
      "login": "drtkat",
      "name": "Tiffany Kataria",
      "avatar_url": "https://avatars.githubusercontent.com/u/10516244?v=4",
      "profile": "https://github.com/drtkat",
>>>>>>> 8d4274fe
      "contributions": [
        "bug",
        "mentoring"
      ]
    }
  ],
  "contributorsPerLine": 7,
  "skipCi": true,
  "repoType": "github",
  "repoHost": "https://github.com",
  "projectName": "picaso",
  "projectOwner": "natashabatalha"
}<|MERGE_RESOLUTION|>--- conflicted
+++ resolved
@@ -103,12 +103,16 @@
       ]
     },
     {
-<<<<<<< HEAD
       "login": "nklewis",
       "name": "Nikole Lewis",
       "avatar_url": "https://avatars.githubusercontent.com/u/16822846?v=4",
       "profile": "https://github.com/nklewis",
-=======
+      "contributions": [
+      "bug",
+      "mentoring"
+      ]
+    },
+    {
       "login": "exobd",
       "name": "Mark Marley",
       "avatar_url": "https://avatars.githubusercontent.com/u/38989139?v=4",
@@ -124,7 +128,6 @@
       "name": "Tiffany Kataria",
       "avatar_url": "https://avatars.githubusercontent.com/u/10516244?v=4",
       "profile": "https://github.com/drtkat",
->>>>>>> 8d4274fe
       "contributions": [
         "bug",
         "mentoring"

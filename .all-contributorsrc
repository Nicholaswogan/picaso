{
  "files": [
    "README.md"
  ],
  "imageSize": 100,
  "commit": false,
  "commitConvention": "angular",
  "contributors": [
    {
      "login": "natashabatalha",
      "name": "Natasha Batalha",
      "avatar_url": "https://avatars.githubusercontent.com/u/6554465?v=4",
      "profile": "http://natashabatalha.github.io",
      "contributions": [
        "code",
        "mentoring",
        "maintenance"
      ]
    },
    {
<<<<<<< HEAD
      "login": "EhsanGharibNezhad",
      "name": "Ehsan Gharib-Nezhad",
      "avatar_url": "https://avatars.githubusercontent.com/u/22139918?v=4",
      "profile": "https://www.linkedin.com/in/ehsan-gharib-nezhad/",
      "contributions": [
        "data"
=======
      "login": "caoimherooney11",
      "name": "Caoimhe Rooney",
      "avatar_url": "https://avatars.githubusercontent.com/u/24413015?v=4",
      "profile": "https://github.com/caoimherooney11",
      "contributions": [
        "research",
        "code"
      ]
    },
    {
      "login": "sagnickm",
      "name": "Sagnick Mukherjee",
      "avatar_url": "https://avatars.githubusercontent.com/u/55552916?v=4",
      "profile": "https://github.com/sagnickm",
      "contributions": [
        "research",
        "code"
>>>>>>> 54bcc8c8
      ]
    }
  ],
  "contributorsPerLine": 7,
  "skipCi": true,
  "repoType": "github",
  "repoHost": "https://github.com",
  "projectName": "picaso",
  "projectOwner": "natashabatalha"
}<|MERGE_RESOLUTION|>--- conflicted
+++ resolved
@@ -18,14 +18,15 @@
       ]
     },
     {
-<<<<<<< HEAD
       "login": "EhsanGharibNezhad",
       "name": "Ehsan Gharib-Nezhad",
       "avatar_url": "https://avatars.githubusercontent.com/u/22139918?v=4",
       "profile": "https://www.linkedin.com/in/ehsan-gharib-nezhad/",
       "contributions": [
         "data"
-=======
+      ]
+    },
+    {
       "login": "caoimherooney11",
       "name": "Caoimhe Rooney",
       "avatar_url": "https://avatars.githubusercontent.com/u/24413015?v=4",
@@ -43,7 +44,6 @@
       "contributions": [
         "research",
         "code"
->>>>>>> 54bcc8c8
       ]
     }
   ],

--- conflicted
+++ resolved
@@ -41,11 +41,7 @@
 # to this sample package.
 setup(
     name='picaso', 
-<<<<<<< HEAD
-    version = '3.1.2',
-=======
     version = '3.2',
->>>>>>> a82531e5
     description = 'planetary intesity code for atmospheric scattering observations',
     long_description = 'README.md',
     author = 'Natasha E. Batalha',

--- conflicted
+++ resolved
@@ -60,13 +60,8 @@
   ],
   packages=['picaso'],
   install_requires=[
-<<<<<<< HEAD
-          'numpy<1.25',
           'bokeh>=2.3.0,<3.3.0',
-=======
           'numpy<1.27',
-          'bokeh>=2.3.0,<3.2.0',
->>>>>>> da55ac54
           'holoviews',
           'numba',
           'pandas',

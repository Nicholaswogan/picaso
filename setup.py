#!/usr/bin/env python

# This sample setup.py can be used as a template for any project using d2to1.
# Simply copy this file and, if desired, delete all the comments.  Also remove
# the 'namespace_packages' and 'packages' arguments to setup.py if this project
# does not contain any packages beloning to a namespace package.

# This import statement attempts to import the setup() function from setuptools
# (this replaces the setup() one uses from distutils.core when using plain
# distutils).
#
# If the import fails (the user doesn't have the setuptools package) it then
# uses the ez_setup bootstrap script to install setuptools, then retries the
# import.  This is common practice for packages using setuptools.
try:
    from setuptools import setup
except ImportError:
    from ez_setup import use_setuptools
    use_setuptools()
    from setuptools import setup

# The standard setup() call.  Notice, however, that most of the arguments
# normally passed to setup() are absent.  They will instead be read from the
# setup.cfg file using d2to1.
#
# In order for this to work it is necessary to specify setup_requires=['d2to1']
# If the user does not have d2to1, this will boostrap it.  Also require
# stsci.distutils to use any of the common setup_hooks included in
# stsci.distutils (see the setup.cfg for more details).
#
# The next line, which defines namespace_packages and packages is only
# necessary if this projet contains a package belonging to the stsci namespace
# package, such as stsci.distutils or stsci.tools.  This is not necessary for
# projects with their own namespace, such as acstools or pyraf.
#
# d2to1=True is required to enable d2to1 and read the remaning project metadata
# from the setup.cfg file.
#
# use_2to3 and zip_safe are common options support by setuptools; these can
# also be placed in the setup.cfg, as will be demonstrated in a future update
# to this sample package.
setup(
    name='picaso', 
    version = '3.0.1',
    description = 'planetary intesity code for atmospheric scattering observations',
    long_description = 'README.md',
    author = 'Natasha E. Batalha',
    author_email = 'natasha.e.batalha@gmail.com',
    url = 'https://natashabatalha.github.io/picaso',
    license = 'GPL-3.0',
    download_url = 'https://github.com/natashabatalha/picaso',
    classifiers = [
                  'Intended Audience :: Science/Research',
                  'License :: OSI Approved :: BSD License', 
                  'Operating System :: OS Independent' , 
                  'Programming Language :: Python',
                  'Programming Language :: Python :: 3',
                  'Topic :: Scientific/Engineering :: Astronomy',
                  'Topic :: Software Development :: Libraries :: Python Modules'
  ],
  packages=['picaso'],
  install_requires=[
<<<<<<< HEAD
          'numpy<1.24',
          'bokeh>=2.3.0,<3.1.0',
=======
          'numpy<1.25',
          'bokeh>=2.3.0,<2.5.0',
>>>>>>> 8e5fda5f
          'holoviews',
          'numba',
          'pandas',
          'joblib',
          'photutils',
          'astropy>=3.2.3',
          'matplotlib',
          'pysynphot',
          'sphinx',
          'scipy',
          'virga-exo',
          'xarray',
          'bibtexparser'
          ], 
    zip_safe = False,
)<|MERGE_RESOLUTION|>--- conflicted
+++ resolved
@@ -60,13 +60,8 @@
   ],
   packages=['picaso'],
   install_requires=[
-<<<<<<< HEAD
-          'numpy<1.24',
+          'numpy<1.25',
           'bokeh>=2.3.0,<3.1.0',
-=======
-          'numpy<1.25',
-          'bokeh>=2.3.0,<2.5.0',
->>>>>>> 8e5fda5f
           'holoviews',
           'numba',
           'pandas',

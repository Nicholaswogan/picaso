--- conflicted
+++ resolved
@@ -60,13 +60,8 @@
   ],
   packages=['picaso'],
   install_requires=[
-<<<<<<< HEAD
-          'numpy<1.21',
+          'numpy<1.22',
           'bokeh<2.5.0,>=2.4.0',
-=======
-          'numpy<1.22',
-          'bokeh>=2.4.0',
->>>>>>> 7407bc20
           'holoviews',
           'numba',
           'pandas',

from bokeh.plotting import figure, output_file, show
from bokeh.palettes import Colorblind8
import numpy as np
import pandas as pd
from bokeh.layouts import column,row
import numpy as np

from bokeh.palettes import gray as colfun3
from bokeh.palettes import Spectral11,Category20,viridis,magma,RdBu11
from bokeh.models import HoverTool
from bokeh.models import LinearColorMapper, LogTicker,BasicTicker, ColorBar,LogColorMapper,Legend
from bokeh.models import ColumnDataSource,LinearAxis,Range1d

from bokeh.layouts import row,column
from bokeh.io import output_notebook
import os 
from numba import jit
from mpl_toolkits.mplot3d import Axes3D
from matplotlib import cm
import matplotlib.pyplot as plt
import matplotlib.colors as colors

from scipy.stats.stats import pearsonr  
from scipy.stats import binned_statistic

from .fluxes import blackbody
from .opacity_factory import *

def mean_regrid(x, y, newx=None, R=None):
    """
    Rebin the spectrum at a minimum R or on a fixed grid 

    Parameters
    ----------
    x : array 
        Wavenumbers
    y : array 
        Anything (e.g. albedo, flux)
    newx : array 
        new array to regrid on. 
    R : float 
        create grid with constant R
    binwidths : array 
        bin widths centered at x 

    Returns
    -------
    final x, and final y
    """
    if (isinstance(newx, type(None)) & (not isinstance(R, type(None)))) :
        newx = create_grid(1e4/max(x), 1e4/min(x), R)
    elif (not isinstance(newx, type(None)) & (isinstance(R, type(None)))) :  
        d = np.diff(newx)
        binedges = np.array([newx[0]-d[0]/2] + list(newx[0:-1]+d/2.0) + [newx[-1]+d[-1]/2])
        newx = binedges
    else: 
        raise Exception('Please either enter a newx or a R') 
    y, edges, binnum = binned_statistic(x,y,bins=newx)
    newx = (edges[0:-1]+edges[1:])/2.0

    return newx, y

def plot_errorbar(x,y,e,plot=None,point_kwargs={}, error_kwargs={},plot_type='bokeh', plot_kwargs={}):
    """
    Plot only symmetric y error bars in bokeh plot

    Parameters
    ----------
    x : array 
        x data 
    y : array 
        y data 
    e : array 
        +- error for y which will be distributed as y+e, y-e on data point
    plot : bokeh.figure, optional
        Bokeh figure to add error bars to 
    plot_type : str, optional
        type of plot (either bokeh or matplotlib)
    point_kwargs : dict 
        formatting for circles 
    error_kwargs : dict 
        formatting for error bar lines
    plot_kwargs : dict 
        plot attriutes for bokeh figure
    """
    if plot_type=='bokeh':
        if isinstance(plot, type(None)):
            plot_kwargs['plot_height'] = plot_kwargs.get('plot_height',345)
            plot_kwargs['plot_width'] = plot_kwargs.get('plot_width',1000)
            plot_kwargs['y_axis_label'] = plot_kwargs.get('y_axis_label','Spectrum')
            plot_kwargs['x_axis_label'] = plot_kwargs.get('x_axis_label','Wavelength')
            plot = figure(**plot_kwargs) 
        y_err = []
        x_err = []
        for px, py, yerr in zip(x, y, e):
            np.array(x_err.append((px , px )))
            np.array(y_err.append((py - yerr, py + yerr)))

        plot.multi_line(x_err, y_err, **error_kwargs)
        plot.circle(x, y, **point_kwargs)
        return plot
    elif plot_type=='matplotlib':
        point_kwargs['color'] = point_kwargs.get('color','k')
        
        plot_kwargs['xlabel'] = plot_kwargs.get('xlabel',r'Wavelength [$\mu$m]')
        plot_kwargs['ylabel'] = plot_kwargs.get('ylabel',r'(R$_p$/R$_*$)$^2$')
        plot_kwargs['figsize'] = plot_kwargs.get('figsize',(20,10))
        plot_kwargs['fontsize'] = plot_kwargs.get('fontsize',25)


        point_kwargs.get('color','k')
        plt.figure(figsize=plot_kwargs['figsize'])
        plt.errorbar(x,y,e,**point_kwargs)
        plt.xlabel(plot_kwargs['xlabel'],fontsize=plot_kwargs['fontsize'])
        plt.ylabel(plot_kwargs['ylabel'],fontsize=plot_kwargs['fontsize'])
        plt.minorticks_on()
        plt.tick_params(axis='y',which='major',length =20, width=3,direction='in',labelsize=20)
        plt.tick_params(axis='y',which='minor',length =10, width=2,direction='in',labelsize=20)
        plt.tick_params(axis='x',which='major',length =20, width=3,direction='in',labelsize=20)
        plt.tick_params(axis='x',which='minor',length =10, width=2,direction='in',labelsize=20)
        return

def plot_multierror(x,y,plot, dx_up=0, dx_low=0, dy_up=0, dy_low=0, 
    point_kwargs={}, error_kwargs={}):
    """
    Plot non-symmetric x and y error bars in bokeh plot

    Parameters
    ----------
    x : array 
        x data 
    y : array 
        y data 
    dx_up : array or int or float 
        upper error bar to be distributed as x + dx_up
    dx_low : array or int or float 
        lower error bar to be distributed as x + dx_low 
    dy_up : array or int or float 
        upper error bar to be distributed as y + dy_up
    dy_low : array or int or float 
        lower error bar to be distributed as y + dy_low 
    plot : bokeh.figure 
        Bokeh figure to add error bars to 
    point_kwargs : dict 
        formatting for circles 
    error_kwargs : dict 
        formatting for error bar lines
    """
    #first turn everything into lists 
    for i in [dx_up, dx_low, dy_up, dy_low]:
        if isinstance(i, (float, int)):
            i = [i]*len(x)

    #first x error
    y_err = []
    x_err = []
    for px, py, x_up, x_low in zip(x, y, dx_up, dx_low):
        np.array(x_err.append((px - x_low, px + x_up)))
        np.array(y_err.append((py, py )))

    plot.multi_line(x_err, y_err, **error_kwargs)

    #first y error
    y_err = []
    x_err = []
    for px, py, y_up, y_low in zip(x, y, dy_up, dy_low):
        np.array(x_err.append((px , px )))
        np.array(y_err.append((py - y_low, py + y_up)))

    plot.multi_line(x_err, y_err, **error_kwargs)

    plot.circle(x, y, **point_kwargs)
    return

def bin_errors(newx, oldx, dy):
    """
    Bin errors properly to account for reduction in noise 
    
    Parameters
    ----------
    newx : array 
        New x axis (either micron or wavenumber)
    oldx : array 
        Old x axis (either micron or wavenumber) 
    dy : array 
        Error bars 

    Returns
    -------
    array
        new dy
    """
    newx =[newx[0] -  np.diff(newx)[0]/2] +  list(newx[0:-1] + np.diff(newx)/2) + [newx[-1] +  np.diff(newx)[-1]/2]
    err = []
    for i in range(len(newx)-1):
        loc = np.where(((oldx>newx[i]) & (oldx<=newx[i+1])))[0]
        err += [np.sqrt(np.sum(dy[loc]**2.0))/len(dy[loc])]
    return err


def mixing_ratio(full_output,limit=50, **kwargs):
    """Returns plot of mixing ratios 

    Parameters
    ----------
    full_output : class
        picaso.atmsetup.ATMSETUP
    limit : int
        Limits the number of curves to 20. Will plot the top 20 molecules 
        with highest max(abundance). Limit must be >=3. 
    **kwargs : dict 
        Any key word argument for bokeh.figure() 
    """
    #set plot defaults
    molecules = full_output['weights'].keys()
    pressure = full_output['layer']['pressure']

    kwargs['plot_height'] = kwargs.get('plot_height',300)
    kwargs['plot_width'] = kwargs.get('plot_width',400)
    kwargs['title'] = kwargs.get('title','Mixing Ratios')
    kwargs['y_axis_label'] = kwargs.get('y_axis_label','Pressure(Bars)')
    kwargs['x_axis_label'] = kwargs.get('x_axis_label','Mixing Ratio(v/v)')
    kwargs['y_axis_type'] = kwargs.get('y_axis_type','log')
    kwargs['x_axis_type'] = kwargs.get('x_axis_type','log') 
    kwargs['y_range'] = kwargs.get('y_range',[np.max(pressure),np.min(pressure)])
    kwargs['x_range'] = kwargs.get('x_range',[1e-20, 1e2])

    #to plot (incl limit)
    to_plot=full_output['layer']['mixingratios'].max().sort_values(ascending=False)[0:limit].keys()

    fig = figure(**kwargs)
    if len(molecules) < 3: ncol = 5
    else: ncol = len(molecules)
    if limit<3: 
        cols = magma(5) #magma needs at least 5 colors
    else: 
        cols = magma(min([ncol,limit]))
    legend_it=[]    
    for mol , c in zip(to_plot,cols):
        ind = np.where(mol==np.array(molecules))[0][0]
        f = fig.line(full_output['layer']['mixingratios'][mol],pressure, color=c, line_width=3,
                    muted_color=c, muted_alpha=0.2)
        legend_it.append((mol, [f]))

    legend = Legend(items=legend_it, location=(0, -20))
    legend.click_policy="mute"
    fig.add_layout(legend, 'left')  

    return fig
    
def pt(full_output,ng=None, nt=None, **kwargs):
    """Returns plot of pressure temperature profile

    Parameters
    ----------
    full_output : class
        picaso.atmsetup.ATMSETUP
    **kwargs : dict 
        Any key word argument for bokeh.figure() 
    """
    #set plot defaults
    if ((ng==None) & (nt==None)):
        pressure = full_output['layer']['pressure']
        temperature = full_output['layer']['temperature']
    else: 
        pressure = full_output['layer']['pressure'][:,ng,nt]
        temperature = full_output['layer']['temperature'][:,ng,nt]

    kwargs['plot_height'] = kwargs.get('plot_height',300)
    kwargs['plot_width'] = kwargs.get('plot_width',400)
    kwargs['title'] = kwargs.get('title','Pressure-Temperature Profile')
    kwargs['y_axis_label'] = kwargs.get('y_axis_label','Pressure(Bars)')
    kwargs['x_axis_label'] = kwargs.get('x_axis_label','Temperature (K)')
    kwargs['y_axis_type'] = kwargs.get('y_axis_type','log')
    #kwargs['x_axis_type'] = kwargs.get('x_axis_type','log') 
    kwargs['y_range'] = kwargs.get('y_range',[np.max(pressure),np.min(pressure)])

    fig = figure(**kwargs)

    f = fig.line(temperature,pressure,line_width=3) 
    plot_format(fig)
    return fig

def spectrum(xarray, yarray,legend=None,wno_to_micron=True, palette = Colorblind8,muted_alpha=0.2, **kwargs):
    """Plot formated albedo spectrum

    Parameters
    ----------
    xarray : float array, list of arrays
        wavenumber or micron 
    yarray : float array, list of arrays 
        albedo or fluxes 
    legend : list of str , optional
        legends for plotting 
    wno_to_micron : bool , optional
        Converts wavenumber to micron
    palette : list,optional
        List of colors for lines. Default only has 8 colors so if you input more lines, you must
        give a different pallete 
    muted_alpha : float 
        number 0-1 to indicate how muted you want the click functionaity 
    **kwargs : dict     
        Any key word argument for bokeh.plotting.figure()

    Returns
    -------
    bokeh plot
    """ 
    if len(yarray)==len(xarray):
        Y = [yarray]
    else:
        Y = yarray

    if wno_to_micron : 
        x_axis_label = 'Wavelength [μm]'
        def conv(x):
            return 1e4/x
    else: 
        x_axis_label = 'Wavenumber [cm-1]'
        def conv(x):
            return x

    kwargs['plot_height'] = kwargs.get('plot_height',345)
    kwargs['plot_width'] = kwargs.get('plot_width',1000)
    kwargs['y_axis_label'] = kwargs.get('y_axis_label','Spectrum')
    kwargs['x_axis_label'] = kwargs.get('x_axis_label',x_axis_label)
    #kwargs['y_range'] = kwargs.get('y_range',[0,1.2])
    #kwargs['x_range'] = kwargs.get('x_range',[0.3,1])

    fig = figure(**kwargs)

    i = 0
    legend_it=[] 
    for yarray in Y:
        if isinstance(xarray, list):
            if isinstance(legend,type(None)): legend=[None]*len(xarray[0])
            for w, a,i,l in zip(xarray, yarray, range(len(xarray)), legend):
                if l == None: 
                    fig.line(conv(w),  a,  color=palette[np.mod(i, len(palette))], line_width=3)
                else:
                    f = fig.line(conv(w), a, color=palette[np.mod(i, len(palette))], line_width=3,
                                muted_color=palette[np.mod(i, len(palette))], muted_alpha=muted_alpha)
                    legend_it.append((l, [f]))
        else: 
            if isinstance(legend,type(None)):
                fig.line(conv(xarray), yarray,  color=palette[i], line_width=3)
            else:
                f = fig.line(conv(xarray), yarray, color=palette[i], line_width=3,
                                muted_color=palette[np.mod(i, len(palette))], muted_alpha=muted_alpha)
                legend_it.append((l, [f]))
        i = i+1

    if not isinstance(legend,type(None)):
        plt_legend = Legend(items=legend_it, location=(0, 0))
        plt_legend.click_policy="mute"
        fig.add_layout(plt_legend, 'left')

    plot_format(fig)
    return fig


def photon_attenuation(full_output, at_tau=0.5,return_output=False,igauss=0, **kwargs):
    """
    Plot breakdown of gas opacity, cloud opacity, 
    Rayleigh scattering opacity at a specified pressure level. 
    
    Parameters
    ----------
    full_output : class 
        picaso.atmsetup.ATMSETUP
    at_tau : float 
        Opacity at which to plot the cumulative opacity. 
        Default = 0.5. 
    return_output : bool 
        Return photon attenuation plot values 
    igauss : int 
        Gauss angle to plot if using correlated-k method. If not, should always be 0.
    **kwargs : dict 
        Any key word argument for bokeh.plotting.figure()

    Returns
    -------
    if return_output=False: bokeh plot
    else: bokeh plot,wave,at_pressures_gas,at_pressures_cld,at_pressures_ray
    """
    wave = 1e4/full_output['wavenumber']

    dtaugas = full_output['taugas'][:,:,igauss]
    dtaucld = full_output['taucld'][:,:,igauss]*full_output['layer']['cloud']['w0']
    dtauray = full_output['tauray'][:,:,igauss]
    shape = dtauray.shape
    taugas = np.zeros((shape[0]+1, shape[1]))
    taucld = np.zeros((shape[0]+1, shape[1]))
    tauray = np.zeros((shape[0]+1, shape[1]))

    #comptue cumulative opacity
    taugas[1:,:]=numba_cumsum(dtaugas)
    taucld[1:,:]=numba_cumsum(dtaucld)
    tauray[1:,:]=numba_cumsum(dtauray)


    pressure = full_output['level']['pressure']

    at_pressures = np.zeros(shape[1]) #pressure for each wave point

    ind_gas = find_nearest_2d(taugas, at_tau)
    ind_cld = find_nearest_2d(taucld, at_tau)
    ind_ray = find_nearest_2d(tauray, at_tau)

    at_pressures_gas = np.zeros(shape[1])
    at_pressures_cld = np.zeros(shape[1])
    at_pressures_ray = np.zeros(shape[1])

    for i in range(shape[1]):
        at_pressures_gas[i] = pressure[ind_gas[i]]
        at_pressures_cld[i] = pressure[ind_cld[i]]
        at_pressures_ray[i] = pressure[ind_ray[i]]

    kwargs['plot_height'] = kwargs.get('plot_height',300)
    kwargs['plot_width'] = kwargs.get('plot_width',1000)
    kwargs['title'] = kwargs.get('title','Pressure at 𝞽 =' +str(at_tau))
    kwargs['y_axis_label'] = kwargs.get('y_axis_label','Pressure(Bars)')
    kwargs['x_axis_label'] = kwargs.get('x_axis_label','Wavelength [μm]')
    kwargs['y_axis_type'] = kwargs.get('y_axis_type','log')
    kwargs['y_range'] = kwargs.get('y_range',[np.max(pressure),1e-2])

    fig = figure(**kwargs)

    legend_it = []

    f = fig.line(wave,at_pressures_gas,line_width=3, color=Colorblind8[0]) 
    legend_it.append(('Gas Opacity', [f]))
    f = fig.line(wave,at_pressures_cld,line_width=3, color=Colorblind8[3]) 
    legend_it.append(('Cloud Opacity', [f]))
    f = fig.line(wave,at_pressures_ray,line_width=3,color=Colorblind8[6]) 
    legend_it.append(('Rayleigh Opacity', [f]))

    legend = Legend(items=legend_it, location=(0, -20))
    legend.click_policy="mute"
    fig.add_layout(legend, 'right')   

    #finally add color sections 
    gas_dominate_ind = np.where((at_pressures_gas<at_pressures_cld) & (at_pressures_gas<at_pressures_ray))[0]
    cld_dominate_ind = np.where((at_pressures_cld<at_pressures_gas) & (at_pressures_cld<at_pressures_ray))[0]
    ray_dominate_ind = np.where((at_pressures_ray<at_pressures_cld) & (at_pressures_ray<at_pressures_gas))[0]

    gas_dominate = np.zeros(shape[1]) + 1e-8
    cld_dominate = np.zeros(shape[1]) + 1e-8
    ray_dominate = np.zeros(shape[1])+ 1e-8

    gas_dominate[gas_dominate_ind] = at_pressures_gas[gas_dominate_ind]
    cld_dominate[cld_dominate_ind] = at_pressures_cld[cld_dominate_ind]
    ray_dominate[ray_dominate_ind] = at_pressures_ray[ray_dominate_ind]

    if len(gas_dominate) > 0  :
        band_x = np.append(np.array(wave), np.array(wave[::-1]))
        band_y = np.append(np.array(gas_dominate), np.array(gas_dominate)[::-1]*0+1e-8)
        fig.patch(band_x,band_y, color=Colorblind8[0], alpha=0.3)
    if len(cld_dominate) > 0  :
        band_x = np.append(np.array(wave), np.array(wave[::-1]))
        band_y = np.append(np.array(cld_dominate), np.array(cld_dominate)[::-1]*0+1e-8)
        fig.patch(band_x,band_y, color=Colorblind8[3], alpha=0.3)
    if len(ray_dominate) > 0  :
        band_x = np.append(np.array(wave), np.array(wave[::-1]))
        band_y = np.append(np.array(ray_dominate), np.array(ray_dominate)[::-1]*0+1e-8)
        fig.patch(band_x,band_y, color=Colorblind8[6], alpha=0.3)

    plot_format(fig)
    if return_output: return fig ,wave,at_pressures_gas,at_pressures_cld,at_pressures_ray
    else: return fig

def plot_format(df):
    """Function to reformat plots"""
    df.xaxis.axis_label_text_font='times'
    df.yaxis.axis_label_text_font='times'
    df.xaxis.major_label_text_font_size='14pt'
    df.yaxis.major_label_text_font_size='14pt'
    df.xaxis.axis_label_text_font_size='14pt'
    df.yaxis.axis_label_text_font_size='14pt'
    df.xaxis.major_label_text_font='times'
    df.yaxis.major_label_text_font='times'
    df.xaxis.axis_label_text_font_style = 'bold'
    df.yaxis.axis_label_text_font_style = 'bold'


def plot_cld_input(nwno, nlayer, filename=None,df=None,pressure=None, wavelength=None, **pd_kwargs):
    """
    This function was created to investigate CLD input file for PICASO. 

    The plot itselfs creates maps of the wavelength dependent single scattering albedo 
    and cloud opacity and assymetry parameter as a function of altitude. 


    Parameters
    ----------
    nwno : int 
        Number of wavenumber points. For runs from Ackerman & Marley, this will always be 196. 
    nlayer : int 
        Should be one less than the number of levels in your pressure temperature grid. Cloud 
        opacity is assigned for slabs. 
    file : str , optional
        (Optional)Path to cloud input file
    df : str 
        (Optional)Dataframe of cloud input file
    wavelength : array , optional
        (Optional) this allows you to reset the tick marks to wavelengths instead of indicies 
    pressure : array, optional 
        (Optional) this allows you to reset the tick marks to pressure instead of indicies  
    pd_kwargs : kwargs
        Pandas key word arguments for `pandas.read_csv`

    Returns
    -------
    Three bokeh plots with the single scattering, optical depth, and assymetry maps
    """
    if (pressure is not None):
        pressure_label = 'Pressure (units by user)'
    else: 
        pressure_label = 'Pressure Grid, TOA ->'
    if (wavelength is not None):
        wavelength_label = 'Wavelength (units by user)'
    else: 
        wavelength_label = 'Wavenumber Grid'
    cols = magma(200)
    color_mapper = LinearColorMapper(palette=cols, low=0, high=1)

    if not isinstance(filename,type(None)):
        dat01 = pd.read_csv(filename, **pd_kwargs)
    elif not isinstance(df,type(None)):
        dat01=df

    #PLOT W0
    scat01 = np.flip(np.reshape(dat01['w0'].values,(nlayer,nwno)),0)
    xr, yr = scat01.shape
    f01a = figure(x_range=[0, yr], y_range=[0,xr],
                           x_axis_label=wavelength_label, y_axis_label=pressure_label,
                           title="Single Scattering Albedo",
                          plot_width=300, plot_height=300)


    f01a.image(image=[scat01],  color_mapper=color_mapper, x=0,y=0,dh=xr,dw =yr )

    color_bar = ColorBar(color_mapper=color_mapper, #ticker=LogTicker(),
                       label_standoff=12, border_line_color=None, location=(0,0))

    f01a.add_layout(color_bar, 'left')


    #PLOT OPD
    scat01 = np.flip(np.reshape(dat01['opd'].values,(nlayer,nwno)),0)

    xr, yr = scat01.shape
    cols = viridis(200)[::-1]
    color_mapper = LogColorMapper(palette=cols, low=1e-3, high=10)


    f01 = figure(x_range=[0, yr], y_range=[0,xr],
                           x_axis_label=wavelength_label, y_axis_label=pressure_label,
                           title="Cloud Optical Depth Per Layer",
                          plot_width=300, plot_height=300)

    f01.image(image=[scat01],  color_mapper=color_mapper, x=0,y=0,dh=xr,dw =yr )

    color_bar = ColorBar(color_mapper=color_mapper, ticker=LogTicker(),
                       label_standoff=12, border_line_color=None, location=(0,0))
    f01.add_layout(color_bar, 'left')

    #PLOT G0
    scat01 = np.flip(np.reshape(dat01['g0'].values,(nlayer,nwno)),0)

    xr, yr = scat01.shape
    cols = colfun3(200)[::-1]
    color_mapper = LinearColorMapper(palette=cols, low=0, high=1)


    f01b = figure(x_range=[0, yr], y_range=[0,xr],
                           x_axis_label=wavelength_label, y_axis_label=pressure_label,
                           title="Assymetry Parameter",
                          plot_width=300, plot_height=300)

    f01b.image(image=[scat01],  color_mapper=color_mapper, x=0,y=0,dh=xr,dw =yr )

    color_bar = ColorBar(color_mapper=color_mapper, ticker=BasicTicker(),
                       label_standoff=12, border_line_color=None, location=(0,0))
    f01b.add_layout(color_bar, 'left')

    #CHANGE X AND Y AXIS TO BE PHYSICAL UNITS 
    #indexes for pressure plot 
    if (pressure is not None):
        pressure = ["{:.1E}".format(i) for i in pressure[::-1]] #flip since we are also flipping matrices
        npres = len(pressure)
        ipres = np.array(range(npres))
        #set how many we actually want to put on the figure 
        #hard code ten on each.. 
        ipres = ipres[::int(npres/10)]
        pressure = pressure[::int(npres/10)]
        #create dictionary for tick marks 
        ptick = {int(i):j for i,j in zip(ipres,pressure)}
        for i in [f01a, f01, f01b]:
            i.yaxis.ticker = ipres
            i.yaxis.major_label_overrides = ptick
    if (wavelength is not None):
        wave = ["{:.2F}".format(i) for i in wavelength]
        nwave = len(wave)
        iwave = np.array(range(nwave))
        iwave = iwave[::int(nwave/10)]
        wave = wave[::int(nwave/10)]
        wtick = {int(i):j for i,j in zip(iwave,wave)}
        for i in [f01a, f01, f01b]:
            i.xaxis.ticker = iwave
            i.xaxis.major_label_overrides = wtick       

    return row(f01a, f01,f01b)

def cloud(full_output):
    """
    Plotting the cloud input from ``picaso``. 

    The plot itselfs creates maps of the wavelength dependent single scattering albedo 
    and cloud opacity as a function of altitude. 


    Parameters
    ----------
    full_output

    Returns
    -------
    A row of two bokeh plots with the single scattering and optical depth map
    """
    cols = magma(200)
    color_mapper = LinearColorMapper(palette=cols, low=0, high=1)

    dat01 = full_output['layer']['cloud']


    #PLOT W0
    scat01 = np.flip(dat01['w0'],0)#[0:10,:]
    xr, yr = scat01.shape
    f01a = figure(x_range=[0, yr], y_range=[0,xr],
                           x_axis_label='Wavelength (micron)', y_axis_label='Pressure (bar)',
                           title="Single Scattering Albedo",
                          plot_width=300, plot_height=300)


    f01a.image(image=[scat01],  color_mapper=color_mapper, x=0,y=0,dh=xr,dw = yr)

    color_bar = ColorBar(color_mapper=color_mapper, #ticker=LogTicker(),
                       label_standoff=12, border_line_color=None, location=(0,0))

    f01a.add_layout(color_bar, 'left')


    #PLOT OPD
    scat01 = np.flip(dat01['opd']+1e-60,0)

    xr, yr = scat01.shape
    cols = viridis(200)[::-1]
    color_mapper = LogColorMapper(palette=cols, low=1e-3, high=10)


    f01 = figure(x_range=[0, yr], y_range=[0,xr],
                           x_axis_label='Wavelength (micron)', y_axis_label='Pressure (bar)',
                           title="Cloud Optical Depth Per Layer",
                          plot_width=300, plot_height=300)

    f01.image(image=[scat01],  color_mapper=color_mapper, x=0,y=0,dh=xr,dw = yr)

    color_bar = ColorBar(color_mapper=color_mapper, ticker=LogTicker(),
                       label_standoff=12, border_line_color=None, location=(0,0))
    f01.add_layout(color_bar, 'left')

    #PLOT G0
    scat01 = np.flip(dat01['g0']+1e-60,0)

    xr, yr = scat01.shape
    cols = colfun3(200)[::-1]
    color_mapper = LinearColorMapper(palette=cols, low=0, high=1)


    f01b = figure(x_range=[0, yr], y_range=[0,xr],
                           x_axis_label='Wavelength (micron)', y_axis_label='Pressure (bar)',
                           title="Assymetry Parameter",
                          plot_width=300, plot_height=300)

    f01b.image(image=[scat01],  color_mapper=color_mapper, x=0,y=0,dh=xr,dw = yr)

    color_bar = ColorBar(color_mapper=color_mapper, ticker=BasicTicker(),
                       label_standoff=12, border_line_color=None, location=(0,0))
    f01b.add_layout(color_bar, 'left')

    #CHANGE X AND Y AXIS TO BE PHYSICAL UNITS 
    #indexes for pressure plot 
    pressure = ["{:.1E}".format(i) for i in full_output['layer']['pressure'][::-1]] #flip since we are also flipping matrices
    wave = ["{:.2F}".format(i) for i in 1e4/full_output['wavenumber']]
    nwave = len(wave)
    npres = len(pressure)
    iwave = np.array(range(nwave))
    ipres = np.array(range(npres))
    #set how many we actually want to put on the figure 
    #hard code ten on each.. 
    iwave = iwave[::int(nwave/10)]
    ipres = ipres[::int(npres/10)]
    pressure = pressure[::int(npres/10)]
    wave = wave[::int(nwave/10)]
    #create dictionary for tick marks 
    ptick = {int(i):j for i,j in zip(ipres,pressure)}
    wtick = {int(i):j for i,j in zip(iwave,wave)}
    for i in [f01a, f01, f01b]:
        i.xaxis.ticker = iwave
        i.yaxis.ticker = ipres
        i.xaxis.major_label_overrides = wtick
        i.yaxis.major_label_overrides = ptick


    return row(f01a, f01, f01b)

def lon_lat_to_cartesian(lon_r, lat_r, R = 1):
    """
    calculates lon, lat coordinates of a point on a sphere with
    radius R
    """
    x =  R * np.cos(lat_r) * np.cos(lon_r)
    y = R * np.cos(lat_r) * np.sin(lon_r)
    z = R * np.sin(lat_r)
    return x,y,z

def disco(full_output,wavelength,calculation='reflected'):
    """
    Plot disco ball with facets. Bokeh is not good with 3D things. So this is in matplotlib

    Parameters
    ----------
    full_output : class 
        Full output from picaso

    wavelength : list 
        Where to plot 3d facets. Can input as many wavelengths as wanted. 
        Must be a list, must be in microns. 
    calculation : str, optional 
        Default is to plot 'reflected' light but can also switch to 'thermal' if it has been computed

    """
    if calculation=='reflected':to_plot='albedo_3d'
    elif calculation=='thermal':to_plot='thermal_3d'

    if isinstance(wavelength,(float,int)): wavelength = [wavelength]

    nrow = int(np.ceil(len(wavelength)/3))
    ncol = int(np.min([3,len(wavelength)])) #at most 3 columns
    fig = plt.figure(figsize=(6*ncol,4*nrow))
    for i,w in zip(range(len(wavelength)),wavelength):
        ax = fig.add_subplot(nrow,ncol,i+1, projection='3d')
        #else:ax = fig.gca(projection='3d')
        wave = 1e4/full_output['wavenumber']
        indw = find_nearest_1d(wave,w)
        #[umg, numt, nwno] this is xint_at_top

        xint_at_top = full_output[to_plot][:,:,indw]

        latitude = full_output['latitude']  #tangle
        longitude = full_output['longitude'] #gangle

        cm = plt.cm.get_cmap('plasma')
        u, v = np.meshgrid(longitude, latitude)
        
        x,y,z = lon_lat_to_cartesian(u, v)

        ax.plot_wireframe(x, y, z, color="gray")

        sc = ax.scatter(x,y,z, c = xint_at_top.T.ravel(),cmap=cm,s=150)

        fig.colorbar(sc)
        ax.set_zlim3d(-1, 1)                    # viewrange for z-axis should be [-4,4]
        ax.set_ylim3d(-1, 1)                    # viewrange for y-axis should be [-2,2]
        ax.set_xlim3d(-1, 1)
        ax.view_init(0, 0)
        ax.set_title(str(wave[indw])+' Microns')
        # Hide grid lines
        ax.grid(False)

        # Hide axes ticks
        ax.set_xticks([])
        ax.set_yticks([])
        ax.set_zticks([])
        plt.axis('off')

    plt.subplots_adjust(wspace=0.3, hspace=0.3)
    plt.show()

def map(full_output,pressure=[0.1], plot='temperature', wavelength = None,igauss=0):
    """
    Plot disco ball with facets. Bokeh is not good with 3D things. So this is in matplotlib

    Parameters
    ----------
    full_output : class 
        Full output from picaso
    pressure : list 
        What pressure (in bars) to make the map on. Note: this assumes that the 
        pressure grid is the same for each ng,nt point accross the grid. 
    plot : str, optional 
        Default is to plot 'temperature' map but can also switch to any 
        3d [nlayer, nlong, nlat] or 4d [nlayer, nwave, nlong, nlat] output in full_output. You can check what is available to plot by printing:
        `print(full_output['layer'].keys()`. 
        If you are plotting something that is ALSO wavelength dependent you have to 
        also supply a single wavelength. 
    wavelength, float, optional
        This allows users to plot maps of things that are wavelength dependent, like 
        `taugas` and `taucld`. 
    igauss : int 
        Gauss point to plot if using ktables this can be greater than 0 up to ngauss-1. Otherwise, 
        This must be zero for monochromatic opacities.  
    """
    
    to_plot = explore(full_output, plot)

    if isinstance(to_plot,np.ndarray):
        if len(to_plot.shape) < 3: 
            raise Exception("The key you are search for is not a 3D matrix. This function \
                is used to plot out a map of a matrix that is [nlayer, nlong, nlat] or \
                [nlayer, nwave, nlong, nlat, ].")
        #here the four dimentions are nlayer, nwave, nlong, nlat
        elif len(to_plot.shape) == 4: 
            wave = 1e4/full_output['wavenumber']
            indw = find_nearest_1d(wave,wavelength)
            to_plot= to_plot[:,indw,:,:]
        #here the five dimentions are nlayer, nwave, nlong, nlat, gauss
        elif len(to_plot.shape) == 5: 
            wave = 1e4/full_output['wavenumber']
            indw = find_nearest_1d(wave,wavelength)
            to_plot= to_plot[:,indw,:,:,igauss]
    else:
        raise Exception ("The key you are search for is not an np.ndarray. This function \
                is used to plot out a map of an numpy.ndarray matrix that is [nlayer, nlong, nlat] or \
                [nlayer, nwave, nlong, nlat, ]")

    nrow = int(np.ceil(len(pressure)/3))
    ncol = int(np.min([3,len(pressure)])) #at most 3 columns
    fig = plt.figure(figsize=(6*ncol,4*nrow))
    for i,p in zip(range(len(pressure)),pressure):
        ax = fig.add_subplot(nrow,ncol,i+1, projection='3d')
        #else:ax = fig.gca(projection='3d')
        pressure = full_output['layer']['pressure'][:,0,0]
        indp = find_nearest_1d(np.log10(pressure),np.log10(p))
        
        to_map = to_plot[indp, :,:]

        latitude = full_output['latitude']  #tangle
        longitude = full_output['longitude'] #gangle

        cm = plt.cm.get_cmap('plasma')
        u, v = np.meshgrid(longitude, latitude)
        
        x,y,z = lon_lat_to_cartesian(u, v)

        ax.plot_wireframe(x, y, z, color="gray")

        sc = ax.scatter(x,y,z, c = to_map.T.ravel(),cmap=cm,s=150)

        fig.colorbar(sc)
        ax.set_zlim3d(-1, 1)                    # viewrange for z-axis should be [-4,4]
        ax.set_ylim3d(-1, 1)                    # viewrange for y-axis should be [-2,2]
        ax.set_xlim3d(-1, 1)
        ax.view_init(0, 0)
        ax.set_title(str(p)+' bars')
        # Hide grid lines
        ax.grid(False)

        # Hide axes ticks
        ax.set_xticks([])
        ax.set_yticks([])
        ax.set_zticks([])
        plt.axis('off')

    plt.subplots_adjust(wspace=0.3, hspace=0.3)
    plt.show()

def find_nearest_old(array,value):
    #small program to find the nearest neighbor in a matrix
    idx = (np.abs(array-value)).argmin(axis=0)
    return idx

def find_nearest_2d(array,value,axis=1):
    #small program to find the nearest neighbor in a matrix
    all_out = []
    for i in range(array.shape[axis]):
        ar , iar ,ic = np.unique(array[:,i],return_index=True,return_counts=True)
        idx = (np.abs(ar-value)).argmin(axis=0)
        if ic[idx]>1: 
            idx = iar[idx] + (ic[idx]-1)
        else: 
            idx = iar[idx]
        all_out+=[idx]
    return all_out

def find_nearest_1d(array,value):
    #small program to find the nearest neighbor in a matrix
    ar , iar ,ic = np.unique(array,return_index=True,return_counts=True)
    idx = (np.abs(ar-value)).argmin(axis=0)
    if ic[idx]>1: 
        idx = iar[idx] + (ic[idx]-1)
    else: 
        idx = iar[idx]
    return idx

@jit(nopython=True, cache=True)
def numba_cumsum(mat):
    """Function to compute cumsum along axis=0 to bypass numba not allowing kwargs in 
    cumsum 
    """
    new_mat = np.zeros(mat.shape)
    for i in range(mat.shape[1]):
        new_mat[:,i] = np.cumsum(mat[:,i])
    return new_mat

def spectrum_hires(wno, alb,legend=None, **kwargs):
    """Plot formated albedo spectrum

    Parameters
    ----------
    wno : float array, list of arrays
        wavenumber 
    alb : float array, list of arrays 
        albedo 
    legend : list of str 
        legends for plotting 
    **kwargs : dict     
        Any key word argument for hv.opts

    Returns
    -------
    bokeh plot
    """
    import holoviews as hv
    from holoviews.operation.datashader import datashade

    hv.extension('bokeh')

    kwargs['plot_height'] = kwargs.get('plot_height',345)
    kwargs['plot_width'] = kwargs.get('plot_width',1000)
    kwargs['y_axis_label'] = kwargs.get('y_axis_label','Albedo')
    kwargs['x_axis_label'] = kwargs.get('x_axis_label','Wavelength [μm]')
    kwargs['y_range'] = kwargs.get('y_range',[0,1.2])
    kwargs['x_range'] = kwargs.get('x_range',[0.3,1])

    points_og = datashade(hv.Curve((1e4/wno, alb)))

    return points_og

def flux_at_top(full_output, plot_bb = True, R=None, pressures = [1e-1,1e-2,1e-3],ng=None, nt=None, **kwargs):
    """
    Routine to plot the OLR with overlaying black bodies. 

    Flux units are CGS = erg/s/cm^3 
    
    Parameters
    ----------

    full_output : dict 
        full dictionary output with {'wavenumber','thermal','full_output'}
    plot_bb : bool , optional 
        Default is to plot black bodies for three pressures specified by `pressures`
    R : float 
        New constant R to bin to 
    pressures : list, optional 
        Default is a list of three pressures (in bars) =  [1e-1,1e-2,1e-3]
    ng : int    
        Used for 3D calculations to select point on the sphere (equivalent to longitude point)
    nt : int    
        Used for 3D calculations to select point on the sphere (equivalent to latitude point)
    **kwargs : dict 
        Any key word argument for bokeh.figure() 
    """
    if ((ng==None) & (nt ==None)):
        pressure_all = full_output['full_output']['layer']['pressure']
        temperature_all = full_output['full_output']['layer']['temperature']
    else: 
        pressure_all = full_output['full_output']['layer']['pressure'][:,ng,nt]
        temperature_all = full_output['full_output']['layer']['temperature'][:,ng,nt]

    if not isinstance(pressures, (np.ndarray, list)): 
        raise Exception('check pressure input. It must be list or array. You can still input a single value as `pressures = [1e-3]`')

    kwargs['plot_height'] = kwargs.get('plot_height',300)
    kwargs['plot_width'] = kwargs.get('plot_width',400)
    kwargs['title'] = kwargs.get('title','Outgoing Thermal Radiation')
    kwargs['y_axis_label'] = kwargs.get('y_axis_label','Flux (erg/s/cm^3)')
    kwargs['x_axis_label'] = kwargs.get('x_axis_label','Wavelength [μm]')
    kwargs['y_axis_type'] = kwargs.get('y_axis_type','log')
    kwargs['x_axis_type'] = kwargs.get('x_axis_type','log') 

    fig = figure(**kwargs)
    if len(pressures) < 3: ncol = 5
    else: ncol = len(pressures)
    cols = magma(ncol)

    wno = full_output['wavenumber']
    if isinstance(R,(int, float)): 
        wno, thermal = mean_regrid(wno, full_output['thermal'], R=R)
    else: 
        thermal =  full_output['thermal']
    fig.line(1e4/wno, thermal, color='black', line_width=4)

    for p,c in zip(pressures,cols): 
        ip = find_nearest_1d(pressure_all, p)
        t = temperature_all[ip]
        intensity = blackbody(t, 1/wno)[0] 
        flux = np.pi * intensity
        fig.line(1e4/wno, flux, color=c, alpha=0.5, legend_label=str(int(t))+' K at '+str(p)+' bars' , line_width=4)

    return fig

def explore(df, key):
    """Function to explore a dictionary that is THREE levels deep and return the data sitting at 
    the end of key. 

    Parameters
    ----------
    df : dict 
        Dictionary that you want to search through. 
    
    Examples
    ---------
    Consider a dictionary that has `df['layer']['cloud']['w0'] = [0,0,0]` 
    
    >>>explore(df, 'w0')
    [0,0,0]
    """
    check=[False,True,True]
    if df.get(key) is None: 
        for i in df.keys():
            try:
                if df[i].get(key) is None: 
                    for ii in df[i].keys(): 
                        try:
                            if df[i][ii].get(key) is not None:
                                return df[i][ii].get(key)
                        except AttributeError:
                            check[2] = False
                else:
                    return df[i].get(key)
            except AttributeError:
                check[1]=False
    elif df.get(key) is not None: 
        return df.get(key)
    
    if True not in check: 
            raise Exception ('The key that was entered cloud not be found within three layers of the specified dictionary')

def taumap(full_output, at_tau=1, wavelength=1,igauss=0):
    """
    Plot breakdown of gas opacity, cloud opacity, 
    Rayleigh scattering opacity at a specified pressure level. 
    
    Parameters
    ----------
    full_output : class 
        full_output from dictionary picaso output
    at_tau : float 
        Opacity at which to plot the cumulative opacity. 
        Default = 0.5. 
    igauss : int 
        Gauss point to plot if using ktables this can be greater than 0 up to ngauss-1. Otherwise, 
        This must be zero for monochromatic opacities. 
    **kwargs : dict 
        Any key word argument for bokeh.plotting.figure()

    Returns
    -------
    bokeh plot
    """ 
    all_dtau_gas = full_output['taugas'][:,:,:,:,igauss]
    all_dtau_cld = full_output['taucld'][:,:,:,:,igauss]*full_output['layer']['cloud']['w0'][:,:,:,:]
    all_dtau_ray = full_output['tauray'][:,:,:,:,igauss]

    ng = all_dtau_gas.shape[2]
    nt = all_dtau_gas.shape[3]

    map_gas = np.zeros((ng, nt))
    map_cld = np.zeros((ng, nt))
    map_ray = np.zeros((ng, nt))

    wave = 1e4/full_output['wavenumber']

    iw = find_nearest_1d(wave, wavelength)

    #build tau 1 map 
    for ig in range(ng):
        for it in range(nt):

            dtaugas = all_dtau_gas[:,iw, ig, it]
            dtaucld = all_dtau_cld[:,iw, ig, it]
            dtauray = all_dtau_ray[:,iw, ig, it]
            
            shape = len(dtaugas)

            taugas = np.zeros(shape+1)
            taucld = np.zeros(shape+1)
            tauray = np.zeros(shape+1)

            #comptue cumulative opacity
            taugas[1:]=np.cumsum(dtaugas)
            taucld[1:]=np.cumsum(dtaucld)
            tauray[1:]=np.cumsum(dtauray)


            pressure = full_output['level']['pressure'][:,ig,it]

            ind_gas = find_nearest_1d(taugas, at_tau)
            ind_cld = find_nearest_1d(taucld, at_tau)
            ind_ray = find_nearest_1d(tauray, at_tau)

            if (len(taucld[taucld == 0]) == len(taucld.shape)) : 
                ind_cld = ind_cld*0 + shape

            map_gas[ig, it] = pressure[ind_gas]
            map_cld[ig, it] = pressure[ind_cld]
            map_ray[ig, it] = pressure[ind_ray]

    #now build three panel plot 
    all_maps = [map_gas, map_cld, map_ray]
    labels = ['Molecular Opacity','Cloud Opacity','Rayleigh Opacity']

    nrow = 1
    ncol = 3 #at most 3 columns
    fig = plt.figure(figsize=(6*ncol,4*nrow))
    for i,w,l in zip(range(len(all_maps)),all_maps,labels):
        ax = fig.add_subplot(nrow,ncol,i+1, projection='3d')


        #[umg, numt, nwno] this is xint_at_top
        xint_at_top = w

        latitude = full_output['latitude']  #tangle
        longitude = full_output['longitude'] #gangle

        cm = plt.cm.get_cmap('plasma')
        u, v = np.meshgrid(longitude, latitude)
        
        x,y,z = lon_lat_to_cartesian(u, v)

        ax.plot_wireframe(x, y, z, color="gray")

        sc = ax.scatter(x,y,z, c = xint_at_top.T.ravel(),cmap=cm,s=150)

        fig.colorbar(sc)
        ax.set_zlim3d(-1, 1)                    # viewrange for z-axis should be [-4,4]
        ax.set_ylim3d(-1, 1)                    # viewrange for y-axis should be [-2,2]
        ax.set_xlim3d(-1, 1)
        ax.view_init(0, 0)
        ax.set_title(l)
        # Hide grid lines
        ax.grid(False)

        # Hide axes ticks
        ax.set_xticks([])
        ax.set_yticks([])
        ax.set_zticks([])
        plt.axis('off')

    plt.subplots_adjust(wspace=0.3, hspace=0.3)
    plt.show()  

def plot_evolution(evo, y = "Teff",**kwargs):
    """
    Plot evolution of tracks. Requires input from justdoit: 

    evo = justdoit.evolution_track(mass='all',age='all')

    Parameters 
    ----------
    evo : dict 
        Output from the function justdoit.evolution_track(mass='all',age='all')
    y : str 
        What to plot on the y axis. Can be anything in the pandas that as the mass 
        attached to the end. E.g. "Teff" is an option because there exists "Teff1Mj". 
        But, age_years is not an option as it is not a function of mass. 
        Current options : [logL, Teff, grav_cgs]
    """
    kwargs['plot_height'] = kwargs.get('plot_height',400)
    kwargs['plot_width'] = kwargs.get('plot_width',500)
    kwargs['title'] = kwargs.get('title','Thermal Evolution')
    kwargs['y_axis_label'] = kwargs.get('y_axis_label',y)
    kwargs['x_axis_label'] = kwargs.get('x_axis_label','Age(years)')
    kwargs['x_axis_type'] = kwargs.get('x_axis_type','log') 

    f = figure(**kwargs)

    lp = len(y)#used to find where mass tag starts
    evo_hot=evo['hot']
    evo_cold=evo['cold']
    source_hot = ColumnDataSource(data=dict(
        evo_hot))
    source_cold = ColumnDataSource(data=dict(
        evo_cold))

    colors = viridis(10)
    for i, ikey in enumerate(list(evo_hot.keys())[1:]):
        if y in ikey:
            mass = int(ikey[ikey.rfind(y[-1])+1:ikey.find('M')])
            icolor = mass -1
            f1 = f.line(x='age_years',y=ikey,line_width=2,
                   color=colors[icolor]
                  ,legend_label='Hot Start', source = source_hot)
            f.add_tools(HoverTool(renderers=[f1], tooltips=[('Teff',f'@Teff{ikey[lp:]} K'),
                                                            ('Age','@age_years Yrs'),
                                                            ('Gravity' , f'@grav_cgs{ikey[lp:]} cm/s2'),
                                                           ('Mass',str(mass)+" Mj")]
                                  ))#,mode='vline'
            f2 = f.line('age_years',ikey,line_width=2,
                   color=colors[icolor],
                  line_dash='dashed',legend_label='Cold Start' , source = source_cold)
            f.add_tools(HoverTool(renderers=[f2], tooltips=[('Teff',f'@Teff{ikey[lp:]} K'),
                                                            ('Age','@age_years Yrs'),
                                                            ('Gravity', f'@grav_cgs{ikey[lp:]} cm/s2'),
                                                           ('Mass',str(mass)+" Mj")]))

    color_bar = ColorBar(title='Mass (Mj)',
        color_mapper=LinearColorMapper(palette="Viridis256", 
                     low=1, high=10), 
        label_standoff=12,location=(0,0))

    f.add_layout(color_bar, 'right')
    return f
        
def heatmap_taus(out, R=0):
    """
    Plots a heatmap of the tau fields (taugas, taucld, tauray)

    Parameters
    ----------
    out : dict 
        full_ouput dictionary
    R : int 
        Resolution to bin to (if zero, no binning)
    """
    nrow = 1
    ncol = 3 #at most 3 columns
    fig = plt.figure(figsize=(6*ncol,4*nrow))
    for it, itau in enumerate(['taugas','taucld','tauray']):
        ax = fig.add_subplot(nrow,ncol,it+1)
        tau_bin = []
        for i in range(out['full_output'][itau].shape[0]):
            if R == 0 : 
                x,y = out['wavenumber'], out['full_output'][itau][i,:,0]
            else: 
                x,y = mean_regrid(out['wavenumber'],
                                  out['full_output'][itau][i,:,0], R=R)
            tau_bin += [[y]]
        tau_bin = np.array(tau_bin)
        tau_bin[tau_bin==0]=1e-100
        tau_bin = np.log10(tau_bin)[:,0,:]
        X,Y = np.meshgrid(1e4/x,out['full_output']['layer']['pressure'])
        Z = tau_bin
        pcm=ax.pcolormesh(X, Y, Z,shading='auto',cmap='RdBu_r')
        cbar=fig.colorbar(pcm, ax=ax)
        pcm.set_clim(-3.0, 3.0)
        ax.set_title(itau)
        ax.set_yscale('log')
        ax.set_ylim([1e2,1e-3])
        ax.set_ylabel('Pressure(bars)')
        ax.set_ylabel('Wavelength(um)')
        cbar.set_label('log Opacity')

def phase_snaps(allout, x = 'longitude', y = 'pressure', z='temperature',palette='RdBu_r',
    y_log=True, x_log=False,z_log=False,
    col_wrap = 3,collapse='np.mean',igauss=0):
    """

    Parameters
    ----------
    x : str 
        What to plot on the x axis options = ('longitude' or 'latitude' or 'pressure')
    y : str 
        What to plot on the y axis ('longitude' or 'latitude' or 'pressure')
    z : str 
        What to plot in the heatmap ('temperature','taugas','taucld','tauray','w0','g0','opd') 
    y_log : bool 
        Makes y axis log
    x_log : bool 
        Makes x axis log
    z_log : bool 
        Makes z axis log (colorbar)
    palette : str 
        Color pallete 
    col_wrap : int 
        Column wrap, determines number of columns to split runs into
    collapse : str or int
        Collapse lets us know how to collapse the axis, not used. For instance, if plotting 
        x=longitude, and y=pressure, with collapse=mean, it will take an average along the latitude 
        axis. If collapse=0, it will take the 0th latitude point. 
        Allowed collapse functions = np.mean, np.median, np.min, np.max
    igauss : int 
        If using k-coeff gauss points, this can be changed to get different 
        gauss quadrature points. 
    """
    allowed_xy = ['longitude','latitude','pressure']
    if x not in allowed_xy:
        raise Exception(f'Allowable x options are {allowed_xy}')

    if y not in allowed_xy:
        raise Exception(f'Allowable y options are {allowed_xy}')

    allowed_z = ['temperature','taugas','taucld','tauray','w0','g0','opd']
    if z not in allowed_z:
        raise Exception(f'Allowable z options are {allowed_z}')

    phases = list(allout.keys())
        
    nrows=int(np.ceil(len(phases) / col_wrap))
    #gs = gridspec.GridSpec(nrows, col_wrap)
    fig = plt.figure(figsize=(4*nrows, 3*col_wrap), dpi=80)

    for ind in range(len(phases)):
        
        iphase = phases[ind]
        full_output = allout[iphase]['full_output']

        xd = explore(full_output,x)#returns either longitude or latitude or pressure grid
        yd = explore(full_output,y)
        #one dimension means user has selected long/lat
        #convert to degrees
        #or in the case of pressure grab one axis for the meshgrid
        if len(xd.shape)==1:
            x_1d=xd*180/np.pi
        else: 
            x_1d=xd[:,0,0]
        #same with y 
        if len(yd.shape)==1:
            y_1d=yd*180/np.pi  
        else: 
            y_1d=yd[:,0,0]

        x_mesh,y_mesh = np.meshgrid(x_1d, y_1d)


        zd = explore(full_output,z)
        len_zd = len(zd.shape)
        #now to collapse zd to only the axes we need 
        if len_zd==3:
            #indicates [pressure x longitude x latitude ]
            to_collapse = [i for i,key in enumerate(['pressure','longitude','latitude']) if key not in [x,y]]
        elif len_zd==4:
            #indicates [pressure x wavelength x longitude x latitude ]]
            to_collapse = [i for i,key in enumerate(['pressure','wavelength','longitude','latitude']) if key not in [x,y]]
        elif len_zd==5:
            zd = zd[:,:,:,:,igauss]
            #indicates [pressure x wavelength x longitude x latitude x gauss]
            to_collapse = [i for i,key in enumerate(['pressure','wavelength','longitude','latitude']) if key not in [x,y]]

         
        allowed_collapse = ['np.mean','np.max', 'np.min', 'np.median']
        #allow users to collapse different axes with different methods
        if ((len(to_collapse)>=1) & (not isinstance(collapse, list))): 
            collapse = [collapse]*len(to_collapse)
        else: 
            assert len(collapse) == len(to_collapse), 'A list was give to collapse but it is not the same size as the number of axes that need to be collapsed.'

        count = 0
        for i,method in zip(to_collapse,collapse): 
            if ((isinstance(method , str)) & (method in allowed_collapse)):
                foo = eval(method)
                zd = foo(zd, axis=i-count);count+=1
            elif isinstance(method , int):
                #zd = zd[i-count];count+=1
                select = [':']*len(zd.shape)
                select[i-count] = str(method);count+=1
                #take the right axis if user asks for int
                zd = eval('zd['+','.join(select)+']')
            else: 
                raise Exception(f'Collapse not allowed. Choose an int or {allowed_collapse}')

        minmax = {  'z':[zd.min(), zd.max()],
                    'x': [x_mesh.min(), x_mesh.max()],
                    'y': [y_mesh.min(), y_mesh.max()]}
        #flip pressure axis
        if x=='pressure': minmax['x'] = minmax['x'][::-1]
        if y=='pressure': minmax['y'] = minmax['y'][::-1]
        
        ax = fig.add_subplot(col_wrap,nrows, ind+1)
        if z_log: 
            c = ax.pcolormesh(x_mesh, y_mesh, zd, cmap=palette, 
                          norm=colors.LogNorm(vmin=minmax['z'][0], vmax=minmax['z'][1]))#,
        else: 
            c = ax.pcolormesh(x_mesh, y_mesh, zd, cmap=palette, 
                          vmin=minmax['z'][0], vmax=minmax['z'][1])

        ax.set_title(f'Phase={int(iphase*180/np.pi)}')
        # set the limits of the plot to the limits of the data

        ax.axis([minmax['x'][0], minmax['x'][1], minmax['y'][0], minmax['y'][1]])

        cbar = fig.colorbar(c, ax=ax)
        cbar.set_label(z)
        if y_log: ax.set_yscale('log')
        if x_log: ax.set_xscale('log')
        ax.set_xlabel(x)
        ax.set_ylabel(y)

    fig.tight_layout()
    return fig
def phase_curve(allout, to_plot, collapse=None, R=100, palette=Spectral11,verbose=True, **kwargs):
    """
    Plots phase curves
    
    Parameters
    ----------
    allouts : dict
        picaso allouts element that comes from jdi.phase_curve
    to_plot : str 
        either fpfs_reflected, fpfs_thermal, or thermal, or albedo 
    collapse : str or float or list of float
        Allowable options to collapse wavelength axis:
        - `'np.mean'` or `np.sum`
        - float or list of float: wavelength(s) in microns (will find the nearest value to this wavelength). Must be in wavenumber range. 
    R : float 
        Resolution to regrid before finding nearest wavelength element
    palette : list
        list of hex from bokeh or other palette 
    verbose : bool 
        Print out low level warnings 
    kwargs : dict 
        Bokeh plotting kwargs for bokeh.Figure
    """
    kwargs['plot_height'] = kwargs.get('plot_height',400)
    kwargs['plot_width'] = kwargs.get('plot_width',600)
    kwargs['title'] = kwargs.get('title','Phase Curves')
    kwargs['y_axis_label'] = kwargs.get('y_axis_label',to_plot)
    kwargs['x_axis_label'] = kwargs.get('x_axis_label','Orbital Phase')
    kwargs['y_axis_type'] = kwargs.get('y_axis_type','linear')
    kwargs['x_axis_type'] = kwargs.get('x_axis_type','linear') 

    fig = figure(**kwargs)

    #check collapse
    if (isinstance(collapse, (float,int)) or isinstance(collapse, str)):
        collapse = [collapse]
    elif isinstance(collapse, list): 
        for i in collapse : assert isinstance(i,(float,int)), 'Can only supply list if it is a list of floats that represent the wavelength in micron.'
    else: 
        raise Exception('Collapse must either be float, str or list')
    if len(collapse)>len(palette): 
        if verbose: print('Switched color palette to accomodate more collapse input options')
        palette = magma(len(collapse))

    all_curves = np.zeros((len(allout.keys()), len(collapse)))
    all_ws = np.zeros(len(collapse))
    phases = np.array(list(allout.keys()))
    
    for i,iphase in enumerate(phases):
        for j,icol in enumerate(collapse): 
            if icol in ['np.mean', 'np.sum']:
                w,f =eval(icol)(allout[iphase]['wavenumber']), eval(icol)(allout[iphase][to_plot])
                all_curves[i,j] = f 
                all_ws[j] = w
            else: 
                w,f = mean_regrid(allout[iphase]['wavenumber'],
                                   allout[iphase][to_plot],R=R)
                iw = np.argmin(abs(1e4/w-icol)) 
                w,f = w[iw],f[iw]
                all_curves[i,j] = f
                all_ws[j] = w
    legend_it=[]  
    for i in range(len(collapse)): 
        f = fig.line(phases*180/np.pi,all_curves[:,i],line_width=3,color=palette[i],
                )
        
        legend_it.append((str(int(1e4/all_ws[i]*100)/100)+'um', [f]))

    legend = Legend(items=legend_it, location=(0, -20))
    legend.click_policy="mute"
    fig.add_layout(legend, 'left') 
        
    fig.xgrid.grid_line_alpha=0
    fig.ygrid.grid_line_alpha=0
    plot_format(fig)
<<<<<<< HEAD
    return phases, all_curves, all_ws, fig
=======
    return phases, all_curves, all_ws, fig    

def molecule_contribution(contribution_out, opa, min_pressure=4.5, R=100, **kwargs):
    """
    Function to plot & graph the Tau~1 Pressure (bars) of various elements
    
    Parameters
    ----------
    contribution_out : dict
        contribution_out from jdi.get_contribution. 
        This function will grab contribution_out['tau_p_surface']
        Pressure vs. wavelength optical depth surface at tau specified by user in 
        get_contribution function (user input for at_tau)
        
    opa : picaso.opannection 
        Picaso opacity connection to get wavelength
    
    min_pressure : float, int
        Minimum pressure contribution in bars for molecules you want to plot. Ignores all molecules that 
        are optically thick higher than min_pressure (bars)
    
    R : int
        Resolution defined as lambda/dlambda 
        
    Outputs
    -------
    figure : bokeh.plotting.figure.Figure
        Shows a default graph of Tau 1 Surface of various molecules and a graph based on user input based on their parameters
        
    """
    kwargs['plot_height'] = kwargs.get('plot_height',400)
    kwargs['plot_width'] = kwargs.get('plot_width',500)
    kwargs['y_axis_label'] = kwargs.get('y_axis_label','Tau Pressure (bars)')
    kwargs['x_axis_label'] = kwargs.get('x_axis_label','Wavelength')
    kwargs['y_axis_type'] = kwargs.get('y_axis_type','log')
    kwargs['y_range'] = kwargs.get('y_range',[1e2,1e-4])
    kwargs['title'] = kwargs.get('title','User Input Tau Pressure Surface')

    tau_p_surface = contribution_out['tau_p_surface']
    wno=[]
    spec=[]
    labels=[]
    for j in tau_p_surface.keys(): 
        x,y = mean_regrid(opa.wno, tau_p_surface[j],R=R) 
        if np.min(y)<min_pressure: # Bars 
            wno+=[x]
            spec+=[y]
            labels +=[j]
    fig = spectrum(wno,spec, legend=labels, **kwargs)
    return fig
>>>>>>> 9824a98a
<|MERGE_RESOLUTION|>--- conflicted
+++ resolved
@@ -1475,9 +1475,6 @@
     fig.xgrid.grid_line_alpha=0
     fig.ygrid.grid_line_alpha=0
     plot_format(fig)
-<<<<<<< HEAD
-    return phases, all_curves, all_ws, fig
-=======
     return phases, all_curves, all_ws, fig    
 
 def molecule_contribution(contribution_out, opa, min_pressure=4.5, R=100, **kwargs):
@@ -1528,4 +1525,3 @@
             labels +=[j]
     fig = spectrum(wno,spec, legend=labels, **kwargs)
     return fig
->>>>>>> 9824a98a

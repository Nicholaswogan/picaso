--- conflicted
+++ resolved
@@ -1565,7 +1565,6 @@
     fig.xgrid.grid_line_alpha=0
     fig.ygrid.grid_line_alpha=0
     plot_format(fig)
-<<<<<<< HEAD
     return phases, all_curves, all_ws, fig
 
 def thermal_contribution(full_output, tau_max=1.0, **kwargs):
@@ -1604,8 +1603,7 @@
     plt.colorbar(smap, label='CF')
 
     return fig, ax, CF
-=======
-    return phases, all_curves, all_ws, fig    
+ 
 
 def molecule_contribution(contribution_out, opa, min_pressure=4.5, R=100, **kwargs):
     """
@@ -1655,4 +1653,3 @@
             labels +=[j]
     fig = spectrum(wno,spec, legend=labels, **kwargs)
     return fig
->>>>>>> 419d2954

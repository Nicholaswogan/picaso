from .atmsetup import ATMSETUP
from .fluxes import get_reflected_1d, get_reflected_3d , get_thermal_1d, get_thermal_3d, get_reflected_SH, get_transit_1d, get_thermal_SH

from .fluxes import set_bb, tidal_flux, get_kzz
from .climate import  calculate_atm_deq, did_grad_cp, convec, calculate_atm, t_start, growdown, growup, climate

from .wavelength import get_cld_input_grid
from .optics import RetrieveOpacities,compute_opacity,RetrieveCKs
from .disco import get_angles_1d, get_angles_3d, compute_disco, compress_disco, compress_thermal
from .justplotit import numba_cumsum, find_nearest_2d, mean_regrid
from .deq_chem import quench_level,initiate_cld_matrices
#from .vulcan import run_vulcan_chem
from .build_3d_input import regrid_xarray

from virga import justdoit as vj
from scipy.interpolate import UnivariateSpline
from scipy import special
from numpy import exp, sqrt,log
from numba import jit,njit
from scipy.io import FortranFile


import os
import pickle as pk
import numpy as np
import pandas as pd
import copy
import json
import warnings
with warnings.catch_warnings():#

    warnings.filterwarnings("ignore")
    import pysynphot as psyn
import astropy.units as u
import astropy.constants as c
import math
import xarray as xr
from joblib import Parallel, delayed, cpu_count

__refdata__ = os.environ.get('picaso_refdata')


if not os.path.exists(__refdata__): 
    raise Exception("You have not downloaded the PICASO reference data. You can find it on github here: https://github.com/natashabatalha/picaso/tree/master/reference . If you think you have already downloaded it then you likely just need to set your environment variable. See instructions here: https://natashabatalha.github.io/picaso/installation.html#download-and-link-reference-documentation . You can use `os.environ['PYSYN_CDBS']=<yourpath>` directly in python if you run the line of code before you import PICASO.")
if not os.path.exists(os.environ.get('PYSYN_CDBS')): 
    raise Exception("You have not downloaded the Stellar reference data. Follow the installation instructions here: https://natashabatalha.github.io/picaso/installation.html#download-and-link-pysynphot-stellar-data. If you think you have already downloaded it then you likely just need to set your environment variable. You can use `os.environ['PYSYN_CDBS']=<yourpath>` directly in python if you run the line of code before you import PICASO.")



def picaso(bundle,opacityclass, dimension = '1d',calculation='reflected', full_output=False, 
    plot_opacity= False, as_dict=True):
    """
    Currently top level program to run albedo code 
    Parameters 
    ----------
    bundle : dict 
        This input dict is built by loading the input = `justdoit.load_inputs()` 
    opacityclass : class
        Opacity class from `justdoit.opannection`
    dimension : str 
        (Optional) Dimensions of the calculation. Default = '1d'. But '3d' is also accepted. 
        In order to run '3d' calculations, user must build 3d input (see tutorials)
    full_output : bool 
        (Optional) Default = False. Returns atmosphere class, which enables several 
        plotting capabilities. 
    plot_opacity : bool 
        (Optional) Default = False, Creates pop up of the weighted opacity
    as_dict : bool 
        (Optional) Default = True. If true, returns a condensed dictionary to the user. 
        If false, returns the atmosphere class, which can be used for debugging. 
        The class is clunky to navigate so if you are consiering navigating through this, ping one of the 
        developers. 
    Return
    ------
    dictionary with albedos or fluxes or both (depending on what calculation type)
    """
    inputs = bundle.inputs

    wno = opacityclass.wno
    nwno = opacityclass.nwno
    ngauss = opacityclass.ngauss
    gauss_wts = opacityclass.gauss_wts #for opacity

    #check to see if we are running in test mode
    test_mode = inputs['test_mode']

    ############# DEFINE ALL APPROXIMATIONS USED IN CALCULATION #############
    #see class `inputs` attribute `approx`
    #what rt method are we using?? 
    rt_method = inputs['approx']['rt_method'] #either toon or spherical harmonics
    
    #USED by all RT

    single_phase = inputs['approx']['rt_params']['common']['single_phase']
    stream = inputs['approx']['rt_params']['common']['stream']
    #parameters needed for the two term hg phase function. 
    #Defaults are set in config.json
    f = inputs['approx']['rt_params']['common']['TTHG_params']['fraction']
    frac_a = f[0]
    frac_b = f[1]
    frac_c = f[2]
    constant_back = inputs['approx']['rt_params']['common']['TTHG_params']['constant_back']
    constant_forward = inputs['approx']['rt_params']['common']['TTHG_params']['constant_forward']
    raman_approx =inputs['approx']['rt_params']['common']['raman']
    #define delta eddington approximinations 
    delta_eddington = inputs['approx']['rt_params']['common']['delta_eddington']


    #USED in TOON (if being used)
    toon_coefficients = inputs['approx']['rt_params']['toon']['toon_coefficients']
    tridiagonal = 0 
    multi_phase = inputs['approx']['rt_params']['toon']['multi_phase']

    #USED in SH (if being used)
    single_form = inputs['approx']['rt_params']['SH']['single_form']
    rayleigh = inputs['approx']['rt_params']['SH']['rayleigh']
    heng_compare = inputs['approx']['rt_params']['SH']['heng_compare']


    


    #pressure assumption
    p_reference =  inputs['approx']['p_reference']

    ############# DEFINE ALL GEOMETRY USED IN CALCULATION #############
    #see class `inputs` attribute `phase_angle`
    

    #phase angle 
    phase_angle = inputs['phase_angle']
    #get geometry
    geom = inputs['disco']

    ng, nt = geom['num_gangle'], geom['num_tangle']
    gangle,gweight,tangle,tweight = geom['gangle'], geom['gweight'],geom['tangle'], geom['tweight']
    lat, lon = geom['latitude'], geom['longitude']
    cos_theta = geom['cos_theta']
    ubar0, ubar1 = geom['ubar0'], geom['ubar1']
   # ubar1 = np.array([[-.99999],[-0.5],[0.5],[1.]])
   # ubar0 = np.array([[1/np.sqrt(2)],[1/np.sqrt(2)],[1/np.sqrt(2)],[1/np.sqrt(2)]])
   # ng = 4; nt = 1

    #set star parameters
    radius_star = inputs['star']['radius']
    F0PI = np.zeros(nwno) + 1.
    b_top = 0.
    #semi major axis
    sa = inputs['star']['semi_major']

    #begin atm setup
    atm = ATMSETUP(inputs)

    #Add inputs to class 
    atm.surf_reflect = inputs['surface_reflect']
    atm.hard_surface = inputs['hard_surface']#0=no hard surface, 1=hard surface
    atm.wavenumber = wno
    atm.planet.gravity = inputs['planet']['gravity']
    atm.planet.radius = inputs['planet']['radius']
    atm.planet.mass = inputs['planet']['mass']

    if dimension == '1d':
        atm.get_profile()
    elif dimension == '3d':
        atm.get_profile_3d()

    #now can get these 
    atm.get_mmw()
    atm.get_density()
    atm.get_altitude(p_reference = p_reference)#will calculate altitude if r and m are given (opposed to just g)
    atm.get_column_density()

    #gets both continuum and needed rayleigh cross sections 
    #relies on continuum molecules are added into the opacity 
    #database. Rayleigh molecules are all in `rayleigh.py` 
    atm.get_needed_continuum(opacityclass.rayleigh_molecules)

    #get cloud properties, if there are any and put it on current grid 
    atm.get_clouds(wno)

    #Make sure that all molecules are in opacityclass. If not, remove them and add warning
    no_opacities = [i for i in atm.molecules if i not in opacityclass.molecules]
    atm.add_warnings('No computed opacities for: '+','.join(no_opacities))
    atm.molecules = np.array([ x for x in atm.molecules if x not in no_opacities ])
    
    #opacity assumptions
    query_method = inputs['opacities'].get('query',0)
    exclude_mol = inputs['atmosphere']['exclude_mol']
    if exclude_mol==1: 
        get_opa_kwargs = {}
    else: 
        get_opa_kwargs = {'exclude_mol':exclude_mol}

    #only use nearest neighbor if not using CK method and not using specied by user
    if ((query_method == 0) & (isinstance(getattr(opacityclass,'ck_filename',1),int))): 
        get_opacities = opacityclass.get_opacities_nearest
    elif ((query_method == 1) | (isinstance(getattr(opacityclass,'ck_filename',1),str))):
        get_opacities = opacityclass.get_opacities

    nlevel = atm.c.nlevel
    nlayer = atm.c.nlayer
    

    if dimension == '1d':
        #lastly grab needed opacities for the problem
        get_opacities(atm,*get_opa_kwargs)
        #only need to get opacities for one pt profile

        #There are two sets of dtau,tau,w0,g in the event that the user chooses to use delta-eddington
        #We use HG function for single scattering which gets the forward scattering/back scattering peaks 
        #well. We only really want to use delta-edd for multi scattering legendre polynomials. 
        DTAU, TAU, W0, COSB,ftau_cld, ftau_ray,GCOS2, DTAU_OG, TAU_OG, W0_OG, COSB_OG, W0_no_raman= compute_opacity(
            atm, opacityclass, ngauss=ngauss, stream=stream, delta_eddington=delta_eddington,test_mode=test_mode,raman=raman_approx,
            full_output=full_output, plot_opacity=plot_opacity)
        
        if  'reflected' in calculation:
            xint_at_top = 0 
            for ig in range(ngauss): # correlated - loop (which is different from gauss-tchevychev angle)
                nlevel = atm.c.nlevel

                if rt_method == 'SH':
                    (xint, flux_out, intensity)  = get_reflected_SH(nlevel, nwno, ng, nt, 
                                    DTAU[:,:,ig], TAU[:,:,ig], W0[:,:,ig], COSB[:,:,ig], 
                                    GCOS2[:,:,ig], ftau_cld[:,:,ig], ftau_ray[:,:,ig],
                                    DTAU_OG[:,:,ig], TAU_OG[:,:,ig], W0_OG[:,:,ig], COSB_OG[:,:,ig], 
                                    atm.surf_reflect, ubar0, ubar1, cos_theta, F0PI, 
                                    single_phase, rayleigh, 
                                    frac_a, frac_b, frac_c, constant_back, constant_forward, 
                                    stream, b_top=b_top, single_form=single_form, heng_compare=heng_compare) #LCM is carrying this bug
                else:
                    #getting intensities, not fluxes (which is why second return is null)
                    xint = get_reflected_1d(nlevel, wno,nwno,ng,nt,
                                    DTAU[:,:,ig], TAU[:,:,ig], W0[:,:,ig], COSB[:,:,ig],
                                    GCOS2[:,:,ig],ftau_cld[:,:,ig],ftau_ray[:,:,ig],
                                    DTAU_OG[:,:,ig], TAU_OG[:,:,ig], W0_OG[:,:,ig], COSB_OG[:,:,ig],
                                    atm.surf_reflect, ubar0,ubar1,cos_theta, F0PI,
                                    single_phase,multi_phase,
                                    frac_a,frac_b,frac_c,constant_back,constant_forward, toon_coefficients,
                                    b_top=b_top)
                                    #get_toa_intensity=1, get_lvl_flux=0)

                xint_at_top += xint*gauss_wts[ig]

            #if full output is requested add in xint at top for 3d plots
            if full_output: 
                atm.xint_at_top = xint_at_top
                #atm.flux= flux_out
                #atm.int_layer = intensity


        if 'thermal' in calculation:
            #use toon method (and tridiagonal matrix solver) to get net cumulative fluxes 
            flux_at_top = 0 
            for ig in range(ngauss): # correlated-k - loop (which is different from gauss-tchevychev angle)
                
                #remember all OG values (e.g. no delta eddington correction) go into thermal as well as 
                #the uncorrected raman single scattering 
                if rt_method == 'toon':
                    flux  = get_thermal_1d(nlevel, wno,nwno,ng,nt,atm.level['temperature'],
                                                        DTAU_OG[:,:,ig], W0_no_raman[:,:,ig], COSB_OG[:,:,ig], 
                                                        atm.level['pressure'],ubar1,
                                                        atm.surf_reflect, atm.hard_surface, tridiagonal)
                elif rt_method == 'SH':
                    blackbody_approx = inputs['approx']['rt_params']['SH']['blackbody_approx']
                    (flux, intensity, flux_out) = get_thermal_SH(nlevel, wno, nwno, ng, nt, atm.level['temperature'],
                                                DTAU[:,:,ig], TAU[:,:,ig], W0[:,:,ig], COSB[:,:,ig], 
                                                DTAU_OG[:,:,ig], TAU_OG[:,:,ig], W0_OG[:,:,ig], 
                                                W0_no_raman[:,:,ig], COSB_OG[:,:,ig], 
                                                atm.level['pressure'], ubar1, 
                                                atm.surf_reflect, stream, atm.hard_surface, 
                                                blackbody_approx=blackbody_approx)


                flux_at_top += flux*gauss_wts[ig]
                
            #if full output is requested add in flux at top for 3d plots
            if full_output: 
                atm.flux_at_top = flux_at_top
                #atm.intensity = intensity

        
        if 'transmission' in calculation:
            rprs2 = 0 
            for ig in range(ngauss): # correlated - loop (which is different from gauss-tchevychev angle)

                rprs2_g = get_transit_1d(atm.level['z'],atm.level['dz'],
                                  nlevel, nwno, radius_star, atm.layer['mmw'], 
                                  atm.c.k_b, atm.c.amu, atm.level['pressure'], 
                                  atm.level['temperature'], atm.layer['colden'],
                                  DTAU_OG[:,:,ig])
                rprs2 += rprs2_g*gauss_wts[ig]
    elif dimension == '3d':
        #setup zero array to fill with opacities
        TAU_3d = np.zeros((nlevel, nwno, ng, nt, ngauss))
        DTAU_3d = np.zeros((nlayer, nwno, ng, nt, ngauss))
        W0_3d = np.zeros((nlayer, nwno, ng, nt, ngauss))
        COSB_3d = np.zeros((nlayer, nwno, ng, nt, ngauss))
        GCOS2_3d = np.zeros((nlayer, nwno, ng, nt, ngauss))
        FTAU_CLD_3d = np.zeros((nlayer, nwno, ng, nt, ngauss))
        FTAU_RAY_3d = np.zeros((nlayer, nwno, ng, nt, ngauss))

        #these are the unchanged values from delta-eddington
        TAU_OG_3d = np.zeros((nlevel, nwno, ng, nt, ngauss))
        DTAU_OG_3d = np.zeros((nlayer, nwno, ng, nt, ngauss))
        W0_OG_3d = np.zeros((nlayer, nwno, ng, nt, ngauss))
        COSB_OG_3d = np.zeros((nlayer, nwno, ng, nt, ngauss))
        #this is the single scattering without the raman correction 
        #used for the thermal caclulation
        W0_no_raman_3d = np.zeros((nlayer, nwno, ng, nt, ngauss))

        #pressure and temperature 
        TLEVEL_3d = np.zeros((nlevel, ng, nt))
        PLEVEL_3d = np.zeros((nlevel, ng, nt))

        #if users want to retain all the individual opacity info they can here 
        if full_output:
            TAUGAS_3d = np.zeros((nlayer, nwno, ng, nt, ngauss))
            TAUCLD_3d = np.zeros((nlayer, nwno, ng, nt, ngauss))
            TAURAY_3d = np.zeros((nlayer, nwno, ng, nt, ngauss))  

        #get opacities at each facet
        for g in range(ng):
            for t in range(nt): 

                #edit atm class to only have subsection of 3d stuff 
                atm_1d = copy.deepcopy(atm)

                #diesct just a subsection to get the opacity 
                atm_1d.disect(g,t)

                get_opacities(atm_1d,*get_opa_kwargs)

                dtau, tau, w0, cosb,ftau_cld, ftau_ray, gcos2, DTAU_OG, TAU_OG, W0_OG, COSB_OG, WO_no_raman = compute_opacity(
                    atm_1d, opacityclass, ngauss=ngauss, stream=stream,delta_eddington=delta_eddington,
                    test_mode=test_mode,raman=raman_approx, full_output=full_output)
                DTAU_3d[:,:,g,t,:] = dtau
                TAU_3d[:,:,g,t,:] = tau
                W0_3d[:,:,g,t,:] = w0 
                COSB_3d[:,:,g,t,:] = cosb
                GCOS2_3d[:,:,g,t,:]= gcos2 
                FTAU_CLD_3d[:,:,g,t,:]= ftau_cld
                FTAU_RAY_3d[:,:,g,t,:]= ftau_ray

                #these are the unchanged values from delta-eddington
                TAU_OG_3d[:,:,g,t,:] = TAU_OG
                DTAU_OG_3d[:,:,g,t,:] = DTAU_OG
                W0_OG_3d[:,:,g,t,:] = W0_OG
                COSB_OG_3d[:,:,g,t,:] = COSB_OG
                W0_no_raman_3d[:,:,g,t,:] = WO_no_raman

                #temp and pressure on 3d grid
                
                TLEVEL_3d[:,g,t] = atm_1d.level['temperature']
                PLEVEL_3d[:,g,t] = atm_1d.level['pressure']

                if full_output:
                    TAUGAS_3d[:,:,g,t,:] = atm_1d.taugas
                    TAUCLD_3d[:,:,g,t,:] = atm_1d.taucld
                    TAURAY_3d[:,:,g,t,:] = atm_1d.tauray

        if full_output:
            atm.taugas = TAUGAS_3d
            atm.taucld = TAUCLD_3d
            atm.tauray = TAURAY_3d

        if  'reflected' in calculation:
            xint_at_top=0
            for ig in range(ngauss): # correlated - loop (which is different from gauss-tchevychev angle)
                #use toon method (and tridiagonal matrix solver) to get net cumulative fluxes 
                xint  = get_reflected_3d(nlevel, wno,nwno,ng,nt,
                                                DTAU_3d[:,:,:,:,ig], TAU_3d[:,:,:,:,ig], W0_3d[:,:,:,:,ig], COSB_3d[:,:,:,:,ig],GCOS2_3d[:,:,:,:,ig],
                                                FTAU_CLD_3d[:,:,:,:,ig],FTAU_RAY_3d[:,:,:,:,ig],
                                                DTAU_OG_3d[:,:,:,:,ig], TAU_OG_3d[:,:,:,:,ig], W0_OG_3d[:,:,:,:,ig], COSB_OG_3d[:,:,:,:,ig],
                                                atm.surf_reflect, ubar0,ubar1,cos_theta, F0PI,
                                                single_phase,multi_phase,
                                                frac_a,frac_b,frac_c,constant_back,constant_forward, tridiagonal)
                xint_at_top += xint*gauss_wts[ig]
                #if full output is requested add in xint at top for 3d plots
            if full_output: 
                atm.xint_at_top = xint_at_top

        if 'thermal' in calculation:
            flux_at_top=0
            for ig in range(ngauss): # correlated - loop (which is different from gauss-tchevychev angle)
                #remember all OG values (e.g. no delta eddington correction) go into thermal as well as 
                #the uncorrected raman single scattering 
                flux  = get_thermal_3d(nlevel, wno,nwno,ng,nt,TLEVEL_3d,
                                            DTAU_OG_3d[:,:,:,:,ig], W0_no_raman_3d[:,:,:,:,ig], COSB_OG_3d[:,:,:,:,ig], 
                                            PLEVEL_3d,ubar1, atm.surf_reflect, atm.hard_surface, tridiagonal)
                flux_at_top += flux*gauss_wts[ig]
            #if full output is requested add in flux at top for 3d plots
            if full_output: 
                atm.flux_at_top = flux_at_top


    #COMPRESS FULL TANGLE-GANGLE FLUX OUTPUT ONTO 1D FLUX GRID

    #set up initial returns
    returns = {}
    returns['wavenumber'] = wno
    #returns['flux'] = flux
    if 'transmission' in calculation: 
        returns['transit_depth'] = rprs2


    #for reflected light use compress_disco routine
    #this takes the intensity as a functin of tangle/gangle and creates a 1d spectrum
    if  ('reflected' in calculation):
        albedo = compress_disco(nwno, cos_theta, xint_at_top, gweight, tweight,F0PI)
        returns['albedo'] = albedo 
        #returns['xint_at_top'] = xint_at_top 
        #returns['intensity'] = intensity 
        #see equation 18 Batalha+2019 PICASO 
        returns['bond_albedo'] = (np.trapz(x=1/wno, y=albedo*opacityclass.unshifted_stellar_spec)/
                                    np.trapz(x=1/wno, y=opacityclass.unshifted_stellar_spec))

        if ((not np.isnan(sa ) and (not np.isnan(atm.planet.radius))) ):
            returns['fpfs_reflected'] = albedo*(atm.planet.radius/sa)**2.0
        else: 
            returns['fpfs_reflected'] =[]
            if np.isnan(sa ):
                returns['fpfs_reflected'] += ['Semi-major axis not supplied. If you want fpfs, add it to `star` function. ']
            if np.isnan(atm.planet.radius): 
                returns['fpfs_reflected'] += ['Planet Radius not supplied. If you want fpfs, add it to `gravity` function with a mass.']

    #for thermal light use the compress thermal routine
    #this takes the intensity as a functin of tangle/gangle and creates a 1d spectrum
    if ('thermal' in calculation):
        thermal = compress_thermal(nwno,flux_at_top, gweight, tweight)
        returns['thermal'] = thermal
        #returns['xint_at_top'] = flux_at_top 
        #returns['tau'] = TAU 
        returns['thermal_unit'] = 'erg/s/(cm^2)/(cm)'#'erg/s/(cm^2)/(cm^(-1))'
        returns['effective_temperature'] = (np.trapz(x=1/wno[::-1], y=thermal[::-1])/5.67e-5)**0.25

        if full_output: 
            atm.thermal_flux_planet = thermal
            

        #only need to return relative flux if not a browndwarf calculation
        if radius_star == 'nostar': 
            returns['fpfs_thermal'] = ['No star mode for Brown Dwarfs was used']
        elif ((not np.isnan(atm.planet.radius)) & (not np.isnan(radius_star))) :
            fpfs_thermal = thermal/(opacityclass.unshifted_stellar_spec)*(atm.planet.radius/radius_star)**2.0
            returns['fpfs_thermal'] = fpfs_thermal
        else:
            returns['fpfs_thermal'] =[]
            if np.isnan(atm.planet.radius): 
                returns['fpfs_thermal'] += ['Planet Radius not supplied. If you want fpfs, add it to `gravity` function with radius.']
            if np.isnan(radius_star): 
                returns['fpfs_thermal'] += ['Stellar Radius not supplied. If you want fpfs, add it to `stellar` function.']


    #return total if users have calculated both thermal and reflected 
    if (('fpfs_reflected' in list(returns.keys())) & ('fpfs_thermal' in list(returns.keys()))): 
        if ((not isinstance(returns['fpfs_reflected'],list)) & (not isinstance(returns['fpfs_thermal'],list))) :
            returns['fpfs_total'] = returns['fpfs_thermal'] + returns['fpfs_reflected']

    if full_output: 
        if as_dict:
            returns['full_output'] = atm.as_dict()
            if radius_star != 'nostar':returns['full_output']['star']['flux'] = opacityclass.unshifted_stellar_spec
        else:
            returns['full_output'] = atm

    return returns

def get_contribution(bundle, opacityclass, at_tau=1, dimension='1d'):
    """
    Currently top level program to run albedo code 

    Parameters 
    ----------
    bundle : dict 
        This input dict is built by loading the input = `justdoit.load_inputs()` 
    opacityclass : class
        Opacity class from `justdoit.opannection`
    at_tau : float 
        (Optional) Default = 1, This is to compute the pressure level at which cumulative opacity reaches 
        at_tau. Usually users want to know when the cumulative opacity reaches a tau of 1. 
    dimension : str 
        (Optional) Default = '1d'. Currently only 1d is supported. 

    Return
    ------
    taus_by_species : dict
        Each dictionary entry is a nlayer x nwave that represents the 
        per layer optical depth for that molecule. If you do not see 
        a molecule that you have added as input, check to make sure it is
        propertly formatted (e.g. Sodium must be Na not NA, Titanium Oxide must be TiO not TIO)
    cumsum_taus : dict
        Each dictionary entry is a nlevel x nwave that represents the cumulative summed opacity
        for that molecule. If you do not see a molecule that you have added as input, check to make sure it is
        propertly formatted (e.g. Sodium must be Na not NA, Titanium Oxide must be TiO not TIO)
    at_pressure_array : dict 
        Each dictionary entry is a nwave array that represents the 
        pressure level where the cumulative opacity reaches the value specieid by the user through `at_tau`.
        If you do not see a molecule that you have added as input, check to make sure it is
        a molecule that you have added as input, check to make sure it is
        propertly formatted (e.g. Sodium must be Na not NA, Titanium Oxide must be TiO not TIO)
        
    """
    inputs = bundle.inputs

    wno = opacityclass.wno
    nwno = opacityclass.nwno
    ngauss = opacityclass.ngauss
    gauss_wts = opacityclass.gauss_wts #for opacity
    #check to see if we are running in test mode
    test_mode = inputs['test_mode']

    ############# DEFINE ALL APPROXIMATIONS USED IN CALCULATION #############
    #see class `inputs` attribute `approx`
    rt_method = inputs['approx']['rt_method']

    #set approx numbers options (to be used in numba compiled functions)
    stream = inputs['approx']['rt_params']['common']['stream']
    single_phase = inputs['approx']['rt_params']['common']['single_phase']

    multi_phase = inputs['approx']['rt_params']['toon']['multi_phase']
    #define delta eddington approximinations 
    delta_eddington = inputs['approx']['rt_params']['common']['delta_eddington']    
    tridiagonal = 0 
    raman_approx = 2

    #parameters needed for the two term hg phase function. 
    #Defaults are set in config.json
    f = inputs['approx']['rt_params']['common']['TTHG_params']['fraction']
    frac_a = f[0]
    frac_b = f[1]
    frac_c = f[2]
    constant_back = inputs['approx']['rt_params']['common']['TTHG_params']['constant_back']
    constant_forward = inputs['approx']['rt_params']['common']['TTHG_params']['constant_forward']



    #pressure assumption
    p_reference =  inputs['approx']['p_reference']

    ############# DEFINE ALL GEOMETRY USED IN CALCULATION #############
    #see class `inputs` attribute `phase_angle`
    

    #phase angle 
    phase_angle = inputs['phase_angle']
    #get geometry
    geom = inputs['disco']

    ng, nt = geom['num_gangle'], geom['num_tangle']
    gangle,gweight,tangle,tweight = geom['gangle'], geom['gweight'],geom['tangle'], geom['tweight']
    lat, lon = geom['latitude'], geom['longitude']
    cos_theta = geom['cos_theta']
    ubar0, ubar1 = geom['ubar0'], geom['ubar1']

    #set star parameters
    radius_star = inputs['star']['radius']
    F0PI = np.zeros(nwno) + 1.
    #semi major axis
    sa = inputs['star']['semi_major']

    #begin atm setup
    atm = ATMSETUP(inputs)

    #Add inputs to class 
    atm.wavenumber = wno
    atm.planet.gravity = inputs['planet']['gravity']
    atm.planet.radius = inputs['planet']['radius']
    atm.planet.mass = inputs['planet']['mass']

    if dimension == '1d':
        atm.get_profile()
    elif dimension == '3d':
        atm.get_profile_3d()

    #now can get these 
    atm.get_mmw()
    atm.get_density()
    atm.get_altitude(p_reference = p_reference)#will calculate altitude if r and m are given (opposed to just g)
    atm.get_column_density()

    #gets both continuum and needed rayleigh cross sections 
    #relies on continuum molecules are added into the opacity 
    #database. Rayleigh molecules are all in `rayleigh.py` 
    atm.get_needed_continuum(opacityclass.rayleigh_molecules)

    #get cloud properties, if there are any and put it on current grid 
    atm.get_clouds(wno)

    #Make sure that all molecules are in opacityclass. If not, remove them and add warning
    no_opacities = [i for i in atm.molecules if i not in opacityclass.molecules]
    atm.add_warnings('No computed opacities for: '+','.join(no_opacities))
    atm.molecules = np.array([ x for x in atm.molecules if x not in no_opacities ])
    query_method = inputs['opacities'].get('query',0)

    if query_method == 0: 
        get_opacities = opacityclass.get_opacities_nearest
    elif query_method == 1:
        get_opacities = opacityclass.get_opacities

    nlevel = atm.c.nlevel
    nlayer = atm.c.nlayer
    
    #lastly grab needed opacities for the problem
    get_opacities(atm)
    #only need to get opacities for one pt profile

    #There are two sets of dtau,tau,w0,g in the event that the user chooses to use delta-eddington
    #We use HG function for single scattering which gets the forward scattering/back scattering peaks 
    #well. We only really want to use delta-edd for multi scattering legendre polynomials. 
    taus_by_species= compute_opacity(atm, opacityclass, ngauss=ngauss,  stream=stream,raman=raman_approx, return_mode=True)

    cumsum_taus = {}
    for i in taus_by_species.keys(): 
        shape = taus_by_species[i].shape
        taugas = np.zeros((shape[0]+1, shape[1]))
        taugas[1:,:]=numba_cumsum(taus_by_species[i])
        cumsum_taus[i] = taugas

    pressure = atm.level['pressure']/atm.c.pconv

    at_pressure_array = {}
    for i in taus_by_species.keys(): 
        at_pressure_array[i] = find_press(at_tau, cumsum_taus[i], shape[1], pressure)

    return {'taus_per_layer':taus_by_species, 
            'cumsum_taus':cumsum_taus, 
            'tau_p_surface':at_pressure_array}

@njit()
def find_press(at_tau, a, b, c):
    at_press = []
    for iw in range(b): 
        at_press.append(np.interp([at_tau],a[:,iw],c)[0])
    return at_press

def opannection(wave_range = None, filename_db = None, raman_db = None, 
                resample=1, ck_db=None, deq= False, on_fly=False,gases_fly =None,ck=False):
    """
    Sets up database connection to opacities. 

    Parameters
    ----------
    wave_range : list of float 
        Subset of wavelength range for which to run models for 
        Default : None, which pulls entire grid 
    filename_db : str 
        Filename of opacity database to query from 
        Default is none which pulls opacity file that comes with distribution 
    raman_db : str 
        Filename of raman opacity cross section 
        Default is none which pulls opacity file that comes with distribution 
    resample : int 
        Default=1 (no resampling) PROCEED WITH CAUTION!!!!!This will resample your opacites. 
        This effectively takes opacity[::BINS] depending on what the 
        sampling requested is. Consult your local theorist before 
        using this. 
    ck_db : str 
        ASCII filename of ck file
    """
    inputs = json.load(open(os.path.join(__refdata__,'config.json')))

    if isinstance(ck_db, type(None)): 
        #only allow raman if no correlated ck is used 
        if isinstance(raman_db,type(None)): raman_db = os.path.join(__refdata__, 'opacities', inputs['opacities']['files']['raman'])
        
        if isinstance(filename_db,type(None)): 
            filename_db = os.path.join(__refdata__, 'opacities', inputs['opacities']['files']['opacity'])
            if not os.path.isfile(filename_db):
                raise Exception('The opacity file does not exist: '  + filename_db+' The default is to a file opacities.db in reference/opacity/. If you have an older version of PICASO your file might be called opacity.db. Consider just adding the correct path to filename_db=')
        elif not isinstance(filename_db,type(None) ): 
            if not os.path.isfile(filename_db):
                raise Exception('The opacity file you have entered does not exist: '  + filename_db)

        if resample != 1:
            print("YOU ARE REQUESTING RESAMPLING!!")

        opacityclass=RetrieveOpacities(
                    filename_db, 
                    raman_db,
                    wave_range = wave_range, resample = resample)
    else: 

        if isinstance(filename_db,type(None)): 
            filename_db = os.path.join(__refdata__, 'opacities', inputs['opacities']['files']['ktable_continuum'])

        opacityclass=RetrieveCKs(
                    ck_db, 
                    filename_db, 
                    wave_range = wave_range, 
                    deq=deq,on_fly=on_fly,gases_fly = gases_fly)

    return opacityclass

class inputs():
    """Class to setup planet to run

    Parameters
    ----------
    calculation: str 
        (Optional) Controls planet or brown dwarf calculation. Default = 'planet'. Other option is "browndwarf".
    climate : bool 
        (Optional) If true, this do a thorough iterative calculation to compute 
        a temperature pressure profile.


    Attributes
    ----------
    phase_angle() : set phase angle
    gravity() : set gravity
    star() : set stellar spec
    atmosphere() : set atmosphere composition and PT
    clouds() : set cloud profile
    approx()  : set approximation
    spectrum() : create spectrum
    """
    def __init__(self, calculation='planet', climate=False):

        self.inputs = json.load(open(os.path.join(__refdata__,'config.json')))
        
        if 'brown' in calculation:
            self.setup_nostar()
        
        if climate: 
            self.setup_climate()

    def phase_angle(self, phase=0,num_gangle=10, num_tangle=1,symmetry=False, 
        phase_grid=None, calculation=None):
        """Define phase angle and number of gauss and tchebychev angles to compute. 
        Controls all geometry of the calculation. Computes latitude and longitudes. 
        Computes cos theta and incoming and outgoing angles. Adds everything to class. 

        Please see geometry notebook for a deep dive into how these angles are incorporated 
        into the calculation.

        Typical numbers:
        - 1D Thermal: num_gangle = 10, num_tangle=1
        - 1D Reflected light with zero phase : num_gangle = 10, num_tangle=1
        - 1D Reflected light with non zero phase : num_gangle = 8, num_tangle=8
        - 3D Thermal or Reflected : angles will depend on 3D features interested in resolving.
        
        Parameters
        ----------
        phase : float,int
            Phase angle in radians 
        num_gangle : int 
            Number of Gauss angles to integrate over facets (Default is 10). This 
            is defined as angles over the full sphere. So 10 as the default compute the RT 
            with 5 points on the west hemisphere and 5 points on the west. 
            Higher numbers will slow down code. 
        num_tangle : int 
            Number of Tchebyshev angles to integrate over facets (Default is 1, which automatically 
            assumes symmetry). 
            Must be even if considering symmetry. 
        symmetry : bool 
            Default is False. Note, if num_tangle=1 you are automatically considering symmetry.
            This will only compute the unique incoming angles so that the calculation 
            isn't doing repetetive models. E.g. if num_tangles=10, num_gangles=10. Instead of running a 10x10=100
            FT calculations, it will only run 5x5 = 25 (or a quarter of the sphere).
        phase_grid : array 
            This is ONLY for computing phase curves and ONLY can be used 
        calculation : str 
            Used for phase curve calculation. Needs to be specified in order 
            to determine integrable angles correctly.
        """
        #phase curve requested?? 
        if not isinstance(phase_grid,type(None)):
            if isinstance(calculation, type(None)):
                raise Exception("Phase curve calculation activated because phase_grid is supplied. However, 'calculation' needs to be specified to either 'reflected' or 'thermal'")
            self.phase_curve_geometry(calculation, phase_grid, num_gangle=num_gangle, num_tangle=num_tangle)
            return #no need to continue if compute a phase curve

        if (phase > 2*np.pi) or (phase<0): raise Exception('Oops! you input a phase angle greater than 2*pi or less than 0. Please make sure your inputs are in radian units: 0<phase<2pi')
        if ((num_tangle==1) or (num_gangle==1)): 
            #this is here so that we can compare to older models 
            #this model only works for full phase calculations

            if phase!=0: raise Exception("""The default PICASO disk integration 
                is to use num_tangle=1 and num_gangle>1. This method is faster because 
                it makes use of symmetry and only computs one fourth of the sphere. 
                However, it looks like you would like to compute non-zero phase functions. 
                In this case, we can no longer utilize symmetry in our disk integration. Therefore, 
                please resubmit phase_angle with num_tange>10 and num_gangle>10.""")
            if num_gangle==1:  raise Exception("""num_gangle cannot be 1. 
                Please resubmit your run with num_tangle=1, and increase number of Gauss points""")

            num_gangle = int(num_gangle/2) #utilizing symmetry

            #currently only supported values
            possible_values = np.array([5,6,7,8])
            idx = (np.abs(possible_values - num_gangle)).argmin() 
            num_gangle = possible_values[idx]


            gangle, gweight, tangle, tweight = get_angles_1d(num_gangle) 
            ng = len(gangle)
            nt = len(tangle)

            ubar0, ubar1, cos_theta,lat,lon = compute_disco(ng, nt, gangle, tangle, phase)

            geom = {}
            #build dictionary
            geom['num_gangle'], geom['num_tangle'] = ng, nt 
            geom['gangle'], geom['gweight'],geom['tangle'], geom['tweight'] = gangle,gweight,tangle,tweight
            geom['latitude'], geom['longitude']  = lat, lon 
            geom['cos_theta'] = 1.0 
            geom['ubar0'], geom['ubar1'] = ubar0, ubar1 
            self.inputs['phase_angle'] = phase
            self.inputs['disco'] = geom
        else: 

            #this is the new unhardcoded way except 
            self.inputs['phase_angle'] = phase
            
            ng = int(num_gangle)
            nt = int(num_tangle)

            gangle,gweight,tangle,tweight = get_angles_3d(ng, nt) 

            unique_geom = {}
            full_geom = {}

            #planet disk is divided into gaussian and chebyshev angles and weights for perfoming the 
            #intensity as a function of planetary phase angle 
            ubar0, ubar1, cos_theta,lat,lon = compute_disco(ng, nt, gangle, tangle, phase)

            #build dictionary
            full_geom['num_gangle'] = ng
            full_geom['num_tangle'] = nt 
            full_geom['gangle'], full_geom['gweight'],full_geom['tangle'], full_geom['tweight'] = gangle,gweight,tangle,tweight
            full_geom['latitude'], full_geom['longitude']  = lat, lon 
            full_geom['cos_theta'] = cos_theta 
            full_geom['ubar0'], full_geom['ubar1'] = ubar0, ubar1 

            #if running symmetric calculations
            if symmetry:
                if (phase!=0): 
                    raise Exception('If phase is non zero then you cannot utilize symmetry to \
                        reduce computation speed.')
                if (((num_gangle==2) | (num_tangle==2)) and symmetry):
                    raise Exception('Youve selected num_tangle or num_gangle of 2 \
                        however for symmetry to be utilized we need at LEAST two points \
                        on either side of the symmetric axis (e.g. num angles >=4 or 1).\
                        Conducting a help(phase_angle) will tell you \
                        Typical num_tangle and num_gangles to use')
                if ((np.mod(num_tangle,2) !=0 ) and (num_tangle !=1 )):
                    raise Exception('Youve selected an odd num_tangle that isnt 1 \
                        however for symmetry to be utilized we need at LEAST two points \
                        on either side of the symmetric axis (e.g. num angles >=4 or 1).\
                        Conducting a help(phase_angle) will tell you \
                        Typical num_tangle and num_gangles to use')
                if ((np.mod(num_gangle,2) !=0 ) and (num_gangle !=1 )):
                    raise Exception('Youve selected an odd num_gangle that isnt 1 \
                        however for symmetry to be utilized we need at LEAST two points \
                        on either side of the symmetric axis (e.g. num angles >=4 or 1).\
                        Conducting a help(phase_angle) will tell you \
                        Typical num_tangle and num_gangles to use')

                unique_geom['symmetry'] = 'true'
                nt_uni = len(np.unique((tweight*1e6).astype(int))) #unique to 1ppm  
                unique_geom['num_tangle'] = nt_uni
                ng_uni = len(np.unique((gweight*1e6).astype(int)))  #unique to 1ppm 
                unique_geom['num_gangle'] = ng_uni
                unique_geom['ubar1'] = ubar1[0:ng_uni, 0:nt_uni]
                unique_geom['ubar0'] = ubar0[0:ng_uni, 0:nt_uni]
                unique_geom['latitude'] = lat[0:nt_uni]
                unique_geom['longitude'] = lon[0:ng_uni] 
                #adjust weights since we will have to multiply everything by 2 
                adjust_gweight = num_tangle/nt_uni
                adjust_tweight = num_gangle/ng_uni
                unique_geom['gangle'], unique_geom['gweight'] = gangle[0:ng_uni] ,adjust_gweight*gweight[0:ng_uni]
                unique_geom['tangle'], unique_geom['tweight'] = tangle[0:nt_uni],adjust_tweight*tweight[0:nt_uni]
                unique_geom['cos_theta'] = cos_theta 
                #add this to disco
                self.inputs['disco'] = unique_geom
                self.inputs['disco']['full_geometry'] = full_geom
            else: 
                full_geom['symmetry'] = 'false'
                self.inputs['disco'] = full_geom

    def phase_curve_geometry(self, calculation, phase_grid, num_gangle=10, num_tangle=10): 
        """
        Geometry setup for phase curve calculation. This computes all the 
        necessary 

        Parameters 
        ----------
        calculation : str 
            'reflected' or 'thermal'
        phase_grid : float 
            phase angle grid to compute phase curve in radians
        num_gangle : int 
            number of gauss angles, equivalent to longitude 
        num_tangle : int 
            number of tchebychev angles, equivalent to latitude 
        """
        if min(phase_grid)<0:raise Exception('Input minimum of phase grid less than 0. Input phase_grid such that there are only values between 0-2pi')
        if max(phase_grid)>np.pi*2:raise Exception('Input maximum of phase grid is greater than 2pi. Input phase_grid such that there are only values between 0-2pi')
        self.inputs['phase_angle'] = phase_grid
        
        ng = int(num_gangle)
        nt = int(num_tangle)

        gangle,gweight,tangle,tweight = get_angles_3d(ng, nt) 
        def compute_angles(phase):
            out = {}
            #planet disk is divided into gaussian and chebyshev angles and weights for perfoming the 
            #intensity as a function of planetary phase angle 
            ubar0, ubar1, cos_theta,lat,lon = compute_disco(ng, nt, gangle, tangle, phase)

            #build dictionary
            out['num_gangle'] = ng
            out['num_tangle'] = nt 
            out['gangle'], out['gweight'],out['tangle'], out['tweight'] = gangle,gweight,tangle,tweight
            out['latitude'], out['longitude']  = lat, lon 
            out['cos_theta'] = cos_theta 
            out['ubar0'], out['ubar1'] = ubar0, ubar1 
            out['symmetry'] = 'false'
            return out 

        full_geom = {}
        for iphase in self.inputs['phase_angle'] :  
            if calculation == 'thermal': 
                #this may seem odd but for thermal emission, flux 
                #emits at all angles. 
                #so for all phases we need the same integrable geometry
                full_geom[iphase] = compute_angles(0)
            elif calculation == 'reflected': 
                full_geom[iphase] = compute_angles(iphase)
            else: 
                raise Exception('Phase curve setup only works for calculation=thermal or reflected')


        self.inputs['disco'] = full_geom
        self.inputs['disco']['calculation'] = calculation
    
    def gravity(self, gravity=None, gravity_unit=None, 
        radius=None, radius_unit=None, mass = None, mass_unit=None):
        """
        Get gravity based on mass and radius, or gravity inputs 

        Parameters
        ----------
        gravity : float 
            (Optional) Gravity of planet 
        gravity_unit : astropy.unit
            (Optional) Unit of Gravity
        radius : float 
            (Optional) radius of planet MUST be specified for thermal emission!
        radius_unit : astropy.unit
            (Optional) Unit of radius
        mass : float 
            (Optional) mass of planet 
        mass_unit : astropy.unit
            (Optional) Unit of mass 
        """
        if (mass is not None) and (radius is not None):
            m = (mass*mass_unit).to(u.g)
            r = (radius*radius_unit).to(u.cm)
            g = (c.G.cgs * m /  (r**2)).value
            self.inputs['planet']['radius'] = r.value
            self.inputs['planet']['radius_unit'] = 'cm'
            self.inputs['planet']['mass'] = m.value
            self.inputs['planet']['mass_unit'] = 'g'
            self.inputs['planet']['gravity'] = g
            self.inputs['planet']['gravity_unit'] = 'cm/(s**2)'
        elif gravity is not None:
            g = (gravity*gravity_unit).to('cm/(s**2)')
            g = g.value
            self.inputs['planet']['gravity'] = g
            self.inputs['planet']['gravity_unit'] = 'cm/(s**2)'
            self.inputs['planet']['radius'] = np.nan
            self.inputs['planet']['radius_unit'] = 'Radius not specified'
            self.inputs['planet']['mass'] = np.nan
            self.inputs['planet']['mass_unit'] = 'Mass not specified'
        else: 
            raise Exception('Need to specify gravity or radius and mass + additional units')
    
    def setup_climate(self):
        """
        Turns off planet specific things, so program can run as usual
        """
        self.inputs['calculation'] ='climate'

        self.inputs['approx']['rt_params']['common']['raman'] = 2 #turning off raman scattering
        #auto turn on zero phase for now there is no use giving users a choice in disk gauss angle 
        self.phase_angle(0,num_gangle=10,num_tangle=1) #auto turn on zero phase

        #set didier raw data -- NEED TO CHECK WHAT THIS IS
        #t_table=np.loadtxt(os.path.join(__refdata__,'climate_INPUTS/tlog'),usecols=[0],unpack=True)
        #p_table=np.loadtxt(os.path.join(__refdata__,'climate_INPUTS/plog'),usecols=[0],unpack=True)

        #grad=np.zeros(shape=(53,26))
        #cp = np.zeros(shape=(53,26))
        
        #grad_inp, i_inp, j_inp = np.loadtxt(os.path.join(__refdata__,'climate_INPUTS/GRAD_FOR_PY_Y28'),usecols=[0,1,2],unpack=True)
        #for i in range(len(grad_inp)):
        #    grad[int(i_inp[i]-1),int(j_inp[i]-1)]=grad_inp[i]
        
        cp_grad = json.load(open(os.path.join(__refdata__,'climate_INPUTS','specific_heat_p_adiabat_grad.json')))

        #log10 base temperature Kelvin 
        self.inputs['climate']['t_table'] = np.array(cp_grad['temperature'])
        #log10 base pressure bars 
        self.inputs['climate']['p_table'] = np.array(cp_grad['pressure'])
        #\nabla_ad = d ln T/ d ln P |_S (at constant entropy)
        self.inputs['climate']['grad'] = np.array(cp_grad['adiabat_grad'])
        #log Cp (erg/g/K);Specific heat at constant pressure for the same H/He 
        self.inputs['climate']['cp'] = np.array(cp_grad['specific_heat'])


    def inputs_climate(self, temp_guess= None, pressure= None, nstr = None, nofczns = None , rfacv = None, rfaci = None, cloudy = False, mh = None, CtoO = None, species = None, fsed = None):
        """
        Get Inputs for Climate run

        Parameters
        ----------
        temp_guess : array 
            Guess T(P) profile to begin with
        pressure : array
            Pressure Grid for climate code (this wont change on the fly)
        nstr : array
            NSTR vector describes state of the atmosphere:
            0   is top layer [0]
            1   is top layer of top convective region
            2   is bottom layer of top convective region
            3   is top layer of lower radiative region
            4   is top layer of lower convective region
            5   is bottom layer of lower convective region [nlayer-1]
        rfacv : float
            Fractional contribution of reflected light in net flux
        rfaci : float
            Fractional contribution of thermal light in net flux

        
        """

        if self.inputs['planet']['T_eff'] == 0.0:
            raise Exception('Need to specify Teff with jdi.input for climate run')
        if self.inputs['planet']['gravity'] == 0.0:
            raise Exception('Need to specify gravity with jdi.input for climate run')

        
        self.inputs['climate']['guess_temp'] = temp_guess
        self.inputs['climate']['pressure'] = pressure
        self.inputs['climate']['nstr'] = nstr
        self.inputs['climate']['nofczns'] = nofczns
        self.inputs['climate']['rfacv'] = rfacv
        self.inputs['climate']['rfaci'] = rfaci
        if cloudy:
            self.inputs['climate']['cloudy'] = 1
            self.inputs['climate']['cld_species'] = species
            self.inputs['climate']['fsed'] = fsed
        else :
            self.inputs['climate']['cloudy'] = 0
            self.inputs['climate']['cld_species'] = 0
            self.inputs['climate']['fsed'] = 0
        self.inputs['climate']['mh'] = mh
        self.inputs['climate']['CtoO'] = CtoO

    def old_run_climate_model(self, opacityclass):
        """
        Top Function to run the Climate Model

        Parameters
        -----------
        
        """
        #get necessary parameters from opacity ck-tables 
        wno = opacityclass.wno
        delta_wno = opacityclass.delta_wno
        nwno = opacityclass.nwno
        min_temp = min(opacityclass.temps)
        max_temp = max(opacityclass.temps)

        
        
        # first calculate the BB grid
        ntmps = self.inputs['climate']['ntemp_bb_grid']
        dt = self.inputs['climate']['dt_bb_grid']
        #we will extend the black body grid 30% beyond the min and max temp of the 
        #opacity grid just to be safe with the spline
        extension = 0.3 
        tmin = min_temp*(1-extension)
        tmax = max_temp*(1+extension)

        bb , y2 , tp = set_bb(wno,delta_wno,nwno,ntmps,dt,tmin,tmax)

        nofczns = self.inputs['climate']['nofczns']
        nstr= self.inputs['climate']['nstr']

        rfaci= self.inputs['climate']['rfaci']
        
        #turn off stellar radiation if user has run "setup_nostar() function"
        if 'nostar' in self.inputs['star'].values():
            rfacv=0.0 
            F0PI = np.zeros(nwno) #+ 1.0
        #otherwise assume that there is stellar irradiation 
        else:
            rfacv = self.inputs['climate']['rfacv']
            r_star = self.inputs['star']['radius'] 
            r_star_unit = self.inputs['star']['radius_unit'] 
            semi_major = self.inputs['star']['semi_major']
            semi_major_unit = self.inputs['star']['semi_major_unit'] 
            

            fine_flux_star  = self.inputs['star']['flux']  # erg/s/cm^2
            F0PI = fine_flux_star * ((r_star/semi_major)**2)


        TEMP1 = self.inputs['climate']['guess_temp']
        pressure = self.inputs['climate']['pressure']
        t_table = self.inputs['climate']['t_table']
        p_table = self.inputs['climate']['p_table']
        grad = self.inputs['climate']['grad']
        cp = self.inputs['climate']['cp']


        Teff = self.inputs['planet']['T_eff']
        grav = 0.01*self.inputs['planet']['gravity'] # cgs to si
        mh = float(self.inputs['climate']['mh'])
        sigma_sb = 0.56687e-4 # stefan-boltzmann constant
        
        col_den = 1e6*(pressure[1:] -pressure[:-1] ) / (grav/0.01) # cgs g/cm^2
        wave_in, nlevel, pm, hratio = 0.9, len(pressure), 0.001, 0.1
        #tidal = tidal_flux(Teff, wave_in,nlevel, pressure, pm, hratio, col_den)
        tidal = np.zeros_like(pressure) - sigma_sb *(Teff**4)
        
        cloudy = self.inputs['climate']['cloudy']
        cld_species = self.inputs['climate']['cld_species']
        fsed = self.inputs['climate']['fsed']
        # first conv call
        it_max= 10
        itmx= 7
        conv = 10.0
        convt=5.0
        x_max_mult=7.0
        
        print('NEB FIRST PROFILE RUN')
        final = False
        pressure, temperature, dtdp, profile_flag = profile(it_max, itmx, conv, convt, nofczns,nstr,x_max_mult,
            TEMP1,pressure, F0PI, t_table, p_table, grad, cp, opacityclass, grav, 
            rfaci, rfacv, nlevel, tidal, tmin, tmax, delta_wno, bb , y2 , tp, final , cloudy, cld_species,mh,fsed )

        # second convergence call
        it_max= 7
        itmx= 5
        conv = 5.0
        convt=4.0
        x_max_mult=7.0


        print('NEB SECOND PROFILE RUN')
        final = False
        pressure, temperature, dtdp, profile_flag = profile(it_max, itmx, conv, convt, nofczns,nstr,x_max_mult,
                    temperature,pressure, F0PI, t_table, p_table, grad, cp, opacityclass, grav, 
                    rfaci, rfacv, nlevel, tidal, tmin, tmax, delta_wno, bb , y2 , tp, final, cloudy, cld_species, mh,fsed )   
        
        pressure, temp, dtdp, nstr_new, flux_plus_final =find_strat(pressure, temperature, dtdp ,F0PI, nofczns,nstr,x_max_mult,
                             t_table, p_table, grad, cp, opacityclass, grav, 
                             rfaci, rfacv, nlevel, tidal, tmin, tmax, delta_wno, bb , y2 , tp , cloudy, cld_species, mh,fsed)

        
        return pressure , temp, dtdp, nstr_new, flux_plus_final
   

    def setup_nostar(self):
        """
        Turns off planet specific things, so program can run as usual
        """
        self.inputs['approx']['rt_params']['common']['raman'] = 2 #turning off raman scattering
        self.inputs['star']['database'] = 'nostar'
        self.inputs['star']['temp'] = 'nostar'
        self.inputs['star']['logg'] = 'nostar'
        self.inputs['star']['metal'] = 'nostar'
        self.inputs['star']['radius'] = 'nostar'
        self.inputs['star']['radius_unit'] = 'nostar' 
        self.inputs['star']['flux'] = 'nostar' 
        self.inputs['star']['wno'] = 'nostar' 
        self.inputs['star']['semi_major'] = 'nostar' 
        self.inputs['star']['semi_major_unit'] = 'nostar' 

    def star(self, opannection,temp=None, metal=None, logg=None ,radius = None, radius_unit=None,
        semi_major=None, semi_major_unit = None, deq = False, 
        database='phoenix',filename=None, w_unit=None, f_unit=None):
        """
        Get the stellar spectrum using pysynphot and interpolate onto a much finer grid than the 
        planet grid. 

        Parameters
        ----------
        opannection : class picaso.RetrieveOpacities
            This is the opacity class and it's needed to get the correct wave info and raman scattering cross sections
        temp : float 
            (Optional) Teff of the stellar model if using the stellar database feature. 
            Not needed for filename option. 
        metal : float 
            (Optional) Metallicity of the stellar model if using the stellar database feature. 
            Not needed for filename option. 
        logg : float 
            (Optional) Logg cgs of the stellar model if using the stellar database feature. 
            Not needed for filename option. 
        radius : float 
            (Optional) Radius of the star. Only needed as input if you want relative flux units (Fp/Fs)
        radius_unit : astropy.unit
            (Optional) Any astropy unit (e.g. `radius_unit=astropy.unit.Unit("R_sun")`)
        semi_major : float 
            (Optional) Semi major axis of the planet. Only needed to compute fp/fs for albedo calculations. 
        semi_major_unit : astropy.unit 
            (Optional) Any astropy unit (e.g. `radius_unit=astropy.unit.Unit("au")`)
        database : str 
            (Optional)The database to pull stellar spectrum from. See documentation for pysynphot. 
        filename : str 
            (Optional) Upload your own stellar spectrum. File format = two column white space (wave, flux). 
            Must specify w_unit and f_unit 
        w_unit : str 
            (Optional) Used for stellar file wave units. Needed for filename input.
            Pick: 'um', 'nm', 'cm', 'hz', or 'Angs'
        f_unit : str 
            (Optional) Used for stellar file flux units. Needed for filename input.
            Pick: 'FLAM' or 'Jy' or 'erg/cm2/s/Hz'
        """
        #most people will just upload their thing from a database
        if (not isinstance(radius, type(None))):
            r = (radius*radius_unit).to(u.cm).value
            radius_unit='cm'
        else :
            r = np.nan
            radius_unit = "Radius not supplied"

        #add semi major axis if supplied 
        if (not isinstance(semi_major, type(None))):
            semi_major = (semi_major*semi_major_unit).to(u.cm).value
            semi_major_unit='cm'
        else :
            semi_major = np.nan
            semi_major_unit = "Semi Major axis not supplied"        

        #upload from file  
        if (not isinstance(filename,type(None))):
            star = np.genfromtxt(filename, dtype=(float, float), names='w, f')
            flux = star['f']
            wave = star['w']
            #sort if not in ascending order 
            sort = np.array([wave,flux]).T
            sort= sort[sort[:,0].argsort()]
            wave = sort[:,0]
            flux = sort[:,1] 
            if w_unit == 'um':
                WAVEUNITS = 'um' 
            elif w_unit == 'nm':
                WAVEUNITS = 'nm'
            elif w_unit == 'cm' :
                WAVEUNITS = 'cm'
            elif w_unit == 'Angs' :
                WAVEUNITS = 'angstrom'
            elif w_unit == 'Hz' :
                WAVEUNITS = 'Hz'
            else: 
                raise Exception('Stellar units are not correct. Pick um, nm, cm, hz, or Angs')        

            #http://www.gemini.edu/sciops/instruments/integration-time-calculators/itc-help/source-definition
            if f_unit == 'Jy':
                FLUXUNITS = 'jy' 
            elif f_unit == 'FLAM' :
                FLUXUNITS = 'FLAM'
            elif f_unit == 'erg/cm2/s/Hz':
                flux = flux*1e23
                FLUXUNITS = 'jy' 
            else: 
                raise Exception('Stellar units are not correct. Pick FLAM or Jy or erg/cm2/s/Hz')

            sp = psyn.ArraySpectrum(wave, flux, waveunits=WAVEUNITS, fluxunits=FLUXUNITS)        #Convert evrything to nanometer for converstion based on gemini.edu  
            sp.convert("um")
            sp.convert('flam') #ergs/cm2/s/ang
            wno_star = 1e4/sp.wave[::-1] #convert to wave number and flip
            flux_star = sp.flux[::-1]*1e8 #flip and convert to ergs/cm3/s here to get correct order         
            

        elif ((not isinstance(temp, type(None))) & (not isinstance(metal, type(None))) & (not isinstance(logg, type(None)))):
            sp = psyn.Icat(database, temp, metal, logg)
            sp.convert("um")
            sp.convert('flam') 
            wno_star = 1e4/sp.wave[::-1] # cm-1 #convert to wave number and flip
            flux_star = sp.flux[::-1]*1e8    #flip here and convert to ergs/cm3/s to get correct order
        else: 
            raise Exception("Must enter 1) filename,w_unit & f_unit OR 2)temp, metal & logg ")

        #now convert to erg/cm2/s/wavenumber
        #flux_star = flux_star/wno_star**2

        wno_planet = opannection.wno
        #this adds stellar shifts 'self.raman_stellar_shifts' to the opacity class
        #the cross sections are computed later 
        if self.inputs['approx']['rt_params']['common']['raman'] == 0: 
            max_shift = np.max(wno_planet)+6000 #this 6000 is just the max raman shift we could have 
            min_shift = np.min(wno_planet) -2000 #it is just to make sure we cut off the right wave ranges
            #do a fail safe to make sure that star is on a fine enough grid for planet case 
            fine_wno_star = np.linspace(min_shift, max_shift, len(wno_planet)*5)
            fine_flux_star = np.interp(fine_wno_star,wno_star, flux_star)
            
            opannection.compute_stellar_shits(fine_wno_star, fine_flux_star)
            bin_flux_star = opannection.unshifted_stellar_spec
        elif 'climate' in self.inputs['calculation']: 
            #stellar flux of star 
            #print(len(wno_planet),len(flux_star[0:-1]),len(flux_star[1:]))
            # np.diff(1/wno_star) is wavelength window in cm.
            # when multiplied below with flux in ergs/cm3/s from above
            # stellar flux becomes ergs/cm^2/s which is the unit in RT in EGP
            # the fine_flux_star becomes same as "solarf" in EGP
            # remember distance and radius still needs to be adjusted for your case to get the incident flux on your planet
            nrg_flux = 0.5*np.flip(np.diff(1/np.flip(wno_star)))*(flux_star[0:-1]+flux_star[1:])
            fine_wno_star = wno_planet
            #_x,fine_flux_star = mean_regrid(wno_star[:-1], nrg_flux,newx=wno_planet)  
            # getting some Nans at very long wavelengths
            # they are not needed anyways so just moving them to 0
            # look why is this happening
            fine_flux_star = np.zeros(len(wno_planet))
            
            for j in range(len(wno_planet)-1):
                fl = 0
                
                for k in range(1,len(wno_star)):
        
                    if  (wno_star[k] > wno_planet[j]) and (wno_star[k] < wno_planet[j+1]):
                        fl+= 0.5*(flux_star[k-1] +flux_star[k])*abs((1.0/wno_star[k])-(1.0/wno_star[k-1]))
                fine_flux_star[j] = fl

            #where_are_NaNs = np.isnan(fine_flux_star)
            
            #fine_flux_star[where_are_NaNs] = 0   
            
<<<<<<< HEAD
            opannection.unshifted_stellar_spec = fine_flux_star  
            bin_flux_star = fine_flux_star          

=======
            opannection.unshifted_stellar_spec = fine_flux_star            
            bin_flux_star = fine_flux_star
>>>>>>> e85cab05
        else :
            flux_star_interp = np.interp(wno_planet, wno_star, flux_star)
            _x,bin_flux_star = mean_regrid(wno_star, flux_star,newx=wno_planet)
            #where the star wasn't high enough resolution  
            idx_nobins = np.where(np.isnan(bin_flux_star))[0]
            #replace no bins with interpolated values 
            bin_flux_star[idx_nobins] = flux_star_interp[idx_nobins]
            opannection.unshifted_stellar_spec =bin_flux_star

        self.inputs['star']['database'] = database
        self.inputs['star']['temp'] = temp
        self.inputs['star']['logg'] = logg
        self.inputs['star']['metal'] = metal
        self.inputs['star']['radius'] = r 
        self.inputs['star']['radius_unit'] = radius_unit 
        self.inputs['star']['flux'] = bin_flux_star
        self.inputs['star']['wno'] = wno_planet
        self.inputs['star']['semi_major'] = semi_major 
        self.inputs['star']['semi_major_unit'] = semi_major_unit         

        if deq == True :
            FOPI = fine_flux_star * ((r/semi_major)**2)
            return FOPI

    def atmosphere(self, df=None, filename=None, exclude_mol=None, verbose=True, **pd_kwargs):
        """
        Builds a dataframe and makes sure that minimum necessary parameters have been suplied.
        Sets number of layers in model.  

        Parameters
        ----------
        df : pandas.DataFrame or dict
            (Optional) Dataframe with volume mixing ratios and pressure, temperature profile. 
            Must contain pressure (bars) at least one molecule
        filename : str 
            (Optional) Filename with pressure, temperature and volume mixing ratios.
            Must contain pressure at least one molecule
        exclude_mol : list of str 
            (Optional) List of molecules to ignore from opacity. It will NOT 
            change other aspects of the calculation like mean molecular weight. 
            This should be used as exploratory ONLY. if you actually want to remove 
            the contribution of a molecule entirely from your profile you should remove 
            it from your input data frame. 
        verbose : bool 
            (Optional) prints out warnings. Default set to True
        pd_kwargs : kwargs 
            Key word arguments for pd.read_csv to read in supplied atmosphere file 
        """
        if not isinstance(exclude_mol, type(None)):
            if  isinstance(exclude_mol, str):
                exclude_mol = [exclude_mol]

        if not isinstance(df, type(None)):
            if ((not isinstance(df, dict )) & (not isinstance(df, pd.core.frame.DataFrame ))): 
                raise Exception("df must be pandas DataFrame or dictionary")
            else:
                self.nlevel=df.shape[0] 
        elif not isinstance(filename, type(None)):
            df = pd.read_csv(filename, **pd_kwargs)
            self.nlevel=df.shape[0] 

        if 'pressure' not in df.keys(): 
            raise Exception("Check column names. `pressure` must be included.")

        if ('temperature' not in df.keys()):
            raise Exception("`temperature` not specified as a column/key name")

        if not isinstance(exclude_mol, type(None)):
            #df = df.drop(exclude_mol, axis=1)
            self.inputs['atmosphere']['exclude_mol'] = {i:1 for i in df.keys()}
            for i in exclude_mol: 
                self.inputs['atmosphere']['exclude_mol'][i]=0
        else: 
            self.inputs['atmosphere']['exclude_mol'] = 1

        self.inputs['atmosphere']['profile'] = df.sort_values('pressure').reset_index(drop=True)

        #lastly check to see if the atmosphere is non-H2 dominant. 
        #if it is, let's turn off Raman scattering for the user. 
        if df.shape[1]>2:
            if (("H2" not in df.keys()) and (self.inputs['approx']['rt_params']['common']['raman'] != 2)):
                if verbose: print("Turning off Raman for Non-H2 atmosphere")
                self.inputs['approx']['rt_params']['common']['raman'] = 2
            elif (("H2" in df.keys()) and (self.inputs['approx']['rt_params']['common']['raman'] != 2)): 
                if df['H2'].min() < 0.7: 
                    if verbose: print("Turning off Raman for Non-H2 atmosphere")
                    self.inputs['approx']['rt_params']['common']['raman'] = 2

    def premix_atmosphere(self, opa, df=None, filename=None, **pd_kwargs):
        """
        Builds a dataframe and makes sure that minimum necessary parameters have been suplied.
        Sets number of layers in model.  
        Parameters
        ----------
        opa : class 
            Opacity class from opannection : RetrieveCks() 
        df : pandas.DataFrame or dict
            (Optional) Dataframe with volume mixing ratios and pressure, temperature profile. 
            Must contain pressure (bars) at least one molecule
        filename : str 
            (Optional) Filename with pressure, temperature and volume mixing ratios.
            Must contain pressure at least one molecule
        exclude_mol : list of str 
            (Optional) List of molecules to ignore from file
        pd_kwargs : kwargs 
            Key word arguments for pd.read_csv to read in supplied atmosphere file 
        """
        if not isinstance(df, type(None)):
            if ((not isinstance(df, dict )) & (not isinstance(df, pd.core.frame.DataFrame ))): 
                raise Exception("df must be pandas DataFrame or dictionary")
            else:
                self.nlevel=df.shape[0] 
        elif not isinstance(filename, type(None)):
            df = pd.read_csv(filename, **pd_kwargs)
            self.nlevel=df.shape[0] 

        if 'pressure' not in df.keys(): 
            raise Exception("Check column names. `pressure` must be included.")

        if ('temperature' not in df.keys()):
            raise Exception("`temperature` not specified as a column/key name")

        self.inputs['atmosphere']['profile'] = df.sort_values('pressure').reset_index(drop=True)

        #Turn off raman for 196 premix calculations 
        self.inputs['approx']['rt_params']['common']['raman'] = 2

        self.chem_interp(opa.full_abunds)

    def premix_atmosphere_diseq(self, opa, quench_levels,t_mix=None, df=None, filename=None, **pd_kwargs):
        """
        Builds a dataframe and makes sure that minimum necessary parameters have been suplied.
        Sets number of layers in model.  
        Parameters
        ----------
        opa : class 
            Opacity class from opannection : RetrieveCks() 
        df : pandas.DataFrame or dict
            (Optional) Dataframe with volume mixing ratios and pressure, temperature profile. 
            Must contain pressure (bars) at least one molecule
        filename : str 
            (Optional) Filename with pressure, temperature and volume mixing ratios.
            Must contain pressure at least one molecule
        exclude_mol : list of str 
            (Optional) List of molecules to ignore from file
        pd_kwargs : kwargs 
            Key word arguments for pd.read_csv to read in supplied atmosphere file 
        """
        if not isinstance(df, type(None)):
            if ((not isinstance(df, dict )) & (not isinstance(df, pd.core.frame.DataFrame ))): 
                raise Exception("df must be pandas DataFrame or dictionary")
            else:
                self.nlevel=df.shape[0] 
        elif not isinstance(filename, type(None)):
            df = pd.read_csv(filename, **pd_kwargs)
            self.nlevel=df.shape[0] 

        if 'pressure' not in df.keys(): 
            raise Exception("Check column names. `pressure` must be included.")

        if ('temperature' not in df.keys()):
            raise Exception("`temperature` not specified as a column/key name")

        self.inputs['atmosphere']['profile'] = df.sort_values('pressure').reset_index(drop=True)

        #Turn off raman for 196 premix calculations 
        self.inputs['approx']['rt_params']['common']['raman'] = 2

        self.chem_interp(opa.full_abunds)
        
        # first quench PH3 from eq abundances of H2O and H2

        # quenching PH3 now, this will only have effect if everything is mixed on the fly
        # formalism from # https://iopscience.iop.org/article/10.1086/428493/pdf
        OH = OH_conc(self.inputs['atmosphere']['profile']['temperature'].values,self.inputs['atmosphere']['profile']['pressure'].values,self.inputs['atmosphere']['profile']['H2O'].values,self.inputs['atmosphere']['profile']['H2'].values)
        t_chem_ph3 = 0.19047619047*1e13*np.exp(6013.6/self.inputs['atmosphere']['profile']['temperature'].values)/OH
        quench_levels_ph3 = int(0.0)
        for j in range(len(self.inputs['atmosphere']['profile']['temperature'].values)-1,0,-1):

            if ((t_mix[j-1]/1e15) <=  (t_chem_ph3[j-1]/1e15)) and ((t_mix[j]/1e15) >=  (t_chem_ph3[j]/1e15)):
                quench_levels_ph3 = j
                break
        #quench_levels_ph3 =0
        print('PH3 quenched at level', quench_levels_ph3)
        # quench ph3 now

        self.inputs['atmosphere']['profile']['PH3'][0:quench_levels_ph3+1] = self.inputs['atmosphere']['profile']['PH3'][0:quench_levels_ph3+1]*0.0 + self.inputs['atmosphere']['profile']['PH3'][quench_levels_ph3]
        


        
        qvmrs=np.zeros(shape=(5))
        qvmrs2=np.zeros(shape=(3))

        if np.min(quench_levels) >-1 :
        
        ### quench point abundances of each
            qvmrs[0] = self.inputs['atmosphere']['profile']['CH4'][quench_levels[0]]
            qvmrs[1] = self.inputs['atmosphere']['profile']['H2O'][quench_levels[0]]
            qvmrs[2] = self.inputs['atmosphere']['profile']['CO'][quench_levels[0]]
        
            qvmrs2[0] = self.inputs['atmosphere']['profile']['CO2'][quench_levels[1]]

            qvmrs[3] = self.inputs['atmosphere']['profile']['NH3'][quench_levels[2]]
            qvmrs2[1] = self.inputs['atmosphere']['profile']['N2'][quench_levels[2]]

            qvmrs2[2] = self.inputs['atmosphere']['profile']['HCN'][quench_levels[3]]

            qvmrs[4]  =1- np.sum(qvmrs[:4])

            ### difference between equilibrium and quench abundances above quench points
            dq_h2o =  self.inputs['atmosphere']['profile']['H2O'][0:quench_levels[0]+1] - qvmrs[1]
            dq_ch4 =  self.inputs['atmosphere']['profile']['CH4'][0:quench_levels[0]+1] - qvmrs[0]
            dq_co  =  self.inputs['atmosphere']['profile']['CO'][0:quench_levels[0]+1]- qvmrs[2]
            dq_co2 =  self.inputs['atmosphere']['profile']['CO2'][0:quench_levels[1]+1] - qvmrs2[0]
            dq_nh3 =  self.inputs['atmosphere']['profile']['NH3'][0:quench_levels[2]+1] - qvmrs[3]
            dq_n2  =  self.inputs['atmosphere']['profile']['NH3'][0:quench_levels[2]+1] - qvmrs2[1]
            dq_hcn =  self.inputs['atmosphere']['profile']['HCN'][0:quench_levels[3]+1] - qvmrs2[2]
            # first quench ch4/co/h2o
            self.inputs['atmosphere']['profile']['CO'][0:quench_levels[0]+1] = self.inputs['atmosphere']['profile']['CO'][0:quench_levels[0]+1]*0.0 + qvmrs[2]
            self.inputs['atmosphere']['profile']['CH4'][0:quench_levels[0]+1] = self.inputs['atmosphere']['profile']['CH4'][0:quench_levels[0]+1]*0.0 + qvmrs[0]
            self.inputs['atmosphere']['profile']['H2O'][0:quench_levels[0]+1] = self.inputs['atmosphere']['profile']['H2O'][0:quench_levels[0]+1]*0.0 + qvmrs[1]

            # then quench co2
            self.inputs['atmosphere']['profile']['CO2'][0:quench_levels[1]+1] = self.inputs['atmosphere']['profile']['CO2'][0:quench_levels[1]+1]*0.0 + qvmrs2[0]

            # then quench nh3 and n2

            self.inputs['atmosphere']['profile']['NH3'][0:quench_levels[2]+1] = self.inputs['atmosphere']['profile']['NH3'][0:quench_levels[2]+1]*0.0 + qvmrs[3]
            self.inputs['atmosphere']['profile']['N2'][0:quench_levels[2]+1] = self.inputs['atmosphere']['profile']['N2'][0:quench_levels[2]+1]*0.0 + qvmrs2[1]

            # then quench hcn
            self.inputs['atmosphere']['profile']['HCN'][0:quench_levels[3]+1] = self.inputs['atmosphere']['profile']['HCN'][0:quench_levels[3]+1]*0.0 + qvmrs2[2]
            
                        
            # lastly quench H2 accordingly
            self.inputs['atmosphere']['profile']['H2'][0:quench_levels[0]+1] -= (dq_co + dq_ch4 + dq_h2o) 
            self.inputs['atmosphere']['profile']['H2'][0:quench_levels[1]+1] -= (dq_co2)
            self.inputs['atmosphere']['profile']['H2'][0:quench_levels[2]+1] -= (dq_nh3 + dq_n2)
            self.inputs['atmosphere']['profile']['H2'][0:quench_levels[3]+1] -= (dq_hcn)
            
        #self.inputs['atmosphere']['profile'][species] = pd.DataFrame(abunds)
        
        return qvmrs, qvmrs2
    
    def run_vulcan(self,pressure,temp,kz,grav,mmw,T_star=None, logg=None,metal=None,r_star=None,semi_major=None,r_planet=None, first = False,photochem = False):
        
        #if T_star == None & photochem == True :
        #    raise Exception("Cannot do photochem without star Temperature")
        k_b = 1.38e-23 # boltzmann constant
        m_p = 1.66e-27 # proton mass
        
        if len(mmw) < len(temp):
            mmw = np.append(mmw,mmw[-1])
        con  = k_b/(mmw*m_p)

        scale_H = con * temp*1e2/(grav)

        t_mix = scale_H**2/kz ## level mixing timescales

        if photochem == True:
            #T_star = self.inputs['climate']['T_star']
            #logg = self.inputs['climate']['logg']
            #metal = self.inputs['climate']['metal']
            #r_star = self.inputs['climate']['r_star']
            #semi_major = self.inputs['climate']['semi_major']
            #r_planet = self.inputs['climate']['r_planet']
            path = "/Users/sagnickmukherjee/Documents/GitHub/Disequilibrium-Picaso/picaso/vulcan_whole/atm/stellar_flux/starfile.txt"
            if os.path.exists(path) == False:
                raise Exception("Starfile does not exist. Creat a Starfile first for photochem run. Use the script read_muscles_spectra_in_nm.py to produce the right file.") 
            
            print("I hope you have updated the starfile with the right UV fluxes for your planet.")
            
            '''
            sp = psyn.Icat("phoenix", T_star, metal,logg )
            sp.convert("um")
            sp.convert('flam')  # ergs/s/cm^2/ang
            wave_nm = sp.wave*1e3
            wave_escmnm = sp.flux*10 #ergs/s/cm^2/nm
            header =' WL(nm)     Flux(ergs/cm**2/s/nm)'
            wh = np.where(wave_nm < 5500)
            np.savetxt("/Users/sagnickmukherjee/Documents/GitHub/Disequilibrium-Picaso/picaso/vulcan_whole/atm/stellar_flux/starfile.txt",np.transpose([wave_nm[wh] ,wave_escmnm[wh]]),header= header)
            '''
            # extending the pressure grid for vulcan to run better
            
            nlevel_vulc = 150
            dummy_pressure_grid = np.logspace(np.log10(np.min(pressure)),np.log10(np.max(pressure)),nlevel_vulc)
            temp_interp =  np.interp(dummy_pressure_grid,pressure,temp)
            kz_interp = np.interp(dummy_pressure_grid,pressure,kz)
            ch4_,co_,co2_,h2o_,hcn_,nh3_,h_ = run_vulcan_chem(dummy_pressure_grid,temp_interp,kz_interp,grav,first = first,photochem=True, r_star=r_star,semi_major=semi_major,r_planet = r_planet)
            ch4 = np.interp(pressure,dummy_pressure_grid,ch4_)
            co = np.interp(pressure,dummy_pressure_grid,co_)
            co2 = np.interp(pressure,dummy_pressure_grid,co2_)
            h2o = np.interp(pressure,dummy_pressure_grid,h2o_)
            hcn = np.interp(pressure,dummy_pressure_grid,hcn_)
            nh3 = np.interp(pressure,dummy_pressure_grid,nh3_)
            h = np.interp(pressure,dummy_pressure_grid,h_)
            

            #ch4,co,co2,h2o,hcn,nh3,h = run_vulcan_chem(pressure,temp,kz,grav,first = first,photochem=True, r_star=r_star,semi_major=semi_major,r_planet = r_planet)
        else :   
            '''
            nlevel_vulc = 150
            dummy_pressure_grid = np.logspace(np.log10(np.min(pressure)),np.log10(np.max(pressure)),nlevel_vulc)
            temp_interp =  np.interp(dummy_pressure_grid,pressure,temp)
            kz_interp = np.interp(dummy_pressure_grid,pressure,kz)
            ch4_,co_,co2_,h2o_,hcn_,nh3_,h_ = run_vulcan_chem(dummy_pressure_grid,temp_interp,kz_interp,grav,first = first)
            ch4 = np.interp(pressure,dummy_pressure_grid,ch4_)
            co = np.interp(pressure,dummy_pressure_grid,co_)
            co2 = np.interp(pressure,dummy_pressure_grid,co2_)
            h2o = np.interp(pressure,dummy_pressure_grid,h2o_)
            hcn = np.interp(pressure,dummy_pressure_grid,hcn_)
            nh3 = np.interp(pressure,dummy_pressure_grid,nh3_)
            h = np.interp(pressure,dummy_pressure_grid,h_)
            '''
            ch4,co,co2,h2o,hcn,nh3,h = run_vulcan_chem(pressure,temp,kz,grav,first = first)

        
        self.inputs['atmosphere']['profile']['H2O'] = h2o
        self.inputs['atmosphere']['profile']['CO'] = co
        self.inputs['atmosphere']['profile']['CH4'] = ch4
        self.inputs['atmosphere']['profile']['CO2'] = co2
        self.inputs['atmosphere']['profile']['NH3'] = nh3
        self.inputs['atmosphere']['profile']['HCN'] = hcn
        self.inputs['atmosphere']['profile']['H'] = h



        return t_mix
    
    def sonora(self, sonora_path, teff, chem='low'):
        """
        This queries Sonora temperature profile that can be downloaded from profiles.tar on 
        Zenodo: [profile.tar file](https://zenodo.org/record/1309035#.Xo5GbZNKjGJ)
        
        Alterntiavely you can grab the sonora bobcat models here: 
        https://zenodo.org/record/5063476/files/structures_m%2B0.0.tar.gz?download=1

        Note gravity is not an input because it grabs gravity from self. 

        Parameters
        ----------
        sonora_path : str   
            Path to the untarred profile.tar file from sonora grid 
        teff : float 
            teff to query. does not have to be exact (it will query one the nearest neighbor)
        chem : str 
            Default = 'low'. There are two sonora chemistry grids. the default is use low. 
            There is sublety to this that is going to be explained at length in the sonora grid paper. 
            Until then, ONLY use chem='low' unless you have reached out to one of the developers. 
        """
        try: 
            g = self.inputs['planet']['gravity']/100 #m/s2 for sonora
        except AttributeError : 
            raise Exception('Oops! Looks like gravity has not been set. Can you please \
                run the gravity function to set gravity')

        flist = os.listdir(os.path.join(sonora_path))

        if ('cmp.gz' in str(flist)):

            flist = [i.split('/')[-1] for i in flist if 'gz' in i]
            ts = [i.split('g')[0][1:] for i in flist if 'gz' in i]
            gs = [i.split('g')[1].split('nc')[0] for i in flist]

            pairs = [[ind, float(i),float(j)] for ind, i, j in zip(range(len(ts)), ts, gs)]
            coordinate = [teff, g]

            get_ind = min(pairs, key=lambda c: math.hypot(c[1]- coordinate[0], c[2]-coordinate[1]))[0]

            build_filename = 't'+ts[get_ind]+'g'+gs[get_ind]+'nc_m0.0.cmp.gz'
            if build_filename not in flist: 
                raise Exception(f"The Sonora file you are looking for {build_filename} does not exist in your specified directory {sonora_path}. Please check that it is in there.")
            ptchem = pd.read_csv(os.path.join(sonora_path,build_filename),delim_whitespace=True,compression='gzip')
            ptchem = ptchem.rename(columns={'P(BARS)':'pressure',
                                            'TEMP':'temperature',
                                            'HE':'He'})
            self.nlevel = ptchem.shape[0]

            self.inputs['atmosphere']['profile'] = ptchem.loc[:,['pressure','temperature']]
        elif ('.dat' in str(flist)):
            flist = [i.split('/')[-1] for i in flist if 'dat' in i]
            ts = [i.split('g')[0][1:] for i in flist if 'dat' in i]
            gs = [i.split('g')[1].split('nc')[0] for i in flist]
            pairs = [[ind, float(i),float(j)] for ind, i, j in zip(range(len(ts)), ts, gs)]
            coordinate = [teff, g]

            get_ind = min(pairs, key=lambda c: math.hypot(c[1]- coordinate[0], c[2]-coordinate[1]))[0]
            end_file = 'nc'+flist[0].split('nc')[-1]
            build_filename = 't'+ts[get_ind]+'g'+gs[get_ind]+end_file
            pressure_bobcat,temp_bobcat = np.loadtxt(os.path.join(sonora_path,build_filename),usecols=[1,2],unpack=True, skiprows = 1)
            self.add_pt(temp_bobcat, pressure_bobcat)

        else: 
            raise Exception('Oops! Looks like the sonora path you specified does not contain any files that end in .cmp.gz or .dat. Please either: 1) untar the profile.tar file here https://zenodo.org/record/1309035#.Xo5GbZNKjGJ and point to this file path as your input. There should be around 390 files that end in cmp.gz. No need to unzip then individually. OR, 2) Alternatively you can download the structures files from the Bobcat grid located on zenodo https://zenodo.org/record/5063476#.YwPkduzMI-Q')

        if chem == 'high':
            self.channon_grid_high(filename=os.path.join(__refdata__, 'chemistry','grid75_feh+000_co_100_highP.txt'))
        elif chem == 'low':
            self.channon_grid_low(filename=os.path.join(__refdata__,'chemistry','visscher_abunds_m+0.0_co1.0' ))
        elif chem=='grid':
            #solar C/O and M/H 
            self.chemeq_visscher(c_o=1.0,log_mh=0.0)
        self.inputs['atmosphere']['sonora_filename'] = build_filename

    def chemeq_deprecate(self, CtoO, Met):
        """
        This interpolates from a precomputed grid of CEA runs (run by M.R. Line)
        Parameters
        ----------
        CtoO : float
            C to O ratio (solar = 0.55)
        Met : float 
            Metallicity relative to solar (solar = 1)
        """
         
        P, T = self.inputs['atmosphere']['profile']['pressure'].values,self.inputs['atmosphere']['profile']['temperature'].values
        
        T[T<400] = 400
        T[T>2800] = 2800

        logCtoO, logMet, Tarr, logParr, gases=self.chemeq_pic
        assert Met <= 10**np.max(logMet), 'Metallicity entered is higher than the max of the grid: M/H = '+ str(np.max(10**logMet))+'. Make sure units are not in log. Solar M/H = 1.'
        assert CtoO <= 10**np.max(logCtoO), 'C/O ratio entered is higher than the max of the grid: C/O = '+ str(np.max(10**logCtoO))+'. Make sure units are not in log. Solar C/O = 0.55'
        assert Met >= 10**np.min(logMet), 'Metallicity entered is lower than the min of the grid: M/H = '+ str(np.min(10**logMet))+'. Make sure units are not in log. Solar M/H = 1.'
        assert CtoO >= 10**np.min(logCtoO), 'C/O ratio entered is lower than the min of the grid: C/O = '+ str(np.min(10**logCtoO))+'. Make sure units are not in log. Solar C/O = 0.55'

        loggas=np.log10(gases)
        Ngas = loggas.shape[3]
        gas=np.zeros((Ngas,len(P)))
        for j in range(Ngas):
            gas_to_interp=loggas[:,:,:,j,:]
            IF=RegularGridInterpolator((logCtoO, logMet, np.log10(Tarr),logParr),gas_to_interp,bounds_error=False)
            for i in range(len(P)):
                gas[j,i]=10**IF(np.array([np.log10(CtoO), np.log10(Met), np.log10(T[i]), np.log10(P[i])]))
        H2Oarr, CH4arr, COarr, CO2arr, NH3arr, N2arr, HCNarr, H2Sarr,PH3arr, C2H2arr, C2H6arr, Naarr, Karr, TiOarr, VOarr, FeHarr, Harr,H2arr, Hearr, mmw=gas

        df = pd.DataFrame({'H2O': H2Oarr, 'CH4': CH4arr, 'CO': COarr, 'CO2': CO2arr, 'NH3': NH3arr, 
                           'N2' : N2arr, 'HCN': HCNarr, 'H2S': H2Sarr, 'PH3': PH3arr, 'C2H2': C2H2arr, 
                           'C2H6' :C2H6arr, 'Na' : Naarr, 'K' : Karr, 'TiO': TiOarr, 'VO' : VOarr, 
                           'Fe': FeHarr,  'H': Harr, 'H2' : H2arr, 'He' : Hearr, 'temperature':T, 
                           'pressure': P})
        self.inputs['atmosphere']['profile'] = df
        return 

    def channon_grid_high(self,filename=None):
        if isinstance(filename, type(None)):filename=os.path.join(__refdata__,'chemistry','grid75_feh+000_co_100_highP.txt')
        df = self.inputs['atmosphere']['profile'].sort_values('pressure').reset_index(drop=True)

        #sort pressure
        self.inputs['atmosphere']['profile'] = df
        self.nlevel = df.shape[0]
        
        #player = df['pressure'].values
        #tlayer  = df['temperature'].values
        
        grid = pd.read_csv(filename,delim_whitespace=True)
        grid['pressure'] = 10**grid['pressure']

        self.chem_interp(grid)

    def chemeq_visscher(self, c_o, log_mh):#, interp_window = 11, interp_poly=2):
        """
        Find nearest neighbor from visscher grid
        JUNE 2015
        MODELS BASED ON 1060-POINT MARLEY GRID
        GRAPHITE ACTIVITY ADDED IN TEXT FILES (AFTER OCS)
        "ABUNDANCE" INDICATES CONDENSATION CONDITION (O OR 1)
        CURRENT GRID
        FE/H: 0.0, 0.5, 1.0, 1.5, 1.7, 2.0
        C/O: 0.5X, 1.0X, 1.5X, 2.0X, 2.5X
        C/O RATIO IS RELATIVE TO SOLAR C/O RATIO OF
        CARBON = 7.19E6 ATOMS
        OXYGEN = 1.57E7 ATOMS
        NOTE THAT THE C/O RATIO IS ADJUSTED BY SIMPLY MULTIPLYING BY C/O FACTOR
        THIS MAY YIELD EFFECTIVE METALLICITIES SLIGHTLY HIGHER THAN THE DEFINED METALLICITY
        
        Parameters
        ----------
        co : int 
            carbon to oxygen ratio relative to solar.
            Solar = 1
        log_mh : int 
            metallicity (relative to solar)
            Will find the nearest value to 0.0, 0.5, 1.0, 1.5, 1.7, 2.0
            Solar = 0
        """
        #allowable cos 
        cos = np.array([0.25,0.5,1.0,1.5,2.0,2.5])
        #allowable fehs
        fehs = np.array([0.0,0.3,0.5,0.7,1.0,1.5,1.7,2.0])

        if log_mh > max(fehs): 
            raise Exception('Choose a log metallicity less than 2.0')
        if c_o > max(cos): 
            raise Exception('Choose a C/O less than 2.5xSolar')

        grid_co = cos[np.argmin(np.abs(cos-c_o))]
        grid_feh = fehs[np.argmin(np.abs(fehs-log_mh))]
        str_co = str(grid_co).replace('.','')
        str_fe = str(grid_feh).replace('.','')

        filename = os.path.join(__refdata__,'chemistry','visscher_grid',
            f'2015_06_1060grid_feh_{str_fe}_co_{str_co}.txt')

        header = pd.read_csv(filename).keys()[0]
        cols = header.replace('T (K)','temperature').replace('P (bar)','pressure').split()
        a = pd.read_csv(filename,delim_whitespace=True,skiprows=1,header=None, names=cols)
        a['pressure']=10**a['pressure']


        self.chem_interp(a)

    def channon_grid_low(self, filename = None):
        """
        Interpolate from visscher grid
        """
        if isinstance(filename, type(None)):filename= os.path.join(__refdata__,'chemistry','visscher_abunds_m+0.0_co1.0')
        a = pd.read_csv(filename)
        a = a.iloc[:,1:]
        self.chem_interp(a)

    def chem_interp(self, chem_grid):
        """
        Interpolates chemistry based on dataframe input of either 1460 or 1060 grid
        This particular function needs to have all molecules as columns as well as 
        pressure and temperature
        """
        #from user input
        plevel = self.inputs['atmosphere']['profile']['pressure'].values
        tlevel =self.inputs['atmosphere']['profile']['temperature'].values
        t_inv = 1/tlevel
        p_log = np.log10(plevel)

        nc_p = chem_grid.groupby('temperature').size().values
        pressures = chem_grid['pressure'].unique()
        temps = chem_grid['temperature'].unique()
        log_abunds = np.log10(chem_grid.drop(['pressure','temperature'],axis=1))
        species = log_abunds.keys()

        #make sure to interp on log and inv array
        p_log_grid = np.unique(pressures)
        p_log_grid =np.log10(p_log_grid[p_log_grid>0])
        t_inv_grid = 1/np.array(temps)

        #Now for the temp point on either side of our atmo grid
        #first the lower interp temp
        t_low_ind = []
        for i in t_inv:
            find = np.where(t_inv_grid>i)[0]
            if len(find)==0:
                #IF T GOES BELOW THE GRID
                t_low_ind +=[0]
            else:    
                t_low_ind += [find[-1]]
        t_low_ind = np.array(t_low_ind)
        #IF T goes above the grid
        t_low_ind[t_low_ind==(len(t_inv_grid)-1)]=len(t_inv_grid)-2
        #get upper interp temp
        t_hi_ind = t_low_ind + 1 

        #now get associated temps
        t_inv_low =  np.array([t_inv_grid[i] for i in t_low_ind])
        t_inv_hi = np.array([t_inv_grid[i] for i in t_hi_ind])


        #We want the pressure points on either side of our atmo grid point
        #first the lower interp pressure
        p_low_ind = [] 
        for i in p_log:
            find = np.where(p_log_grid<=i)[0]
            if len(find)==0:
                #If P GOES BELOW THE GRID
                p_low_ind += [0]
            else: 
                p_low_ind += [find[-1]]
        p_low_ind = np.array(p_low_ind)

        #IF pressure GOES ABOVE THE GRID
        p_log_low = []
        for i in range(len(p_low_ind)): 
            ilo = p_low_ind[i]
            it = t_hi_ind[i]
            max_avail_p = np.min([ilo, nc_p[it]-3])#3 b/c using len instead of where as was done with t above
            p_low_ind[i] = max_avail_p
            p_log_low += [p_log_grid[max_avail_p]]
            
        p_log_low = np.array(p_log_low)

        #get higher pressure vals
        p_hi_ind = p_low_ind + 1 

        #now get associated pressures 
        #p_log_low =  np.array([p_log_grid[i] for i in p_low_ind])
        p_log_hi = np.array([p_log_grid[i] for i in p_hi_ind])

        #translate to full 1060/1460 account for potentially disparate number of pressures per grid point
        t_low_1060 = np.array([sum(nc_p[0:i]) for i in t_low_ind])
        t_hi_1060 = np.array([sum(nc_p[0:i]) for i in t_hi_ind])

        i_t_low_p_low =  t_low_1060 + p_low_ind #(opa.max_pc*t_low_ind)
        i_t_hi_p_low =  t_hi_1060 + p_low_ind #(opa.max_pc*t_hi_ind)
        i_t_low_p_hi = t_low_1060 + p_hi_ind
        i_t_hi_p_hi = t_hi_1060 + p_hi_ind

        t_interp = ((t_inv - t_inv_low) / (t_inv_hi - t_inv_low))[:,np.newaxis]
        p_interp = ((p_log - p_log_low) / (p_log_hi - p_log_low))[:,np.newaxis]

        log_abunds = log_abunds.values

        abunds = 10**(((1-t_interp)* (1-p_interp) * log_abunds[i_t_low_p_low,:]) +
                     ((t_interp)  * (1-p_interp) * log_abunds[i_t_hi_p_low,:]) + 
                     ((t_interp)  * (p_interp)   * log_abunds[i_t_hi_p_hi,:]) + 
                     ((1-t_interp)* (p_interp)   * log_abunds[i_t_low_p_hi,:]) ) 

        self.inputs['atmosphere']['profile'][species] = pd.DataFrame(abunds)

    def add_pt(self, T, P):
        """
        Adds temperature pressure profile to atmosphere
        Parameters
        ----------
        T : array
            Temperature Array
        P : array 
            Pressure Array 
        nlevel : int
            # of atmospheric levels
        
            
        Returns
        -------
        T : numpy.array 
            Temperature grid 
        P : numpy.array
            Pressure grid
                
        """
        self.inputs['atmosphere']['profile']  = pd.DataFrame({'temperature': T, 'pressure': P})
        self.nlevel=len(T) 
        # Return TP profile
        return self.inputs['atmosphere']['profile'] 

    def guillot_pt(self, Teq, T_int=100, logg1=-1, logKir=-1.5, alpha=0.5,nlevel=61, p_bottom = 1.5, p_top = -6):
        """
        Creates temperature pressure profile given parameterization in Guillot 2010 TP profile
        called in fx()
        Parameters
        ----------
        Teq : float 
            equilibrium temperature 
        T_int : float 
            Internal temperature, if low (100) currently set to 100 for everything  
        kv1 : float 
            see parameterization Guillot 2010 (10.**(logg1+logKir))
        kv2 : float
            see parameterization Guillot 2010 (10.**(logg1+logKir))
        kth : float
            see parameterization Guillot 2010 (10.**logKir)
        alpha : float , optional
            set to 0.5
        nlevel : int, optional
            Number of atmospheric layers
        p_bottom : float, optional 
            Log pressure (bars) of the lower bound pressure 
        p_top : float , optional
            Log pressure (bars) of the TOA 
            
        Returns
        -------
        T : numpy.array 
            Temperature grid 
        P : numpy.array
            Pressure grid
                
        """
        kv1, kv2 =10.**(logg1+logKir),10.**(logg1+logKir)
        kth=10.**logKir

        Teff = T_int
        f = 1.0  # solar re-radiation factor
        A = 0.0  # planetary albedo
        g0 = self.inputs['planet']['gravity']/100.0 #cm/s2 to m/s2

        # Compute equilibrium temperature and set up gamma's
        T0 = Teq
        gamma1 = kv1/kth #Eqn. 25
        gamma2 = kv2/kth

        # Initialize arrays
        logtau =np.arange(-10,20,.1)
        tau =10**logtau

        #computing temperature
        T4ir = 0.75*(Teff**(4.))*(tau+(2.0/3.0))
        f1 = 2.0/3.0 + 2.0/(3.0*gamma1)*(1.+(gamma1*tau/2.0-1.0)*np.exp(-gamma1*tau))+2.0*gamma1/3.0*(1.0-tau**2.0/2.0)*special.expn(2.0,gamma1*tau)
        f2 = 2.0/3.0 + 2.0/(3.0*gamma2)*(1.+(gamma2*tau/2.0-1.0)*np.exp(-gamma2*tau))+2.0*gamma2/3.0*(1.0-tau**2.0/2.0)*special.expn(2.0,gamma2*tau)
        T4v1=f*0.75*T0**4.0*(1.0-alpha)*f1
        T4v2=f*0.75*T0**4.0*alpha*f2
        T=(T4ir+T4v1+T4v2)**(0.25)
        P=tau*g0/(kth*0.1)/1.E5
        self.nlevel=nlevel 
        logP = np.linspace(p_top,p_bottom,nlevel)
        newP = 10.0**logP
        T = np.interp(logP,np.log10(P),T)

        self.inputs['atmosphere']['profile']  = pd.DataFrame({'temperature': T, 'pressure':newP})

        # Return TP profile
        return self.inputs['atmosphere']['profile'] 
    
    def TP_line_earth(self,P,Tsfc=294.0, Psfc=1.0, gam_trop=0.18, Ptrop=0.199, 
        gam_strat=-0.045,Pstrat=0.001,nlevel=150):
        """
        Author: Mike R. Line 
        Estimates Earth's pressure-temperature profile. All default 
        values have been tuned to semi reproduce Earth's temperature 
        pressure profile.
        Parameters
        ----------
        P : array 
            Pressure array usually np.logspace(-6,2,nlevel)
        Tsfc : float,optional 
            Surface Temperature (K). Earth is 294 K 
        Psfc : float ,optional
            Surface Pressure (bar). Earth is 1 bar. 
        gam_trop : float ,optional
            Tropospheric dry lapse rate. Earth is ~0.18 
        Ptrop : float ,optional
            Tropospheric pressure. Earth 0.199 bar. 
        gam_strat : float ,optional
            Stratospheric lapse rate. Earth is -0.045
        Pstrat : float ,optional
            Stratospheric pressure (bars). Earth is 0.001 bar. /
        nlevel : int ,optional
            Number of grid levels 
        Returns 
        -------
        array 
            Temperature array (K)Psfc
        """
        #P = np.logspace(np.log10(1e-6), np.log10(100),nlevel)

        if Ptrop <= P.min(): Ptrop=P.min()
        if Pstrat <= P.min(): Pstrat=P.min()

        T=np.zeros(len(P))

        #troposphere T--adibat

        Ttrop=Tsfc*(P/Psfc)**gam_trop  #P0=sfc p, Trop T
            
        #stratosphere
        Tpause=Ttrop[P <= Ptrop ][-1]  #tropopause Temp
        PPtrop=P[P <= Ptrop ][-1]
        Tstrat=Tpause*(P/PPtrop)**gam_strat

        #merging troposphere and stratosphfere
        T[P >= Ptrop]=Ttrop[P >= Ptrop]
        T[P <= Ptrop]=Tstrat[P <= Ptrop]

        #isothermal below surface (making surface a blackbody)
        T[P >= Psfc]=T[P >= Psfc][0]

        #isothermal above "stratopause" pressure, Pstrat
        T[P<=Pstrat]=T[P<=Pstrat][-1]
        T[T<=10]=10
        T[T>=1000]=1000
         
        self.inputs['atmosphere']['profile']  = pd.DataFrame({'temperature': T, 'pressure':P})

        # Return TP profile
        return self.inputs['atmosphere']['profile'] 

    def atmosphere_3d(self, ds, regrid=True, plot=True, iz_plot=0,verbose=True): 
        """
        Checks your xarray input to make sure the necessary elements are included. If 
        requested, it will regrid your output according to what you have specified in 
        phase_angle() routine. If you have not requested a regrid, it will check to make 
        sure that the latitude/longitude grid that you have specified in your xarray
        is the same one that you have set in the phase_angle() routine. 
        
        Parameters
        ----------
        ds : xarray.DataArray
            xarray input grid (see GCM 3D input tutorials)
        regrid : bool
            If True, this will auto regrid your data, based on the input to the 
            phase_angle function you have supllied
            If False, it will skip regridding. However, this assumes that you have already 
            regridded your data to the necessary gangles and tangles. PICASO will double check 
            for you by comparing latitude/longitudes of what is in your xarray to what was computed 
            in the phase_angle function. 
        plot : bool 
            If True, this will auto output a regridded plot 
        iz_plot : int 
            Altitude index to plot if it is requested
        verbose : bool 
            If True, this will plot out messages, letting you know if your input data is being transformed 
        """
        #check 
        if not isinstance(ds, xr.core.dataset.Dataset): 
            raise Exception('PICASO has moved to only accept xarray input. Please see GCM 3D input tutorials to learn how to reformat your input. ')

        #check for temperature and pressure
        if 'temperature' not in ds: raise Exception('Must include temperature as data component')
        
        #check for pressure and change units if needed
        if 'pressure' not in ds.coords: 
            raise Exception("Must include pressure in coords and units")
        else: 
            self.nlevel = len(ds.coords['pressure'].values)
            #CONVERT PRESSURE UNIT
            unit_old = ds.coords['pressure'].attrs['units'] 
            unit_reqd = 'bar'
            if unit_old != unit_reqd: 
                if verbose: print(f'verbose=True; Converting pressure grid from {unit_old} to required unit of {unit_reqd}.')
                ds.coords['pressure'] = (
                    ds.coords['pressure'].values*u.Unit(
                        unit_old)).to('bar').value

        
        #check for latitude and longitude 
        if (('lat' not in ds.coords) or ('lon' not in ds.coords)): 
            raise Exception("""Must include "lat" and "lon" as coordinates. 
                  Please see GCM 3D input tutorials to learn how to reformat your input.""")
        else :
            lat = ds.coords['lat'].values
            len_lat = len(lat)
            lon = ds.coords['lon'].values
            len_lon = len(lon)
            nt = self.inputs['disco']['num_tangle']
            ng = self.inputs['disco']['num_gangle']
            phase = self.inputs['phase_angle']


        if regrid: 
            #cannot regrid from a course grid to a high one
            assert nt <= len(lat), f'Cannot regrid from a course grid. num_tangle={nt} and input grid has len(lat)={len_lat}'
            assert ng <= len(lon), f'Cannot regrid from a course grid. num_gangle={nt} and input grid has len(lon)={len_lon}'
            #call regridder to get to gauss angle chevychev angle grid
            if verbose: print(f'verbose=True;regrid=True; Regridding 3D output to ngangle={ng}, ntangle={nt}, with phase={phase}.')
            ds = regrid_xarray(ds, num_gangle=ng, num_tangle=nt, phase_angle=phase)
        else: 
            #check lat and lons match up
            assert np.array_equal(self.inputs['disco']['latitude']*180/np.pi,
                lat), f"""Latitudes from the GCM do not match the PICASO grid even 
                          though the number of grid points are the same. 
                          Most likely this could be that the input phase of {phase}, is 
                          different from what the regridder used prior to this function. 
                          A simple fix is to provide this function with the native 
                          GCM xarray, turn regrid=True and it will ensure the grids are 
                          the same."""
            assert np.array_equal(self.inputs['disco']['longitude']*180/np.pi,
                lon), f"""Longitude from the GCM do not match the PICASO grid even 
                          though the number of grid points are the same. 
                          Most likely this could be that the input phase of {phase}, is 
                          different from what the regridder used prior to this function. 
                          A simple fix is to provide this function with the native  
                          GCM xarray, turn regrid=True and it will ensure the grids are 
                          the same."""
        
        #if there is only one data field through a warning to the user 
        #that they need to add in chemistry before running specturm
        if len(ds.keys()) ==1: 
            if verbose: print('verbose=True;Only one data variable included. Make sure to add in chemical abundances before trying to run spectra.')

        if plot: 
            if ((ng>1) & (nt>1)):
                ds['temperature'].isel(pressure=iz_plot).plot(x='lon', y ='lat')
            elif ((ng==1) & (nt>1)):
                ds['temperature'].isel(pressure=iz_plot).plot(y ='lat')
            elif ((ng>1) & (nt==1)):
                ds['temperature'].isel(pressure=iz_plot).plot(x ='lon')

        self.inputs['atmosphere']['profile'] = ds.sortby('pressure') 

    def premix_3d(self, opa, n_cpu=1): 
        """
        You must have already ran atmosphere_3d or pre-defined an xarray gcm 
        before running this function. 

        This function will post-process sonora chemical equillibrium 
        chemistry onto your 3D grid. 

        CURRENT options 
        log m/h: 0.0, 0.5, 1.0, 1.5, 1.7, 2.0
        C/O: 0.5X, 1.0X, 1.5X, 2.0X, 2.5X

        Parameters
        ----------
        c_o : float,optional
            default = 1 (solar), options= 0.5X, 1.0X, 1.5X, 2.0X, 2.5X
        log_mh : float, optional
            default = 0 (solar), options = 0.0, 0.5, 1.0, 1.5, 1.7, 2.0
        n_cpu : int 
            Number of cpu to use for parallelization of chemistry
        """
        not_molecules = ['temperature','pressure','kz']
        pt_3d_ds = self.inputs['atmosphere']['profile'].sortby('pressure') 
        lon = pt_3d_ds.coords['lon'].values
        lat = pt_3d_ds.coords['lat'].values
        nt = len(lat)
        ng = len(lon)

        pres = pt_3d_ds.coords['pressure'].values
        self.nlevel = len(pres)
        def run_chem(ilon,ilat):
            warnings.filterwarnings("ignore")
            df = pt_3d_ds.isel(lon=ilon,lat=ilat).to_pandas(
                    ).reset_index(
                    ).drop(['lat','lon'],axis=1
                    )#.sort_values('pressure')
            #convert to 1d format
            self.inputs['atmosphere']['profile']=df
            #run chemistry, which adds chem to inputs['atmosphere']['profile']
            self.chem_interp(opa.full_abunds)
            df_w_chem = self.inputs['atmosphere']['profile']            
            return df_w_chem

        results = Parallel(n_jobs=n_cpu)(delayed(run_chem)(ilon,ilat) for ilon in range(ng) for ilat in range(nt))
        
        all_out = {imol:np.zeros((ng,nt,self.nlevel)) for imol in results[0].keys() if imol not in not_molecules}

        i = -1
        for ilon in range(ng):
            for ilat in range(nt):
                i+=1
                for imol in all_out.keys():
                    if imol not in not_molecules:
                        all_out[imol][ilon, ilat,:] = results[i][imol].values

        data_vars = {imol:(["lon", "lat","pressure"], all_out[imol],{'units': 'v/v'}) for imol in results[0].keys() if imol not in not_molecules}
        # put data into a dataset
        ds_chem = xr.Dataset(
            data_vars=data_vars,
            coords=dict(
                lon=(["lon"], lon,{'units': 'degrees'}),#required
                lat=(["lat"], lat,{'units': 'degrees'}),#required
                pressure=(["pressure"], pres,{'units': 'bar'})#required*
            ),
            attrs=dict(description="coords with vectors"),
        )

        #append input
        self.inputs['atmosphere']['profile'] = pt_3d_ds.update(ds_chem)

    def chemeq_3d(self,c_o=1.0,log_mh=0.0, n_cpu=1): 
        """
        You must have already ran atmosphere_3d or pre-defined an xarray gcm 
        before running this function. 

        This function will post-process sonora chemical equillibrium 
        chemistry onto your 3D grid. 

        CURRENT options 
        log m/h: 0.0, 0.5, 1.0, 1.5, 1.7, 2.0
        C/O: 0.5X, 1.0X, 1.5X, 2.0X, 2.5X

        Parameters
        ----------
        c_o : float,optional
            default = 1 (solar), options= 0.5X, 1.0X, 1.5X, 2.0X, 2.5X
        log_mh : float, optional
            default = 0 (solar), options = 0.0, 0.5, 1.0, 1.5, 1.7, 2.0
        n_cpu : int 
            Number of cpu to use for parallelization of chemistry
        """
        not_molecules = ['temperature','pressure','kz']
        pt_3d_ds = self.inputs['atmosphere']['profile'].sortby('pressure') 
        lon = pt_3d_ds.coords['lon'].values
        lat = pt_3d_ds.coords['lat'].values
        nt = len(lat)
        ng = len(lon)

        pres = pt_3d_ds.coords['pressure'].values
        self.nlevel = len(pres)
        def run_chem(ilon,ilat):
            warnings.filterwarnings("ignore")
            df = pt_3d_ds.isel(lon=ilon,lat=ilat).to_pandas(
                    ).reset_index(
                    ).drop(['lat','lon'],axis=1
                    )#.sort_values('pressure')
            #convert to 1d format
            self.inputs['atmosphere']['profile']=df
            #run chemistry, which adds chem to inputs['atmosphere']['profile']
            self.chemeq_visscher(c_o=1.0,log_mh=0.0)
            df_w_chem = self.inputs['atmosphere']['profile']            
            return df_w_chem

        results = Parallel(n_jobs=n_cpu)(delayed(run_chem)(ilon,ilat) for ilon in range(ng) for ilat in range(nt))
        
        all_out = {imol:np.zeros((ng,nt,self.nlevel)) for imol in results[0].keys() if imol not in not_molecules}

        i = -1
        for ilon in range(ng):
            for ilat in range(nt):
                i+=1
                for imol in all_out.keys():
                    if imol not in not_molecules:
                        all_out[imol][ilon, ilat,:] = results[i][imol].values


        data_vars = {imol:(["lon", "lat","pressure"], all_out[imol],{'units': 'v/v'}) for imol in results[0].keys() if imol not in not_molecules}
        # put data into a dataset
        ds_chem = xr.Dataset(
            data_vars=data_vars,
            coords=dict(
                lon=(["lon"], lon,{'units': 'degrees'}),#required
                lat=(["lat"], lat,{'units': 'degrees'}),#required
                pressure=(["pressure"], pres,{'units': 'bar'})#required*
            ),
            attrs=dict(description="coords with vectors"),
        )

        #append input
        self.inputs['atmosphere']['profile'] = pt_3d_ds.update(ds_chem)

    def atmosphere_4d(self, ds=None, shift=None, plot=True, iz_plot=0,verbose=True, 
        zero_point='night_transit'): 
        """
        Regrids xarray 
        
        Parameters
        ----------
        ds : xarray.DataArray
            xarray input grid (see GCM 3D input tutorials)
            Only optional if you have already defined your dataframe to 
            self.inputs['atmosphere']['profile'] 
        shift : array 
            Degrees, for each orbital `phase`, `picaso` will rotate the longitude grid `phase_i`+`shift_i`. 
            For example, for tidally locked planets, `shift`=0 at all phase angles. 
            Therefore, `shift` must be input as an array of length `n_phase`, set by phase_angle() routine. 
            Use plot=True to understand how your grid is being shifted.
        plot : bool 
            If True, this will auto output a regridded plot
        iz_plot : bool 
            pressure index to plot  
        verbose : bool 
            If True, this will plot out messages, letting you know if your input data is being transformed
        zero_point : str 
            Is your zero point "night_transit", or "secondary_eclipse"
            Default, "night_transit"
        """ 
        if isinstance(ds, type(None)):
            ds = self.inputs['atmosphere']['profile']
            if isinstance(ds, type(None)):
                raise Exception("Need to submit an xarray.DataArray because there is no input attached to self.inputs['atmosphere']['profile']")
        else: 
            #do a deep copy so that users runs dont get over written 
            ds = copy.deepcopy(ds)

        phases = self.inputs['phase_angle']

        #define shift based on user specified shift, and user specified zero point
        if isinstance(shift, type(None)):
            shift = np.zeros(len(phases))
        
        if zero_point == 'night_transit':
            shift = shift + 180
        elif zero_point == 'secondary_eclipse':
            shift=shift 
        else: 
            raise Exception("Do not regocnize input zero point. Please specify: night_transit or secondary_eclipse")

        self.inputs['shift'] = shift

        #make sure order is correct 
        if [i for i in ds.dims] != ["lon", "lat","pressure"]:
            ds = ds.transpose("lon", "lat","pressure")

        if not isinstance(ds, xr.core.dataset.Dataset): 
            raise Exception('PICASO has moved to only accept xarray input. Please see GCM 3D input tutorials to learn how to reformat your input. ')

        #check for temperature and pressure
        if 'temperature' not in ds: raise Exception('Must include temperature as data component')
        

        #check for pressure and change units if needed
        if 'pressure' not in ds.coords: 
            raise Exception("Must include pressure in coords and units")
        else: 
            self.nlevel = len(ds.coords['pressure'].values)
            #CONVERT PRESSURE UNIT
            unit_old = ds.coords['pressure'].attrs['units'] 
            unit_reqd = 'bar'
            if unit_old != unit_reqd: 
                if verbose: print(f'verbose=True; Converting pressure grid from {unit_old} to required unit of {unit_reqd}.')
                ds.coords['pressure'] = (
                    ds.coords['pressure'].values*u.Unit(
                        unit_old)).to('bar').value

        
        #check for latitude and longitude 
        if (('lat' not in ds.coords) or ('lon' not in ds.coords)): 
            raise Exception("""Must include "lat" and "lon" as coordinates. 
                  Please see GCM 3D input tutorials to learn how to reformat your input.""")
        else :
            og_lat = ds.coords['lat'].values #degrees
            og_lon = ds.coords['lon'].values #degrees

        #store so we can rotate
        data_vars_og = {i:ds[i].values for i in ds.keys()}
        #run through phases and regrid each one
        shifted_grids = {}
        for i,iphase in enumerate(phases): 
            new_lat = self.inputs['disco'][iphase]['latitude']*180/np.pi#to degrees
            new_lon = self.inputs['disco'][iphase]['longitude']*180/np.pi#to degrees
            total_shift = (iphase*180/np.pi + shift[i]) % 360 
            change_zero_pt = og_lon +  total_shift
            change_zero_pt[change_zero_pt>360]=change_zero_pt[change_zero_pt>360]%360 #such that always between -180 and 180
            change_zero_pt[change_zero_pt>180]=change_zero_pt[change_zero_pt>180]%180-180 #such that always between -180 and 180
            #ds.coords['lon'].values = change_zero_pt
            split = np.argmin(abs(change_zero_pt + 180)) #find point where we should shift the grid
            for idata in data_vars_og.keys():
                swap1 = data_vars_og[idata][0:split,:,:]
                swap2 = data_vars_og[idata][split:,:,:]
                data = np.concatenate((swap2,swap1))
                ds[idata].values = data
            shifted_grids[iphase] = regrid_xarray(ds, latitude=new_lat, longitude=new_lon)
        new_phase_grid=xr.concat(list(shifted_grids.values()), pd.Index(list(shifted_grids.keys()), name='phase'))

        if plot: 
            new_phase_grid['temperature'].isel(pressure=iz_plot).plot(x='lon', y ='lat', col='phase',col_wrap=4)
        
        self.inputs['atmosphere']['profile'] = new_phase_grid

    def clouds_4d(self, ds=None, plot=True, iz_plot=0,iw_plot=0,verbose=True): 
        """
        Regrids xarray 
        
        Parameters
        ----------
        ds : xarray.DataArray
            xarray input grid (see GCM 3D input tutorials)
            Only optional if you have already defined your dataframe to 
            self.inputs['clouds']['profile'] 
        plot : bool 
            If True, this will auto output a regridded plot
        iz_plot : bool 
            pressure index to plot  
        iw_plot : bool 
            wavelength index to plot 
        verbose : bool 
            If True, this will plot out messages, letting you know if your input data is being transformed 
        """ 
        phases = self.inputs['phase_angle']

        if isinstance(ds, type(None)):
            ds = self.inputs['clouds']['profile']
            if isinstance(ds, type(None)):
                raise Exception("Need to submit an xarray.DataArray because there is no input attached to self.inputs['clouds']['profile']")
        else: 
            ds = copy.deepcopy(ds)

        if not isinstance(ds, xr.core.dataset.Dataset): 
            raise Exception('PICASO has moved to only accept xarray input. Please see GCM 3D input tutorials to learn how to reformat your input. ')

        if 'shift' in self.inputs: 
            shift =  self.inputs['shift']
        else: 
            raise Exception('Oops! It looks like cloud_4d is being run before atmosphere_4d. Please run atmosphere_4d first so that you can speficy a shift, relative to the phase. This shift will then be used in cloud_4d.')
                
        #check for temperature and pressure
        if 'opd' not in ds: raise Exception('Must include opd as data component')
        if 'g0' not in ds: raise Exception('Must include g0 as data component')
        if 'w0' not in ds: raise Exception('Must include w0 as data component')
        

        #check for pressure and change units if needed
        if 'pressure' not in ds.coords: 
            raise Exception("Must include pressure in coords and units")
        else: 
            self.nlevel = len(ds.coords['pressure'].values)
            #CONVERT PRESSURE UNIT
            unit_old = ds.coords['pressure'].attrs['units'] 
            unit_reqd = 'bar'
            if unit_old != unit_reqd: 
                if verbose: print(f'verbose=True; Converting pressure grid from {unit_old} to required unit of {unit_reqd}.')
                ds.coords['pressure'] = (
                    ds.coords['pressure'].values*u.Unit(
                        unit_old)).to('bar').value

        #check for wavenumber coordinates 
        if 'wno' not in ds.coords: 
            raise Exception("Must include 'wno' (wavenumber) in coords and units")
        else:
            #CONVERT wavenumber UNIT if not the right units
            unit_old = ds.coords['wno'].attrs['units'] 
            unit_reqd = 'cm^(-1)'
            if unit_old != unit_reqd: 
                if verbose: print(f'verbose=True; Converting wno grid from {unit_old} to required unit of {unit_reqd}.')
                ds.coords['wno'] = (
                    ds.coords['wno'].values*u.Unit(
                        unit_old)).to('cm^(-1)').value 

        #check for latitude and longitude 
        if (('lat' not in ds.coords) or ('lon' not in ds.coords)): 
            raise Exception("""Must include "lat" and "lon" as coordinates. 
                  Please see GCM 3D input tutorials to learn how to reformat your input.""")
        else :
            og_lat = ds.coords['lat'].values #degrees
            og_lon = ds.coords['lon'].values #degrees

        #store so we can rotate
        data_vars_og = {i:ds[i].values for i in ds.keys()}
        #run through phases and regrid each one
        shifted_grids = {}
        for i,iphase in enumerate(phases): 
            new_lat = self.inputs['disco'][iphase]['latitude']*180/np.pi#to degrees
            new_lon = self.inputs['disco'][iphase]['longitude']*180/np.pi#to degrees
            total_shift = (iphase*180/np.pi + shift[i]) % 360 
            change_zero_pt = og_lon +  total_shift
            change_zero_pt[change_zero_pt>360]=change_zero_pt[change_zero_pt>360]%360 #such that always between -180 and 180
            change_zero_pt[change_zero_pt>180]=change_zero_pt[change_zero_pt>180]%180-180 #such that always between -180 and 180
            #ds.coords['lon'].values = change_zero_pt
            split = np.argmin(abs(change_zero_pt + 180)) #find point where we should shift the grid
            for idata in data_vars_og.keys():
                swap1 = data_vars_og[idata][0:split,:,:]
                swap2 = data_vars_og[idata][split:,:,:]
                data = np.concatenate((swap2,swap1))
                ds[idata].values = data
            shifted_grids[iphase] = regrid_xarray(ds, latitude=new_lat, longitude=new_lon)
        new_phase_grid=xr.concat(list(shifted_grids.values()), pd.Index(list(shifted_grids.keys()), name='phase'))

        if plot: 
            new_phase_grid['opd'].isel(pressure=iz_plot,wno=iw_plot).plot(x='lon', y ='lat', col='phase',col_wrap=4)
        
        self.inputs['clouds']['profile'] = new_phase_grid
        self.inputs['clouds']['wavenumber'] = ds.coords['wno'].values

    def surface_reflect(self, albedo, wavenumber, old_wavenumber = None):
        """
        Set atmospheric surface reflectivity. This preps the code to run a terrestrial 
        planet. This will automatically change the run to "hardsurface", which alters 
        the lower boundary condition of the thermal_1d flux calculation.
        Parameters
        ----------
        albedo : float
            Set constant albedo for surface reflectivity 
        """
        if isinstance(albedo, (float, int)):
            self.inputs['surface_reflect'] = np.array([albedo]*len(wavenumber))
        elif isinstance(albedo, (list, np.ndarray)): 
            if isinstance(old_wavenumber, type(None)):
                self.inputs['surface_reflect'] = albedo
            else: 
                self.inputs['surface_reflect'] = np.interp(wavenumber, old_wavenumber, albedo)
        self.inputs['hard_surface'] = 1 #let's the code know you have a hard surface at depth
    
    def clouds_reset(self):
        """Reset cloud dict to zeros"""
        df = self.inputs['clouds']['profile']
        zeros=np.zeros(196*(self.nlevel-1))

        #add in cloud layers 
        df['g0'] = zeros
        df['w0'] = zeros
        df['opd'] = zeros
        self.inputs['clouds']['profile'] = df
    
    def clouds(self, filename = None, g0=None, w0=None, opd=None,p=None, dp=None,df =None,**pd_kwargs):
        """
        Cloud specification for the model. Clouds are parameterized by a single scattering albedo (w0), 
        an assymetry parameter (g0), and a total extinction per layer (opd).
        g0,w0, and opd are both wavelength and pressure dependent. Our cloud models come 
        from eddysed. Their output look something like this where 
        pressure is in bars and wavenumber is inverse cm. We will sort pressure and wavenumber before we reshape
        so the exact order doesn't matter
        pressure wavenumber opd w0 g0
        1.   1.   ... . .
        1.   2.   ... . .
        1.   3.   ... . .
        .     . ... . .
        .     . ... . .
        1.   M.   ... . .
        2.   1.   ... . .
        .     . ... . .
        N.   .  ... . .
        If you are creating your own file you have to make sure that you have a 
        **pressure** (bars) and **wavenumber**(inverse cm) column. We will use this to make sure that your cloud 
        and atmospheric profiles are on the same grid. **If there is no pressure or wavelength parameter
        we will assume that you are on the same grid as your atmospheric input, and on the 
        eddysed wavelength grid! **
        Users can also input their own fixed cloud parameters, by specifying a single value 
        for g0,w0,opd and defining the thickness and location of the cloud. 
        Parameters
        ----------
        filename : str 
            (Optional) Filename with info on the wavelength and pressure-dependent single scattering
            albedo, asymmetry factor, and total extinction per layer. Input associated pd_kwargs 
            so that the resultant output has columns named : `g0`, `w0` and `opd`. If you are not 
            using the eddysed output, you will also need a `wavenumber` and `pressure` column in units 
            of inverse cm, and bars. 
        g0 : float, list of float
            (Optional) Asymmetry factor. Can be a single float for a single cloud. Or a list of floats 
            for two different cloud layers 
        w0 : list of float 
            (Optional) Single Scattering Albedo. Can be a single float for a single cloud. Or a list of floats 
            for two different cloud layers      
        opd : list of float 
            (Optional) Total Extinction in `dp`. Can be a single float for a single cloud. Or a list of floats 
            for two different cloud layers 
        p : list of float 
            (Optional) Bottom location of cloud deck (LOG10 bars). Can be a single float for a single cloud. Or a list of floats 
            for two different cloud layers 
        dp : list of float 
            (Optional) Total thickness cloud deck above p (LOG10 bars). 
            Can be a single float for a single cloud or a list of floats 
            for two different cloud layers 
            Cloud will span 10**(np.log10(p-dp))
        df : pd.DataFrame, dict
            (Optional) Same as what would be included in the file, but in DataFrame or dict form
        """

        #first complete options if user inputs dataframe or dict 
        if (not isinstance(filename, type(None)) & isinstance(df, type(None))) or (isinstance(filename, type(None)) & (not isinstance(df, type(None)))):

            if not isinstance(filename, type(None)):
                df = pd.read_csv(filename, **pd_kwargs)

            cols = df.keys()

            assert 'g0' in cols, "Please make sure g0 is a named column in cld file"
            assert 'w0' in cols, "Please make sure w0 is a named column in cld file"
            assert 'opd' in cols, "Please make sure opd is a named column in cld file"

            #CHECK SIZES

            #if it's a user specified pressure and wavenumber
            if (('pressure' in cols) & ('wavenumber' in cols)):
                df = df.sort_values(['pressure', 'wavenumber']).reset_index(drop=True)
                self.inputs['clouds']['wavenumber'] = df['wavenumber'].unique()
                nwave = len(self.inputs['clouds']['wavenumber'])
                nlayer = len(df['pressure'].unique())
                assert df.shape[0] == (self.nlevel-1)*nwave, "There are {0} rows in the df, which does not equal {1} layers previously specified x {2} wave pts".format(df.shape[0], self.nlevel-1, nwave) 
            
            #if its eddysed, make sure there are 196 wave points 
            else: 
                assert df.shape[0] == (self.nlevel-1)*196, "There are {0} rows in the df, which does not equal {1} layers x 196 eddysed wave pts".format(df.shape[0], self.nlevel-1) 
                
                self.inputs['clouds']['wavenumber'] = get_cld_input_grid('wave_EGP.dat')

            #add it to input
            self.inputs['clouds']['profile'] = df

        #first make sure that all of these have been specified
        elif None in [g0, w0, opd, p,dp]:
            raise Exception("Must either give dataframe/dict, OR a complete set of g0, w0, opd,p,dp to compute cloud profile")
        else:
            pressure_level = self.inputs['atmosphere']['profile']['pressure'].values
            pressure = np.sqrt(pressure_level[1:] * pressure_level[0:-1])#layer

            w = get_cld_input_grid('wave_EGP.dat')

            self.inputs['clouds']['wavenumber'] = w

            pressure_all =[]
            for i in pressure: pressure_all += [i]*len(w)
            wave_all = list(w)*len(pressure)

            df = pd.DataFrame({'pressure':pressure_all,
                                'wavenumber': wave_all })


            zeros=np.zeros(196*(self.nlevel-1))

            #add in cloud layers 
            df['g0'] = zeros
            df['w0'] = zeros
            df['opd'] = zeros
            #loop through all cloud layers and set cloud profile
            for ig, iw, io , ip, idp in zip(g0,w0,opd,p,dp):
                maxp = 10**ip #max pressure is bottom of cloud deck
                minp = 10**(ip-idp) #min pressure 
                df.loc[((df['pressure'] >= minp) & (df['pressure'] <= maxp)),'g0']= ig
                df.loc[((df['pressure'] >= minp) & (df['pressure'] <= maxp)),'w0']= iw
                df.loc[((df['pressure'] >= minp) & (df['pressure'] <= maxp)),'opd']= io

            self.inputs['clouds']['profile'] = df  
    
    def virga(self, condensates, directory,
        fsed=1, mh=1, mmw=2.2,kz_min=1e5,sig=2, full_output=False, do_virtual=False): 
        """
        Runs virga cloud code based on the PT and Kzz profiles 
        that have been added to inptus class.
        Parameters
        ----------
        condensates : str 
            Condensates to run in cloud model 
        fsed : float 
            Sedimentation efficiency 
        mh : float 
            Metallicity 
        mmw : float 
            Atmospheric mean molecular weight  
        """
        
        cloud_p = vj.Atmosphere(condensates,fsed=fsed,mh=mh,
                 mmw = mmw, sig =sig) 

        if 'kz' not in self.inputs['atmosphere']['profile'].keys():
            raise Exception ("Must supply kz to atmosphere/chemistry DataFrame, \
                if running `virga` through `picaso`. This should go in the \
                same place that you specified you pressure-temperature profile. \
                Alternatively, you can manually add it by doing \
                `case.inputs['atmosphere']['profile']['kz'] = KZ`")
        df = self.inputs['atmosphere']['profile'].loc[:,['pressure','temperature','kz']]
        
        cloud_p.gravity(gravity=self.inputs['planet']['gravity'],
                 gravity_unit=u.Unit(self.inputs['planet']['gravity_unit']))#
        
        cloud_p.ptk(df =df, kz_min = kz_min)
        out = vj.compute(cloud_p, as_dict=full_output,
                          directory=directory, do_virtual=do_virtual)

        if not full_output:
            opd, w0, g0 = out
            df = vj.picaso_format(opd, w0, g0)
        else: 
            opd, w0, g0 = out['opd_per_layer'],out['single_scattering'],out['asymmetry']
            df = vj.picaso_format(opd, w0, g0)

        #only pass through clouds 1d if clouds are one dimension 
        self.clouds(df=df)

        if full_output : return out
    
    def virga_3d(self, condensates, directory,
        fsed=1, mh=1, mmw=2.2,kz_min=1e5,sig=2, full_output=False,
        n_cpu=1,verbose=True,smooth_kz=False):
        """
        Runs virga cloud code based on the PT and Kzz profiles 
        that have been added to inptus class.

        Parameters
        ----------
        condensates : str 
            Condensates to run in cloud model 
        fsed : float 
            Sedimentation efficiency 
        mh : float 
            Metallicity 
        mmw : float 
            Atmospheric mean molecular weight  
        n_cpu : int 
            number cpu to parallelize
        verbose : bool 
            Print statements to help user
        smooth_kz : bool 
            If true, it uses the min_kz value and does a UnivariateSpline
            accross the kz values to smooth out the profile
        """
        lat =self.inputs['atmosphere']['profile'].coords['lat'].values
        lon = self.inputs['atmosphere']['profile'].coords['lon'].values
        nt = len(lat)
        ng = len(lon)
        self.nlevel = len(self.inputs['atmosphere']['profile'].coords['pressure'].values)
        nlayer = self.nlevel-1

        
        
        if 'kz' not in self.inputs['atmosphere']['profile']: 
            raise Exception("Must include 'kzz' (vertical mixing) as data component")
        else:
            #CONVERT wavenumber UNIT if not the right units
            unit_old = self.inputs['atmosphere']['profile']['kz'].units 
            unit_reqd = 'cm^2/s'
            if unit_old != unit_reqd: 
                if verbose: print(f'verbose=True; Converting wno grid from {unit_old} to required unit of {unit_reqd}.')
                self.inputs['atmosphere']['profile']['kz'].values = (
                    self.inputs['atmosphere']['profile']['kz'].values*u.Unit(
                        unit_old)).to('cm^2/s').value
                self.inputs['atmosphere']['profile'].kz.attrs['units'] = unit_reqd

        ptk_3d = self.inputs['atmosphere']['profile'][['temperature','kz']] 
        def run_virga(ilon,ilat): 
            cloud_p = vj.Atmosphere(condensates,fsed=fsed,mh=mh,
                     mmw = mmw, sig =sig,verbose=verbose) 
            cloud_p.gravity(gravity=self.inputs['planet']['gravity'],
                     gravity_unit=u.Unit(self.inputs['planet']['gravity_unit']))#
            df = ptk_3d.isel(lon=ilon, lat=ilat
                            ).to_pandas(
                            ).reset_index(
                            ).drop(
                            ['lat','lon'],axis=1
                            ).sort_values('pressure')
            if smooth_kz: 
                x=np.log10(df['pressure'].values)
                y = np.log10(df['kz'].values)
                x=x[y>np.log10(kz_min)]
                y = y[y>np.log10(kz_min)]
                if len(y)<2: 
                    raise Exception(f'Not enough kz values above kz_min of {kz_min} to perform spline smoothing')
                spl = UnivariateSpline(x, y,ext=3)
                df['kz'] = spl(np.log10(df['pressure'].values))
            cloud_p.ptk(df =df, kz_min = kz_min)
            out = vj.compute(cloud_p, as_dict=True,
                              directory=directory)
            return out 

        results = Parallel(n_jobs=n_cpu)(delayed(run_virga)(ilon,ilat) for ilon in range(ng) for ilat in range(nt))
        
        wno_grid = 1e4/results[0]['wave']
        nwno = len(wno_grid)
        pres = results[0]['pressure']

        data_vars=dict(
                opd=(["pressure","wno","lon", "lat"], np.zeros((nlayer,nwno,ng,nt)),{'units': 'depth per layer'}),
                g0=(["pressure","wno","lon", "lat"], np.zeros((nlayer,nwno,ng,nt)),{'units': 'none'}),
                w0=(["pressure","wno","lon", "lat"], np.zeros((nlayer,nwno,ng,nt)),{'units': 'none'}),
            )

        i=0
        if full_output: all_out = {f'lat{i}':{} for i in range(ng)}
        for ig in range(ng):
            for it in range(nt):
                out = results[i];i+=1
                data_vars['opd'][1][:,:,ig,it]= out['opd_per_layer']
                data_vars['g0'][1][:,:,ig,it] = out['asymmetry']
                data_vars['w0'][1][:,:,ig,it] = out['single_scattering']
                if full_output: all_out[f'lat{it}'][f'lon{ig}'] = out

        ds_virga= xr.Dataset(
            data_vars=data_vars,
            coords=dict(
                lon=(["lon"], lon,{'units': 'degrees'}),#required
                lat=(["lat"], lat,{'units': 'degrees'}),#required
                pressure=(["pressure"], pres,{'units': 'bar'}),#required
                wno=(["wno"], wno_grid,{'units': 'cm^(-1)'})#required for clouds
            ),
            attrs=dict(description="coords with vectors"),
        )

        self.inputs['clouds']['profile'] = ds_virga 
        self.inputs['clouds']['wavenumber'] = ds_virga.coords['wno'].values

        if full_output:    return all_out 
    
    def clouds_3d(self, ds, regrid=True, plot=True, iz_plot=0, iw_plot=0,
        verbose=True):
        """
        Checks your cloud xarray input to make sure the necessary elements are included. If 
        requested, it will regrid your output according to what you have specified in 
        phase_angle() routine. If you have not requested a regrid, it will check to make 
        sure that the latitude/longitude grid that you have specified in your xarray
        is the same one that you have set in the phase_angle() routine. 
        
        Parameters
        ----------
        ds : xarray.DataArray
            xarray input grid (see cloud GCM 3D input tutorials)
        regrid : bool
            If True, this will auto regrid your data, based on the input to the 
            phase_angle function you have supllied
            If False, it will skip regridding. However, this assumes that you have already 
            regridded your data to the necessary gangles and tangles. PICASO will double check 
            for you by comparing latitude/longitudes of what is in your xarray to what was computed 
            in the phase_angle function. 
        plot : bool 
            If True, this will auto output a regridded plot 
        iz_plot : int 
            Altitude index to plot if a plot is requested
        iw_plot : int 
            Wavelength index to plot if plot is requested
        verbose : bool 
            If True, this will plot out messages, letting you know if your input data is being transformed 
        """
        #tell program that clouds are 3 dimensional 
        self.inputs['clouds']['dims']='3d'

        #check 
        if not isinstance(ds, xr.core.dataset.Dataset): 
            raise Exception('PICASO has moved to only accept xarray input. Please see GCM 3D input tutorials to learn how to reformat your input. ')

        #check for cloud properties
        if 'opd' not in ds: raise Exception("Must include 'opd' (optical detph) as data component")
        if 'g0' not in ds: raise Exception("Must include 'g0' (assymetry) as data component")
        if 'w0' not in ds: raise Exception("Must include 'w0' (single scattering) as data component")
        
        #check for wavenumber coordinates 
        if 'wno' not in ds.coords: 
            raise Exception("Must include 'wno' (wavenumber) in coords and units")
        else:
            #CONVERT wavenumber UNIT if not the right units
            unit_old = ds.coords['wno'].attrs['units'] 
            unit_reqd = 'cm^(-1)'
            if unit_old != unit_reqd: 
                if verbose: print(f'verbose=True; Converting wno grid from {unit_old} to required unit of {unit_reqd}.')
                ds.coords['wno'] = (
                    ds.coords['wno'].values*u.Unit(
                        unit_old)).to('cm^(-1)').value 

        #check for pressure and change units if needed
        if 'pressure' not in ds.coords: 
            raise Exception("Must include pressure in coords and units")
        else: 
            self.nlevel = len(ds.coords['pressure'].values)
            #CONVERT PRESSURE UNIT
            unit_old = ds.coords['pressure'].attrs['units'] 
            unit_reqd = 'bar'
            if unit_old != unit_reqd: 
                if verbose: print(f'verbose=True; Converting pressure grid from {unit_old} to required unit of {unit_reqd}.')
                ds.coords['pressure'] = (
                    ds.coords['pressure'].values*u.Unit(
                        unit_old)).to('bar').value

        
        #check for latitude and longitude 
        if (('lat' not in ds.coords) or ('lon' not in ds.coords)): 
            raise Exception("""Must include "lat" and "lon" as coordinates. 
                  Please see GCM 3D input tutorials to learn how to reformat your input.""")
        else :
            lat = ds.coords['lat'].values
            len_lat = len(lat)
            lon = ds.coords['lon'].values
            len_lon = len(lon)
            nt = self.inputs['disco']['num_tangle']
            ng = self.inputs['disco']['num_gangle']
            phase = self.inputs['phase_angle']


        if regrid: 
            #cannot regrid from a course grid to a high one
            assert nt <= len(lat), f'Cannot regrid from a course grid. num_tangle={nt} and input grid has len(lat)={len_lat}'
            assert ng <= len(lon), f'Cannot regrid from a course grid. num_gangle={nt} and input grid has len(lon)={len_lon}'
            #call regridder to get to gauss angle chevychev angle grid
            if verbose: print(f'verbose=True;regrid=True; Regridding 3D output to ngangle={ng}, ntangle={nt}, with phase={phase}.')
            ds = regrid_xarray(ds, num_gangle=ng, num_tangle=nt, phase_angle=phase)
        else: 
            #check lat and lons match up
            assert np.array_equal(self.inputs['disco']['latitude']*180/np.pi,
                lat), f"""Latitudes from the GCM do not match the PICASO grid even 
                          though the number of grid points are the same. 
                          Most likely this could be that the input phase of {phase}, is 
                          different from what the regridder used prior to this function. 
                          A simple fix is to provide this function with the native 
                          GCM xarray, turn regrid=True and it will ensure the grids are 
                          the same."""
            assert np.array_equal(self.inputs['disco']['longitude']*180/np.pi,
                lon), f"""Longitude from the GCM do not match the PICASO grid even 
                          though the number of grid points are the same. 
                          Most likely this could be that the input phase of {phase}, is 
                          different from what the regridder used prior to this function. 
                          A simple fix is to provide this function with the native  
                          GCM xarray, turn regrid=True and it will ensure the grids are 
                          the same."""

        if plot: 
            if ((ng>1) & (nt>1)):
                ds['opd'].isel(pressure=iz_plot,wno=iw_plot).plot(x='lon', y ='lat')
            elif ((ng==1) & (nt>1)):
                ds['opd'].isel(pressure=iz_plot,wno=iw_plot).plot(y ='lat')
            elif ((ng>1) & (nt==1)):
                ds['opd'].isel(pressure=iz_plot,wno=iw_plot).plot(x ='lon')

        self.inputs['clouds']['profile'] = ds 
        self.inputs['clouds']['wavenumber'] = ds.coords['wno'].values
    
    def approx(self,single_phase='TTHG_ray',multi_phase='N=2',delta_eddington=True,
        raman='none',tthg_frac=[1,-1,2], tthg_back=-0.5, tthg_forward=1,
        p_reference=1, rt_method='toon', stream=2, blackbody_approx=1, toon_coefficients="quadrature",
        single_form='explicit', rayleigh='off', heng_compare='off', query='nearest_neighbor'):
        """
        This function sets all the default approximations in the code. It transforms the string specificatons
        into a number so that they can be used in numba nopython routines. 

        For `str` cases such as `TTHG_ray` users see all the options by using the function `single_phase_options`
        or `multi_phase_options`, etc. 

        single_phase : str 
            Single scattering phase function approximation 
        multi_phase : str 
            Multiple scattering phase function approximation 
        delta_eddington : bool 
            Turns delta-eddington on and off
        raman : str 
            Uses various versions of raman scattering 
        tthg_frac : list 
            Functional of forward to back scattering with the form of polynomial :
            tthg_frac[0] + tthg_frac[1]*g_b^tthg_frac[2]
            See eqn. 6 in picaso paper 
        tthg_back : float 
            Back scattering asymmetry factor gf = g_bar*tthg_back
        tthg_forward : float 
            Forward scattering asymmetry factor gb = g_bar * tthg_forward 
        p_reference : float 
            Reference pressure (bars) This is an arbitrary pressure that 
            corresponds do the user's input of radius. Usually something "at depth"
            around 1-10 bars. 
        method : str
            Toon ('toon') or spherical harmonics ('SH'). 
        stream : int 
            Two stream or four stream (options are 2 or 4). For 4 stream need to set method='SH'
        toon_coefficients: str
            Decide whether to use Quadrature ("quadrature") or Eddington ("eddington") schemes
            to define Toon coefficients in two-stream approximation (see Table 1 in Toon et al 1989)
        blackbody_approx : int 
            blackbody_approx=1 does a linear blackbody approx (eqn 26 toon 89), 
            while blackbody_approx=2 does an exponential (only an option for SH)
        single_form : str 
            form of the phase function can either be written as an 'explicit' henyey greinstein 
            or it can be written as a 'legendre' expansion. Default is 'explicit'
        query : str 
            method to grab opacities. either "nearest_neighbor" or "interp" which 
            interpolates based on 4 nearest neighbors. Default is nearest_neighbor
            which is significantly faster.
        """
        self.inputs['approx']['rt_method'] = rt_method

        #common to any RT code
        if rt_method == 'toon':
                self.inputs['approx']['rt_params']['common']['stream'] = 2 # having method="Toon" and stream=4 messes up delta-eddington stuff
        else:
                self.inputs['approx']['rt_params']['common']['stream'] = stream

        self.inputs['approx']['rt_params']['common']['single_phase'] = single_phase_options(printout=False).index(single_phase)
        self.inputs['approx']['rt_params']['common']['delta_eddington'] = delta_eddington
        self.inputs['approx']['rt_params']['common']['raman'] =  raman_options().index(raman)
        if isinstance(tthg_frac, (list, np.ndarray)):
            if len(tthg_frac) == 3:
                self.inputs['approx']['rt_params']['common']['TTHG_params']['fraction'] = tthg_frac
            else:
                raise Exception('tthg_frac should be of length=3 so that : tthg_frac[0] + tthg_frac[1]*g_b^tthg_frac[2]')
        else: 
            raise Exception('tthg_frac should be a list or ndarray of length=3')

        self.inputs['approx']['rt_params']['common']['TTHG_params']['constant_back'] = tthg_back
        self.inputs['approx']['rt_params']['common']['TTHG_params']['constant_forward']=tthg_forward

        #unique to toon 
        #eddington or quradrature
        self.inputs['approx']['rt_params']['toon']['toon_coefficients'] = coefficients_options(printout=False).index(toon_coefficients)
        self.inputs['approx']['rt_params']['toon']['multi_phase'] = multi_phase_options(printout=False).index(multi_phase)
        
        #unique to SH
        self.inputs['approx']['rt_params']['SH']['single_form'] = single_form_options(printout=False).index(single_form)
        self.inputs['approx']['rt_params']['SH']['rayleigh'] = rayleigh_options(printout=False).index(rayleigh)
        self.inputs['approx']['rt_params']['SH']['heng_compare'] = heng_compare_options(printout=False).index(heng_compare)
        self.inputs['approx']['rt_params']['SH']['blackbody_approx'] = blackbody_approx


        self.inputs['opacities']['query'] = query_options().index(query)

        self.inputs['approx']['p_reference']= p_reference
        

    def phase_curve(self, opacityclass,  full_output=False, 
        plot_opacity= False,n_cpu =1 ): 
        """
        Run phase curve 
        Parameters
        -----------
        opacityclass : class
            Opacity class from `justdoit.opannection`
        full_output : bool 
            (Optional) Default = False. Returns atmosphere class, which enables several 
            plotting capabilities. 
        n_cpu : int 
            (Optional) Default = 1 (no parallelization). Number of cpu to parallelize calculation.
        """
        phases = self.inputs['phase_angle']
        calculation = self.inputs['disco']['calculation']
        all_geom = self.inputs['disco']
        all_profiles = self.inputs['atmosphere']['profile']
        all_cld_profiles = self.inputs['clouds']['profile']

        def run_phases(iphase):
            self.inputs['phase_angle'] = iphase[1]
            self.inputs['atmosphere']['profile'] = all_profiles.isel(phase=iphase[0])
            self.inputs['disco'] = all_geom[iphase[1]]
            if not isinstance(all_cld_profiles, type(None)):
                self.inputs['clouds']['profile'] = all_cld_profiles.isel(phase=iphase[0])
            out = self.spectrum(opacityclass,calculation=calculation,dimension='3d',full_output=full_output)
            return out
        
        results = Parallel(n_jobs=n_cpu)(delayed(run_phases)(iphase) for iphase in enumerate(phases))
        
        #return dict such that each key is a different phase 
        return {iphase:results[i] for i,iphase in enumerate(phases)}

    def spectrum(self, opacityclass, calculation='reflected', dimension = '1d',  full_output=False, 
        plot_opacity= False, as_dict=True):
        """Run Spectrum
        Parameters
        -----------
        opacityclass : class
            Opacity class from `justdoit.opannection`
        calculation : str
            Either 'reflected' or 'thermal' for reflected light or thermal emission. 
            If running a brown dwarf, this will automatically default to thermal    
        dimension : str 
            (Optional) Dimensions of the calculation. Default = '1d'. But '3d' is also accepted. 
            In order to run '3d' calculations, user must build 3d input (see tutorials)
        full_output : bool 
            (Optional) Default = False. Returns atmosphere class, which enables several 
            plotting capabilities. 
        plot_opacity : bool 
            (Optional) Default = False, Creates pop up of the weighted opacity
        as_dict : bool 
            (Optional) Default = True. If true, returns a condensed dictionary to the user. 
            If false, returns the atmosphere class, which can be used for debugging. 
            The class is clunky to navigate so if you are consiering navigating through this, ping one of the 
            developers. 
        """
        #CHECKS 

        #if there is not star, the only picaso option to run is thermal emission
        try: 
            if self.inputs['star']['radius'] == 'nostar':
                calculation = 'thermal' 
        except KeyError: 
            pass

        #make sure phase angle has been run for reflected light
        try: 
            #phase angles dont need to be specified for thermal emission or transmission
            phase = self.inputs['phase_angle']
        except KeyError: 
            if 'reflected' not in calculation:
                self.phase_angle(0)
                phase = self.inputs['phase_angle']
            else: 
                raise Exception("Phase angle not specified. It is needed for reflected light. Please run the jdi.inputs().phase_angle() routine.")
        
        #make sure no one is running a nonzero phase with thermal emission in 1d
        if ((phase != 0) & ('thermal' in calculation) & (dimension=='1d')):
            raise Exception("Non-zero phase is not an option for this type of calculation. This includes a thermal calculation in 1 dimensions.  Unlike reflected light, thermal flux emanates from the planet in all directions regardless of phase. Thermal phase curves are computed by rotating 3D temperature maps, which can be done in PICASO using the 3d functionality.")
        
        #I don't make people add this as an input so adding a default here if it hasnt
        #been run 
        try:
            a = self.inputs['surface_reflect']
        except KeyError:
            self.inputs['surface_reflect'] = 0 
            self.inputs['hard_surface'] = 0 

            
        return picaso(self, opacityclass,dimension=dimension,calculation=calculation,
            full_output=full_output, plot_opacity=plot_opacity, as_dict=as_dict)

    def effective_temp(self, teff=None):
        """Same as T_eff with different notation


        Parameters
        ----------
        teff : float 
            (Optional) Effective temperature of Planet
        """
        return self.T_eff(teff)

    def T_eff(self, Teff=None):
        """
        Get Teff for climate run 

        Parameters
        ----------
        T_eff : float 
            (Optional) Effective temperature of Planet
        
        """
        if Teff is not None:
            self.inputs['planet']['T_eff'] = Teff
        else :
            self.inputs['planet']['T_eff'] = 0

    def inputs_climate(self, temp_guess= None, pressure= None, rfaci = 1,nofczns = 1 ,
        nstr = None,  rfacv = None, cloudy = False,
        mh = None, CtoO = None, species = None, fsed = None, T_star = None, 
        logg= None, metal=None, r_star= None, semi_major = None,r_planet=None):
        """
        Get Inputs for Climate run

        Parameters
        ----------
        temp_guess : array 
            Guess T(P) profile to begin with
        pressure : array
            Pressure Grid for climate code (this wont change on the fly)
        nstr : array
            NSTR vector describes state of the atmosphere:
            0   is top layer [0]
            1   is top layer of top convective region
            2   is bottom layer of top convective region
            3   is top layer of lower radiative region
            4   is top layer of lower convective region
            5   is bottom layer of lower convective region [nlayer-1]
        nofczns : integer
            Number of guessed Convective Zones. 1 or 2
        rfacv : float
            Fractional contribution of reflected light in net flux.
            =0 for no stellar irradition, 
            =0.5 for full day-night heat redistribution
            =1 for dayside
        rfaci : float
            Default=1, Fractional contribution of thermal light in net flux
            Usually this is kept at one and then the redistribution is controlled 
            via rfacv
        cloudy : bool
            Include Clouds or not (True or False)
        mh : string
            Metallicity string for 1060 grid, '+0.5','0.0','-0.5'.
        CtoO : string
            C/O ratio string for 1060 grid
        species : string
            Cloud species to be included if cloudy
        fsed : float
            Sedimentation Efficiency (f_sed) if cloudy
        T_star : float
            Star effective temperature if irradiated
        logg : float
            Star log(g)
        metal : float
            Star Metallicity
        r_star : float
            Stellar Radius in R_sun
        semi_major : float
            Semi-major axis of Planet (AU)
        r_planet : planet radius
            Radius of Planet (Rj)

        
        """
        if cloudy: 
            raise Exception('Cloudy functionality still in beta form and not ready for public use.')
        else: 
            #dummy values only used for cloud model
            mh = 0 
            CtoO = 0 

        if self.inputs['planet']['T_eff'] == 0.0:
            raise Exception('Need to specify Teff with jdi.input for climate run')
        if self.inputs['planet']['gravity'] == 0.0:
            raise Exception('Need to specify gravity with jdi.input for climate run')

        
        self.inputs['climate']['guess_temp'] = temp_guess
        self.inputs['climate']['pressure'] = pressure
        self.inputs['climate']['nstr'] = nstr
        self.inputs['climate']['nofczns'] = nofczns
        self.inputs['climate']['rfacv'] = rfacv
        self.inputs['climate']['rfaci'] = rfaci
        if cloudy:
            self.inputs['climate']['cloudy'] = 1
            self.inputs['climate']['cld_species'] = species
            self.inputs['climate']['fsed'] = fsed
        else :
            self.inputs['climate']['cloudy'] = 0
            self.inputs['climate']['cld_species'] = 0
            self.inputs['climate']['fsed'] = 0
        self.inputs['climate']['mh'] = mh
        self.inputs['climate']['CtoO'] = CtoO
        
        # star properties needed to change wv grid for diseq runs
        self.inputs['climate']['T_star'] = T_star #K
        self.inputs['climate']['r_star'] = r_star # solar
        self.inputs['climate']['logg'] = logg # cgs
        self.inputs['climate']['metal'] = metal # solar
        self.inputs['climate']['semi_major'] = semi_major # au
        self.inputs['climate']['r_planet'] = r_planet # jupiter radii

    def climate(self, opacityclass, save_all_profiles = False, as_dict=True,with_spec=False,
        save_all_kzz = False, diseq_chem = False, self_consistent_kzz =False, kz = None, vulcan_run = False, photochem=False,on_fly=False,gases_fly=None,mhdeq=None,CtoOdeq=None ):
        """
        Top Function to run the Climate Model

        Parameters
        -----------
        opacityclass : class
            Opacity class from `justdoit.opannection`
        save_all_profiles : bool
            If you want to save and return all iterations in the T(P) profile,True/False
        with_spec : bool 
            Runs picaso spectrum at the end to get the full converged outputs, Default=False
        save_all_kzz : bool
            If you want to save and return all iterations in the kzz profile,True/False
        diseq_chem : bool
            If you want to run `on-the-fly' mixing (takes longer),True/False
        self_consistent_kzz : bool
            If you want to run MLT in convective zones and Moses in the radiative zones
        kz : array
            Kzz input array if user wants constant or whatever input profile (cgs)
        vulcan_run : bool
            If you want to run vulcan on the fly (takes longer),True/False
        photochem : bool
            If you want to run photochemistry in vulcan on the fly (takes much longer),True/False
        
        """
        #get necessary parameters from opacity ck-tables 
        wno = opacityclass.wno
        delta_wno = opacityclass.delta_wno
        nwno = opacityclass.nwno
        min_temp = min(opacityclass.temps)
        max_temp = max(opacityclass.temps)

        
        
        # first calculate the BB grid
        ntmps = self.inputs['climate']['ntemp_bb_grid']
        dt = self.inputs['climate']['dt_bb_grid']
        #we will extend the black body grid 30% beyond the min and max temp of the 
        #opacity grid just to be safe with the spline
        extension = 0.3 
        tmin = min_temp*(1-extension)
        tmax = max_temp*(1+extension)
        ntmps = int((tmax-tmin)/dt)
        
        bb , y2 , tp = set_bb(wno,delta_wno,nwno,ntmps,dt,tmin,tmax)

        nofczns = self.inputs['climate']['nofczns']
        nstr= self.inputs['climate']['nstr']

        rfaci= self.inputs['climate']['rfaci']
        
        #turn off stellar radiation if user has run "setup_nostar() function"
        if 'nostar' in self.inputs['star'].values():
            rfacv=0.0 
            FOPI = np.zeros(nwno) + 1.0
        #otherwise assume that there is stellar irradiation 
        else:
            rfacv = self.inputs['climate']['rfacv']
            r_star = self.inputs['star']['radius'] 
            r_star_unit = self.inputs['star']['radius_unit'] 
            semi_major = self.inputs['star']['semi_major']
            semi_major_unit = self.inputs['star']['semi_major_unit'] 
            

            fine_flux_star  = self.inputs['star']['flux']  # erg/s/cm^2
            FOPI = fine_flux_star * ((r_star/semi_major)**2)

        all_profiles= []
        if save_all_profiles:
            save_profile = 1
        else :
            save_profile = 0

        TEMP1 = self.inputs['climate']['guess_temp']
        all_profiles=np.append(all_profiles,TEMP1)
        pressure = self.inputs['climate']['pressure']
        t_table = self.inputs['climate']['t_table']
        p_table = self.inputs['climate']['p_table']
        grad = self.inputs['climate']['grad']
        cp = self.inputs['climate']['cp']


        Teff = self.inputs['planet']['T_eff']
        grav = 0.01*self.inputs['planet']['gravity'] # cgs to si
        mh = float(self.inputs['climate']['mh'])
        sigma_sb = 0.56687e-4 # stefan-boltzmann constant
        
        col_den = 1e6*(pressure[1:] -pressure[:-1] ) / (grav/0.01) # cgs g/cm^2
        wave_in, nlevel, pm, hratio = 0.9, len(pressure), 0.001, 0.1
        #tidal = tidal_flux(Teff, wave_in,nlevel, pressure, pm, hratio, col_den)
        tidal = np.zeros_like(pressure) - sigma_sb *(Teff**4)
        
        cloudy = self.inputs['climate']['cloudy']
        cld_species = self.inputs['climate']['cld_species']
        fsed = self.inputs['climate']['fsed']
        
        opd_cld_climate = np.zeros(shape=(nlevel-1,nwno,4))
        g0_cld_climate = np.zeros(shape=(nlevel-1,nwno,4))
        w0_cld_climate = np.zeros(shape=(nlevel-1,nwno,4))


        # first conv call
        
        it_max= 10   ### inner loop calls
        itmx= 7  ### outer loop calls (opacity re-calculation)
        conv = 10.0
        convt=5.0
        x_max_mult=7.0
        

        final = False
        flag_hack = False

        
        pressure, temperature, dtdp, profile_flag, all_profiles,opd_cld_climate,g0_cld_climate,w0_cld_climate,flux_net_ir_layer, flux_plus_ir_attop = profile(it_max, itmx, conv, convt, nofczns,nstr,x_max_mult,
            TEMP1,pressure, FOPI, t_table, p_table, grad, cp, opacityclass, grav, 
            rfaci, rfacv, nlevel, tidal, tmin, tmax, delta_wno, bb , y2 , tp, final , cloudy, cld_species,mh,fsed,flag_hack, save_profile,all_profiles,opd_cld_climate,g0_cld_climate,w0_cld_climate,first_call_ever=True)

        # second convergence call
        it_max= 7
        itmx= 5
        conv = 5.0
        convt=4.0
        x_max_mult=7.0

        
        final = False
        pressure, temperature, dtdp, profile_flag, all_profiles,opd_cld_climate,g0_cld_climate,w0_cld_climate,flux_net_ir_layer, flux_plus_ir_attop = profile(it_max, itmx, conv, convt, nofczns,nstr,x_max_mult,
                    temperature,pressure, FOPI, t_table, p_table, grad, cp, opacityclass, grav, 
                    rfaci, rfacv, nlevel, tidal, tmin, tmax, delta_wno, bb , y2 , tp, final, cloudy, cld_species, mh,fsed,flag_hack,save_profile,all_profiles,opd_cld_climate,g0_cld_climate,w0_cld_climate,flux_net_ir_layer, flux_plus_ir_attop )   

        pressure, temp, dtdp, nstr_new, flux_plus_final, df, all_profiles, opd_now,w0_now,g0_now =find_strat(pressure, temperature, dtdp ,FOPI, nofczns,nstr,x_max_mult,
                             t_table, p_table, grad, cp, opacityclass, grav, 
                             rfaci, rfacv, nlevel, tidal, tmin, tmax, delta_wno, bb , y2 , tp , cloudy, cld_species, mh,fsed, flag_hack, save_profile,all_profiles,opd_cld_climate,g0_cld_climate,w0_cld_climate,flux_net_ir_layer, flux_plus_ir_attop)

        
        if diseq_chem == True:
            wv196 = 1e4/wno

            # first change the nstr vector because need to check if they grow or not
            # delete upper convective zone if one develops
            
            del_zone =4 # move 4 levels deeper
            if (nstr[1] > 0) & (nstr[4] > 0) & (nstr[3] > 0) :
                nstr[1] = nstr[4]+del_zone
                nstr[2] = 89
                nstr[3],nstr[4],nstr[5] = 0,0,0
                
                print("2 conv Zones, so making small adjustments")
            elif (nstr[1] > 0) & (nstr[3] == 0):
                if nstr[4] == 0:
                    nstr[1]+= del_zone #5#15
                else:
                    nstr[1] += del_zone #5#15  
                    nstr[3], nstr[4] ,nstr[5] = 0,0,0#6#16
                print("1 conv Zone, so making small adjustment")
            if nstr[1] >= nlevel -2 : # making sure we haven't pushed zones too deep
                nstr[1] = nlevel -4
            if nstr[4] >= nlevel -2:
                nstr[4] = nlevel -3
            
            print("New NSTR status is ", nstr)

            #was for check SM 
            #pressure,temp =np.loadtxt("/data/users/samukher/Disequilibrium-picaso/picaso/tstart_800_562.dat",usecols=[1,2],unpack=True) 
            #temp+=300            
            bundle = inputs(calculation='brown')

            bundle.phase_angle(0)
            bundle.gravity(gravity=grav , gravity_unit=u.Unit('m/s**2'))
            bundle.add_pt( temp, pressure)
            bundle.premix_atmosphere(opacityclass, df = bundle.inputs['atmosphere']['profile'].loc[:,['pressure','temperature']])
            DTAU, TAU, W0, COSB,ftau_cld, ftau_ray,GCOS2, DTAU_OG, TAU_OG, W0_OG, COSB_OG, \
                W0_no_raman , surf_reflect, ubar0,ubar1,cos_theta, single_phase,multi_phase, \
                frac_a,frac_b,frac_c,constant_back,constant_forward, tridiagonal , \
                wno,nwno,ng,nt, nlevel, ngauss, gauss_wts, mmw =  calculate_atm(bundle, opacityclass)
            
            all_kzz= []
            if save_all_kzz == True :
                save_kzz = 1
            else :
                save_kzz = 0
            
            
            if self_consistent_kzz == True : # MLT plus some prescription in radiative zone

                
                
                flux_net_v_layer_full, flux_net_v_full, flux_plus_v_full, flux_minus_v_full , flux_net_ir_layer_full, flux_net_ir_full, flux_plus_ir_full, flux_minus_ir_full = climate(pressure, temp, delta_wno, bb , y2, tp, tmin, tmax, DTAU, TAU, W0, 
                COSB,ftau_cld, ftau_ray,GCOS2, DTAU_OG, TAU_OG, W0_OG, COSB_OG, W0_no_raman , surf_reflect, 
                ubar0,ubar1,cos_theta, FOPI, single_phase,multi_phase,frac_a,frac_b,frac_c,constant_back,constant_forward, tridiagonal , 
                wno,nwno,ng,nt, nlevel, ngauss, gauss_wts,True, True)#True for reflected, True for thermal

                flux_net_ir_layer = flux_net_ir_layer_full[:]
                flux_plus_ir_attop = flux_plus_ir_full[0,:] 
                calc_type = 0
                # use mixing length theory to calculate Kzz profile
                kz = get_kzz(pressure, temp,grav,mmw,tidal,flux_net_ir_layer, flux_plus_ir_attop,t_table, p_table, grad, cp, calc_type,nstr)
            
            
            
            
            # shift everything to the 661 grid now.
            #mh = '+0.0'  #don't change these as the opacities you are using are based on these 
            #CtoO = '1.0' # don't change these as the opacities you are using are based on these #
            filename_db=os.path.join(__refdata__, 'climate_INPUTS/ck_cx_cont_opacities_661.db')
            
            if on_fly == True:
                print("From now I will mix "+str(gases_fly)+" only on--the--fly")
                ck_db=os.path.join(__refdata__, 'climate_INPUTS/sonora_2020_feh'+mhdeq+'_co_'+CtoOdeq+'.data.196')
                opacityclass = opannection(ck=True, ck_db=ck_db,filename_db=filename_db,deq = True,on_fly=True,gases_fly=gases_fly)
            else:
                ck_db=os.path.join(__refdata__, 'climate_INPUTS/m+0.0_co1.0.data.196')
                opacityclass = opannection(ck=True, ck_db=ck_db,filename_db=filename_db,deq = True,on_fly=False)

        
            
            
            if cloudy == 1:    
                wv661 = 1e4/opacityclass.wno
                opd_cld_climate,g0_cld_climate,w0_cld_climate = initiate_cld_matrices(opd_cld_climate,g0_cld_climate,w0_cld_climate,wv196,wv661)
                print(np.shape(opd_cld_climate))
            if 'nostar' in self.inputs['star'].values():
                rfacv=0.0 
                FOPI = np.zeros(opacityclass.nwno) + 1.0
                T_star = None
                r_star = None
                logg = None
                metal = None
                semi_major = None
                r_planet = None
            #otherwise assume that there is stellar irradiation 
            else:
                rfacv = self.inputs['climate']['rfacv']
                T_star = self.inputs['climate']['T_star']
                r_star = self.inputs['climate']['r_star']
                logg = self.inputs['climate']['logg']
                metal = self.inputs['climate']['metal']
                semi_major = self.inputs['climate']['semi_major']
                r_planet = self.inputs['climate']['r_planet']
                FOPI = self.star(opacityclass, temp =T_star,metal =metal, logg =logg, radius = r_star, radius_unit=u.R_sun,semi_major= semi_major , semi_major_unit = u.AU, deq= True)

            if vulcan_run == False :
                quench_levels, t_mix = quench_level(pressure, temp, kz ,mmw, grav, return_mix_timescale= True) # determine quench levels

                all_kzz = np.append(all_kzz, t_mix) # save kzz

                print("Quench Levels are CO, CO2, NH3, HCN, PH3 ", quench_levels) # print quench levels
                
                final = False
                #finall = False #### what is this thing?
                
                ## this code block is mostly safeguarding
                
                if quench_levels[2] > nlevel -2 :
                    quench_levels[2] = nlevel -2

                    if quench_levels[0] > nlevel -2 :
                        quench_levels[0] = nlevel -2
                    
                    if quench_levels[1] > nlevel -2 :
                        quench_levels[1] = nlevel -2
                    
                    if quench_levels[3] > nlevel -2 :
                        quench_levels[3] = nlevel -2 
                
                
                
                

                # determine the chemistry now

                qvmrs, qvmrs2= bundle.premix_atmosphere_diseq(opacityclass, df = bundle.inputs['atmosphere']['profile'].loc[:,['pressure','temperature']], quench_levels= quench_levels,t_mix=t_mix)
                #was for check SM
                #bundle.inputs['atmosphere']['profile'].to_csv('/data/users/samukher/Disequilibrium-picaso/first_iteration_testpls300min500',sep='\t')
                #raise SystemExit(0) 
            else :
                t_mix = bundle.run_vulcan(pressure,temp,kz,grav,mmw,T_star=T_star, logg=logg,metal=metal,r_star=metal,semi_major=semi_major,r_planet=r_planet, first = True, photochem=photochem)    
                all_kzz = np.append(all_kzz, t_mix)
                quench_levels = np.array([0,0,0,0])


            wno = opacityclass.wno
            delta_wno = opacityclass.delta_wno
            nwno = opacityclass.nwno
            min_temp = min(opacityclass.temps)
            max_temp = max(opacityclass.temps)

           
            print(nwno)             
            # first calculate the BB grid
            ntmps = self.inputs['climate']['ntemp_bb_grid']
            dt = self.inputs['climate']['dt_bb_grid']
            
            extension = 0.3 
            tmin = min_temp*(1-extension)
            tmax = max_temp*(1+extension)

            ntmps = int((tmax-tmin)/dt)
            

            bb , y2 , tp = set_bb(wno,delta_wno,nwno,ntmps,dt,tmin,tmax)

        

            
            final = False

            
            # diseq calculations start here actually
            
            print("DOING DISEQ CALCULATIONS NOW")
            it_max= 7
            itmx= 5
            conv = 5.0
            convt=4.0
            x_max_mult=7.0

            #if nstr[2] < nstr[5]:
            #    nofczns = 2
            #    print("nofczns corrected") 

            
            pressure, temperature, dtdp, profile_flag, qvmrs, qvmrs2, all_profiles, all_kzz,opd_cld_climate,g0_cld_climate,w0_cld_climate,flux_net_ir_layer, flux_plus_ir_attop  = profile_deq(it_max, itmx, conv, convt, nofczns,nstr,x_max_mult,
            temp,pressure, FOPI, t_table, p_table, grad, cp, opacityclass, grav, 
            rfaci, rfacv, nlevel, tidal, tmin, tmax, delta_wno, bb , y2 , tp, final , cloudy, cld_species,mh,fsed,flag_hack, quench_levels, kz, mmw,save_profile,all_profiles, self_consistent_kzz,save_kzz,all_kzz, vulcan_run,opd_cld_climate,g0_cld_climate,w0_cld_climate,flux_net_ir_layer, flux_plus_ir_attop,on_fly=on_fly, gases_fly=gases_fly )
            
            pressure, temp, dtdp, nstr_new, flux_plus_final, qvmrs, qvmrs2, df, all_profiles, all_kzz,opd_now,g0_now,w0_now =find_strat_deq(pressure, temperature, dtdp ,FOPI, nofczns,nstr,x_max_mult,
                            t_table, p_table, grad, cp, opacityclass, grav, 
                            rfaci, rfacv, nlevel, tidal, tmin, tmax, delta_wno, bb , y2 , tp , cloudy, cld_species, mh,fsed, flag_hack, quench_levels,kz ,mmw, save_profile,all_profiles, self_consistent_kzz,save_kzz,all_kzz, vulcan_run,opd_cld_climate,g0_cld_climate,w0_cld_climate,flux_net_ir_layer, flux_plus_ir_attop,on_fly=on_fly, gases_fly=gases_fly  )
            
                
            
            return pressure , temp, dtdp, nstr_new, flux_plus_final, quench_levels, df, all_profiles, all_kzz, opd_now,w0_now,g0_now
            
           
        if with_spec:
            bundle = inputs(calculation='brown')
            bundle.phase_angle(0)
            bundle.gravity(gravity=grav , gravity_unit=u.Unit('m/s**2'))
            bundle.premix_atmosphere(opacityclass,df)
            df_spec = bundle.spectrum(opacityclass,full_output=True)        

        if as_dict: 
            return {
            'pressure':pressure,
            'temperature':temp,
            'dtdp':dtdp,
            'cvz_locs':nstr_new,
            'flux':flux_plus_final,
            'spectrum_output':df_spec,
            'all_profiles':all_profiles,
            'opd':opd_now,
            'w0':w0_now,
            'g0':g0_now
            }
        else: 
            return pressure , temp, dtdp, nstr_new, flux_plus_final, df, all_profiles , opd_now,w0_now,g0_now

def get_targets():
    """Function to grab available targets using exoplanet archive data. 

    Returns
    -------
    Dataframe from Exoplanet Archive
    """
    planets_df =  pd.read_csv('https://exoplanetarchive.ipac.caltech.edu/TAP/sync?query=select+*+from+PSCompPars&format=csv')
    # convert to float when possible
    for i in planets_df.columns: 
        planets_df[i] = planets_df[i].astype(float,errors='ignore')

    return planets_df
def load_planet(df, opacity, phase_angle = 0, stellar_db='phoenix', verbose=False,  **planet_kwargs):
    """
    Wrapper to simplify PICASO run. This really turns picaso into a black box. This was created 
    specifically Sagan School tutorial. It grabs planet parameters from the user supplied df, then 
    adds a parametric PT profile (Guillot et al. 2010). The user still has to add chemistry. 

    Parameters
    -----------
    df : pd.DataFrame
        This is single row from `all_planets()`
    opacity : np.array 
        Opacity loaded from opannection
    phase_angle : float 
        Observing phase angle (radians)
    verbose : bool , options
        Print out warnings 
    planet_kwargs : dict 
        List of parameters to supply NexSci database is values don't exist 
    """
    if len(df.index)>1: raise Exception("Dataframe consists of more than 1 row. Make sure to select single planet")
    if len(df.index)==0: raise Exception("No planets found in database. Check name.")

    for i in df.index:

        planet = df.loc[i,:].dropna().to_dict()

        temp = planet.get('st_teff', planet_kwargs.get('st_teff',np.nan))
        if np.isnan(temp) : raise Exception('Stellar temperature is not added to \
            dataframe input or to planet_kwargs through the column/key named st_teff. Please add it to one of them')

        logg = planet.get('st_logg', planet_kwargs.get('st_logg',np.nan))
        if np.isnan(logg) : raise Exception('Stellar logg is not added to \
            dataframe input or to planet_kwargs through the column/key named st_logg. Please add it to one of them')

        logmh = planet.get('st_metfe', planet_kwargs.get('st_metfe',np.nan))
        if np.isnan(logmh) : raise Exception('Stellar Fe/H is not added to \
            dataframe input or to planet_kwargs through the column/key named st_metfe. Please add it to one of them')

        stellar_db = 'phoenix'

        if logmh > 0.5: 
            if verbose: print ('Stellar M/H exceeded max value of 0.5. Value has been reset to the maximum')
            logmh = 0.5
        elif logmh < -4.0 :
            if verbose: print ('Stellar M/H exceeded min value of -4.0 . Value has been reset to the mininum')
            logmh = -4.0 

        if logg > 4.5: 
            if verbose: print ('Stellar logg exceeded max value of 4.5. Value has been reset to the maximum')
            logg = 4.5   


        #the parameters
        #planet/star system params--typically not free parameters in retrieval
        # Planet radius in Jupiter Radii--this will be forced to be 10 bar radius--arbitrary (scaling to this is free par)

        Rp = planet.get('pl_radj', planet_kwargs.get('pl_radj',np.nan))
        if np.isnan(Rp) : raise Exception('Planet Radii is not added to \
            dataframe input or to planet_kwargs through the column/key named pl_radj. J for JUPITER! \
            Please add it to one of them')


        #Stellar Radius in Solar Radii
        Rstar = planet.get('st_rad', planet_kwargs.get('st_rad',np.nan))
        if np.isnan(Rstar) : raise Exception('Stellar Radii is not added to \
            dataframe input or to planet_kwargs through the column/key named st_rad. Solar radii! \
            Please add it to one of them')

        #Mass in Jupiter Masses
        Mp = planet.get('pl_bmassj', planet_kwargs.get('pl_bmassj',np.nan))
        if np.isnan(Mp) : raise Exception('Planet Mass is not added to \
            dataframe input or to planet_kwargs through the column/key named pl_bmassj. J for JUPITER! \
            Please add it to one of them')  

        #TP profile params (3--Guillot 2010, Parmentier & Guillot 2013--see Line et al. 2013a for implementation)
        Tirr=planet.get('pl_eqt', planet_kwargs.get('pl_eqt',np.nan))

        if np.isnan(Tirr): 
            p =  planet.get('pl_orbper', planet_kwargs.get('pl_orbper',np.nan))
            p = p * (1*u.day).to(u.yr).value #convert to year 
            a =  (p**(2/3)*u.au).to(u.R_sun).value
            temp = planet.get('st_teff', planet_kwargs.get('st_teff',np.nan))
            Tirr = temp * np.sqrt(Rstar/(2*a))

        if np.isnan(Tirr): raise Exception('Planet Eq Temp is not added to \
            dataframe input or to planet_kwargs through the column/key named pl_eqt. Kelvin \
            Please add it to one of them') 

        p=planet.get('pl_orbper', planet_kwargs.get('pl_orbper',np.nan))

        if np.isnan(Tirr): raise Exception('Orbital Period is not added to \
            dataframe input or to planet_kwargs through the column/key named pl_orbper. Days Units') 
        else: 
            p = p * (1*u.day).to(u.yr).value #convert to year 
            a =  p**(2/3) #semi major axis in AU


        #setup picaso
        start_case = inputs()
        start_case.approx(raman="none")
        start_case.phase_angle(phase_angle) #radians 

        #define gravity
        start_case.gravity(mass=Mp, mass_unit=u.Unit('M_jup'),
                            radius=Rp, radius_unit=u.Unit('R_jup')) #any astropy units available

        #define star
        start_case.star(opacity, temp,logmh,logg,radius=Rstar, radius_unit=u.Unit('R_sun'),
                            semi_major=a, semi_major_unit=u.Unit('au'),
                            database = stellar_db ) #opacity db, pysynphot database, temp, metallicity, logg

        ##running this with all default inputs (users can override whatever after this initial run)
        start_case.guillot_pt(Tirr) 

    return start_case
def jupiter_pt():
    """Function to get Jupiter's PT profile"""
    return os.path.join(__refdata__, 'base_cases','jupiter.pt')
def jupiter_cld():
    """Function to get rough Jupiter Cloud model with fsed=3"""
    return os.path.join(__refdata__, 'base_cases','jupiterf3.cld')
def HJ_pt():
    """Function to get Jupiter's PT profile"""
    return os.path.join(__refdata__, 'base_cases','HJ.pt')
def HJ_pt_3d():
    """Function to get Jupiter's PT profile"""
    return os.path.join(__refdata__, 'base_cases','HJ_3d.pt')
def HJ_cld():
    """Function to get rough Jupiter Cloud model with fsed=3"""
    return os.path.join(__refdata__, 'base_cases','HJ.cld')
def single_phase_options(printout=True):
    """Retrieve all the options for direct radation"""
    if printout: print("Can also set functional form of forward/back scattering in approx['TTHG_params']")
    return ['cahoy','OTHG','TTHG','TTHG_ray']
def multi_phase_options(printout=True):
    """Retrieve all the options for multiple scattering radiation"""
    if printout: print("Can also set delta_eddington=True/False in approx['delta_eddington']")
    return ['N=2','N=1']
def raman_options():
    """Retrieve options for raman scattering approximtions"""
    return ["oklopcic","pollack","none"]
def query_options():
    """Retrieve options for querying opacities """
    return ["nearest_neighbor","interp"]

def evolution_track(mass=1, age='all'):
    """
    Plot or grab an effective temperature for a certain age and mass planet. 
    Parameters
    ----------
    mass : int or str, optional
        (Optional) Mass of planet, in Jupiter Masses. Only valid options = 1, 2, 4, 6, 8, 10,'all'
        If another value is entered, it will find the nearest option. 
    age : float or str, optional
        (Optional) Age of planet, in years or 'all' to return full model 
    Return 
    ------
    if age=None: data = {'cold':all_data_cold_start, 'hot':all_data_hot_start}
    if age=float: data = {'cold':data_at_age, 'hot':data_at_age}
    
    if plot=False: returns data 
    else: returns data, plot
    
    """
    cols_return = ['age_years','Teff','grav_cgs','logL','R_cm'] #be careful when changing these as they are used to build all_cols
    valid_options = np.array([1,2,4,6,8,10]) # jupiter masses

    if mass == 'all':
        all_cols = np.concatenate([[cols_return[0]]]+[[f'{cols_return[1]}{iv}Mj',f'{cols_return[2]}{iv}Mj'] for iv in valid_options])
        for imass in valid_options:
            mass = f'00{imass}0'            
            if len(mass)==5:mass=mass[1:]
            cold = pd.read_csv(os.path.join(__refdata__, 'evolution','cold_start',f'model_seq.{mass}'),
                skiprows=12,delim_whitespace=True,
                    header=None,names=['age_years','logL','R_cm','Ts','Teff',
                                       'log rc','log Pc','log Tc','grav_cgs','Uth','Ugrav','log Lnuc'])
            hot = pd.read_csv(os.path.join(__refdata__, 'evolution','hot_start',f'model_seq.{mass}'),
                skiprows=12,delim_whitespace=True,
                    header=None,names=['age_years','logL','R_cm','Ts','Teff',
                                       'log rc','log Pc','log Tc','grav_cgs','Uth','Ugrav','log Lnuc'])
            if imass==1 :
                all_cold = pd.DataFrame(columns=all_cols,index=range(cold.shape[0]))
                all_cold['age_years'] = cold['age_years'].values
                all_hot = pd.DataFrame(columns=all_cols,index=range(hot.shape[0]))
                all_hot['age_years'] = hot['age_years'].values
            #add teff for this mass
            all_cold.loc[:,f'{cols_return[1]}{imass}Mj'] = cold.loc[:,f'{cols_return[1]}'].values
            #add gravity for this mass
            all_cold.loc[:,f'{cols_return[2]}{imass}Mj'] = cold.loc[:,f'{cols_return[2]}'].values
            #add luminosity
            all_cold.loc[:,f'{cols_return[3]}{imass}Mj'] = cold.loc[:,f'{cols_return[3]}'].values
            #add radius
            all_cold.loc[:,f'{cols_return[4]}{imass}Mj'] = cold.loc[:,f'{cols_return[4]}'].values
            #add teff for this mass
            all_hot.loc[:,f'{cols_return[1]}{imass}Mj'] = hot.loc[:,f'{cols_return[1]}'].values
            #add gravity for this mass
            all_hot.loc[:,f'{cols_return[2]}{imass}Mj'] = hot.loc[:,f'{cols_return[2]}'].values
            #add luminosity for this mass
            all_hot.loc[:,f'{cols_return[3]}{imass}Mj'] = hot.loc[:,f'{cols_return[3]}'].values
            #add luminosity for this mass
            all_hot.loc[:,f'{cols_return[4]}{imass}Mj'] = hot.loc[:,f'{cols_return[4]}'].values

        #grab the desired age, if the user asks for it
        if not isinstance(age, str):
            #returning to just hot and cold names so that they can be returned below 
            all_hot = (all_hot.iloc[(all_hot['age_years']-age).abs().argsort()[0:1]]).to_dict('records')[0]
            all_cold = (all_cold.iloc[(all_cold['age_years']-age).abs().argsort()[0:1]]).to_dict('records')[0]

        to_return = {'hot': all_hot, 
                'cold': all_cold}
    else:   
        
        idx = np.argmin(abs(valid_options - mass))
        mass = int(valid_options[idx])
        mass = f'00{mass}0'
        if len(mass)==5:mass=mass[1:]
        cold = pd.read_csv(os.path.join(__refdata__, 'evolution','cold_start',f'model_seq.{mass}'),skiprows=12,delim_whitespace=True,
                    header=None,names=['age_years','logL','R_cm','Ts','Teff',
                                       'log rc','log Pc','log Tc','grav_cgs','Uth','Ugrav','log Lnuc'])
        hot = pd.read_csv(os.path.join(__refdata__, 'evolution','hot_start',f'model_seq.{mass}'),skiprows=12,delim_whitespace=True,
                    header=None,names=['age_years','logL','R_cm','Ts','Teff',
                                       'log rc','log Pc','log Tc','grav_cgs','Uth','Ugrav','log Lnuc'])
        #return only what we want
        hot = hot.loc[:,cols_return]
        cold = cold.loc[:,cols_return]

        #grab the desired age, if the user asks for it
        if not isinstance(age, str):
            hot = (hot.iloc[(hot['age_years']-age).abs().argsort()[0:1]]).to_dict('records')[0]
            cold = (cold.iloc[(cold['age_years']-age).abs().argsort()[0:1]]).to_dict('records')[0]

        to_return = {'hot': hot, 
                    'cold': cold}


    return to_return
def all_planets():
    """
    Load all planets from https://exoplanetarchive.ipac.caltech.edu
    """
    # use this default URL to start out with 
    planets_df =  pd.read_csv('https://exoplanetarchive.ipac.caltech.edu/TAP/sync?query=select+*+from+PSCompPars&format=csv')
    # convert to float when possible
    for i in planets_df.columns: 
        planets_df[i] = planets_df[i].astype(float,errors='ignore')

    return planets_df
def young_planets(): 
    """
    Load planets from ZJ's paper
    """    
    planets_df = pd.read_csv(os.path.join(__refdata__, 'evolution','benchmarks_age_lbol.csv'),skiprows=12)
    return planets_df

def rt_methodology_options(printout=True):
    """Retrieve all the options for methodology"""
    if printout: print("Can calculate spectrum using Toon 1989 methodology or sperhical harmonics")
    return ['toon','SH']
def stream_options(printout=True):
    """Retrieve all the options for stream"""
    if printout: print("Can use 2-stream or 4-stream sperhical harmonics")
    return [2,4]
def coefficients_options(printout=True):
    """Retrieve options for coefficients used in Toon calculation"""
    return ["quadrature","eddington"]
def single_form_options(printout=True):
    """Retrieve options for direct scattering form approximation"""
    return  ["explicit","legendre"]
def rayleigh_options(printout=True):
    """Retrieve options for rayleigh scattering"""
    return ['off','on']
def heng_compare_options(printout=True):
    """Turn on Heng comparison"""
    return ['off','on']

def profile(it_max, itmx, conv, convt, nofczns,nstr,x_max_mult,
            temp,pressure,FOPI, t_table, p_table, grad, cp, opacityclass, grav, 
             rfaci, rfacv, nlevel, tidal, tmin, tmax, dwni, bb , y2 , tp, final, cloudy, cld_species,mh,fsed,flag_hack, save_profile, all_profiles,opd_cld_climate,g0_cld_climate,w0_cld_climate,flux_net_ir_layer=None, flux_plus_ir_attop=None,first_call_ever=False):
    """
    Function iterating on the TP profile by calling tstart and changing opacities as well
    Parameters
    ----------
    it_max : int
        Maximum iterations allowed in the inner no opa change loop
    itmx : int
        Maximum iterations allowed in the outer opa change loop
    conv : float
        
    convt: float
        Convergence criteria , if max avg change in temp is less than this then outer loop converges
        
    nofczns: int
        # of conv zones 
    nstr : array 
        dimension of 20
        NSTR vector describes state of the atmosphere:
        0   is top layer
        1   is top layer of top convective region
        2   is bottom layer of top convective region
        3   is top layer of lower radiative region
        4   is top layer of lower convective region
        5   is bottom layer of lower convective region
    xmaxmult : 
        
    temp : array 
        Guess temperatures to start with
    pressure : array
        Atmospheric pressure
    t_table : array
        Visible flux addition fraction
    nlevel : int
        # of levels
    temp : array
        Guess Temperature array, dimension is nlevel
    pressure : array
        Pressure array
    t_table : array
        Tabulated Temperature array for convection calculations
    p_table : array
        Tabulated pressure array for convection calculations
    grad : array
        Tabulated grad array for convection calculations
    cp : array
        Tabulated cp array for convection calculations
    opacityclass : class
        Opacity class created with jdi.oppanection
    grav : float
        Gravity of planet in SI
    rfaci : float 
        IR flux addition fraction 
    rfacv : float
        Visible flux addition fraction
    nlevel : int
        # of levels, not layers
    tidal : array
        Tidal Fluxes dimension = nlevel
    tmin : float
        Minimum allwed Temp in the profile
    tmax : float
        Maximum allowed Temp in the profile
    dwni : array
        Spectral interval corrections (dimension= nwvno)   
        
    Returns
    -------
    array 
        Temperature array and lapse ratio array if converged
        else Temperature array twice
    """

    # taudif is fixed to be 0 here since it is needed only for clouds mh
    taudif = 0.0
    taudif_tol = 0.1
    
    # first calculate the convective zones
    for nb in range(0,3*nofczns,3):
        
        n_strt_b= nstr[nb+1]
        n_ctop_b= n_strt_b+1
        n_bot_b= nstr[nb+2] +1

        for j1 in range(n_ctop_b,n_bot_b+1): 
            press = sqrt(pressure[j1-1]*pressure[j1])
            calc_type =  0 # only need grad_x in return
            grad_x, cp_x = did_grad_cp( temp[j1-1], press, t_table, p_table, grad, cp, calc_type)
            temp[j1]= exp(log(temp[j1-1]) + grad_x*(log(pressure[j1]) - log(pressure[j1-1])))
    
    temp_old= np.copy(temp)


    
    bundle = inputs(calculation='brown')
    bundle.phase_angle(0)
    bundle.gravity(gravity=grav , gravity_unit=u.Unit('m/s**2'))
    bundle.add_pt( temp, pressure)
    
    bundle.premix_atmosphere(opacityclass, df = bundle.inputs['atmosphere']['profile'].loc[:,['pressure','temperature']])
    if save_profile == 1:
            all_profiles = np.append(all_profiles,temp_old)
    
    if first_call_ever == False:
        if cloudy == 1 :
            DTAU, TAU, W0, COSB,ftau_cld, ftau_ray,GCOS2, DTAU_OG, TAU_OG, W0_OG, COSB_OG, \
            W0_no_raman , surf_reflect, ubar0,ubar1,cos_theta, single_phase,multi_phase, \
            frac_a,frac_b,frac_c,constant_back,constant_forward, tridiagonal , \
            wno,nwno,ng,nt, nlevel, ngauss, gauss_wts, mmw =  calculate_atm(bundle, opacityclass )


            we0,we1,we2,we3 = 0.25,0.25,0.25,0.25
            opd_prev_cld_step = (we0*opd_cld_climate[:,:,0]+we1*opd_cld_climate[:,:,1]+we2*opd_cld_climate[:,:,2]+we3*opd_cld_climate[:,:,3]) # last average
            
            metallicity = 10**(mh) #atmospheric metallicity relative to Solar
            mean_molecular_weight = np.mean(mmw) # atmospheric mean molecular weight
            directory ='/Users/sagnickmukherjee/Documents/GitHub/virga/refr_new'
            
            kzz  = get_kzz(pressure, temp,grav,mmw,tidal,flux_net_ir_layer, flux_plus_ir_attop,t_table, p_table, grad, cp, calc_type,nstr)
            bundle.inputs['atmosphere']['profile']['kz'] = kzz
        

            cld_out = bundle.virga(cld_species,directory, fsed=fsed,mh=metallicity,
                        mmw = mean_molecular_weight,full_output=False,climate=True)
            
            opd_now, w0_now, g0_now = cld_out
            
            opd_cld_climate[:,:,3], g0_cld_climate[:,:,3], w0_cld_climate[:,:,3] = opd_cld_climate[:,:,2], g0_cld_climate[:,:,2], w0_cld_climate[:,:,2]
            opd_cld_climate[:,:,2], g0_cld_climate[:,:,2], w0_cld_climate[:,:,2] = opd_cld_climate[:,:,1], g0_cld_climate[:,:,1], w0_cld_climate[:,:,1]
            opd_cld_climate[:,:,1], g0_cld_climate[:,:,1], w0_cld_climate[:,:,1] = opd_cld_climate[:,:,0], g0_cld_climate[:,:,0], w0_cld_climate[:,:,0]
                        
            opd_cld_climate[:,:,0], g0_cld_climate[:,:,0], w0_cld_climate[:,:,0] = opd_now, g0_now, w0_now
            
            #if np.sum(opd_cld_climate[:,:,1]) == 0 :
            #    w0,w1,w2,w3 = 1,0,0,0
            #elif (np.sum(opd_cld_climate[:,:,1]) != 0) and (np.sum(opd_cld_climate[:,:,2]) == 0):
            #    w0,w1,w2,w3 = 0.5,0.5,0,0
            #elif (np.sum(opd_cld_climate[:,:,2]) != 0) and (np.sum(opd_cld_climate[:,:,3]) == 0):
            #    w0,w1,w2,w3 = 0.33,0.33,0.33,0
            #else:
            #    w0,w1,w2,w3 = 0.25,0.25,0.25,0.25
            we0,we1,we2,we3 = 0.25,0.25,0.25,0.25
            
            #sum_opd_clmt = (opd_cld_climate[:,:,0]+opd_cld_climate[:,:,1]+opd_cld_climate[:,:,2]+opd_cld_climate[:,:,3])
            sum_opd_clmt = (we0*opd_cld_climate[:,:,0]+we1*opd_cld_climate[:,:,1]+we2*opd_cld_climate[:,:,2]+we3*opd_cld_climate[:,:,3])
            opd_clmt = (we0*opd_cld_climate[:,:,0]+we1*opd_cld_climate[:,:,1]+we2*opd_cld_climate[:,:,2]+we3*opd_cld_climate[:,:,3])
            g0_clmt = (we0*opd_cld_climate[:,:,0]*g0_cld_climate[:,:,0]+we1*opd_cld_climate[:,:,1]*g0_cld_climate[:,:,1]+we2*opd_cld_climate[:,:,2]*g0_cld_climate[:,:,2]+we3*opd_cld_climate[:,:,3]*g0_cld_climate[:,:,3])/(sum_opd_clmt)
            w0_clmt = (we0*opd_cld_climate[:,:,0]*w0_cld_climate[:,:,0]+we1*opd_cld_climate[:,:,1]*w0_cld_climate[:,:,1]+we2*opd_cld_climate[:,:,2]*w0_cld_climate[:,:,2]+we3*opd_cld_climate[:,:,3]*w0_cld_climate[:,:,3])/(sum_opd_clmt)
            g0_clmt = np.nan_to_num(g0_clmt,nan=0.0)
            w0_clmt = np.nan_to_num(w0_clmt,nan=0.0)
            opd_clmt[np.where(opd_clmt <= 1e-5)] = 0.0
            
            
            df_cld = vj.picaso_format(opd_clmt, w0_clmt, g0_clmt)
            bundle.clouds(df=df_cld)



    DTAU, TAU, W0, COSB,ftau_cld, ftau_ray,GCOS2, DTAU_OG, TAU_OG, W0_OG, COSB_OG, \
        W0_no_raman , surf_reflect, ubar0,ubar1,cos_theta, single_phase,multi_phase, \
        frac_a,frac_b,frac_c,constant_back,constant_forward, tridiagonal , \
        wno,nwno,ng,nt, nlevel, ngauss, gauss_wts, mmw =  calculate_atm(bundle, opacityclass )
    
    ## begin bigger loop which gets opacities
    for iii in range(itmx):
        
        temp, dtdp, flag_converge, flux_net_ir_layer, flux_plus_ir_attop, all_profiles = t_start(nofczns,nstr,it_max,conv,x_max_mult, 
            rfaci, rfacv, nlevel, temp, pressure, p_table, t_table, 
            grad, cp, tidal,tmin,tmax,dwni, bb , y2, tp, DTAU, TAU, W0, COSB,ftau_cld, ftau_ray,GCOS2, DTAU_OG, TAU_OG, W0_OG, COSB_OG, W0_no_raman , surf_reflect, ubar0,ubar1,cos_theta, FOPI, single_phase,multi_phase,frac_a,frac_b,frac_c,constant_back,constant_forward, tridiagonal , wno,nwno,ng,nt, ngauss, gauss_wts, save_profile, all_profiles)
        
        if (temp <= min(opacityclass.cia_temps)).any():
            wh = np.where(temp <= min(opacityclass.cia_temps))
            if len(wh[0]) <= 30 :
                print(len(wh[0])," points went off the opacity grid. Correcting those.")
                temp = correct_profile(temp,pressure,wh,min(opacityclass.cia_temps))
            else :
                raise Exception('Many points in your profile went off the grid. Try re-starting from a different guess profile. Parametrized profiles can work better sometime as guess profiles.')
        
        
        
        bundle = inputs(calculation='brown')
        bundle.phase_angle(0)
        bundle.gravity(gravity=grav , gravity_unit=u.Unit('m/s**2'))
        bundle.add_pt( temp, pressure)
        
        bundle.premix_atmosphere(opacityclass, df = bundle.inputs['atmosphere']['profile'].loc[:,['pressure','temperature']])
        #if save_profile == 1:
        #    all_profiles = np.append(all_profiles,bundle.inputs['atmosphere']['profile']['NH3'].values)
        if cloudy == 1 :
            we0,we1,we2,we3 = 0.25,0.25,0.25,0.25
            opd_prev_cld_step = (we0*opd_cld_climate[:,:,0]+we1*opd_cld_climate[:,:,1]+we2*opd_cld_climate[:,:,2]+we3*opd_cld_climate[:,:,3]) # last average
            
            metallicity = 10**(mh) #atmospheric metallicity relative to Solar
            mean_molecular_weight = np.mean(mmw) # atmospheric mean molecular weight
            directory ='/Users/sagnickmukherjee/Documents/GitHub/virga/refr_new'
            
            kzz  = get_kzz(pressure, temp,grav,mmw,tidal,flux_net_ir_layer, flux_plus_ir_attop,t_table, p_table, grad, cp, calc_type,nstr)
            bundle.inputs['atmosphere']['profile']['kz'] = kzz
        
    
            cld_out = bundle.virga(cld_species,directory, fsed=fsed,mh=metallicity,
                        mmw = mean_molecular_weight,full_output=False,climate=True)
            
            opd_now, w0_now, g0_now = cld_out
            
            opd_cld_climate[:,:,3], g0_cld_climate[:,:,3], w0_cld_climate[:,:,3] = opd_cld_climate[:,:,2], g0_cld_climate[:,:,2], w0_cld_climate[:,:,2]
            opd_cld_climate[:,:,2], g0_cld_climate[:,:,2], w0_cld_climate[:,:,2] = opd_cld_climate[:,:,1], g0_cld_climate[:,:,1], w0_cld_climate[:,:,1]
            opd_cld_climate[:,:,1], g0_cld_climate[:,:,1], w0_cld_climate[:,:,1] = opd_cld_climate[:,:,0], g0_cld_climate[:,:,0], w0_cld_climate[:,:,0]
                        
            opd_cld_climate[:,:,0], g0_cld_climate[:,:,0], w0_cld_climate[:,:,0] = opd_now, g0_now, w0_now
            
            #if np.sum(opd_cld_climate[:,:,1]) == 0 :
            #    w0,w1,w2,w3 = 1,0,0,0
            #elif (np.sum(opd_cld_climate[:,:,1]) != 0) and (np.sum(opd_cld_climate[:,:,2]) == 0):
            #    w0,w1,w2,w3 = 0.5,0.5,0,0
            #elif (np.sum(opd_cld_climate[:,:,2]) != 0) and (np.sum(opd_cld_climate[:,:,3]) == 0):
            #    w0,w1,w2,w3 = 0.33,0.33,0.33,0
            #else:
            #    w0,w1,w2,w3 = 0.25,0.25,0.25,0.25
            we0,we1,we2,we3 = 0.25,0.25,0.25,0.25
            
            #sum_opd_clmt = (opd_cld_climate[:,:,0]+opd_cld_climate[:,:,1]+opd_cld_climate[:,:,2]+opd_cld_climate[:,:,3])
            sum_opd_clmt = (we0*opd_cld_climate[:,:,0]+we1*opd_cld_climate[:,:,1]+we2*opd_cld_climate[:,:,2]+we3*opd_cld_climate[:,:,3])
            opd_clmt = (we0*opd_cld_climate[:,:,0]+we1*opd_cld_climate[:,:,1]+we2*opd_cld_climate[:,:,2]+we3*opd_cld_climate[:,:,3])
            g0_clmt = (we0*opd_cld_climate[:,:,0]*g0_cld_climate[:,:,0]+we1*opd_cld_climate[:,:,1]*g0_cld_climate[:,:,1]+we2*opd_cld_climate[:,:,2]*g0_cld_climate[:,:,2]+we3*opd_cld_climate[:,:,3]*g0_cld_climate[:,:,3])/(sum_opd_clmt)
            w0_clmt = (we0*opd_cld_climate[:,:,0]*w0_cld_climate[:,:,0]+we1*opd_cld_climate[:,:,1]*w0_cld_climate[:,:,1]+we2*opd_cld_climate[:,:,2]*w0_cld_climate[:,:,2]+we3*opd_cld_climate[:,:,3]*w0_cld_climate[:,:,3])/(sum_opd_clmt)
            g0_clmt = np.nan_to_num(g0_clmt,nan=0.0)
            w0_clmt = np.nan_to_num(w0_clmt,nan=0.0)
            opd_clmt[np.where(opd_clmt <= 1e-5)] = 0.0
            
            
            df_cld = vj.picaso_format(opd_clmt, w0_clmt, g0_clmt)
            bundle.clouds(df=df_cld)
            
            diff = (opd_clmt-opd_prev_cld_step)
            taudif = np.max(np.abs(diff))
            taudif_tol = 0.4*np.max(0.5*(opd_clmt+opd_prev_cld_step))
            
            print("Max TAUCLD diff is", taudif, " Tau tolerance is ", taudif_tol)



        

        DTAU, TAU, W0, COSB,ftau_cld, ftau_ray,GCOS2, DTAU_OG, TAU_OG, W0_OG, COSB_OG, \
        W0_no_raman , surf_reflect, ubar0,ubar1,cos_theta, single_phase,multi_phase, \
        frac_a,frac_b,frac_c,constant_back,constant_forward, tridiagonal , \
        wno,nwno,ng,nt, nlevel, ngauss, gauss_wts, mmw =  calculate_atm(bundle, opacityclass)

        ert = 0.0 # avg temp change
        scalt= 1.5

        dtx= abs(temp-temp_old)
        ert = np.sum(dtx)
        
        ## this is a terrible hack but it perhaps works
        ## do this hack only during findstrat maybe ?
        ## otherwise problematic
        #####################################
     #   if flag_hack == True:
     #       temp= 0.5*(temp+temp_old) 
     #       print("Hack Activated")
        #####################################   
        
        temp_old= np.copy(temp)
        
        ert = ert/(float(nlevel)*scalt)
        
        if ((iii > 0) & (ert < convt) & (taudif < taudif_tol)) :
            print("Profile converged")
            conv_flag = 1
            '''
            if final == True :
                itmx = 6
                it_max = it_max
            else :
                itmx = 3
                it_max= it_max
            
            if cloudy == 1:
                for iprime in range(itmx):
                    bundle = inputs(calculation='brown')
                    bundle.phase_angle(0)
                    bundle.gravity(gravity=grav , gravity_unit=u.Unit('m/s**2'))
                    bundle.add_pt( temp, pressure)
    
                    bundle.premix_atmosphere(opacityclass, df = bundle.inputs['atmosphere']['profile'].loc[:,['pressure','temperature']])
                    
                    
                    metallicity = 10**(mh) #atmospheric metallicity relative to Solar
                    mean_molecular_weight = np.mean(mmw) # atmospheric mean molecular weight
                    directory ='/Users/sagnickmukherjee/Documents/software/optics'
            
                    kzz  = get_kzz(pressure, temp,grav,mmw,tidal,flux_net_ir_layer, flux_plus_ir_attop,t_table, p_table, grad, cp, calc_type,nstr)
                    bundle.inputs['atmosphere']['profile']['kz'] = kzz
        
    
                    cld_out = bundle.virga(cld_species,directory, fsed=fsed,mh=metallicity,
                            mmw = mean_molecular_weight,full_output=False,climate=True)
            
                    opd_now, w0_now, g0_now = cld_out
            
                    opd_cld_climate[:,:,3], g0_cld_climate[:,:,3], w0_cld_climate[:,:,3] = opd_cld_climate[:,:,2], g0_cld_climate[:,:,2], w0_cld_climate[:,:,2]
                    opd_cld_climate[:,:,2], g0_cld_climate[:,:,2], w0_cld_climate[:,:,2] = opd_cld_climate[:,:,1], g0_cld_climate[:,:,1], w0_cld_climate[:,:,1]
                    opd_cld_climate[:,:,1], g0_cld_climate[:,:,1], w0_cld_climate[:,:,1] = opd_cld_climate[:,:,0], g0_cld_climate[:,:,0], w0_cld_climate[:,:,0]
                        
                    opd_cld_climate[:,:,0], g0_cld_climate[:,:,0], w0_cld_climate[:,:,0] = opd_now, g0_now, w0_now
            
            
                    we0,we1,we2,we3 = 0.6,0.25,0.1,0.05
            
                    #sum_opd_clmt = (opd_cld_climate[:,:,0]+opd_cld_climate[:,:,1]+opd_cld_climate[:,:,2]+opd_cld_climate[:,:,3])
                    sum_opd_clmt = (we0*opd_cld_climate[:,:,0]+we1*opd_cld_climate[:,:,1]+we2*opd_cld_climate[:,:,2]+we3*opd_cld_climate[:,:,3])
                    opd_clmt = (we0*opd_cld_climate[:,:,0]+we1*opd_cld_climate[:,:,1]+we2*opd_cld_climate[:,:,2]+we3*opd_cld_climate[:,:,3])
                    g0_clmt = (we0*opd_cld_climate[:,:,0]*g0_cld_climate[:,:,0]+we1*opd_cld_climate[:,:,1]*g0_cld_climate[:,:,1]+we2*opd_cld_climate[:,:,2]*g0_cld_climate[:,:,2]+we3*opd_cld_climate[:,:,3]*g0_cld_climate[:,:,3])/(sum_opd_clmt)
                    w0_clmt = (we0*opd_cld_climate[:,:,0]*w0_cld_climate[:,:,0]+we1*opd_cld_climate[:,:,1]*w0_cld_climate[:,:,1]+we2*opd_cld_climate[:,:,2]*w0_cld_climate[:,:,2]+we3*opd_cld_climate[:,:,3]*w0_cld_climate[:,:,3])/(sum_opd_clmt)
                    g0_clmt = np.nan_to_num(g0_clmt,nan=0.0)
                    w0_clmt = np.nan_to_num(w0_clmt,nan=0.0)
                    opd_clmt[np.where(opd_clmt <= 1e-5)] = 0.0
            
            
                    df_cld = vj.picaso_format(opd_clmt, w0_clmt, g0_clmt)
                    bundle.clouds(df=df_cld)
                    #taudif = np.max(np.abs(opd_cld_climate[:,:,0]-opd_cld_climate[:,:,1]))
                    #diff = (opd_cld_climate[:,:,0]-opd_cld_climate[:,:,1])/(0.5*(opd_cld_climate[:,:,0]+opd_cld_climate[:,:,1]))
                    #diff = np.nan_to_num(diff,nan=0.0)
                    #taudif = np.max(np.abs(diff))
            
                    #print("Max TAUCLD diff is", taudif, " Tau at layer 40 and wv 150 is ", opd_now[40,150])
                    
                    DTAU, TAU, W0, COSB,ftau_cld, ftau_ray,GCOS2, DTAU_OG, TAU_OG, W0_OG, COSB_OG, \
                    W0_no_raman , surf_reflect, ubar0,ubar1,cos_theta, single_phase,multi_phase, \
                    frac_a,frac_b,frac_c,constant_back,constant_forward, tridiagonal , \
                    wno,nwno,ng,nt, nlevel, ngauss, gauss_wts, mmw =  calculate_atm(bundle, opacityclass)
                
                    temp, dtdp, flag_converge, flux_net_ir_layer, flux_plus_ir_attop, all_profiles = t_start(nofczns,nstr,it_max,conv,x_max_mult, 
                    rfaci, rfacv, nlevel, temp, pressure, p_table, t_table, 
                    grad, cp, tidal,tmin,tmax,dwni, bb , y2, tp, DTAU, TAU, W0, COSB,ftau_cld, ftau_ray,GCOS2, DTAU_OG, TAU_OG, W0_OG, COSB_OG, W0_no_raman , surf_reflect, ubar0,ubar1,cos_theta, FOPI, single_phase,multi_phase,frac_a,frac_b,frac_c,constant_back,constant_forward, tridiagonal , wno,nwno,ng,nt, ngauss, gauss_wts, save_profile, all_profiles)
                
                
                
                    ert = 0.0 # avg temp change
                    scalt= 1.0
                    dtx= abs(temp-temp_old)
                    ert = np.sum(dtx)
                    temp_old= np.copy(temp)
                '''

            return pressure, temp , dtdp, conv_flag, all_profiles, opd_cld_climate,g0_cld_climate,w0_cld_climate, flux_net_ir_layer, flux_plus_ir_attop
        
        print("Big iteration is ",min(temp), iii)
    conv_flag = 0
    ## this is supposed to be useless so testing this
    '''
    if final == True :
        itmx = 6
        it_max = it_max
    else :
        itmx = 3
        it_max= it_max
    
    if cloudy == 1:
        for iprime in range(itmx):
            bundle = inputs(calculation='brown')
            bundle.phase_angle(0)
            bundle.gravity(gravity=grav , gravity_unit=u.Unit('m/s**2'))
            bundle.add_pt( temp, pressure)
    
            bundle.premix_atmosphere(opacityclass, df = bundle.inputs['atmosphere']['profile'].loc[:,['pressure','temperature']])
                    
                    
            metallicity = 10**(mh) #atmospheric metallicity relative to Solar
            mean_molecular_weight = np.mean(mmw) # atmospheric mean molecular weight
            directory ='/Users/sagnickmukherjee/Documents/software/optics'
            
            kzz  = get_kzz(pressure, temp,grav,mmw,tidal,flux_net_ir_layer, flux_plus_ir_attop,t_table, p_table, grad, cp, calc_type,nstr)
            bundle.inputs['atmosphere']['profile']['kz'] = kzz
        
    
            cld_out = bundle.virga(cld_species,directory, fsed=fsed,mh=metallicity,
                            mmw = mean_molecular_weight,full_output=False,climate=True)
            
            opd_now, w0_now, g0_now = cld_out
            
            opd_cld_climate[:,:,3], g0_cld_climate[:,:,3], w0_cld_climate[:,:,3] = opd_cld_climate[:,:,2], g0_cld_climate[:,:,2], w0_cld_climate[:,:,2]
            opd_cld_climate[:,:,2], g0_cld_climate[:,:,2], w0_cld_climate[:,:,2] = opd_cld_climate[:,:,1], g0_cld_climate[:,:,1], w0_cld_climate[:,:,1]
            opd_cld_climate[:,:,1], g0_cld_climate[:,:,1], w0_cld_climate[:,:,1] = opd_cld_climate[:,:,0], g0_cld_climate[:,:,0], w0_cld_climate[:,:,0]
                        
            opd_cld_climate[:,:,0], g0_cld_climate[:,:,0], w0_cld_climate[:,:,0] = opd_now, g0_now, w0_now
            
            
            we0,we1,we2,we3 = 0.6,0.25,0.1,0.05
            
            #sum_opd_clmt = (opd_cld_climate[:,:,0]+opd_cld_climate[:,:,1]+opd_cld_climate[:,:,2]+opd_cld_climate[:,:,3])
            sum_opd_clmt = (we0*opd_cld_climate[:,:,0]+we1*opd_cld_climate[:,:,1]+we2*opd_cld_climate[:,:,2]+we3*opd_cld_climate[:,:,3])
            opd_clmt = (we0*opd_cld_climate[:,:,0]+we1*opd_cld_climate[:,:,1]+we2*opd_cld_climate[:,:,2]+we3*opd_cld_climate[:,:,3])
            g0_clmt = (we0*opd_cld_climate[:,:,0]*g0_cld_climate[:,:,0]+we1*opd_cld_climate[:,:,1]*g0_cld_climate[:,:,1]+we2*opd_cld_climate[:,:,2]*g0_cld_climate[:,:,2]+we3*opd_cld_climate[:,:,3]*g0_cld_climate[:,:,3])/(sum_opd_clmt)
            w0_clmt = (we0*opd_cld_climate[:,:,0]*w0_cld_climate[:,:,0]+we1*opd_cld_climate[:,:,1]*w0_cld_climate[:,:,1]+we2*opd_cld_climate[:,:,2]*w0_cld_climate[:,:,2]+we3*opd_cld_climate[:,:,3]*w0_cld_climate[:,:,3])/(sum_opd_clmt)
            g0_clmt = np.nan_to_num(g0_clmt,nan=0.0)
            w0_clmt = np.nan_to_num(w0_clmt,nan=0.0)
            opd_clmt[np.where(opd_clmt <= 1e-5)] = 0.0
            
            
            df_cld = vj.picaso_format(opd_clmt, w0_clmt, g0_clmt)
            bundle.clouds(df=df_cld)
            #taudif = np.max(np.abs(opd_cld_climate[:,:,0]-opd_cld_climate[:,:,1]))
            #taudif = np.max(np.abs((opd_cld_climate[:,:,0]-opd_cld_climate[:,:,1])/opd_cld_climate[:,:,1]))
            #diff = (opd_cld_climate[:,:,0]-opd_cld_climate[:,:,1])/(0.5*(opd_cld_climate[:,:,0]+opd_cld_climate[:,:,1]))
            #diff = np.nan_to_num(diff,nan=0.0)
            #taudif = np.max(np.abs(diff))
            #print("Max TAUCLD diff is", taudif, " Tau at layer 40 and wv 150 is ", opd_now[40,150])
                    
            DTAU, TAU, W0, COSB,ftau_cld, ftau_ray,GCOS2, DTAU_OG, TAU_OG, W0_OG, COSB_OG, \
            W0_no_raman , surf_reflect, ubar0,ubar1,cos_theta, single_phase,multi_phase, \
            frac_a,frac_b,frac_c,constant_back,constant_forward, tridiagonal , \
            wno,nwno,ng,nt, nlevel, ngauss, gauss_wts, mmw =  calculate_atm(bundle, opacityclass)
                
            temp, dtdp, flag_converge, flux_net_ir_layer, flux_plus_ir_attop, all_profiles = t_start(nofczns,nstr,it_max,conv,x_max_mult, 
            rfaci, rfacv, nlevel, temp, pressure, p_table, t_table, 
            grad, cp, tidal,tmin,tmax,dwni, bb , y2, tp, DTAU, TAU, W0, COSB,ftau_cld, ftau_ray,GCOS2, DTAU_OG, TAU_OG, W0_OG, COSB_OG, W0_no_raman , surf_reflect, ubar0,ubar1,cos_theta, FOPI, single_phase,multi_phase,frac_a,frac_b,frac_c,constant_back,constant_forward, tridiagonal , wno,nwno,ng,nt, ngauss, gauss_wts, save_profile, all_profiles)
                
    
     
            ert = 0.0 # avg temp change
            scalt= 1.0
            dtx= abs(temp-temp_old)
            ert = np.sum(dtx)
            temp_old= np.copy(temp)   
            ert = ert/(float(nlevel)*scalt)
    '''
    
    if conv_flag == 0:
        print("Not converged")
    else :
        print("Profile converged")
    return pressure, temp, dtdp, conv_flag, all_profiles, opd_cld_climate,g0_cld_climate,w0_cld_climate,flux_net_ir_layer, flux_plus_ir_attop

def find_strat(pressure, temp, dtdp , FOPI, nofczns,nstr,x_max_mult,
             t_table, p_table, grad, cp, opacityclass, grav, 
             rfaci, rfacv, nlevel, tidal, tmin, tmax, dwni, bb , y2 , tp, cloudy, cld_species,mh,fsed,flag_hack, save_profile, all_profiles, opd_cld_climate,g0_cld_climate,w0_cld_climate,flux_net_ir_layer, flux_plus_ir_attop):
    """
    Function iterating on the TP profile by calling tstart and changing opacities as well
    Parameters
    ----------
    it_max : int
        Maximum iterations allowed in the inner no opa change loop
    itmx : int
        Maximum iterations allowed in the outer opa change loop
    conv : float
        
    convt: float
        Convergence criteria , if max avg change in temp is less than this then outer loop converges
        
    nofczns: int
        # of conv zones 
    nstr : array 
        dimension of 20
        NSTR vector describes state of the atmosphere:
        0   is top layer
        1   is top layer of top convective region
        2   is bottom layer of top convective region
        3   is top layer of lower radiative region
        4   is top layer of lower convective region
        5   is bottom layer of lower convective region
    xmaxmult : 
        
    temp : array 
        Guess temperatures to start with
    pressure : array
        Atmospheric pressure
    t_table : array
        Visible flux addition fraction
    nlevel : int
        # of levels
    temp : array
        Guess Temperature array, dimension is nlevel
    pressure : array
        Pressure array
    t_table : array
        Tabulated Temperature array for convection calculations
    p_table : array
        Tabulated pressure array for convection calculations
    grad : array
        Tabulated grad array for convection calculations
    cp : array
        Tabulated cp array for convection calculations
    opacityclass : class
        Opacity class created with jdi.oppanection
    grav : float
        Gravity of planet in SI
    rfaci : float 
        IR flux addition fraction 
    rfacv : float
        Visible flux addition fraction
    nlevel : int
        # of levels, not layers
    tidal : array
        Tidal Fluxes dimension = nlevel
    tmin : float
        Minimum allwed Temp in the profile
    tmax : float
        Maximum allowed Temp in the profile
    dwni : array
        Spectral interval corrections (dimension= nwvno)
       
        
    Returns
    -------
    array 
        Temperature array and lapse ratio array if converged
        else Temperature array twice
    """
    # new conditions for this routine

    itmx_strat = 5 #itmx  # outer loop counter
    it_max_strat = 8 # its # inner loop counter # original code is 8
    conv_strat = 5.0 # conv
    convt_strat = 3.0 # convt 
    ip2 = -10 #?
    subad = 0.98 # degree to which layer can be subadiabatic and
                    # we still make it adiabatic
    ifirst = 10-1  # start looking after this many layers from top for a conv zone
                   # -1 is for python referencing
    iend = 0 #?
    final = False

    grad_x, cp_x =convec(temp,pressure, t_table, p_table, grad, cp)
    # grad_x = 
    while dtdp[nstr[1]-1] >= subad*grad_x[nstr[1]-1] :
        ratio = dtdp[nstr[1]-1]/grad_x[nstr[1]-1]

        if ratio > 2 :
            print("Move up two levels")
            ngrow = 2
            nstr = growup( 1, nstr , ngrow)
        else :
            ngrow = 1
            nstr = growup( 1, nstr , ngrow)
        
        if nstr[1] < 6 :
            raise ValueError( "Convection zone grew to Top of atmosphere, Need to Stop")
        
        pressure, temp, dtdp, profile_flag, all_profiles, opd_cld_climate,g0_cld_climate,w0_cld_climate,flux_net_ir_layer, flux_plus_ir_attop = profile(it_max_strat, itmx_strat, conv_strat, convt_strat, nofczns,nstr,x_max_mult,
            temp,pressure, FOPI, t_table, p_table, grad, cp, opacityclass, grav, 
             rfaci, rfacv, nlevel, tidal, tmin, tmax, dwni, bb , y2 , tp, final, cloudy, cld_species, mh,fsed,flag_hack, save_profile, all_profiles, opd_cld_climate,g0_cld_climate,w0_cld_climate,flux_net_ir_layer, flux_plus_ir_attop)

    # now for the 2nd convection zone
    dt_max = 0.0 #DTMAX
    i_max = 0 #IMAX
    # -1 in ifirst to include ifirst index
    flag_super = 0
    for i in range(nstr[1]-1, ifirst-1, -1):
        add = dtdp[i] - grad_x[i]
        if add/grad_x[i] >= 0.02 : # non-neglegible super-adiabaticity
            i_max =i
            break
    
    flag_final_convergence =0
    if i_max == 0: # no superadiabaticity, we are done
        flag_final_convergence = 1

    if flag_final_convergence  == 0:
        print(" convection zone status")
        print(nstr[0],nstr[1],nstr[2],nstr[3],nstr[4],nstr[5])
        print(nofczns)

        nofczns = 2
        nstr[4]= nstr[1]
        nstr[5]= nstr[2]
        nstr[1]= i_max
        nstr[2] = i_max
        nstr[3] = i_max
        print(nstr)
        if nstr[3] >= nstr[4] :
            #print(nstr[0],nstr[1],nstr[2],nstr[3],nstr[4],nstr[5])
            #print(nofczns)
            raise ValueError("Overlap happened !")
        pressure, temp, dtdp, profile_flag, all_profiles, opd_cld_climate,g0_cld_climate,w0_cld_climate,flux_net_ir_layer, flux_plus_ir_attop = profile(it_max_strat, itmx_strat, conv_strat, convt_strat, nofczns,nstr,x_max_mult,
            temp,pressure, FOPI, t_table, p_table, grad, cp, opacityclass, grav, 
             rfaci, rfacv, nlevel, tidal, tmin, tmax, dwni, bb , y2 , tp, final, cloudy, cld_species,mh, fsed,flag_hack,save_profile, all_profiles,opd_cld_climate,g0_cld_climate,w0_cld_climate,flux_net_ir_layer, flux_plus_ir_attop)

        i_change = 1
        while i_change == 1 :
            print("Grow Phase : Upper Zone")
            i_change = 0

            d1 = dtdp[nstr[1]-1]
            d2 = dtdp[nstr[3]]
            c1 = grad_x[nstr[1]-1]
            c2 = grad_x[nstr[3]]

            while ((d1 > subad*c1) or (d2 > subad*c2)):

                if (((d1-c1)>= (d2-c2)) or (nofczns == 1)) :
                    ngrow = 1
                    nstr = growup( 1, nstr , ngrow)

                    if nstr[1] < 3 :
                        raise ValueError( "Convection zone grew to Top of atmosphere, Need to Stop")
                else :
                    ngrow = 1
                    nstr = growdown( 1, nstr , ngrow)

                    if nstr[2] == nstr[4]: # one conv zone
                        nofczns =1
                        nstr[2] = nstr[5]
                        nstr[3] = 0
                        i_change = 1
                print(nstr)
                pressure, temp, dtdp, profile_flag, all_profiles,opd_cld_climate,g0_cld_climate,w0_cld_climate,flux_net_ir_layer, flux_plus_ir_attop = profile(it_max_strat, itmx_strat, conv_strat, convt_strat, nofczns,nstr,x_max_mult,
            temp,pressure, FOPI, t_table, p_table, grad, cp, opacityclass, grav, 
             rfaci, rfacv, nlevel, tidal, tmin, tmax, dwni, bb , y2 , tp, final, cloudy, cld_species, mh,fsed,flag_hack,save_profile, all_profiles,opd_cld_climate,g0_cld_climate,w0_cld_climate,flux_net_ir_layer, flux_plus_ir_attop)

                d1 = dtdp[nstr[1]-1]
                d2 = dtdp[nstr[3]]
                c1 = grad_x[nstr[1]-1]
                c2 = grad_x[nstr[3]]
            #Now grow the lower zone.
            while ((dtdp[nstr[4]-1] >= subad*grad_x[nstr[5]-1]) and nofczns > 1):
                
                ngrow = 1
                nstr = growup( 2, nstr , ngrow)
                #Now check to see if two zones have merged and stop further searching if so.
                if nstr[2] == nstr[4] :
                    nofczns = 1
                    nstr[2] = nstr[5]
                    nstr[3] = 0
                    i_change =1
                print(nstr)
                pressure, temp, dtdp, profile_flag, all_profiles,opd_cld_climate,g0_cld_climate,w0_cld_climate,flux_net_ir_layer, flux_plus_ir_attop = profile(it_max_strat, itmx_strat, conv_strat, convt_strat, nofczns,nstr,x_max_mult,
                    temp,pressure, FOPI, t_table, p_table, grad, cp, opacityclass, grav, 
                    rfaci, rfacv, nlevel, tidal, tmin, tmax, dwni, bb , y2 , tp, final, cloudy, cld_species, mh,fsed,flag_hack,save_profile, all_profiles,opd_cld_climate,g0_cld_climate,w0_cld_climate,flux_net_ir_layer, flux_plus_ir_attop)
            

            flag_final_convergence = 1
        
    itmx_strat =6
    it_max_strat = 10
    convt_strat = 2.0
    convt_strat = 2.0
    x_max_mult = 2.0
    ip2 = -10

    final = True
    print("final",nstr)
    pressure, temp, dtdp, profile_flag, all_profiles,opd_cld_climate,g0_cld_climate,w0_cld_climate,flux_net_ir_layer, flux_plus_ir_attop = profile(it_max_strat, itmx_strat, conv_strat, convt_strat, nofczns,nstr,x_max_mult,
                temp,pressure, FOPI, t_table, p_table, grad, cp,opacityclass, grav, 
                rfaci, rfacv, nlevel, tidal, tmin, tmax, dwni, bb , y2 , tp, final, cloudy, cld_species,mh,fsed,flag_hack,save_profile, all_profiles,opd_cld_climate,g0_cld_climate,w0_cld_climate,flux_net_ir_layer, flux_plus_ir_attop)

    #    else :
    #        raise ValueError("Some problem here with goto 125")
        
    if profile_flag == 0:
        print("ENDING WITHOUT CONVERGING")
    elif profile_flag == 1:
        print("YAY ! ENDING WITH CONVERGENCE")
        
    bundle = inputs(calculation='brown')
    bundle.phase_angle(0)
    bundle.gravity(gravity=grav , gravity_unit=u.Unit('m/s**2'))
    bundle.add_pt( temp, pressure)
    
    bundle.premix_atmosphere(opacityclass, df = bundle.inputs['atmosphere']['profile'].loc[:,['pressure','temperature']])

    if cloudy == 1:
        DTAU, TAU, W0, COSB,ftau_cld, ftau_ray,GCOS2, DTAU_OG, TAU_OG, W0_OG, COSB_OG, W0_no_raman , surf_reflect, ubar0,ubar1,cos_theta, single_phase,multi_phase,frac_a,frac_b,frac_c,constant_back,constant_forward, tridiagonal , wno,nwno,ng,nt, nlevel, ngauss, gauss_wts, mmw =  calculate_atm(bundle, opacityclass)

        metallicity = 10**(mh) #atmospheric metallicity relative to Solar
        mean_molecular_weight = np.mean(mmw) # atmospheric mean molecular weight
        directory ='/Users/sagnickmukherjee/Documents/GitHub/virga/refr_new'
        calc_type =0
        kzz  = get_kzz(pressure, temp,grav,mmw,tidal,flux_net_ir_layer, flux_plus_ir_attop,t_table, p_table, grad, cp, calc_type,nstr)
        bundle.inputs['atmosphere']['profile']['kz'] = kzz


        cld_out = bundle.virga(cld_species,directory, fsed=fsed,mh=metallicity,
                        mmw = mean_molecular_weight,full_output=False,climate=True)
        
        opd_now, w0_now, g0_now = cld_out
        df_cld = vj.picaso_format(opd_now, w0_now, g0_now)
        bundle.clouds(df=df_cld)  
    else:
        opd_now,w0_now,g0_now = 0,0,0

    DTAU, TAU, W0, COSB,ftau_cld, ftau_ray,GCOS2, DTAU_OG, TAU_OG, W0_OG, COSB_OG, W0_no_raman , surf_reflect, ubar0,ubar1,cos_theta, single_phase,multi_phase,frac_a,frac_b,frac_c,constant_back,constant_forward, tridiagonal , wno,nwno,ng,nt, nlevel, ngauss, gauss_wts, mmw =  calculate_atm(bundle, opacityclass)
    
    flux_net_v_layer_full, flux_net_v_full, flux_plus_v_full, flux_minus_v_full , flux_net_ir_layer_full, flux_net_ir_full, flux_plus_ir_full, flux_minus_ir_full = climate(pressure, temp, dwni, bb , y2, tp, tmin, tmax, DTAU, TAU, W0, 
            COSB,ftau_cld, ftau_ray,GCOS2, DTAU_OG, TAU_OG, W0_OG, COSB_OG, W0_no_raman , surf_reflect, 
            ubar0,ubar1,cos_theta, FOPI, single_phase,multi_phase,frac_a,frac_b,frac_c,constant_back,constant_forward, tridiagonal , 
            wno,nwno,ng,nt, nlevel, ngauss, gauss_wts, False, True) #false for reflected, true for thermal

      
    
    return pressure, temp, dtdp, nstr , flux_plus_ir_full, bundle.inputs['atmosphere']['profile'], all_profiles,opd_now,w0_now,g0_now

@jit(nopython=True, cache=True)
def correct_profile(temp,pressure,wh,min_temp):
    '''
    indices = wh[0]
    for i in range(len(indices)):
        if indices[i] == 0:
            temp[indices[i]] = min_temp+0.5
        elif (temp[indices[i]-1] > min_temp) and (temp[indices[i]+1]) > min_temp :
            temp_prev = temp[indices[i]-1]
            temp_next = temp[indices[i]+1]
            press_prev = pressure[indices[i]-1]
            press_next = pressure[indices[i]+1]
            dtdlnp = (temp_next-temp_prev)/np.log(press_next/press_prev)
            temp[indices[i]] = temp_prev +np.log(pressure[indices[i]]/press_prev)*dtdlnp
        else :
            temp[indices[i]] = min_temp+0.5
            temp[indices[i]-1] = min_temp+0.5
            temp[indices[i]+1] = min_temp + 0.5
    '''


    return temp

def profile_deq(it_max, itmx, conv, convt, nofczns,nstr,x_max_mult,
            temp,pressure,FOPI, t_table, p_table, grad, cp, opacityclass, grav, 
             rfaci, rfacv, nlevel, tidal, tmin, tmax, dwni, bb , y2 , tp, final, cloudy, cld_species,mh,fsed,flag_hack,quench_levels,kz,mmw, save_profile, all_profiles,self_consistent_kzz,save_kzz,all_kzz, vulcan_run,opd_cld_climate,g0_cld_climate,w0_cld_climate,flux_net_ir_layer, flux_plus_ir_attop,on_fly=False,gases_fly=None ):
    """
    Function iterating on the TP profile by calling tstart and changing opacities as well
    Parameters
    ----------
    it_max : int
        Maximum iterations allowed in the inner no opa change loop
    itmx : int
        Maximum iterations allowed in the outer opa change loop
    conv : float
        
    convt: float
        Convergence criteria , if max avg change in temp is less than this then outer loop converges
        
    nofczns: int
        # of conv zones 
    nstr : array 
        dimension of 20
        NSTR vector describes state of the atmosphere:
        0   is top layer
        1   is top layer of top convective region
        2   is bottom layer of top convective region
        3   is top layer of lower radiative region
        4   is top layer of lower convective region
        5   is bottom layer of lower convective region
    xmaxmult : 
        
    temp : array 
        Guess temperatures to start with
    pressure : array
        Atmospheric pressure
    t_table : array
        Visible flux addition fraction
    nlevel : int
        # of levels
    temp : array
        Guess Temperature array, dimension is nlevel
    pressure : array
        Pressure array
    t_table : array
        Tabulated Temperature array for convection calculations
    p_table : array
        Tabulated pressure array for convection calculations
    grad : array
        Tabulated grad array for convection calculations
    cp : array
        Tabulated cp array for convection calculations
    opacityclass : class
        Opacity class created with jdi.oppanection
    grav : float
        Gravity of planet in SI
    rfaci : float 
        IR flux addition fraction 
    rfacv : float
        Visible flux addition fraction
    nlevel : int
        # of levels, not layers
    tidal : array
        Tidal Fluxes dimension = nlevel
    tmin : float
        Minimum allwed Temp in the profile
    tmax : float
        Maximum allowed Temp in the profile
    dwni : array
        Spectral interval corrections (dimension= nwvno)   
        
    Returns
    -------
    array 
        Temperature array and lapse ratio array if converged
        else Temperature array twice
    """

    # taudif is fixed to be 0 here since it is needed only for clouds
    taudif = 0.0
    taudif_tol = 0.1
    
    # first calculate the convective zones
    for nb in range(0,3*nofczns,3):
        
        n_strt_b= nstr[nb+1]
        n_ctop_b= n_strt_b+1
        n_bot_b= nstr[nb+2] +1

        for j1 in range(n_ctop_b,n_bot_b+1): 
            press = sqrt(pressure[j1-1]*pressure[j1])
            calc_type =  0 # only need grad_x in return
            grad_x, cp_x = did_grad_cp( temp[j1-1], press, t_table, p_table, grad, cp, calc_type)
            temp[j1]= exp(log(temp[j1-1]) + grad_x*(log(pressure[j1]) - log(pressure[j1-1])))
    '''            
    if (temp <= min(opacityclass.cia_temps)).any():
            wh = np.where(temp <= min(opacityclass.cia_temps))
            if len(wh[0]) <= 30 :
                print(len(wh[0])," points went off the opacity grid. Correcting those.")
                temp = correct_profile(temp,pressure,wh,min(opacityclass.cia_temps))
            else :
                raise Exception('Many points in your profile went off the grid. Try re-starting from a different guess profile. Parametrized profiles can work better sometime as guess profiles.')
    '''
    
    temp_old= np.copy(temp)


    
    bundle = inputs(calculation='brown')
    bundle.phase_angle(0)
    bundle.gravity(gravity=grav , gravity_unit=u.Unit('m/s**2'))
    bundle.add_pt( temp, pressure)
    #### to get the last Kzz in the calculation
    k_b = 1.38e-23 # boltzmann constant
    m_p = 1.66e-27 # proton mass
    
    if len(mmw) < len(temp):
        mmw = np.append(mmw,mmw[-1])
    con  = k_b/(mmw*m_p)

    scale_H = con * temp*1e2/(grav)

    kz = scale_H**2/all_kzz[-len(temp):] ## level mixing timescales

    if vulcan_run == False:
        quench_levels, t_mix = quench_level(pressure, temp, kz ,mmw, grav, return_mix_timescale=True)
        
        qvmrs, qvmrs2 = bundle.premix_atmosphere_diseq(opacityclass, quench_levels=quench_levels, df = bundle.inputs['atmosphere']['profile'].loc[:,['pressure','temperature']],t_mix=t_mix)
    else :
        bundle.premix_atmosphere(opacityclass, df = bundle.inputs['atmosphere']['profile'].loc[:,['pressure','temperature']])
        t_mix = bundle.run_vulcan(pressure,temp,kz,grav,mmw, first = False)
    
    #if save_profile == 1:
    #        all_profiles = np.append(all_profiles,bundle.inputs['atmosphere']['profile']['NH3'].values)
    # no flux calculation yet so no cloud calculation needed
    #if cloudy == 1 :
    #    metallicity = mh #atmospheric metallicity relative to Solar
    #    mean_molecular_weight = 2.2 # atmospheric mean molecular weight
    #    directory ='/Users/sagnickmukherjee/Documents/software/optics'
    #    bundle.inputs['atmosphere']['profile']['kz'] = 1e5 + np.zeros_like(temp) # start with kzmin
    #    
    
    #    bundle.virga(cld_species,directory, fsed=fsed,mh=metallicity,
    #    mmw = mean_molecular_weight,full_output=False)
    if save_kzz == 1:
        all_kzz = np.append(all_kzz,t_mix)

    if cloudy == 1 :
            

            we0,we1,we2,we3 = 0.25,0.25,0.25,0.25
            opd_prev_cld_step = (we0*opd_cld_climate[:,:,0]+we1*opd_cld_climate[:,:,1]+we2*opd_cld_climate[:,:,2]+we3*opd_cld_climate[:,:,3]) # last average
            
            metallicity = 10**(0) #atmospheric metallicity relative to Solar
            mean_molecular_weight = np.mean(mmw) # atmospheric mean molecular weight
            directory ='/Users/sagnickmukherjee/Documents/GitHub/virga/refr_new661'
            
            kzz  = get_kzz(pressure, temp,grav,mmw,tidal,flux_net_ir_layer, flux_plus_ir_attop,t_table, p_table, grad, cp, calc_type,nstr)
            bundle.inputs['atmosphere']['profile']['kz'] = kzz
        

            cld_out = bundle.virga(cld_species,directory, fsed=fsed,mh=metallicity,
                        mmw = mean_molecular_weight,full_output=False,climate=True)
            
            opd_now, w0_now, g0_now = cld_out
            
            opd_cld_climate[:,:,3], g0_cld_climate[:,:,3], w0_cld_climate[:,:,3] = opd_cld_climate[:,:,2], g0_cld_climate[:,:,2], w0_cld_climate[:,:,2]
            opd_cld_climate[:,:,2], g0_cld_climate[:,:,2], w0_cld_climate[:,:,2] = opd_cld_climate[:,:,1], g0_cld_climate[:,:,1], w0_cld_climate[:,:,1]
            opd_cld_climate[:,:,1], g0_cld_climate[:,:,1], w0_cld_climate[:,:,1] = opd_cld_climate[:,:,0], g0_cld_climate[:,:,0], w0_cld_climate[:,:,0]
                        
            opd_cld_climate[:,:,0], g0_cld_climate[:,:,0], w0_cld_climate[:,:,0] = opd_now, g0_now, w0_now
            
            #if np.sum(opd_cld_climate[:,:,1]) == 0 :
            #    w0,w1,w2,w3 = 1,0,0,0
            #elif (np.sum(opd_cld_climate[:,:,1]) != 0) and (np.sum(opd_cld_climate[:,:,2]) == 0):
            #    w0,w1,w2,w3 = 0.5,0.5,0,0
            #elif (np.sum(opd_cld_climate[:,:,2]) != 0) and (np.sum(opd_cld_climate[:,:,3]) == 0):
            #    w0,w1,w2,w3 = 0.33,0.33,0.33,0
            #else:
            #    w0,w1,w2,w3 = 0.25,0.25,0.25,0.25
            we0,we1,we2,we3 = 0.25,0.25,0.25,0.25
            
            #sum_opd_clmt = (opd_cld_climate[:,:,0]+opd_cld_climate[:,:,1]+opd_cld_climate[:,:,2]+opd_cld_climate[:,:,3])
            sum_opd_clmt = (we0*opd_cld_climate[:,:,0]+we1*opd_cld_climate[:,:,1]+we2*opd_cld_climate[:,:,2]+we3*opd_cld_climate[:,:,3])
            opd_clmt = (we0*opd_cld_climate[:,:,0]+we1*opd_cld_climate[:,:,1]+we2*opd_cld_climate[:,:,2]+we3*opd_cld_climate[:,:,3])
            g0_clmt = (we0*opd_cld_climate[:,:,0]*g0_cld_climate[:,:,0]+we1*opd_cld_climate[:,:,1]*g0_cld_climate[:,:,1]+we2*opd_cld_climate[:,:,2]*g0_cld_climate[:,:,2]+we3*opd_cld_climate[:,:,3]*g0_cld_climate[:,:,3])/(sum_opd_clmt)
            w0_clmt = (we0*opd_cld_climate[:,:,0]*w0_cld_climate[:,:,0]+we1*opd_cld_climate[:,:,1]*w0_cld_climate[:,:,1]+we2*opd_cld_climate[:,:,2]*w0_cld_climate[:,:,2]+we3*opd_cld_climate[:,:,3]*w0_cld_climate[:,:,3])/(sum_opd_clmt)
            g0_clmt = np.nan_to_num(g0_clmt,nan=0.0)
            w0_clmt = np.nan_to_num(w0_clmt,nan=0.0)
            opd_clmt[np.where(opd_clmt <= 1e-5)] = 0.0
            
            
            df_cld = vj.picaso_format(opd_clmt, w0_clmt, g0_clmt)
            bundle.clouds(df=df_cld)

    DTAU, TAU, W0, COSB,ftau_cld, ftau_ray,GCOS2, DTAU_OG, TAU_OG, W0_OG, COSB_OG, \
        W0_no_raman , surf_reflect, ubar0,ubar1,cos_theta, single_phase,multi_phase, \
        frac_a,frac_b,frac_c,constant_back,constant_forward, tridiagonal , \
        wno,nwno,ng,nt, nlevel, ngauss, gauss_wts, mmw =  calculate_atm_deq(bundle, opacityclass,on_fly=on_fly,gases_fly=gases_fly)
    if self_consistent_kzz == True :
                
        flux_net_v_layer_full, flux_net_v_full, flux_plus_v_full, flux_minus_v_full , flux_net_ir_layer_full, flux_net_ir_full, flux_plus_ir_full, flux_minus_ir_full = climate(pressure, temp, dwni, bb , y2, tp, tmin, tmax, DTAU, TAU, W0, 
        COSB,ftau_cld, ftau_ray,GCOS2, DTAU_OG, TAU_OG, W0_OG, COSB_OG, W0_no_raman , surf_reflect, 
        ubar0,ubar1,cos_theta, FOPI, single_phase,multi_phase,frac_a,frac_b,frac_c,constant_back,constant_forward, tridiagonal , 
        wno,nwno,ng,nt, nlevel, ngauss, gauss_wts,True, True)#True for reflected, True for thermal

        flux_net_ir_layer = flux_net_ir_layer_full[:]
        flux_plus_ir_attop = flux_plus_ir_full[0,:] 
        calc_type = 0
    
        kz = get_kzz(pressure, temp,grav,mmw,tidal,flux_net_ir_layer, flux_plus_ir_attop,t_table, p_table, grad, cp, calc_type,nstr)
    
    ## begin bigger loop which gets opacities
    for iii in range(itmx):
        
        temp, dtdp, flag_converge, flux_net_ir_layer, flux_plus_ir_attop, all_profiles = t_start(nofczns,nstr,it_max,conv,x_max_mult, 
            rfaci, rfacv, nlevel, temp, pressure, p_table, t_table, 
            grad, cp, tidal,tmin,tmax,dwni, bb , y2, tp, DTAU, TAU, W0, COSB,ftau_cld, ftau_ray,GCOS2, DTAU_OG, TAU_OG, W0_OG, COSB_OG, W0_no_raman , surf_reflect, ubar0,ubar1,cos_theta, FOPI, single_phase,multi_phase,frac_a,frac_b,frac_c,constant_back,constant_forward, tridiagonal , wno,nwno,ng,nt, ngauss, gauss_wts, save_profile, all_profiles)
        '''
        if (temp <= min(opacityclass.cia_temps)).any():
            wh = np.where(temp <= min(opacityclass.cia_temps))
            if len(wh[0]) <= 30 :
                print(len(wh[0])," points went off the opacity grid. Correcting those.")
                temp = correct_profile(temp,pressure,wh,min(opacityclass.cia_temps))
            else :
                raise Exception('Many points in your profile went off the grid. Try re-starting from a different guess profile. Parametrized profiles can work better sometime as guess profiles.')
       '''
        
        
        bundle = inputs(calculation='brown')
        bundle.phase_angle(0)
        bundle.gravity(gravity=grav , gravity_unit=u.Unit('m/s**2'))
        bundle.add_pt( temp, pressure)
        if vulcan_run == False:
            quench_levels, t_mix = quench_level(pressure, temp, kz ,mmw, grav, return_mix_timescale=True)
            
            qvmrs, qvmrs2 = bundle.premix_atmosphere_diseq(opacityclass, quench_levels=quench_levels, df = bundle.inputs['atmosphere']['profile'].loc[:,['pressure','temperature']],t_mix=t_mix)
            print("Quench Levels are CO, CO2, NH3, HCN ", quench_levels)
        else :
            bundle.premix_atmosphere(opacityclass, df = bundle.inputs['atmosphere']['profile'].loc[:,['pressure','temperature']])
            t_mix = bundle.run_vulcan(pressure,temp,kz,grav,mmw, first = False)
            qvmrs, qvmrs2 = 0,0
        
    
        #if save_profile == 1:
        #    all_profiles = np.append(all_profiles,bundle.inputs['atmosphere']['profile']['NH3'].values)
        
        if cloudy == 1 :
            we0,we1,we2,we3 = 0.25,0.25,0.25,0.25
            opd_prev_cld_step = (we0*opd_cld_climate[:,:,0]+we1*opd_cld_climate[:,:,1]+we2*opd_cld_climate[:,:,2]+we3*opd_cld_climate[:,:,3]) # last average
            
            metallicity = 10**(0) #atmospheric metallicity relative to Solar
            mean_molecular_weight = np.mean(mmw) # atmospheric mean molecular weight
            directory ='/Users/sagnickmukherjee/Documents/GitHub/virga/refr_new661'
            
            kzz  = get_kzz(pressure, temp,grav,mmw,tidal,flux_net_ir_layer, flux_plus_ir_attop,t_table, p_table, grad, cp, calc_type,nstr)
            bundle.inputs['atmosphere']['profile']['kz'] = kzz
        
    
            cld_out = bundle.virga(cld_species,directory, fsed=fsed,mh=metallicity,
                        mmw = mean_molecular_weight,full_output=False,climate=True)
            
            opd_now, w0_now, g0_now = cld_out
            
            opd_cld_climate[:,:,3], g0_cld_climate[:,:,3], w0_cld_climate[:,:,3] = opd_cld_climate[:,:,2], g0_cld_climate[:,:,2], w0_cld_climate[:,:,2]
            opd_cld_climate[:,:,2], g0_cld_climate[:,:,2], w0_cld_climate[:,:,2] = opd_cld_climate[:,:,1], g0_cld_climate[:,:,1], w0_cld_climate[:,:,1]
            opd_cld_climate[:,:,1], g0_cld_climate[:,:,1], w0_cld_climate[:,:,1] = opd_cld_climate[:,:,0], g0_cld_climate[:,:,0], w0_cld_climate[:,:,0]
                        
            opd_cld_climate[:,:,0], g0_cld_climate[:,:,0], w0_cld_climate[:,:,0] = opd_now, g0_now, w0_now
            
            #if np.sum(opd_cld_climate[:,:,1]) == 0 :
            #    w0,w1,w2,w3 = 1,0,0,0
            #elif (np.sum(opd_cld_climate[:,:,1]) != 0) and (np.sum(opd_cld_climate[:,:,2]) == 0):
            #    w0,w1,w2,w3 = 0.5,0.5,0,0
            #elif (np.sum(opd_cld_climate[:,:,2]) != 0) and (np.sum(opd_cld_climate[:,:,3]) == 0):
            #    w0,w1,w2,w3 = 0.33,0.33,0.33,0
            #else:
            #    w0,w1,w2,w3 = 0.25,0.25,0.25,0.25
            we0,we1,we2,we3 = 0.25,0.25,0.25,0.25
            
            #sum_opd_clmt = (opd_cld_climate[:,:,0]+opd_cld_climate[:,:,1]+opd_cld_climate[:,:,2]+opd_cld_climate[:,:,3])
            sum_opd_clmt = (we0*opd_cld_climate[:,:,0]+we1*opd_cld_climate[:,:,1]+we2*opd_cld_climate[:,:,2]+we3*opd_cld_climate[:,:,3])
            opd_clmt = (we0*opd_cld_climate[:,:,0]+we1*opd_cld_climate[:,:,1]+we2*opd_cld_climate[:,:,2]+we3*opd_cld_climate[:,:,3])
            g0_clmt = (we0*opd_cld_climate[:,:,0]*g0_cld_climate[:,:,0]+we1*opd_cld_climate[:,:,1]*g0_cld_climate[:,:,1]+we2*opd_cld_climate[:,:,2]*g0_cld_climate[:,:,2]+we3*opd_cld_climate[:,:,3]*g0_cld_climate[:,:,3])/(sum_opd_clmt)
            w0_clmt = (we0*opd_cld_climate[:,:,0]*w0_cld_climate[:,:,0]+we1*opd_cld_climate[:,:,1]*w0_cld_climate[:,:,1]+we2*opd_cld_climate[:,:,2]*w0_cld_climate[:,:,2]+we3*opd_cld_climate[:,:,3]*w0_cld_climate[:,:,3])/(sum_opd_clmt)
            g0_clmt = np.nan_to_num(g0_clmt,nan=0.0)
            w0_clmt = np.nan_to_num(w0_clmt,nan=0.0)
            opd_clmt[np.where(opd_clmt <= 1e-5)] = 0.0
            
            
            df_cld = vj.picaso_format(opd_clmt, w0_clmt, g0_clmt)
            bundle.clouds(df=df_cld)
            
            diff = (opd_clmt-opd_prev_cld_step)
            taudif = np.max(np.abs(diff))
            taudif_tol = 0.4*np.max(0.5*(opd_clmt+opd_prev_cld_step))
            
            print("Max TAUCLD diff is", taudif, " Tau tolerance is ", taudif_tol)

        
        DTAU, TAU, W0, COSB,ftau_cld, ftau_ray,GCOS2, DTAU_OG, TAU_OG, W0_OG, COSB_OG, \
        W0_no_raman , surf_reflect, ubar0,ubar1,cos_theta, single_phase,multi_phase, \
        frac_a,frac_b,frac_c,constant_back,constant_forward, tridiagonal , \
        wno,nwno,ng,nt, nlevel, ngauss, gauss_wts, mmw =  calculate_atm_deq(bundle, opacityclass,on_fly=on_fly, gases_fly=gases_fly)

        if self_consistent_kzz == True :
                
            flux_net_v_layer_full, flux_net_v_full, flux_plus_v_full, flux_minus_v_full , flux_net_ir_layer_full, flux_net_ir_full, flux_plus_ir_full, flux_minus_ir_full = climate(pressure, temp, dwni, bb , y2, tp, tmin, tmax, DTAU, TAU, W0, 
            COSB,ftau_cld, ftau_ray,GCOS2, DTAU_OG, TAU_OG, W0_OG, COSB_OG, W0_no_raman , surf_reflect, 
            ubar0,ubar1,cos_theta, FOPI, single_phase,multi_phase,frac_a,frac_b,frac_c,constant_back,constant_forward, tridiagonal , 
            wno,nwno,ng,nt, nlevel, ngauss, gauss_wts,True, True)#True for reflected, True for thermal

            flux_net_ir_layer = flux_net_ir_layer_full[:]
            flux_plus_ir_attop = flux_plus_ir_full[0,:] 
            calc_type = 0
        
            kz = get_kzz(pressure, temp,grav,mmw,tidal,flux_net_ir_layer, flux_plus_ir_attop,t_table, p_table, grad, cp, calc_type,nstr)

        if save_kzz == 1:
            all_kzz = np.append(all_kzz,t_mix)

        ert = 0.0 # avg temp change
        scalt= 1.5

        dtx= abs(temp-temp_old)
        ert = np.sum(dtx)
        
        ## this is a terrible hack but it perhaps works
        ## do this hack only during findstrat maybe ?
        ## otherwise problematic
        #####################################
    #        if flag_hack == True:
    #            temp= 0.5*(temp+temp_old) 
    #            print("Hack Activated")
        #####################################   
        
        temp_old= np.copy(temp)
        
        ert = ert/(float(nlevel)*scalt)
        
        if ((iii > 0) & (ert < convt) & (taudif < taudif_tol)) :
            print("Profile converged")
            conv_flag = 1
            if final == True :
                itmx = 6
                it_max = it_max
            else :
                itmx = 3
                it_max= it_max
            '''
            for iprime in range(itmx):
                bundle = inputs(calculation='brown')
                bundle.phase_angle(0)
                bundle.gravity(gravity=grav , gravity_unit=u.Unit('m/s**2'))
                bundle.add_pt( temp, pressure)
    
                bundle.premix_atmosphere(opacityclass, df = bundle.inputs['atmosphere']['profile'].loc[:,['pressure','temperature']])
                if cloudy == 1 :
                    metallicity = mh #atmospheric metallicity relative to Solar
                    mean_molecular_weight = mmw # atmospheric mean molecular weight
                    directory ='/Users/sagnickmukherjee/Documents/software/optics'
                    kzz  = get_kzz(pressure, temp,grav,mmw,tidal,flux_net_ir_layer, flux_plus_ir_attop,t_table, p_table, grad, cp, calc_type)
                    bundle.inputs['atmosphere']['profile']['kz'] = kzz
                
            
                    bundle.virga(cld_species,directory, fsed=fsed,mh=metallicity,
                                mmw = mean_molecular_weight,full_output=False)
                DTAU, TAU, W0, COSB,ftau_cld, ftau_ray,GCOS2, DTAU_OG, TAU_OG, W0_OG, COSB_OG, \
                W0_no_raman , surf_reflect, ubar0,ubar1,cos_theta, single_phase,multi_phase, \
                frac_a,frac_b,frac_c,constant_back,constant_forward, tridiagonal , \
                wno,nwno,ng,nt, nlevel, ngauss, gauss_wts , mmw =  calculate_atm(bundle, opacityclass)
                
                temp, dtdp, flag_converge, flux_net_ir_layer, flux_plus_ir_attop = t_start(nofczns,nstr,it_max,conv,x_max_mult, 
            rfaci, rfacv, nlevel, temp, pressure, p_table, t_table, 
            grad, cp, tidal,tmin,tmax,dwni, bb , y2, tp, DTAU, TAU, W0, COSB,ftau_cld, ftau_ray,GCOS2, DTAU_OG, TAU_OG, W0_OG, COSB_OG, W0_no_raman , surf_reflect, ubar0,ubar1,cos_theta, FOPI, single_phase,multi_phase,frac_a,frac_b,frac_c,constant_back,constant_forward, tridiagonal , wno,nwno,ng,nt, ngauss, gauss_wts)
                if (temp <= min(opacityclass.cia_temps)).any():
                    wh = np.where(temp <= min(opacityclass.cia_temps))
                    if len(wh[0]) <= 30 :
                        print(len(wh[0])," points went off the opacity grid. Correcting those.")
                        temp = correct_profile(temp,pressure,wh,min(opacityclass.cia_temps))
                    else :
                        raise Exception('Many points in your profile went off the grid. Try re-starting from a different guess profile. Parametrized profiles can work better sometime as guess profiles.')
            
                
                
                ert = 0.0 # avg temp change
                scalt= 1.0
                dtx= abs(temp-temp_old)
                ert = np.sum(dtx)
                temp_old= np.copy(temp)
                '''
            
            return pressure, temp , dtdp, conv_flag, qvmrs, qvmrs2, all_profiles, all_kzz, opd_cld_climate, g0_cld_climate, w0_cld_climate,flux_net_ir_layer, flux_plus_ir_attop
            
        
        print("Big iteration is ",min(temp), iii)
    conv_flag = 0
    ## this is supposed to be useless so testing this
    '''
    if final == True :
        itmx = 6
        it_max = it_max
    else :
        itmx = 3
        it_max= it_max
    
    for iprime in range(itmx):
        bundle = inputs(calculation='brown')
        bundle.phase_angle(0)
        bundle.gravity(gravity=grav , gravity_unit=u.Unit('m/s**2'))
        bundle.add_pt( temp, pressure)
        bundle.premix_atmosphere(opacityclass, df = bundle.inputs['atmosphere']['profile'].loc[:,['pressure','temperature']])
        
        if cloudy == 1 :
            metallicity = mh #atmospheric metallicity relative to Solar
            mean_molecular_weight = mmw # atmospheric mean molecular weight
            directory ='/Users/sagnickmukherjee/Documents/software/optics'
            kzz  = get_kzz(pressure, temp,grav,mmw,tidal,flux_net_ir_layer, flux_plus_ir_attop,t_table, p_table, grad, cp, calc_type)
            bundle.inputs['atmosphere']['profile']['kz'] = kzz
        
    
            bundle.virga(cld_species,directory, fsed=fsed,mh=metallicity,
                        mmw = mean_molecular_weight,full_output=False)
        DTAU, TAU, W0, COSB,ftau_cld, ftau_ray,GCOS2, DTAU_OG, TAU_OG, W0_OG, COSB_OG, W0_no_raman , surf_reflect, ubar0,ubar1,cos_theta, single_phase,multi_phase,frac_a,frac_b,frac_c,constant_back,constant_forward, tridiagonal , wno,nwno,ng,nt, nlevel, ngauss, gauss_wts, mmw =  calculate_atm(bundle, opacityclass)
        
        
        
        temp, dtdp, flag_converge, flux_net_ir_layer, flux_plus_ir_attop = t_start(nofczns,nstr,it_max,conv,x_max_mult, 
    rfaci, rfacv, nlevel, temp, pressure, p_table, t_table, 
    grad, cp, tidal,tmin,tmax,dwni, bb , y2, tp, DTAU, TAU, W0, COSB,ftau_cld, ftau_ray,GCOS2, DTAU_OG, TAU_OG, W0_OG, COSB_OG, W0_no_raman , surf_reflect, ubar0,ubar1,cos_theta, FOPI, single_phase,multi_phase,frac_a,frac_b,frac_c,constant_back,constant_forward, tridiagonal , wno,nwno,ng,nt, ngauss, gauss_wts)
        if (temp <= min(opacityclass.cia_temps)).any():
            wh = np.where(temp <= min(opacityclass.cia_temps))
            if len(wh[0]) <= 30 :
                print(len(wh[0])," points went off the opacity grid. Correcting those.")
                temp = correct_profile(temp,pressure,wh,min(opacityclass.cia_temps))
            else :
                raise Exception('Many points in your profile went off the grid. Try re-starting from a different guess profile. Parametrized profiles can work better sometime as guess profiles.')
        
        ert = 0.0 # avg temp change
        scalt= 1.0
        dtx= abs(temp-temp_old)
        ert = np.sum(dtx)
        temp_old= np.copy(temp)   
        ert = ert/(float(nlevel)*scalt)
        if ((iii > 0) & (ert < convt) & (taudif < 0.1)) :
            print("Profile converged")
            conv_flag = 1
    '''
    if conv_flag == 0:
        print("Not converged")
    else :
        print("Profile converged")
    
    return pressure, temp , dtdp, conv_flag, qvmrs, qvmrs2, all_profiles, all_kzz, opd_cld_climate, g0_cld_climate, w0_cld_climate,flux_net_ir_layer, flux_plus_ir_attop
    
def find_strat_deq(pressure, temp, dtdp , FOPI, nofczns,nstr,x_max_mult,
             t_table, p_table, grad, cp, opacityclass, grav, 
             rfaci, rfacv, nlevel, tidal, tmin, tmax, dwni, bb , y2 , tp, cloudy, cld_species,mh,fsed,flag_hack, quench_levels, kz,mmw, save_profile, all_profiles,self_consistent_kzz ,save_kzz,all_kzz, vulcan_run,opd_cld_climate,g0_cld_climate,w0_cld_climate,flux_net_ir_layer, flux_plus_ir_attop,on_fly=False, gases_fly=None ):
    """
    Function iterating on the TP profile by calling tstart and changing opacities as well
    Parameters
    ----------
    it_max : int
        Maximum iterations allowed in the inner no opa change loop
    itmx : int
        Maximum iterations allowed in the outer opa change loop
    conv : float
        
    convt: float
        Convergence criteria , if max avg change in temp is less than this then outer loop converges
        
    nofczns: int
        # of conv zones 
    nstr : array 
        dimension of 20
        NSTR vector describes state of the atmosphere:
        0   is top layer
        1   is top layer of top convective region
        2   is bottom layer of top convective region
        3   is top layer of lower radiative region
        4   is top layer of lower convective region
        5   is bottom layer of lower convective region
    xmaxmult : 
        
    temp : array 
        Guess temperatures to start with
    pressure : array
        Atmospheric pressure
    t_table : array
        Visible flux addition fraction
    nlevel : int
        # of levels
    temp : array
        Guess Temperature array, dimension is nlevel
    pressure : array
        Pressure array
    t_table : array
        Tabulated Temperature array for convection calculations
    p_table : array
        Tabulated pressure array for convection calculations
    grad : array
        Tabulated grad array for convection calculations
    cp : array
        Tabulated cp array for convection calculations
    opacityclass : class
        Opacity class created with jdi.oppanection
    grav : float
        Gravity of planet in SI
    rfaci : float 
        IR flux addition fraction 
    rfacv : float
        Visible flux addition fraction
    nlevel : int
        # of levels, not layers
    tidal : array
        Tidal Fluxes dimension = nlevel
    tmin : float
        Minimum allwed Temp in the profile
    tmax : float
        Maximum allowed Temp in the profile
    dwni : array
        Spectral interval corrections (dimension= nwvno)   
        
    Returns
    -------
    array 
        Temperature array and lapse ratio array if converged
        else Temperature array twice
    """
    # new conditions for this routine

    itmx_strat = 5 #itmx  # outer loop counter
    it_max_strat = 8 # its # inner loop counter # original code is 8
    conv_strat = 5.0 # conv
    convt_strat = 3.0 # convt 
    ip2 = -10 #?
    subad = 0.98 # degree to which layer can be subadiabatic and
                    # we still make it adiabatic
    ifirst = 10-1  # start looking after this many layers from top for a conv zone
                   # -1 is for python referencing
    iend = 0 #?
    final = False

    grad_x, cp_x =convec(temp,pressure, t_table, p_table, grad, cp)
    # grad_x = 
    while dtdp[nstr[1]-1] >= subad*grad_x[nstr[1]-1] :
        ratio = dtdp[nstr[1]-1]/grad_x[nstr[1]-1]

        if ratio > 2 :
            print("Move up two levels")
            ngrow = 2
            nstr = growup( 1, nstr , ngrow)
        else :
            ngrow = 1
            nstr = growup( 1, nstr , ngrow)
        
        if nstr[1] < 6 :
            raise ValueError( "Convection zone grew to Top of atmosphere, Need to Stop")
        
        pressure, temp, dtdp, profile_flag, qvmrs, qvmrs2, all_profiles, all_kzz,opd_cld_climate,g0_cld_climate,w0_cld_climate,flux_net_ir_layer, flux_plus_ir_attop = profile_deq(it_max_strat, itmx_strat, conv_strat, convt_strat, nofczns,nstr,x_max_mult,
            temp,pressure, FOPI, t_table, p_table, grad, cp, opacityclass, grav, 
             rfaci, rfacv, nlevel, tidal, tmin, tmax, dwni, bb , y2 , tp, final, cloudy, cld_species, mh,fsed,flag_hack, quench_levels, kz, mmw, save_profile, all_profiles, self_consistent_kzz,save_kzz,all_kzz,vulcan_run,opd_cld_climate,g0_cld_climate,w0_cld_climate,flux_net_ir_layer, flux_plus_ir_attop,on_fly=on_fly, gases_fly=gases_fly )

    # now for the 2nd convection zone
    dt_max = 0.0 #DTMAX
    i_max = 0 #IMAX
    # -1 in ifirst to include ifirst index
    flag_super = 0
    for i in range(nstr[1]-1, ifirst-1, -1):
        add = dtdp[i] - grad_x[i]
        if add/grad_x[i] >= 0.02 : # non-neglegible super-adiabaticity
            i_max =i
            break
    
    flag_final_convergence =0
    if i_max == 0: # no superadiabaticity, we are done
        flag_final_convergence = 1

    if flag_final_convergence  == 0:
        print(" convection zone status")
        print(nstr[0],nstr[1],nstr[2],nstr[3],nstr[4],nstr[5])
        print(nofczns)

        nofczns = 2
        nstr[4]= nstr[1]
        nstr[5]= nstr[2]
        nstr[1]= i_max
        nstr[2] = i_max
        nstr[3] = i_max
        print(nstr)
        if nstr[3] >= nstr[4] :
            #print(nstr[0],nstr[1],nstr[2],nstr[3],nstr[4],nstr[5])
            #print(nofczns)
            raise ValueError("Overlap happened !")
        pressure, temp, dtdp, profile_flag, qvmrs, qvmrs2, all_profiles, all_kzz,opd_cld_climate,g0_cld_climate,w0_cld_climate,flux_net_ir_layer, flux_plus_ir_attop = profile_deq(it_max_strat, itmx_strat, conv_strat, convt_strat, nofczns,nstr,x_max_mult,
            temp,pressure, FOPI, t_table, p_table, grad, cp, opacityclass, grav, 
             rfaci, rfacv, nlevel, tidal, tmin, tmax, dwni, bb , y2 , tp, final, cloudy, cld_species,mh, fsed,flag_hack, quench_levels, kz , mmw,save_profile, all_profiles, self_consistent_kzz, save_kzz,all_kzz,vulcan_run,opd_cld_climate,g0_cld_climate,w0_cld_climate,flux_net_ir_layer, flux_plus_ir_attop,on_fly=on_fly, gases_fly=gases_fly )

        i_change = 1
        while i_change == 1 :
            print("Grow Phase : Upper Zone")
            i_change = 0

            d1 = dtdp[nstr[1]-1]
            d2 = dtdp[nstr[3]]
            c1 = grad_x[nstr[1]-1]
            c2 = grad_x[nstr[3]]

            while ((d1 > subad*c1) or (d2 > subad*c2)):

                if (((d1-c1)>= (d2-c2)) or (nofczns == 1)) :
                    ngrow = 1
                    nstr = growup( 1, nstr , ngrow)

                    if nstr[1] < 3 :
                        raise ValueError( "Convection zone grew to Top of atmosphere, Need to Stop")
                else :
                    ngrow = 1
                    nstr = growdown( 1, nstr , ngrow)

                    if nstr[2] == nstr[4]: # one conv zone
                        nofczns =1
                        nstr[2] = nstr[5]
                        nstr[3] = 0
                        i_change = 1
                print(nstr)
                pressure, temp, dtdp, profile_flag,qvmrs, qvmrs2, all_profiles, all_kzz,opd_cld_climate,g0_cld_climate,w0_cld_climate,flux_net_ir_layer, flux_plus_ir_attop = profile_deq(it_max_strat, itmx_strat, conv_strat, convt_strat, nofczns,nstr,x_max_mult,
            temp,pressure, FOPI, t_table, p_table, grad, cp, opacityclass, grav, 
             rfaci, rfacv, nlevel, tidal, tmin, tmax, dwni, bb , y2 , tp, final, cloudy, cld_species, mh,fsed,flag_hack, quench_levels, kz, mmw, save_profile, all_profiles,self_consistent_kzz,save_kzz,all_kzz, vulcan_run,opd_cld_climate,g0_cld_climate,w0_cld_climate,flux_net_ir_layer, flux_plus_ir_attop,on_fly=on_fly, gases_fly=gases_fly)

                d1 = dtdp[nstr[1]-1]
                d2 = dtdp[nstr[3]]
                c1 = grad_x[nstr[1]-1]
                c2 = grad_x[nstr[3]]
            #Now grow the lower zone.
            while ((dtdp[nstr[4]-1] >= subad*grad_x[nstr[5]-1]) and nofczns > 1):
                
                ngrow = 1
                nstr = growup( 2, nstr , ngrow)
                #Now check to see if two zones have merged and stop further searching if so.
                if nstr[2] == nstr[4] :
                    nofczns = 1
                    nstr[2] = nstr[5]
                    nstr[3] = 0
                    i_change =1
                print(nstr)
                pressure, temp, dtdp, profile_flag, qvmrs, qvmrs2, all_profiles, all_kzz,opd_cld_climate,g0_cld_climate,w0_cld_climate,flux_net_ir_layer, flux_plus_ir_attop = profile_deq(it_max_strat, itmx_strat, conv_strat, convt_strat, nofczns,nstr,x_max_mult,
                    temp,pressure, FOPI, t_table, p_table, grad, cp, opacityclass, grav, 
                    rfaci, rfacv, nlevel, tidal, tmin, tmax, dwni, bb , y2 , tp, final, cloudy, cld_species, mh,fsed,flag_hack, quench_levels, kz, mmw,save_profile, all_profiles, self_consistent_kzz, save_kzz,all_kzz,vulcan_run,opd_cld_climate,g0_cld_climate,w0_cld_climate,flux_net_ir_layer, flux_plus_ir_attop,on_fly=on_fly, gases_fly=gases_fly)
            

            flag_final_convergence = 1
        
    itmx_strat =6
    it_max_strat = 10
    convt_strat = 2.0
    convt_strat = 2.0
    x_max_mult = 2.0
    ip2 = -10

    final = True
    print("final",nstr)
    pressure, temp, dtdp, profile_flag,qvmrs, qvmrs2, all_profiles, all_kzz,opd_cld_climate,g0_cld_climate,w0_cld_climate,flux_net_ir_layer, flux_plus_ir_attop = profile_deq(it_max_strat, itmx_strat, conv_strat, convt_strat, nofczns,nstr,x_max_mult,
                temp,pressure, FOPI, t_table, p_table, grad, cp,opacityclass, grav, 
                rfaci, rfacv, nlevel, tidal, tmin, tmax, dwni, bb , y2 , tp, final, cloudy, cld_species,mh,fsed,flag_hack,quench_levels,kz, mmw,save_profile, all_profiles, self_consistent_kzz,save_kzz,all_kzz,vulcan_run,opd_cld_climate,g0_cld_climate,w0_cld_climate,flux_net_ir_layer, flux_plus_ir_attop,on_fly=on_fly, gases_fly=gases_fly)

    #    else :
    #        raise ValueError("Some problem here with goto 125")
        
    if profile_flag == 0:
        print("ENDING WITHOUT CONVERGING")
    elif profile_flag == 1:
        print("YAY ! ENDING WITH CONVERGENCE")
        
    bundle = inputs(calculation='brown')
    bundle.phase_angle(0)
    bundle.gravity(gravity=grav , gravity_unit=u.Unit('m/s**2'))
    bundle.add_pt( temp, pressure)

    if vulcan_run == False:
        k_b = 1.38e-23 # boltzmann constant
        m_p = 1.66e-27 # proton mass

        if len(mmw) < len(temp):
            mmw = np.append(mmw,mmw[-1])
        con  = k_b/(mmw*m_p)

        scale_H = con * temp*1e2/(grav)

        kz = scale_H**2/all_kzz[-len(temp):] ## level mixing timescales

        quench_levels, t_mix = quench_level(pressure, temp, kz ,mmw, grav, return_mix_timescale=True)

        qvmrs, qvmrs2 = bundle.premix_atmosphere_diseq(opacityclass, quench_levels=quench_levels, df = bundle.inputs['atmosphere']['profile'].loc[:,['pressure','temperature']],t_mix=t_mix)
    else :
        bundle.premix_atmosphere(opacityclass, df = bundle.inputs['atmosphere']['profile'].loc[:,['pressure','temperature']])
        k_b = 1.38e-23 # boltzmann constant
        m_p = 1.66e-27 # proton mass
        
        if len(mmw) < len(temp):
            mmw = np.append(mmw,mmw[-1])
        con  = k_b/(mmw*m_p)

        scale_H = con * temp*1e2/(grav)

        kz = scale_H**2/all_kzz[-len(temp):] ## level mixing timescales
        t_mix = bundle.run_vulcan(pressure,temp,kz,grav,mmw, first = False)    
        qvmrs,qvmrs2 = 0,0
    
    if cloudy == 1:
        DTAU, TAU, W0, COSB,ftau_cld, ftau_ray,GCOS2, DTAU_OG, TAU_OG, W0_OG, COSB_OG, W0_no_raman , surf_reflect, ubar0,ubar1,cos_theta, single_phase,multi_phase,frac_a,frac_b,frac_c,constant_back,constant_forward, tridiagonal , wno,nwno,ng,nt, nlevel, ngauss, gauss_wts, mmw =  calculate_atm_deq(bundle, opacityclass,on_fly=on_fly, gases_fly=gases_fly)
        metallicity = 10**(0.0) #atmospheric metallicity relative to Solar
        mean_molecular_weight = np.mean(mmw) # atmospheric mean molecular weight
        directory ='/Users/sagnickmukherjee/Documents/GitHub/virga/refr_new661'
        calc_type =0
        kzz  = get_kzz(pressure, temp,grav,mmw,tidal,flux_net_ir_layer, flux_plus_ir_attop,t_table, p_table, grad, cp, calc_type,nstr)
        bundle.inputs['atmosphere']['profile']['kz'] = kzz


        cld_out = bundle.virga(cld_species,directory, fsed=fsed,mh=metallicity,
                        mmw = mean_molecular_weight,full_output=False,climate=True)
        
        opd_now, w0_now, g0_now = cld_out
        df_cld = vj.picaso_format(opd_now, w0_now, g0_now)
        bundle.clouds(df=df_cld)  
    else:
        opd_now,w0_now,g0_now = 0,0,0
    
    #bundle.premix_atmosphere_diseq(opacityclass, quench_levels=quench_levels, df = bundle.inputs['atmosphere']['profile'].loc[:,['pressure','temperature']])
    DTAU, TAU, W0, COSB,ftau_cld, ftau_ray,GCOS2, DTAU_OG, TAU_OG, W0_OG, COSB_OG, W0_no_raman , surf_reflect, ubar0,ubar1,cos_theta, single_phase,multi_phase,frac_a,frac_b,frac_c,constant_back,constant_forward, tridiagonal , wno,nwno,ng,nt, nlevel, ngauss, gauss_wts, mmw =  calculate_atm_deq(bundle, opacityclass,on_fly=on_fly, gases_fly=gases_fly)
    
    flux_net_v_layer_full, flux_net_v_full, flux_plus_v_full, flux_minus_v_full , flux_net_ir_layer_full, flux_net_ir_full, flux_plus_ir_full, flux_minus_ir_full = climate(pressure, temp, dwni, bb , y2, tp, tmin, tmax, DTAU, TAU, W0, 
            COSB,ftau_cld, ftau_ray,GCOS2, DTAU_OG, TAU_OG, W0_OG, COSB_OG, W0_no_raman , surf_reflect, 
            ubar0,ubar1,cos_theta, FOPI, single_phase,multi_phase,frac_a,frac_b,frac_c,constant_back,constant_forward, tridiagonal , 
            wno,nwno,ng,nt, nlevel, ngauss, gauss_wts, False, True) #false for reflected, true for thermal


    
    return pressure, temp, dtdp, nstr , flux_plus_ir_full, qvmrs, qvmrs2, bundle.inputs['atmosphere']['profile'], all_profiles, all_kzz,opd_now,w0_now,g0_now

#@jit(nopython=True, cache=True)
def OH_conc(temp,press,x_h2o,x_h2):
    K = 10**(3.672 - (14791/temp))
    kb= 1.3807e-16 #cgs
    
    x_oh = K * x_h2o * (x_h2**(-0.5)) * (press**(-0.5))
    press_cgs = press*1e6
    
    n = press_cgs/(kb*temp)
    
    return x_oh*n<|MERGE_RESOLUTION|>--- conflicted
+++ resolved
@@ -1329,14 +1329,8 @@
             
             #fine_flux_star[where_are_NaNs] = 0   
             
-<<<<<<< HEAD
             opannection.unshifted_stellar_spec = fine_flux_star  
             bin_flux_star = fine_flux_star          
-
-=======
-            opannection.unshifted_stellar_spec = fine_flux_star            
-            bin_flux_star = fine_flux_star
->>>>>>> e85cab05
         else :
             flux_star_interp = np.interp(wno_planet, wno_star, flux_star)
             _x,bin_flux_star = mean_regrid(wno_star, flux_star,newx=wno_planet)

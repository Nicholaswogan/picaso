from .atmsetup import ATMSETUP
from .fluxes import get_reflected_1d, get_reflected_3d , get_thermal_1d, get_thermal_3d, get_reflected_SH, get_transit_1d, get_thermal_SH

from .fluxes import tidal_flux, get_kzz#,set_bb_deprecate 
from .climate import  calculate_atm_deq, did_grad_cp, convec, calculate_atm, t_start, growdown, growup, get_fluxes

from .wavelength import get_cld_input_grid
from .optics import RetrieveOpacities,compute_opacity,RetrieveCKs
from .disco import get_angles_1d, get_angles_3d, compute_disco, compress_disco, compress_thermal
from .justplotit import numba_cumsum, find_nearest_2d, mean_regrid
from .deq_chem import quench_level,initiate_cld_matrices
from .build_3d_input import regrid_xarray
from .photochem import run_photochem


from virga import justdoit as vj
from scipy.interpolate import UnivariateSpline
from scipy import special
from numpy import exp, sqrt,log
from numba import jit,njit
from scipy.io import FortranFile


import os
import pickle as pk
import numpy as np
import pandas as pd
import copy
import json
import warnings
with warnings.catch_warnings():#

    warnings.filterwarnings("ignore")
    import pysynphot as psyn
import astropy.units as u
import astropy.constants as c
from astropy.utils.misc import JsonCustomEncoder
import math
import xarray as xr
from joblib import Parallel, delayed, cpu_count

# #testing error tracker
# from loguru import logger 
__refdata__ = os.environ.get('picaso_refdata')
__version__ = 3.1


if not os.path.exists(__refdata__): 
    raise Exception("You have not downloaded the PICASO reference data. You can find it on github here: https://github.com/natashabatalha/picaso/tree/master/reference . If you think you have already downloaded it then you likely just need to set your environment variable. See instructions here: https://natashabatalha.github.io/picaso/installation.html#download-and-link-reference-documentation . You can use `os.environ['PYSYN_CDBS']=<yourpath>` directly in python if you run the line of code before you import PICASO.")
else: 
    ref_v = json.load(open(os.path.join(__refdata__,'config.json'))).get('version',2.3)
    
    if __version__ > ref_v: 
        warnings.warn(f"Your code version is {__version__} but your reference data version is {ref_v}. For some functionality you may experience Keyword errors. Please download the newest ref version or update your code: https://github.com/natashabatalha/picaso/tree/master/reference")


if not os.path.exists(os.environ.get('PYSYN_CDBS')): 
    raise Exception("You have not downloaded the Stellar reference data. Follow the installation instructions here: https://natashabatalha.github.io/picaso/installation.html#download-and-link-pysynphot-stellar-data. If you think you have already downloaded it then you likely just need to set your environment variable. You can use `os.environ['PYSYN_CDBS']=<yourpath>` directly in python if you run the line of code before you import PICASO.")



def picaso(bundle,opacityclass, dimension = '1d',calculation='reflected', 
    full_output=False, plot_opacity= False, as_dict=True):
    """
    Currently top level program to run albedo code 
    Parameters 
    ----------
    bundle : dict 
        This input dict is built by loading the input = `justdoit.load_inputs()` 
    opacityclass : class
        Opacity class from `justdoit.opannection`
    dimension : str 
        (Optional) Dimensions of the calculation. Default = '1d'. But '3d' is also accepted. 
        In order to run '3d' calculations, user must build 3d input (see tutorials)
    full_output : bool 
        (Optional) Default = False. Returns atmosphere class, which enables several 
        plotting capabilities. 
    plot_opacity : bool 
        (Optional) Default = False, Creates pop up of the weighted opacity
    as_dict : bool 
        (Optional) Default = True. If true, returns a condensed dictionary to the user. 
        If false, returns the atmosphere class, which can be used for debugging. 
        The class is clunky to navigate so if you are consiering navigating through this, ping one of the 
        developers. 
    Return
    ------
    dictionary with albedos or fluxes or both (depending on what calculation type)
    """
    inputs = bundle.inputs

    wno = opacityclass.wno
    nwno = opacityclass.nwno
    ngauss = opacityclass.ngauss
    gauss_wts = opacityclass.gauss_wts #for opacity

    #check to see if we are running in test mode
    test_mode = inputs['test_mode']

    ############# DEFINE ALL APPROXIMATIONS USED IN CALCULATION #############
    #see class `inputs` attribute `approx`
    #what rt method are we using?? 
    rt_method = inputs['approx']['rt_method'] #either toon or spherical harmonics
    
    #USED by all RT
    stream = inputs['approx']['rt_params']['common']['stream']
    #parameters needed for the two term hg phase function. 
    #Defaults are set in config.json
    f = inputs['approx']['rt_params']['common']['TTHG_params']['fraction']
    frac_a = f[0]
    frac_b = f[1]
    frac_c = f[2]
    constant_back = inputs['approx']['rt_params']['common']['TTHG_params']['constant_back']
    constant_forward = inputs['approx']['rt_params']['common']['TTHG_params']['constant_forward']
    raman_approx =inputs['approx']['rt_params']['common']['raman']
    #define delta eddington approximinations 
    delta_eddington = inputs['approx']['rt_params']['common']['delta_eddington']


    #USED in TOON (if being used)
    single_phase = inputs['approx']['rt_params']['toon']['single_phase']
    toon_coefficients = inputs['approx']['rt_params']['toon']['toon_coefficients']
    multi_phase = inputs['approx']['rt_params']['toon']['multi_phase']

    #USED in SH (if being used)
    single_form = inputs['approx']['rt_params']['SH']['single_form']
    w_single_form = inputs['approx']['rt_params']['SH']['w_single_form']
    w_multi_form = inputs['approx']['rt_params']['SH']['w_multi_form']
    psingle_form = inputs['approx']['rt_params']['SH']['psingle_form']
    w_single_rayleigh = inputs['approx']['rt_params']['SH']['w_single_rayleigh']
    w_multi_rayleigh = inputs['approx']['rt_params']['SH']['w_multi_rayleigh']
    psingle_rayleigh = inputs['approx']['rt_params']['SH']['psingle_rayleigh']
    calculate_fluxes = inputs['approx']['rt_params']['SH']['calculate_fluxes']


    # save returns to output file
    output_dir = inputs['output_dir']

    #save level fluxes in addition to the top of atmosphere fluxes?
    #default is false
    get_lvl_flux = inputs['approx'].get('get_lvl_flux',False)
    


    #pressure assumption
    p_reference =  inputs['approx']['p_reference']

    ############# DEFINE ALL GEOMETRY USED IN CALCULATION #############
    #see class `inputs` attribute `phase_angle`
    

    #phase angle 
    phase_angle = inputs['phase_angle']
    #get geometry
    geom = inputs['disco']

    ng, nt = geom['num_gangle'], geom['num_tangle']
    gangle,gweight,tangle,tweight = geom['gangle'], geom['gweight'],geom['tangle'], geom['tweight']
    lat, lon = geom['latitude'], geom['longitude']
    cos_theta = geom['cos_theta']
    ubar0, ubar1 = geom['ubar0'], geom['ubar1']
   # ubar1 = np.array([[-.99999],[-0.5],[0.5],[1.]])
   # ubar0 = np.array([[1/np.sqrt(2)],[1/np.sqrt(2)],[1/np.sqrt(2)],[1/np.sqrt(2)]])
   # ng = 4; nt = 1

    #set star parameters
    radius_star = inputs['star']['radius']
    F0PI = np.zeros(nwno) + 1.
    b_top = 0.
    #semi major axis
    sa = inputs['star']['semi_major']

    #begin atm setup
    atm = ATMSETUP(inputs)

    #Add inputs to class 
    atm.surf_reflect = inputs['surface_reflect']
    atm.hard_surface = inputs['hard_surface']#0=no hard surface, 1=hard surface
    atm.wavenumber = wno
    atm.planet.gravity = inputs['planet']['gravity']
    atm.planet.radius = inputs['planet']['radius']
    atm.planet.mass = inputs['planet']['mass']

    if dimension == '1d':
        atm.get_profile()
    elif dimension == '3d':
        atm.get_profile_3d()

    #now can get these 
    atm.get_mmw()
    atm.get_density()
    atm.get_altitude(p_reference = p_reference)#will calculate altitude if r and m are given (opposed to just g)
    atm.get_column_density()

    #gets both continuum and needed rayleigh cross sections 
    #relies on continuum molecules are added into the opacity 
    #database. Rayleigh molecules are all in `rayleigh.py` 
    atm.get_needed_continuum(opacityclass.rayleigh_molecules,
                             opacityclass.avail_continuum)

    #get cloud properties, if there are any and put it on current grid 
    atm.get_clouds(wno)

    #Make sure that all molecules are in opacityclass. If not, remove them and add warning
    no_opacities = [i for i in atm.molecules if i not in opacityclass.molecules]
    atm.add_warnings('No computed opacities for: '+','.join(no_opacities))
    atm.molecules = np.array([ x for x in atm.molecules if x not in no_opacities ])
    
    #opacity assumptions
    query_method = inputs['opacities'].get('query',0)
    exclude_mol = inputs['atmosphere']['exclude_mol']

    #only use nearest neighbor if not using CK method and not using specied by user
    if ((query_method == 0) & (isinstance(getattr(opacityclass,'ck_filename',1),int))): 
        get_opacities = opacityclass.get_opacities_nearest
    elif ((query_method == 1) | (isinstance(getattr(opacityclass,'ck_filename',1),str))):
        get_opacities = opacityclass.get_opacities

    nlevel = atm.c.nlevel
    nlayer = atm.c.nlayer
    

    if dimension == '1d':
        #lastly grab needed opacities for the problem
        get_opacities(atm,exclude_mol=exclude_mol)
        #only need to get opacities for one pt profile

        #There are two sets of dtau,tau,w0,g in the event that the user chooses to use delta-eddington
        #We use HG function for single scattering which gets the forward scattering/back scattering peaks 
        #well. We only really want to use delta-edd for multi scattering legendre polynomials. 

        DTAU, TAU, W0, COSB,ftau_cld, ftau_ray,GCOS2, DTAU_OG, TAU_OG, W0_OG, COSB_OG, W0_no_raman, f_deltaM= compute_opacity(
            atm, opacityclass, ngauss=ngauss, stream=stream, delta_eddington=delta_eddington,test_mode=test_mode,raman=raman_approx,
            full_output=full_output, plot_opacity=plot_opacity)

        if  'reflected' in calculation:
            xint_at_top = 0 
            for ig in range(ngauss): # correlated - loop (which is different from gauss-tchevychev angle)
                nlevel = atm.c.nlevel

                if rt_method == 'SH':
                    (xint, flux_out)  = get_reflected_SH(nlevel, nwno, ng, nt, 
                                    DTAU[:,:,ig], TAU[:,:,ig], W0[:,:,ig], COSB[:,:,ig], 
                                    ftau_cld[:,:,ig], ftau_ray[:,:,ig], f_deltaM[:,:,ig],
                                    DTAU_OG[:,:,ig], TAU_OG[:,:,ig], W0_OG[:,:,ig], COSB_OG[:,:,ig], 
                                    atm.surf_reflect, ubar0, ubar1, cos_theta, F0PI, 
                                    w_single_form, w_multi_form, psingle_form, 
                                    w_single_rayleigh, w_multi_rayleigh, psingle_rayleigh,
                                    frac_a, frac_b, frac_c, constant_back, constant_forward, 
                                    stream, b_top=b_top, flx=calculate_fluxes, 
                                    single_form=single_form) 

                else:
                    if get_lvl_flux: 
                        atm.get_lvl_flux=True
                        atm.lvl_output_reflected = dict(flux_minus=0, flux_plus=0, flux_minus_mdpt=0, flux_plus_mdpt=0)
                    else: 
                        atm.get_lvl_flux=False

                    """xint = get_reflected_1d(nlevel, wno,nwno,ng,nt,
                                        DTAU[:,:,ig], TAU[:,:,ig], W0[:,:,ig], COSB[:,:,ig],
                                        GCOS2[:,:,ig],ftau_cld[:,:,ig],ftau_ray[:,:,ig],
                                        DTAU_OG[:,:,ig], TAU_OG[:,:,ig], W0_OG[:,:,ig], COSB_OG[:,:,ig],
                                        atm.surf_reflect, ubar0,ubar1,cos_theta, F0PI,
                                        single_phase,multi_phase,
                                        frac_a,frac_b,frac_c,constant_back,constant_forward, toon_coefficients,
                                        b_top=b_top)
                                        #get_toa_intensity=1, get_lvl_flux=0)"""
                    
                    xint,lvl_fluxes = get_reflected_1d(nlevel, wno,nwno,ng,nt,
                                    DTAU[:,:,ig], TAU[:,:,ig], W0[:,:,ig], COSB[:,:,ig],
                                    GCOS2[:,:,ig],ftau_cld[:,:,ig],ftau_ray[:,:,ig],
                                    DTAU_OG[:,:,ig], TAU_OG[:,:,ig], W0_OG[:,:,ig], COSB_OG[:,:,ig],
                                    atm.surf_reflect, ubar0,ubar1,cos_theta, F0PI,
                                    single_phase,multi_phase,
                                    frac_a,frac_b,frac_c,constant_back,constant_forward,
                                    get_toa_intensity=1,get_lvl_flux=int(atm.get_lvl_flux),
                                    toon_coefficients=toon_coefficients,b_top=b_top) 

                xint_at_top += xint*gauss_wts[ig]

                if get_lvl_flux: 
                    atm.lvl_output_reflected['flux_minus']+=lvl_fluxes[0]*gauss_wts[ig]
                    atm.lvl_output_reflected['flux_plus']+=lvl_fluxes[1]*gauss_wts[ig]
                    atm.lvl_output_reflected['flux_minus_mdpt']+=lvl_fluxes[2]*gauss_wts[ig]
                    atm.lvl_output_reflected['flux_plus_mdpt']+=lvl_fluxes[3]*gauss_wts[ig]

            #if full output is requested add in xint at top for 3d plots
            if full_output: 
                atm.xint_at_top = xint_at_top
                #atm.flux= flux_out
                #atm.int_layer = intensity

        
        if 'thermal' in calculation:
            #use toon method (and tridiagonal matrix solver) to get net cumulative fluxes 
            flux_at_top = 0 

            if get_lvl_flux: 
                atm.get_lvl_flux=True
                atm.lvl_output_thermal = dict(flux_minus=0, flux_plus=0, flux_minus_mdpt=0, flux_plus_mdpt=0)
            else: 
                atm.get_lvl_flux=False

            for ig in range(ngauss): # correlated-k - loop (which is different from gauss-tchevychev angle)
                
                #remember all OG values (e.g. no delta eddington correction) go into thermal as well as 
                #the uncorrected raman single scattering 
                if rt_method == 'toon':
                    #flux  = get_thermal_1d(nlevel, wno,nwno,ng,nt,atm.level['temperature'],
                    #                                    DTAU_OG[:,:,ig], W0_no_raman[:,:,ig], COSB_OG[:,:,ig], 
                    #                                    atm.level['pressure'],ubar1,
                    #                                    atm.surf_reflect, atm.hard_surface, tridiagonal)
                    flux,lvl_fluxes  = get_thermal_1d(nlevel, wno,nwno,ng,nt,atm.level['temperature'],
                                                        DTAU_OG[:,:,ig], W0_no_raman[:,:,ig], COSB_OG[:,:,ig], 
                                                        atm.level['pressure'],ubar1,
                                                        atm.surf_reflect, atm.hard_surface,
                                                        #setting wno to zero since only used for climate, calctype only gets TOA flx 
                                                        wno*0, calc_type=0)


                elif rt_method == 'SH':
                    (flux, flux_out) = get_thermal_SH(nlevel, wno, nwno, ng, nt, atm.level['temperature'],
                                                DTAU[:,:,ig], TAU[:,:,ig], W0[:,:,ig], COSB[:,:,ig], 
                                                DTAU_OG[:,:,ig], TAU_OG[:,:,ig], W0_OG[:,:,ig], 
                                                W0_no_raman[:,:,ig], COSB_OG[:,:,ig], 
                                                atm.level['pressure'], ubar1, 
                                                atm.surf_reflect, stream, atm.hard_surface)

                if get_lvl_flux: 
                    atm.lvl_output_thermal['flux_minus']+=lvl_fluxes[0]*gauss_wts[ig]
                    atm.lvl_output_thermal['flux_plus']+=lvl_fluxes[1]*gauss_wts[ig]
                    atm.lvl_output_thermal['flux_minus_mdpt']+=lvl_fluxes[2]*gauss_wts[ig]
                    atm.lvl_output_thermal['flux_plus_mdpt']+=lvl_fluxes[3]*gauss_wts[ig]

                flux_at_top += flux*gauss_wts[ig]
                
            #if full output is requested add in flux at top for 3d plots
            if full_output: 
                atm.flux_at_top = flux_at_top


        
        if 'transmission' in calculation:
            rprs2 = 0 
            for ig in range(ngauss): # correlated - loop (which is different from gauss-tchevychev angle)

                rprs2_g = get_transit_1d(atm.level['z'],atm.level['dz'],
                                  nlevel, nwno, radius_star, atm.layer['mmw'], 
                                  atm.c.k_b, atm.c.amu, atm.level['pressure'], 
                                  atm.level['temperature'], atm.layer['colden'],
                                  DTAU_OG[:,:,ig])
                rprs2 += rprs2_g*gauss_wts[ig]
    elif dimension == '3d':
        #setup zero array to fill with opacities
        TAU_3d = np.zeros((nlevel, nwno, ng, nt, ngauss))
        DTAU_3d = np.zeros((nlayer, nwno, ng, nt, ngauss))
        W0_3d = np.zeros((nlayer, nwno, ng, nt, ngauss))
        COSB_3d = np.zeros((nlayer, nwno, ng, nt, ngauss))
        GCOS2_3d = np.zeros((nlayer, nwno, ng, nt, ngauss))
        FTAU_CLD_3d = np.zeros((nlayer, nwno, ng, nt, ngauss))
        FTAU_RAY_3d = np.zeros((nlayer, nwno, ng, nt, ngauss))

        #these are the unchanged values from delta-eddington
        TAU_OG_3d = np.zeros((nlevel, nwno, ng, nt, ngauss))
        DTAU_OG_3d = np.zeros((nlayer, nwno, ng, nt, ngauss))
        W0_OG_3d = np.zeros((nlayer, nwno, ng, nt, ngauss))
        COSB_OG_3d = np.zeros((nlayer, nwno, ng, nt, ngauss))
        #this is the single scattering without the raman correction 
        #used for the thermal caclulation
        W0_no_raman_3d = np.zeros((nlayer, nwno, ng, nt, ngauss))

        #pressure and temperature 
        TLEVEL_3d = np.zeros((nlevel, ng, nt))
        PLEVEL_3d = np.zeros((nlevel, ng, nt))

        #if users want to retain all the individual opacity info they can here 
        if full_output:
            TAUGAS_3d = np.zeros((nlayer, nwno, ng, nt, ngauss))
            TAUCLD_3d = np.zeros((nlayer, nwno, ng, nt, ngauss))
            TAURAY_3d = np.zeros((nlayer, nwno, ng, nt, ngauss))  

        #get opacities at each facet
        for g in range(ng):
            for t in range(nt): 

                #edit atm class to only have subsection of 3d stuff 
                atm_1d = copy.deepcopy(atm)

                #diesct just a subsection to get the opacity 
                atm_1d.disect(g,t)

                get_opacities(atm_1d)

                dtau, tau, w0, cosb,ftau_cld, ftau_ray, gcos2, DTAU_OG, TAU_OG, W0_OG, COSB_OG, WO_no_raman, f_deltaM = compute_opacity(
                    atm_1d, opacityclass, ngauss=ngauss, stream=stream,delta_eddington=delta_eddington,
                    test_mode=test_mode,raman=raman_approx, full_output=full_output)
                DTAU_3d[:,:,g,t,:] = dtau
                TAU_3d[:,:,g,t,:] = tau
                W0_3d[:,:,g,t,:] = w0 
                COSB_3d[:,:,g,t,:] = cosb
                GCOS2_3d[:,:,g,t,:]= gcos2 
                FTAU_CLD_3d[:,:,g,t,:]= ftau_cld
                FTAU_RAY_3d[:,:,g,t,:]= ftau_ray

                #these are the unchanged values from delta-eddington
                TAU_OG_3d[:,:,g,t,:] = TAU_OG
                DTAU_OG_3d[:,:,g,t,:] = DTAU_OG
                W0_OG_3d[:,:,g,t,:] = W0_OG
                COSB_OG_3d[:,:,g,t,:] = COSB_OG
                W0_no_raman_3d[:,:,g,t,:] = WO_no_raman

                #temp and pressure on 3d grid
                
                TLEVEL_3d[:,g,t] = atm_1d.level['temperature']
                PLEVEL_3d[:,g,t] = atm_1d.level['pressure']

                if full_output:
                    TAUGAS_3d[:,:,g,t,:] = atm_1d.taugas
                    TAUCLD_3d[:,:,g,t,:] = atm_1d.taucld
                    TAURAY_3d[:,:,g,t,:] = atm_1d.tauray

        if full_output:
            atm.taugas = TAUGAS_3d
            atm.taucld = TAUCLD_3d
            atm.tauray = TAURAY_3d

        if  'reflected' in calculation:
            xint_at_top=0
            for ig in range(ngauss): # correlated - loop (which is different from gauss-tchevychev angle)
                #use toon method  to get net cumulative fluxes 
                xint  = get_reflected_3d(nlevel, wno,nwno,ng,nt,
                                                DTAU_3d[:,:,:,:,ig], TAU_3d[:,:,:,:,ig], W0_3d[:,:,:,:,ig], COSB_3d[:,:,:,:,ig],GCOS2_3d[:,:,:,:,ig],
                                                FTAU_CLD_3d[:,:,:,:,ig],FTAU_RAY_3d[:,:,:,:,ig],
                                                DTAU_OG_3d[:,:,:,:,ig], TAU_OG_3d[:,:,:,:,ig], W0_OG_3d[:,:,:,:,ig], COSB_OG_3d[:,:,:,:,ig],
                                                atm.surf_reflect, ubar0,ubar1,cos_theta, F0PI,
                                                single_phase,multi_phase,
                                                frac_a,frac_b,frac_c,constant_back,constant_forward)
                xint_at_top += xint*gauss_wts[ig]
                #if full output is requested add in xint at top for 3d plots
            if full_output: 
                atm.xint_at_top = xint_at_top

        if 'thermal' in calculation:
            flux_at_top=0
            for ig in range(ngauss): # correlated - loop (which is different from gauss-tchevychev angle)
                #remember all OG values (e.g. no delta eddington correction) go into thermal as well as 
                #the uncorrected raman single scattering 
                flux  = get_thermal_3d(nlevel, wno,nwno,ng,nt,TLEVEL_3d,
                                            DTAU_OG_3d[:,:,:,:,ig], W0_no_raman_3d[:,:,:,:,ig], COSB_OG_3d[:,:,:,:,ig], 
                                            PLEVEL_3d,ubar1, atm.surf_reflect, atm.hard_surface)
                flux_at_top += flux*gauss_wts[ig]
            #if full output is requested add in flux at top for 3d plots
            if full_output: 
                atm.flux_at_top = flux_at_top

    #set up initial returns
    returns = {}
    returns['wavenumber'] = wno
    #returns['flux'] = flux
    if 'transmission' in calculation: 
        returns['transit_depth'] = rprs2

    #COMPRESS FULL TANGLE-GANGLE FLUX OUTPUT ONTO 1D FLUX GRID

    #for reflected light use compress_disco routine
    #this takes the intensity as a functin of tangle/gangle and creates a 1d spectrum
    if  ('reflected' in calculation):
        albedo = compress_disco(nwno, cos_theta, xint_at_top, gweight, tweight,F0PI)
        returns['albedo'] = albedo 

        if get_lvl_flux: 
            for i in atm.lvl_output_reflected.keys():
                atm.lvl_output_reflected[i] = compress_disco(nwno,cos_theta,atm.lvl_output_reflected[i], gweight, tweight,F0PI)   


        #see equation 18 Batalha+2019 PICASO 
        returns['bond_albedo'] = (np.trapz(x=1/wno, y=albedo*opacityclass.unshifted_stellar_spec)/
                                    np.trapz(x=1/wno, y=opacityclass.unshifted_stellar_spec))

        if ((not np.isnan(sa ) and (not np.isnan(atm.planet.radius))) ):
            returns['fpfs_reflected'] = albedo*(atm.planet.radius/sa)**2.0
        else: 
            returns['fpfs_reflected'] =[]
            if np.isnan(sa ):
                returns['fpfs_reflected'] += ['Semi-major axis not supplied. If you want fpfs, add it to `star` function. ']
            if np.isnan(atm.planet.radius): 
                returns['fpfs_reflected'] += ['Planet Radius not supplied. If you want fpfs, add it to `gravity` function with a mass.']

    #for thermal light use the compress thermal routine
    #this takes the intensity as a functin of tangle/gangle and creates a 1d spectrum
    if ('thermal' in calculation):
        thermal = compress_thermal(nwno,flux_at_top, gweight, tweight)
        returns['thermal'] = thermal
        returns['thermal_unit'] = 'erg/s/(cm^2)/(cm)'#'erg/s/(cm^2)/(cm^(-1))'
        returns['effective_temperature'] = (np.trapz(x=1/wno[::-1], y=thermal[::-1])/5.67e-5)**0.25

        if full_output: 
            atm.thermal_flux_planet = thermal

        if get_lvl_flux: 
            for i in atm.lvl_output_thermal.keys():
                atm.lvl_output_thermal[i] = compress_thermal(nwno,atm.lvl_output_thermal[i], gweight, tweight)   

        #only need to return relative flux if not a browndwarf calculation
        if radius_star == 'nostar': 
            returns['fpfs_thermal'] = ['No star mode for Brown Dwarfs was used']
        elif ((not np.isnan(atm.planet.radius)) & (not np.isnan(radius_star))) :
            fpfs_thermal = thermal/(opacityclass.unshifted_stellar_spec)*(atm.planet.radius/radius_star)**2.0
            returns['fpfs_thermal'] = fpfs_thermal
        else:
            returns['fpfs_thermal'] =[]
            if np.isnan(atm.planet.radius): 
                returns['fpfs_thermal'] += ['Planet Radius not supplied. If you want fpfs, add it to `gravity` function with radius.']
            if np.isnan(radius_star): 
                returns['fpfs_thermal'] += ['Stellar Radius not supplied. If you want fpfs, add it to `stellar` function.']


    #return total if users have calculated both thermal and reflected 
    if (('fpfs_reflected' in list(returns.keys())) & ('fpfs_thermal' in list(returns.keys()))): 
        if ((not isinstance(returns['fpfs_reflected'],list)) & (not isinstance(returns['fpfs_thermal'],list))) :
            returns['fpfs_total'] = returns['fpfs_thermal'] + returns['fpfs_reflected']

    if full_output: 
        if as_dict:
            returns['full_output'] = atm.as_dict()
            if radius_star != 'nostar':returns['full_output']['star']['flux'] = opacityclass.unshifted_stellar_spec
        else:
            returns['full_output'] = atm

    #if output_dir != None:
    #    filename = output_dir
    #    pk.dump({'pressure': atm.level['pressure'], 'temperature': atm.level['temperature'], 
    #        'nlevel':nlevel, 'wno':wno, 'nwno':nwno, 'ng':ng, 'nt':nt, 
    #        'dtau':DTAU, 'tau':TAU, 'w0':W0, 'cosb':COSB, 'gcos2':GCOS2,'ftcld':ftau_cld,'ftray': ftau_ray,
    #        'dtau_og':DTAU_OG, 'tau_og':TAU_OG, 'w0_og':W0_OG, 'cosb_og':COSB_OG, 
    #        'surf_reflect':atm.surf_reflect, 'ubar0':ubar0, 'ubar1':ubar1, 'costheta':cos_theta, 'F0PI':F0PI, 
    #        'single_phase':single_phase, 'multi_phase':multi_phase, 
    #        'frac_a':frac_a, 'frac_b':frac_b, 'frac_c':frac_c, 'constant_back':constant_back, 
    #        'constant_forward':constant_forward, 'dim':dimension, 'stream':stream,
    #        #'xint_at_top': xint_at_top, 'albedo': albedo, 'flux': flux_out, 'xint': intensity,
    #        'b_top': b_top, 'gweight': gweight, 'tweight': tweight, 'gangle': gangle, 'tangle': tangle}, 
    #        open(filename,'wb'), protocol=2)
    return returns

def _finditem(obj, key):
    if key in obj: return obj[key]
    for k, v in obj.items():
        if isinstance(v,dict):
            item = _finditem(v, key)
            if item is not None:
                return item
def standard_metadata(): 
    return {
    'author':'optional',
    'contact':'optional', 
    'code':'optional', 
    'doi':'optional', 
    'planet_params':{
        'rp':'usually taken from picaso',
        'mp':'usually taken from picaso',
        'mh':'optional',
        'cto':'optional',
        'heat_redis':'optional',
        'p_reference':'usually taken from picaso',
        'tint':'optional'
    },
    'stellar_params':{
         'logg':'usually taken from picaso', 
         'feh': 'usually taken from picaso', 
         'steff':'usually taken from picaso', 
         'rs': 'usually taken from picaso', 
         'ms': 'optional', 
         'database':'usually taken from picaso',
    },
    'orbit_params':{
        'sma':'usually taken from picaso', 
    }
}
def check_units(unit):
    try: 
        return u.Unit(unit)
    except ValueError: 
        #check if real unit
        return None
    
def output_xarray(df, picaso_class, add_output={}, savefile=None): 
    """
    This function converts all picaso output to xarray which is easy to save 
    It is recommended for reuse and reproducibility of models. the returned 
    xarray can be used with input_xarray to rerun models. See Preservation notebook. 
    
    Parameters
    ----------
    df : dict 
        This is the output of your spectrum and must include "full_output=True"
        For example, df = case.spectrum(opa, full_output=True)
    picaso_class : picaso.inputs
        This is the original class that you made to do your run. 
        For example, case=jdi.inputs();followed by case.atmosphere(), case.clouds(), etc
    add_output : dict
        These are any additional outputs you want included in your xarray metadata 
        This dictionary has a very specific struture if you want it to work correctly. 
        To see the structure you can run justdoit.standard_metadata() which will 
        return an empty dictionary that you can fill. 
    savefile : str 
        Optional, if string it will save a xarray file for you 
    
    Returns
    -------
    xarray.Dataset
        this xarray dataset can be easily passed to justdoit.input_xarray to run a spectrum 
        
    """
        
    full_output = df['full_output'] if 'full_output' in df.keys() else  df['spectrum_output']['full_output']
    df_atmo = picaso_class.inputs['atmosphere']['profile']
    molecules_included = full_output['weights']
    
    #start with simple layer T
    data_vars=dict(temperature = (["pressure"], 
                                  df_atmo['temperature'],
                                  {'units': 'Kelvin'}))
    
    #spectral data 
    if 'thermal' in df.keys(): 
        data_vars['flux_emission'] = (["wavelength"], df['thermal'],{'units': 'erg/cm**2/s/cm'}) 
    if 'transit_depth' in df.keys(): 
        data_vars['transit_depth'] = (["wavelength"], df['transit_depth'],{'units': 'R_jup**2/R_jup**2'}) 
    if 'temp_brightness' in df.keys(): 
        data_vars['temp_brightness'] = (["wavelength"], df['temp_brightness'],{'units': 'Kelvin'})
    if 'fpfs_thermal' in df.keys(): 
        if isinstance(df['fpfs_thermal'], np.ndarray): 
            data_vars['fpfs_emission'] = (["wavelength"], df['fpfs_thermal'],{'units': 'erg/cm**2/s/cm/(erg/cm**2/s/cm)'})
    if 'albedo' in df.keys(): 
        data_vars['albedo'] = (["wavelength"], df['albedo'],{'units': 'none'})
    if 'fpfs_reflected' in df.keys(): 
        if isinstance(df['fpfs_reflected'], np.ndarray): 
            data_vars['fpfs_reflected'] = (["wavelength"], df['fpfs_reflected'],{'units': 'erg/cm**2/s/cm/(erg/cm**2/s/cm)'})
    
    #atmospheric data data 
    for ikey in molecules_included:
        data_vars[ikey] = (["pressure"], df_atmo[ikey].values,{'units': 'v/v'})
        
    if 'kz' in picaso_class.inputs['atmosphere']['profile'].keys(): 
        data_vars['kzz'] = (["pressure"], picaso_class.inputs['atmosphere']['profile']['kz'].values,{'units': 'cm**2/s'})
      
    #clouds if they exist 
    if 'clouds' in picaso_class.inputs: 
        if not isinstance(picaso_class.inputs['clouds']['profile'],type(None)):
            for ikey,lbl in zip( ['opd', 'w0', 'g0'], ['opd','ssa','asy']):
                array = np.reshape(picaso_class.inputs['clouds']['profile'][ikey].values, 
                       (picaso_class.nlevel-1, 
                        len(picaso_class.inputs['clouds']['wavenumber'])))

                data_vars[lbl]=(['pressure_cld','wavenumber_cld'],array,{'units': 'unitless'})
    
    attrs = {}
    #basic info
    for ikey in ['author','code','doi','contact']:
        if add_output.get(ikey,'optional') != 'optional':
            attrs[ikey] = add_output[ikey]
            
    #planet params 
    planet_params = add_output.get('planet_params',{})
    attrs['planet_params'] = {}
    
    #find gravity in picaso
    gravity = picaso_class.inputs['planet'].get('gravity',np.nan)
    if np.isfinite(gravity): 
        gravity = gravity * check_units(picaso_class.inputs['planet']['gravity_unit'])
    #otherwise find gravity from user input
    else: 
        gravity = planet_params.get('logg', np.nan) 
    
    mp = picaso_class.inputs['planet'].get('mass',np.nan)
    if np.isfinite(mp):
        mp = mp * check_units(picaso_class.inputs['planet']['mass_unit'])
    else: 
        mp = planet_params.get('mp',np.nan) 
        
    rp = picaso_class.inputs['planet'].get('radius',np.nan)
    if np.isfinite(mp):
        rp = rp * check_units(picaso_class.inputs['planet']['radius_unit'])
    else: 
        rp = planet_params.get('rp',np.nan) 
        
    #add required RP/MP or gravity
    if (not np.isnan(mp) & (not np.isnan(rp))):
        attrs['planet_params']['mp'] = mp
        attrs['planet_params']['rp'] = rp
        assert isinstance(attrs['planet_params']['mp'],u.quantity.Quantity ), "User supplied mp in planet_params must be an astropy unit: e.g. 1*u.Unit('M_jup')"
        assert isinstance(attrs['planet_params']['rp'],u.quantity.Quantity ), "User supplied rp in planet_params must be an astropy unit: e.g. 1*u.Unit('R_jup')"
    elif (not np.isnan(gravity)): 
        attrs['planet_params']['gravity'] = gravity
        assert isinstance(attrs['planet_params']['gravity'],u.quantity.Quantity ), "User supplied gravity in planet_params must be an astropy unit: e.g. 1*u.Unit('m/s**2')"
    else: 
        print('Mass and Radius, or gravity not provided in add_output, and wasn not found in picaso class')
    
    #add anything else the user had in planet params
    for ikey in planet_params.keys(): 
        if ikey not in ['rp','mp','logg','gravity']:
            if planet_params[ikey]!='optional':attrs['planet_params'][ikey] = planet_params[ikey]

    #find gravity in picaso
    p_reference = picaso_class.inputs['approx'].get('p_reference',np.nan)
    if np.isfinite(p_reference): 
        p_reference = p_reference * u.Unit('bar')
    #otherwise find gravity from user input
    else: 
        p_reference = planet_params.get('p_reference', np.nan) 
    if not np.isnan(p_reference): attrs['planet_params']['p_reference'] = p_reference
        

    attrs['planet_params'] = json.dumps(attrs['planet_params'],cls=JsonCustomEncoder)


    if 'nostar' not in picaso_class.inputs['star']['database']:
        #stellar params 
        stellar_params = add_output.get('stellar_params',{})
        attrs['stellar_params'] = {}
        #must be supplied in picaso
        attrs['stellar_params']['database'] = stellar_params.get('database', picaso_class.inputs['star'].get('database',None)) 
        attrs['stellar_params']['steff'] = stellar_params.get('steff', picaso_class.inputs['star'].get('temp',None)) 
        attrs['stellar_params']['feh'] = stellar_params.get('feh', picaso_class.inputs['star'].get('metal',None)) 
        attrs['stellar_params']['logg'] = stellar_params.get('logg', picaso_class.inputs['star'].get('logg',None)) 
        #optional could be nan
        rs = picaso_class.inputs['star'].get('radius',np.nan)
        if np.isfinite(rs):
            rs = rs * check_units(picaso_class.inputs['star']['radius_unit'])
        else: 
            rs = stellar_params.get('rs',np.nan)
            
        if not np.isnan(rs):
            attrs['stellar_params']['rs'] = rs
            assert isinstance(attrs['stellar_params']['rs'],u.quantity.Quantity ), "User supplied rs in stellar_params must be an astropy unit: e.g. 1*u.Unit('R_sun')"
        
        #perform stellar params checks
        for ikey in attrs['stellar_params'].keys():
            assert not isinstance(attrs['stellar_params'][ikey],type(None)), f"We couldnt find these stellar parameters in add_output or the picaso class {attrs['stellar_params']}" 
        for ikey in stellar_params.keys(): 
            if ikey not in ['database','steff','feh','logg','rs']:
                if stellar_params[ikey]!='optional':attrs['stellar_params'][ikey] = stellar_params[ikey]
                
        #orbit params
        orbit_params = add_output.get('orbit_params',{})
        sma = picaso_class.inputs['star'].get('semi_major',np.nan)
        if np.isfinite(sma):
            sma = sma * check_units(picaso_class.inputs['star']['semi_major_unit'])
        else: 
            sma = orbit_params.get('sma',np.nan)        
        
        if not np.isnan(sma): 
            attrs['orbit_params'] = {}
            attrs['orbit_params']['sma'] = sma
            assert isinstance(attrs['orbit_params']['sma'],u.quantity.Quantity ), "User supplied rs in orbit_params must be an astropy unit: e.g. 1*u.Unit('AU')"
            
            for ikey in orbit_params.keys(): 
                if ikey not in ['sma']:
                    if orbit_params[ikey]!='optional':attrs['orbit_params'][ikey] = orbit_params[ikey] 
                    
            attrs['orbit_params'] = json.dumps(attrs['orbit_params'],cls=JsonCustomEncoder)
            

               
        attrs['stellar_params'] = json.dumps(attrs['stellar_params'],cls=JsonCustomEncoder)
        
        
    #add anything else requested by the user
    for ikey in add_output.keys(): 
        if ikey not in attrs.keys(): 
            if add_output[ikey]!="optional":attrs[ikey] = add_output[ikey]
    
    
    coords=dict(
            pressure=(["pressure"], picaso_class.inputs['atmosphere']['profile']['pressure'].values,{'units': 'bar'}),#required*
            wavelength=(["wavelength"], 1e4/df['wavenumber'],{'units': 'micron'})
        )
    if 'clouds' in 'opd' in data_vars.keys(): 
        coords['wavenumber_cld'] = (["wavenumber_cld"], picaso_class.inputs['clouds']['wavenumber'],{'units': 'cm**(-1)'})
        coords['pressure_cld'] = (["pressure_cld"], full_output['layer']['pressure'] ,{'units': full_output['layer']['pressure_unit']})
        
    # put data into a dataset where each
    ds = xr.Dataset(
        data_vars=data_vars,
        coords=coords,
        attrs=attrs
    )
    
    if isinstance(savefile, str): ds.to_netcdf(savefile)
    return ds
def input_xarray(xr_usr, opacity,p_reference=10, calculation='planet'):
    """
    This takes an input based on these standards and runs: 
    -gravity
    -phase_angle
    -star
    -approx (p_reference=10)
    -atmosphere
    -clouds (if there are any)

    Parameters
    ----------
    xr_usr : xarray
        xarray based on ERS formatting requirements 
    opacity : justdoit.opannection
        opacity connection
    p_reference : float 
        Default is to take from xarray reference pressure in bars 
    calculation : str 
        'planet' or 'browndwarf'

    Example
    -------
    case = jdi.input_xarray(xr_user)
    case.spectrum(opacity,calculation='transit_depth')
    """
    case = inputs(calculation = calculation)
    case.phase_angle(0) #radians

    #define gravity
    planet_params = eval(xr_usr.attrs['planet_params'])
    if 'brown' not in calculation:
        stellar_params = eval(xr_usr.attrs['stellar_params'])
        orbit_params = eval(xr_usr.attrs['orbit_params'])
        steff = _finditem(stellar_params,'steff')
        feh = _finditem(stellar_params,'feh')
        logg = _finditem(stellar_params,'logg')
        database = 'phoenix' if type(_finditem(stellar_params,'database')) == type(None) else _finditem(stellar_params,'database')
        ms = _finditem(stellar_params,'ms')
        rs = _finditem(stellar_params,'rs')
        semi_major = _finditem(planet_params,'sma')
        case.star(opacity, steff,feh,logg, radius=rs['value'], 
                  radius_unit=u.Unit(rs['unit']), database=database)

    mp = _finditem(planet_params,'mp')
    rp = _finditem(planet_params,'rp')
    logg = _finditem(planet_params,'logg')

    if ((not isinstance(mp, type(None))) & (not isinstance(rp, type(None)))):
        case.gravity(mass = mp['value'], mass_unit=u.Unit(mp['unit']),
                    radius=rp['value'], radius_unit=u.Unit(rp['unit']))
    elif (not isinstance(logg, type(None))): 
        case.gravity(gravity = logg['value'], gravity_unit=u.Unit(logg['unit']))
    else: 
        print('Mass and Radius or gravity not provided in xarray, user needs to run gravity function')

    p_reference_xarray = _finditem(planet_params,'p_reference')
    if (not isinstance(p_reference_xarray, type(None))): 
        p_bar = p_reference_xarray['value']*u.Unit(p_reference_xarray['unit'])
        p_bar = p_bar.to('bar').value
        case.approx(p_reference=p_bar)
    elif (not isinstance(p_reference, type(None))): 
        #is it common to want to change the reference pressure
        case.approx(p_reference=p_reference)
    else: 
        raise Exception("p_reference couldnt be found in the xarray, nor was it supplied to this function inputs. Please rerun function with p_reference=10 (or another number in bars).")

    df = {'pressure':xr_usr.coords['pressure'].values}
    for i in [i for i in xr_usr.data_vars.keys() if 'transit' not in i]:
        if i not in ['opd','ssa','asy']:
            #only get single coord pressure stuff
            if (len(xr_usr.data_vars[i].values.shape)==1 &
                        ('pressure' in xr_usr.data_vars[i].coords)):
                df[i]=xr_usr.data_vars[i].values
        
    case.atmosphere(df=pd.DataFrame(df))

    if 'opd' in xr_usr.data_vars.keys():
        df_cld = vj.picaso_format(xr_usr['opd'].values, 
                xr_usr['ssa'].values, 
                xr_usr['asy'].values)

        case.clouds(df=df_cld)

    return case

def get_contribution(bundle, opacityclass, at_tau=1, dimension='1d'):
    """
    Currently top level program to run albedo code 

    Parameters 
    ----------
    bundle : dict 
        This input dict is built by loading the input = `justdoit.load_inputs()` 
    opacityclass : class
        Opacity class from `justdoit.opannection`
    at_tau : float 
        (Optional) Default = 1, This is to compute the pressure level at which cumulative opacity reaches 
        at_tau. Usually users want to know when the cumulative opacity reaches a tau of 1. 
    dimension : str 
        (Optional) Default = '1d'. Currently only 1d is supported. 

    Return
    ------
    taus_by_species : dict
        Each dictionary entry is a nlayer x nwave that represents the 
        per layer optical depth for that molecule. If you do not see 
        a molecule that you have added as input, check to make sure it is
        propertly formatted (e.g. Sodium must be Na not NA, Titanium Oxide must be TiO not TIO)
    cumsum_taus : dict
        Each dictionary entry is a nlevel x nwave that represents the cumulative summed opacity
        for that molecule. If you do not see a molecule that you have added as input, check to make sure it is
        propertly formatted (e.g. Sodium must be Na not NA, Titanium Oxide must be TiO not TIO)
    at_pressure_array : dict 
        Each dictionary entry is a nwave array that represents the 
        pressure level where the cumulative opacity reaches the value specieid by the user through `at_tau`.
        If you do not see a molecule that you have added as input, check to make sure it is
        a molecule that you have added as input, check to make sure it is
        propertly formatted (e.g. Sodium must be Na not NA, Titanium Oxide must be TiO not TIO)
        
    """
    inputs = bundle.inputs

    wno = opacityclass.wno
    nwno = opacityclass.nwno
    ngauss = opacityclass.ngauss
    gauss_wts = opacityclass.gauss_wts #for opacity
    #check to see if we are running in test mode
    test_mode = inputs['test_mode']

    ############# DEFINE ALL APPROXIMATIONS USED IN CALCULATION #############
    #see class `inputs` attribute `approx`
    rt_method = inputs['approx']['rt_method']

    #set approx numbers options (to be used in numba compiled functions)
    stream = inputs['approx']['rt_params']['common']['stream']
    
    #only used in toon
    multi_phase = inputs['approx']['rt_params']['toon']['multi_phase']
    single_phase = inputs['approx']['rt_params']['toon']['single_phase']
    #define delta eddington approximinations 
    delta_eddington = inputs['approx']['rt_params']['common']['delta_eddington']    
    raman_approx = 2

    #parameters needed for the two term hg phase function. 
    #Defaults are set in config.json
    f = inputs['approx']['rt_params']['common']['TTHG_params']['fraction']
    frac_a = f[0]
    frac_b = f[1]
    frac_c = f[2]
    constant_back = inputs['approx']['rt_params']['common']['TTHG_params']['constant_back']
    constant_forward = inputs['approx']['rt_params']['common']['TTHG_params']['constant_forward']



    #pressure assumption
    p_reference =  inputs['approx']['p_reference']

    ############# DEFINE ALL GEOMETRY USED IN CALCULATION #############
    #see class `inputs` attribute `phase_angle`
    #get geometry
    geom = inputs['disco']

    ng, nt = geom['num_gangle'], geom['num_tangle']
    gangle,gweight,tangle,tweight = geom['gangle'], geom['gweight'],geom['tangle'], geom['tweight']
    lat, lon = geom['latitude'], geom['longitude']
    cos_theta = geom['cos_theta']
    ubar0, ubar1 = geom['ubar0'], geom['ubar1']

    #set star parameters
    radius_star = inputs['star']['radius']
    F0PI = np.zeros(nwno) + 1.
    #semi major axis
    sa = inputs['star']['semi_major']

    #begin atm setup
    atm = ATMSETUP(inputs)

    #Add inputs to class 
    atm.wavenumber = wno
    atm.planet.gravity = inputs['planet']['gravity']
    atm.planet.radius = inputs['planet']['radius']
    atm.planet.mass = inputs['planet']['mass']

    if dimension == '1d':
        atm.get_profile()
    elif dimension == '3d':
        atm.get_profile_3d()

    #now can get these 
    atm.get_mmw()
    atm.get_density()
    atm.get_altitude(p_reference = p_reference)#will calculate altitude if r and m are given (opposed to just g)
    atm.get_column_density()

    #gets both continuum and needed rayleigh cross sections 
    #relies on continuum molecules are added into the opacity 
    #database. Rayleigh molecules are all in `rayleigh.py` 
    atm.get_needed_continuum(opacityclass.rayleigh_molecules,
                             opacityclass.avail_continuum)

    #get cloud properties, if there are any and put it on current grid 
    atm.get_clouds(wno)

    #Make sure that all molecules are in opacityclass. If not, remove them and add warning
    no_opacities = [i for i in atm.molecules if i not in opacityclass.molecules]
    atm.add_warnings('No computed opacities for: '+','.join(no_opacities))
    atm.molecules = np.array([ x for x in atm.molecules if x not in no_opacities ])
    query_method = inputs['opacities'].get('query',0)

    if query_method == 0: 
        get_opacities = opacityclass.get_opacities_nearest
    elif query_method == 1:
        get_opacities = opacityclass.get_opacities

    nlevel = atm.c.nlevel
    nlayer = atm.c.nlayer
    
    #lastly grab needed opacities for the problem
    get_opacities(atm)
    #only need to get opacities for one pt profile

    #There are two sets of dtau,tau,w0,g in the event that the user chooses to use delta-eddington
    #We use HG function for single scattering which gets the forward scattering/back scattering peaks 
    #well. We only really want to use delta-edd for multi scattering legendre polynomials. 
    taus_by_species= compute_opacity(atm, opacityclass, ngauss=ngauss,  stream=stream,raman=raman_approx, return_mode=True)

    cumsum_taus = {}
    for i in taus_by_species.keys(): 
        shape = taus_by_species[i].shape
        taugas = np.zeros((shape[0]+1, shape[1]))
        taugas[1:,:]=numba_cumsum(taus_by_species[i])
        cumsum_taus[i] = taugas

    pressure = atm.level['pressure']/atm.c.pconv

    at_pressure_array = {}
    for i in taus_by_species.keys(): 
        at_pressure_array[i] = find_press(at_tau, cumsum_taus[i], shape[1], pressure)

    return {'taus_per_layer':taus_by_species, 
            'cumsum_taus':cumsum_taus, 
            'tau_p_surface':at_pressure_array}

@njit()
def find_press(at_tau, a, b, c):
    at_press = []
    for iw in range(b): 
        at_press.append(np.interp([at_tau],a[:,iw],c)[0])
    return at_press

def opannection(wave_range = None, filename_db = None, raman_db = None, 
                resample=1, ck_db=None, deq= False, on_fly=False,
                gases_fly =None,ck=False,
                verbose=True):
    """
    Sets up database connection to opacities. 

    Parameters
    ----------
    wave_range : list of float 
        Subset of wavelength range for which to run models for 
        Default : None, which pulls entire grid 
    filename_db : str 
        Filename of opacity database to query from 
        Default is none which pulls opacity file that comes with distribution 
    raman_db : str 
        Filename of raman opacity cross section 
        Default is none which pulls opacity file that comes with distribution 
    resample : int 
        Default=1 (no resampling) PROCEED WITH CAUTION!!!!!This will resample your opacites. 
        This effectively takes opacity[::BINS] depending on what the 
        sampling requested is. Consult your local theorist before 
        using this. 
    ck_db : str 
        ASCII filename of ck file
    verbose : bool 
        Error message to warn users about resampling. Can be turned off by supplying 
        verbose=False
    """
    inputs = json.load(open(os.path.join(__refdata__,'config.json')))

    if isinstance(ck_db, type(None)): 
        #only allow raman if no correlated ck is used 
        if isinstance(raman_db,type(None)): raman_db = os.path.join(__refdata__, 'opacities', inputs['opacities']['files']['raman'])
        
        if isinstance(filename_db,type(None)): 
            filename_db = os.path.join(__refdata__, 'opacities', inputs['opacities']['files']['opacity'])
            if not os.path.isfile(filename_db):
                raise Exception(f'The default opacity file does not exist: {filename_db}. In order to have a default database please download one of the opacity files from Zenodo and place into this folder with the name opacities.db: https://zenodo.org/record/6928501#.Y2w4C-zMI8Y if you dont want a single default file then you just need to point to the opacity db using the keyword filename_db.')
        elif not isinstance(filename_db,type(None) ): 
            if not os.path.isfile(filename_db):
                raise Exception('The opacity file you have entered does not exist: '  + filename_db)

        if resample != 1:
            if verbose:print("YOU ARE REQUESTING RESAMPLING!! This could degrade the precision of your spectral calculations so should be used with caution. If you are unsure check out this tutorial: https://natashabatalha.github.io/picaso/notebooks/10_ResamplingOpacities.html")

        opacityclass=RetrieveOpacities(
                    filename_db, 
                    raman_db,
                    wave_range = wave_range, resample = resample)
    else: 

        if isinstance(filename_db,type(None)): 
            filename_db = os.path.join(__refdata__, 'opacities', inputs['opacities']['files']['ktable_continuum'])
        if not os.path.exists(ck_db):
            if ck_db[-1] == '/':ck_db = ck_db[0:-1]
            if os.path.isfile(ck_db+'.tar.gz'): 
                raise Exception('The CK filename that you have selected appears still be .tar.gz. Please unpack and rerun')
            else: 
                raise Exception('The CK filename that you have selected does not exist. Please make sure you have downloaded and unpacked the right CK file.')
        opacityclass=RetrieveCKs(
                    ck_db, 
                    filename_db, 
                    wave_range = wave_range, 
                    deq=deq,on_fly=on_fly,gases_fly = gases_fly)

    return opacityclass

class inputs():
    """Class to setup planet to run

    Parameters
    ----------
    calculation: str 
        (Optional) Controls planet or brown dwarf calculation. Default = 'planet'. Other option is "browndwarf".
    climate : bool 
        (Optional) If true, this do a thorough iterative calculation to compute 
        a temperature pressure profile.


    Attributes
    ----------
    phase_angle() : set phase angle
    gravity() : set gravity
    star() : set stellar spec
    atmosphere() : set atmosphere composition and PT
    clouds() : set cloud profile
    approx()  : set approximation
    spectrum() : create spectrum
    """
    def __init__(self, calculation='planet', climate=False):

        self.inputs = json.load(open(os.path.join(__refdata__,'config.json')))
        
        if 'brown' in calculation:
            self.setup_nostar()
        
        if climate: 
            self.setup_climate()

    def phase_angle(self, phase=0,num_gangle=10, num_tangle=1,symmetry=False, 
        phase_grid=None, calculation=None):
        """Define phase angle and number of gauss and tchebychev angles to compute. 
        Controls all geometry of the calculation. Computes latitude and longitudes. 
        Computes cos theta and incoming and outgoing angles. Adds everything to class. 

        Please see geometry notebook for a deep dive into how these angles are incorporated 
        into the calculation.

        Typical numbers:
        - 1D Thermal: num_gangle = 10, num_tangle=1
        - 1D Reflected light with zero phase : num_gangle = 10, num_tangle=1
        - 1D Reflected light with non zero phase : num_gangle = 8, num_tangle=8
        - 3D Thermal or Reflected : angles will depend on 3D features interested in resolving.
        
        Parameters
        ----------
        phase : float,int
            Phase angle in radians 
        num_gangle : int 
            Number of Gauss angles to integrate over facets (Default is 10). This 
            is defined as angles over the full sphere. So 10 as the default compute the RT 
            with 5 points on the west hemisphere and 5 points on the west. 
            Higher numbers will slow down code. 
        num_tangle : int 
            Number of Tchebyshev angles to integrate over facets (Default is 1, which automatically 
            assumes symmetry). 
            Must be even if considering symmetry. 
        symmetry : bool 
            Default is False. Note, if num_tangle=1 you are automatically considering symmetry.
            This will only compute the unique incoming angles so that the calculation 
            isn't doing repetetive models. E.g. if num_tangles=10, num_gangles=10. Instead of running a 10x10=100
            FT calculations, it will only run 5x5 = 25 (or a quarter of the sphere).
        phase_grid : array 
            This is ONLY for computing phase curves and ONLY can be used 
        calculation : str 
            Used for phase curve calculation. Needs to be specified in order 
            to determine integrable angles correctly.
        """
        #phase curve requested?? 
        if not isinstance(phase_grid,type(None)):
            if isinstance(calculation, type(None)):
                raise Exception("Phase curve calculation activated because phase_grid is supplied. However, 'calculation' needs to be specified to either 'reflected' or 'thermal'")
            self.phase_curve_geometry(calculation, phase_grid, num_gangle=num_gangle, num_tangle=num_tangle)
            return #no need to continue if compute a phase curve

        if (phase > 2*np.pi) or (phase<0): raise Exception('Oops! you input a phase angle greater than 2*pi or less than 0. Please make sure your inputs are in radian units: 0<phase<2pi')
        if ((num_tangle==1) or (num_gangle==1)): 
            #this is here so that we can compare to older models 
            #this model only works for full phase calculations

            if phase!=0: raise Exception("""The default PICASO disk integration 
                is to use num_tangle=1 and num_gangle>1. This method is faster because 
                it makes use of symmetry and only computs one fourth of the sphere. 
                However, it looks like you would like to compute non-zero phase functions. 
                In this case, we can no longer utilize symmetry in our disk integration. Therefore, 
                please resubmit phase_angle with num_tange>10 and num_gangle>10.""")
            if num_gangle==1:  raise Exception("""num_gangle cannot be 1. 
                Please resubmit your run with num_tangle=1, and increase number of Gauss points""")

            num_gangle = int(num_gangle/2) #utilizing symmetry

            #currently only supported values
            possible_values = np.array([5,6,7,8])
            idx = (np.abs(possible_values - num_gangle)).argmin() 
            num_gangle = possible_values[idx]


            gangle, gweight, tangle, tweight = get_angles_1d(num_gangle) 
            ng = len(gangle)
            nt = len(tangle)

            ubar0, ubar1, cos_theta,lat,lon = compute_disco(ng, nt, gangle, tangle, phase)

            geom = {}
            #build dictionary
            geom['num_gangle'], geom['num_tangle'] = ng, nt 
            geom['gangle'], geom['gweight'],geom['tangle'], geom['tweight'] = gangle,gweight,tangle,tweight
            geom['latitude'], geom['longitude']  = lat, lon 
            geom['cos_theta'] = 1.0 
            geom['ubar0'], geom['ubar1'] = ubar0, ubar1 
            self.inputs['phase_angle'] = phase
            self.inputs['disco'] = geom
        else: 

            #this is the new unhardcoded way except 
            self.inputs['phase_angle'] = phase
            
            ng = int(num_gangle)
            nt = int(num_tangle)

            gangle,gweight,tangle,tweight = get_angles_3d(ng, nt) 

            unique_geom = {}
            full_geom = {}

            #planet disk is divided into gaussian and chebyshev angles and weights for perfoming the 
            #intensity as a function of planetary phase angle 
            ubar0, ubar1, cos_theta,lat,lon = compute_disco(ng, nt, gangle, tangle, phase)

            #build dictionary
            full_geom['num_gangle'] = ng
            full_geom['num_tangle'] = nt 
            full_geom['gangle'], full_geom['gweight'],full_geom['tangle'], full_geom['tweight'] = gangle,gweight,tangle,tweight
            full_geom['latitude'], full_geom['longitude']  = lat, lon 
            full_geom['cos_theta'] = cos_theta 
            full_geom['ubar0'], full_geom['ubar1'] = ubar0, ubar1 

            #if running symmetric calculations
            if symmetry:
                if (phase!=0): 
                    raise Exception('If phase is non zero then you cannot utilize symmetry to \
                        reduce computation speed.')
                if (((num_gangle==2) | (num_tangle==2)) and symmetry):
                    raise Exception('Youve selected num_tangle or num_gangle of 2 \
                        however for symmetry to be utilized we need at LEAST two points \
                        on either side of the symmetric axis (e.g. num angles >=4 or 1).\
                        Conducting a help(phase_angle) will tell you \
                        Typical num_tangle and num_gangles to use')
                if ((np.mod(num_tangle,2) !=0 ) and (num_tangle !=1 )):
                    raise Exception('Youve selected an odd num_tangle that isnt 1 \
                        however for symmetry to be utilized we need at LEAST two points \
                        on either side of the symmetric axis (e.g. num angles >=4 or 1).\
                        Conducting a help(phase_angle) will tell you \
                        Typical num_tangle and num_gangles to use')
                if ((np.mod(num_gangle,2) !=0 ) and (num_gangle !=1 )):
                    raise Exception('Youve selected an odd num_gangle that isnt 1 \
                        however for symmetry to be utilized we need at LEAST two points \
                        on either side of the symmetric axis (e.g. num angles >=4 or 1).\
                        Conducting a help(phase_angle) will tell you \
                        Typical num_tangle and num_gangles to use')

                unique_geom['symmetry'] = 'true'
                nt_uni = len(np.unique((tweight*1e6).astype(int))) #unique to 1ppm  
                unique_geom['num_tangle'] = nt_uni
                ng_uni = len(np.unique((gweight*1e6).astype(int)))  #unique to 1ppm 
                unique_geom['num_gangle'] = ng_uni
                unique_geom['ubar1'] = ubar1[0:ng_uni, 0:nt_uni]
                unique_geom['ubar0'] = ubar0[0:ng_uni, 0:nt_uni]
                unique_geom['latitude'] = lat[0:nt_uni]
                unique_geom['longitude'] = lon[0:ng_uni] 
                #adjust weights since we will have to multiply everything by 2 
                adjust_gweight = num_tangle/nt_uni
                adjust_tweight = num_gangle/ng_uni
                unique_geom['gangle'], unique_geom['gweight'] = gangle[0:ng_uni] ,adjust_gweight*gweight[0:ng_uni]
                unique_geom['tangle'], unique_geom['tweight'] = tangle[0:nt_uni],adjust_tweight*tweight[0:nt_uni]
                unique_geom['cos_theta'] = cos_theta 
                #add this to disco
                self.inputs['disco'] = unique_geom
                self.inputs['disco']['full_geometry'] = full_geom
            else: 
                full_geom['symmetry'] = 'false'
                self.inputs['disco'] = full_geom

    def phase_curve_geometry(self, calculation, phase_grid, num_gangle=10, num_tangle=10): 
        """
        Geometry setup for phase curve calculation. This computes all the 
        necessary 

        Parameters 
        ----------
        calculation : str 
            'reflected' or 'thermal'
        phase_grid : float 
            phase angle grid to compute phase curve in radians
        num_gangle : int 
            number of gauss angles, equivalent to longitude 
        num_tangle : int 
            number of tchebychev angles, equivalent to latitude 
        """
        if min(phase_grid)<0:raise Exception('Input minimum of phase grid less than 0. Input phase_grid such that there are only values between 0-2pi')
        if max(phase_grid)>np.pi*2:raise Exception('Input maximum of phase grid is greater than 2pi. Input phase_grid such that there are only values between 0-2pi')
        self.inputs['phase_angle'] = phase_grid
        
        ng = int(num_gangle)
        nt = int(num_tangle)

        gangle,gweight,tangle,tweight = get_angles_3d(ng, nt) 
        def compute_angles(phase):
            out = {}
            #planet disk is divided into gaussian and chebyshev angles and weights for perfoming the 
            #intensity as a function of planetary phase angle 
            ubar0, ubar1, cos_theta,lat,lon = compute_disco(ng, nt, gangle, tangle, phase)

            #build dictionary
            out['num_gangle'] = ng
            out['num_tangle'] = nt 
            out['gangle'], out['gweight'],out['tangle'], out['tweight'] = gangle,gweight,tangle,tweight
            out['latitude'], out['longitude']  = lat, lon 
            out['cos_theta'] = cos_theta 
            out['ubar0'], out['ubar1'] = ubar0, ubar1 
            out['symmetry'] = 'false'
            return out 

        full_geom = {}
        for iphase in self.inputs['phase_angle'] :  
            if calculation == 'thermal': 
                #this may seem odd but for thermal emission, flux 
                #emits at all angles. 
                #so for all phases we need the same integrable geometry
                full_geom[iphase] = compute_angles(0)
            elif calculation == 'reflected': 
                full_geom[iphase] = compute_angles(iphase)
            else: 
                raise Exception('Phase curve setup only works for calculation=thermal or reflected')


        self.inputs['disco'] = full_geom
        self.inputs['disco']['calculation'] = calculation
    
    def gravity(self, gravity=None, gravity_unit=None, 
        radius=None, radius_unit=None, mass = None, mass_unit=None):
        """
        Get gravity based on mass and radius, or gravity inputs 

        Parameters
        ----------
        gravity : float 
            (Optional) Gravity of planet 
        gravity_unit : astropy.unit
            (Optional) Unit of Gravity
        radius : float 
            (Optional) radius of planet MUST be specified for thermal emission!
        radius_unit : astropy.unit
            (Optional) Unit of radius
        mass : float 
            (Optional) mass of planet 
        mass_unit : astropy.unit
            (Optional) Unit of mass 
        """
        if (mass is not None) and (radius is not None):
            m = (mass*mass_unit).to(u.g)
            r = (radius*radius_unit).to(u.cm)
            g = (c.G.cgs * m /  (r**2)).value
            self.inputs['planet']['radius'] = r.value
            self.inputs['planet']['radius_unit'] = 'cm'
            self.inputs['planet']['mass'] = m.value
            self.inputs['planet']['mass_unit'] = 'g'
            self.inputs['planet']['gravity'] = g
            self.inputs['planet']['gravity_unit'] = 'cm/(s**2)'
        elif gravity is not None:
            g = (gravity*gravity_unit).to('cm/(s**2)')
            g = g.value
            self.inputs['planet']['gravity'] = g
            self.inputs['planet']['gravity_unit'] = 'cm/(s**2)'
            self.inputs['planet']['radius'] = np.nan
            self.inputs['planet']['radius_unit'] = 'Radius not specified'
            self.inputs['planet']['mass'] = np.nan
            self.inputs['planet']['mass_unit'] = 'Mass not specified'
        else: 
            raise Exception('Need to specify gravity or radius and mass + additional units')
    
    def setup_climate(self):
        """
        Turns off planet specific things, so program can run as usual
        """
        self.inputs['calculation'] ='climate'

        self.inputs['approx']['rt_params']['common']['raman'] = 2 #turning off raman scattering
        #auto turn on zero phase for now there is no use giving users a choice in disk gauss angle 
        self.phase_angle(0,num_gangle=10,num_tangle=1) #auto turn on zero phase

        #set didier raw data -- NEED TO CHECK WHAT THIS IS
        #t_table=np.loadtxt(os.path.join(__refdata__,'climate_INPUTS/tlog'),usecols=[0],unpack=True)
        #p_table=np.loadtxt(os.path.join(__refdata__,'climate_INPUTS/plog'),usecols=[0],unpack=True)

        #grad=np.zeros(shape=(53,26))
        #cp = np.zeros(shape=(53,26))
        
        #grad_inp, i_inp, j_inp = np.loadtxt(os.path.join(__refdata__,'climate_INPUTS/GRAD_FOR_PY_Y28'),usecols=[0,1,2],unpack=True)
        #for i in range(len(grad_inp)):
        #    grad[int(i_inp[i]-1),int(j_inp[i]-1)]=grad_inp[i]
        
        cp_grad = json.load(open(os.path.join(__refdata__,'climate_INPUTS','specific_heat_p_adiabat_grad.json')))

        #log10 base temperature Kelvin 
        self.inputs['climate']['t_table'] = np.array(cp_grad['temperature'])
        #log10 base pressure bars 
        self.inputs['climate']['p_table'] = np.array(cp_grad['pressure'])
        #\nabla_ad = d ln T/ d ln P |_S (at constant entropy)
        self.inputs['climate']['grad'] = np.array(cp_grad['adiabat_grad'])
        #log Cp (erg/g/K);Specific heat at constant pressure for the same H/He 
        self.inputs['climate']['cp'] = np.array(cp_grad['specific_heat'])


    def inputs_climate(self, temp_guess= None, pressure= None, nstr = None, nofczns = None , rfacv = None, rfaci = None, cloudy = False, mh = None, CtoO = None, species = None, fsed = None, mieff_dir = None):
        """
        Get Inputs for Climate run

        Parameters
        ----------
        temp_guess : array 
            Guess T(P) profile to begin with
        pressure : array
            Pressure Grid for climate code (this wont change on the fly)
        nstr : array
            NSTR vector describes state of the atmosphere:
            0   is top layer [0]
            1   is top layer of top convective region
            2   is bottom layer of top convective region
            3   is top layer of lower radiative region
            4   is top layer of lower convective region
            5   is bottom layer of lower convective region [nlayer-1]
        rfacv : float
            Fractional contribution of reflected light in net flux
        rfaci : float
            Fractional contribution of thermal light in net flux

        
        """

        if self.inputs['planet']['T_eff'] == 0.0:
            raise Exception('Need to specify Teff with jdi.input for climate run')
        if self.inputs['planet']['gravity'] == 0.0:
            raise Exception('Need to specify gravity with jdi.input for climate run')

        
        self.inputs['climate']['guess_temp'] = temp_guess
        self.inputs['climate']['pressure'] = pressure
        self.inputs['climate']['nstr'] = nstr
        self.inputs['climate']['nofczns'] = nofczns
        self.inputs['climate']['rfacv'] = rfacv
        self.inputs['climate']['rfaci'] = rfaci
        if cloudy:
            self.inputs['climate']['cloudy'] = 1
            self.inputs['climate']['cld_species'] = species
            self.inputs['climate']['fsed'] = fsed
            self.inputs['climate']['mieff_dir'] = mieff_dir
        else :
            self.inputs['climate']['cloudy'] = 0
            self.inputs['climate']['cld_species'] = 0
            self.inputs['climate']['fsed'] = 0
            self.inputs['climate']['mieff_dir'] = mieff_dir
        self.inputs['climate']['mh'] = mh
        self.inputs['climate']['CtoO'] = CtoO

<<<<<<< HEAD
    def old_run_climate_model(self, opacityclass):
        """
        Top Function to run the Climate Model

        Parameters
        -----------
        
        """
        #get necessary parameters from opacity ck-tables 
        wno = opacityclass.wno
        delta_wno = opacityclass.delta_wno
        nwno = opacityclass.nwno
        min_temp = min(opacityclass.temps)
        max_temp = max(opacityclass.temps)

        
        
        # first calculate the BB grid
        ntmps = self.inputs['climate']['ntemp_bb_grid']
        dt = self.inputs['climate']['dt_bb_grid']
        #we will extend the black body grid 30% beyond the min and max temp of the 
        #opacity grid just to be safe with the spline
        extension = 0.3 
        tmin = min_temp*(1-extension)
        tmax = max_temp*(1+extension)

        bb , y2 , tp = set_bb(wno,delta_wno,nwno,ntmps,dt,tmin,tmax)

        nofczns = self.inputs['climate']['nofczns']
        nstr= self.inputs['climate']['nstr']

        rfaci= self.inputs['climate']['rfaci']
        
        #turn off stellar radiation if user has run "setup_nostar() function"
        if 'nostar' in self.inputs['star']['database']:
            rfacv=0.0 
            F0PI = np.zeros(nwno) #+ 1.0
        #otherwise assume that there is stellar irradiation 
        else:
            rfacv = self.inputs['climate']['rfacv']
            r_star = self.inputs['star']['radius'] 
            r_star_unit = self.inputs['star']['radius_unit'] 
            semi_major = self.inputs['star']['semi_major']
            semi_major_unit = self.inputs['star']['semi_major_unit'] 
            

            fine_flux_star  = self.inputs['star']['flux']  # erg/s/cm^2
            F0PI = fine_flux_star * ((r_star/semi_major)**2)


        TEMP1 = self.inputs['climate']['guess_temp']
        pressure = self.inputs['climate']['pressure']
        t_table = self.inputs['climate']['t_table']
        p_table = self.inputs['climate']['p_table']
        grad = self.inputs['climate']['grad']
        cp = self.inputs['climate']['cp']


        Teff = self.inputs['planet']['T_eff']
        grav = 0.01*self.inputs['planet']['gravity'] # cgs to si
        mh = float(self.inputs['climate']['mh']) if self.inputs['climate']['mh'] != None else 0.0
        sigma_sb = 0.56687e-4 # stefan-boltzmann constant
        
        col_den = 1e6*(pressure[1:] -pressure[:-1] ) / (grav/0.01) # cgs g/cm^2
        wave_in, nlevel, pm, hratio = 0.9, len(pressure), 0.001, 0.1
        #tidal = tidal_flux(Teff, wave_in,nlevel, pressure, pm, hratio, col_den)
        tidal = np.zeros_like(pressure) - sigma_sb *(Teff**4)
        
        cloudy = self.inputs['climate']['cloudy']
        cld_species = self.inputs['climate']['cld_species']
        fsed = self.inputs['climate']['fsed']
        mieff_dir = self.inputs['climate']['mieff_dir']
        # first conv call
        it_max= 10
        itmx= 7
        conv = 10.0
        convt=5.0
        x_max_mult=7.0
        
        #print('NEB FIRST PROFILE RUN')
        final = False
        pressure, temperature, dtdp, profile_flag = profile(mieff_dir, it_max, itmx, conv, convt, nofczns,nstr,x_max_mult,
            TEMP1,pressure, F0PI, t_table, p_table, grad, cp, opacityclass, grav, 
            rfaci, rfacv, nlevel, tidal, tmin, tmax, delta_wno, bb , y2 , tp, final , cloudy, cld_species,mh,fsed )

        # second convergence call
        it_max= 7
        itmx= 5
        conv = 5.0
        convt=4.0
        x_max_mult=7.0


        #print('NEB SECOND PROFILE RUN')
        final = False
        pressure, temperature, dtdp, profile_flag = profile(mieff_dir, it_max, itmx, conv, convt, nofczns,nstr,x_max_mult,
                    temperature,pressure, F0PI, t_table, p_table, grad, cp, opacityclass, grav, 
                    rfaci, rfacv, nlevel, tidal, tmin, tmax, delta_wno, bb , y2 , tp, final, cloudy, cld_species, mh,fsed )   
        
        pressure, temp, dtdp, nstr_new, flux_plus_final =find_strat(mieff_dir, pressure, temperature, dtdp ,F0PI, nofczns,nstr,x_max_mult,
                             t_table, p_table, grad, cp, opacityclass, grav, 
                             rfaci, rfacv, nlevel, tidal, tmin, tmax, delta_wno, bb , y2 , tp , cloudy, cld_species, mh,fsed)

        
        return pressure , temp, dtdp, nstr_new, flux_plus_final
   

=======
>>>>>>> 5554b430
    def setup_nostar(self):
        """
        Turns off planet specific things, so program can run as usual
        """
        self.inputs['approx']['rt_params']['common']['raman'] = 2 #turning off raman scattering
        self.inputs['star']['database'] = 'nostar'
        self.inputs['star']['temp'] = 'nostar'
        self.inputs['star']['logg'] = 'nostar'
        self.inputs['star']['metal'] = 'nostar'
        self.inputs['star']['radius'] = 'nostar'
        self.inputs['star']['radius_unit'] = 'nostar' 
        self.inputs['star']['flux'] = 'nostar' 
        self.inputs['star']['wno'] = 'nostar' 
        self.inputs['star']['semi_major'] = 'nostar' 
        self.inputs['star']['semi_major_unit'] = 'nostar' 

    def star(self, opannection,temp=None, metal=None, logg=None ,radius = None, radius_unit=None,
        semi_major=None, semi_major_unit = None, #deq = False, 
        database='ck04models',filename=None, w_unit=None, f_unit=None):
        """
        Get the stellar spectrum using pysynphot and interpolate onto a much finer grid than the 
        planet grid. 

        Parameters
        ----------
        opannection : class picaso.RetrieveOpacities
            This is the opacity class and it's needed to get the correct wave info and raman scattering cross sections
        temp : float 
            (Optional) Teff of the stellar model if using the stellar database feature. 
            Not needed for filename option. 
        metal : float 
            (Optional) Metallicity of the stellar model if using the stellar database feature. 
            Not needed for filename option. 
        logg : float 
            (Optional) Logg cgs of the stellar model if using the stellar database feature. 
            Not needed for filename option. 
        radius : float 
            (Optional) Radius of the star. Only needed as input if you want relative flux units (Fp/Fs)
        radius_unit : astropy.unit
            (Optional) Any astropy unit (e.g. `radius_unit=astropy.unit.Unit("R_sun")`)
        semi_major : float 
            (Optional) Semi major axis of the planet. Only needed to compute fp/fs for albedo calculations. 
        semi_major_unit : astropy.unit 
            (Optional) Any astropy unit (e.g. `radius_unit=astropy.unit.Unit("au")`)
        database : str 
            (Optional)The database to pull stellar spectrum from. See documentation for pysynphot. 
            Most popular are 'ck04models', phoenix' and 
        filename : str 
            (Optional) Upload your own stellar spectrum. File format = two column white space (wave, flux). 
            Must specify w_unit and f_unit 
        w_unit : str 
            (Optional) Used for stellar file wave units. Needed for filename input.
            Pick: 'um', 'nm', 'cm', 'hz', or 'Angs'
        f_unit : str 
            (Optional) Used for stellar file flux units. Needed for filename input.
            Pick: 'FLAM' or 'Jy' or 'erg/cm2/s/Hz'
        """
        #most people will just upload their thing from a database
        if (not isinstance(radius, type(None))):
            r = (radius*radius_unit).to(u.cm).value
            radius_unit='cm'
        else :
            r = np.nan
            radius_unit = "Radius not supplied"

        #add semi major axis if supplied 
        if (not isinstance(semi_major, type(None))):
            semi_major = (semi_major*semi_major_unit).to(u.cm).value
            semi_major_unit='cm'
        else :
            semi_major = np.nan
            semi_major_unit = "Semi Major axis not supplied"        

        #upload from file  
        if (not isinstance(filename,type(None))):
            star = np.genfromtxt(filename, dtype=(float, float), names='w, f')
            flux = star['f']
            wave = star['w']
            #sort if not in ascending order 
            sort = np.array([wave,flux]).T
            sort= sort[sort[:,0].argsort()]
            wave = sort[:,0]
            flux = sort[:,1] 
            if w_unit == 'um':
                WAVEUNITS = 'um' 
            elif w_unit == 'nm':
                WAVEUNITS = 'nm'
            elif w_unit == 'cm' :
                WAVEUNITS = 'cm'
            elif w_unit == 'Angs' :
                WAVEUNITS = 'angstrom'
            elif w_unit == 'Hz' :
                WAVEUNITS = 'Hz'
            else: 
                raise Exception('Stellar units are not correct. Pick um, nm, cm, hz, or Angs')        

            #http://www.gemini.edu/sciops/instruments/integration-time-calculators/itc-help/source-definition
            if f_unit == 'Jy':
                FLUXUNITS = 'jy' 
            elif f_unit == 'FLAM' :
                FLUXUNITS = 'FLAM'
            elif f_unit == 'erg/cm2/s/Hz':
                flux = flux*1e23
                FLUXUNITS = 'jy' 
            else: 
                raise Exception('Stellar units are not correct. Pick FLAM or Jy or erg/cm2/s/Hz')

            sp = psyn.ArraySpectrum(wave, flux, waveunits=WAVEUNITS, fluxunits=FLUXUNITS)        #Convert evrything to nanometer for converstion based on gemini.edu  
            sp.convert("um")
            sp.convert('flam') #ergs/cm2/s/ang
            wno_star = 1e4/sp.wave[::-1] #convert to wave number and flip
            flux_star = sp.flux[::-1]*1e8 #flip and convert to ergs/cm3/s here to get correct order         
            

        elif ((not isinstance(temp, type(None))) & (not isinstance(metal, type(None))) & (not isinstance(logg, type(None)))):
            sp = psyn.Icat(database, temp, metal, logg)
            sp.convert("um")
            sp.convert('flam') 
            wno_star = 1e4/sp.wave[::-1] # cm-1 #convert to wave number and flip
            flux_star = sp.flux[::-1]*1e8    #flip here and convert to ergs/cm3/s to get correct order
        else: 
            raise Exception("Must enter 1) filename,w_unit & f_unit OR 2)temp, metal & logg ")

        #now convert to erg/cm2/s/wavenumber
        #flux_star = flux_star/wno_star**2

        wno_planet = opannection.wno
        #this adds stellar shifts 'self.raman_stellar_shifts' to the opacity class
        #the cross sections are computed later 
        if self.inputs['approx']['rt_params']['common']['raman'] == 0: 
            max_shift = np.max(wno_planet)+6000 #this 6000 is just the max raman shift we could have 
            min_shift = np.min(wno_planet) -2000 #it is just to make sure we cut off the right wave ranges
            #do a fail safe to make sure that star is on a fine enough grid for planet case 
            fine_wno_star = np.linspace(min_shift, max_shift, len(wno_planet)*5)
            fine_flux_star = np.interp(fine_wno_star,wno_star, flux_star)
            
            opannection.compute_stellar_shits(fine_wno_star, fine_flux_star)
            bin_flux_star = opannection.unshifted_stellar_spec
        elif 'climate' in self.inputs['calculation']: 
            #stellar flux of star 
            #print(len(wno_planet),len(flux_star[0:-1]),len(flux_star[1:]))
            # np.diff(1/wno_star) is wavelength window in cm.
            # when multiplied below with flux in ergs/cm3/s from above
            # stellar flux becomes ergs/cm^2/s which is the unit in RT in EGP
            # the fine_flux_star becomes same as "solarf" in EGP
            # remember distance and radius still needs to be adjusted for your case to get the incident flux on your planet
            nrg_flux = 0.5*np.flip(np.diff(1/np.flip(wno_star)))*(flux_star[0:-1]+flux_star[1:])
            fine_wno_star = wno_planet
            #_x,fine_flux_star = mean_regrid(wno_star[:-1], nrg_flux,newx=wno_planet)  
            # getting some Nans at very long wavelengths
            # they are not needed anyways so just moving them to 0
            # look why is this happening
            fine_flux_star = np.zeros(len(wno_planet))
            
            for j in range(len(wno_planet)-1):
                fl = 0
                
                for k in range(1,len(wno_star)):
        
                    if  (wno_star[k] > wno_planet[j]) and (wno_star[k] < wno_planet[j+1]):
                        fl+= 0.5*(flux_star[k-1] +flux_star[k])*abs((1.0/wno_star[k])-(1.0/wno_star[k-1]))
                fine_flux_star[j] = fl

            #fix issue if there are zeros in certain bins 
            mask = np.logical_or(np.isnan(fine_flux_star), fine_flux_star == 0)
            if len(fine_wno_star[mask])>20:
                print(f"Having to replace {len(fine_wno_star[mask])} zeros or nans in stellar spectra with interpolated values. It is advised you check this is correct and something has not gone wrong by plotting classname.inputs['star']['wno'] vs classname.inputs'star'['flux']")
                non_zero_indices = np.where(~mask)
                zero_nans = np.interp(fine_wno_star[mask], fine_wno_star[non_zero_indices], fine_flux_star[non_zero_indices])
                fine_flux_star[mask] = zero_nans  
            
            opannection.unshifted_stellar_spec = fine_flux_star  
            bin_flux_star = fine_flux_star          
        else :
            flux_star_interp = np.interp(wno_planet, wno_star, flux_star)
            _x,bin_flux_star = mean_regrid(wno_star, flux_star,newx=wno_planet)
            #where the star wasn't high enough resolution  
            idx_nobins = np.where(np.isnan(bin_flux_star))[0]
            #replace no bins with interpolated values 
            bin_flux_star[idx_nobins] = flux_star_interp[idx_nobins]
            opannection.unshifted_stellar_spec =bin_flux_star

        self.inputs['star']['database'] = database
        self.inputs['star']['temp'] = temp
        self.inputs['star']['logg'] = logg
        self.inputs['star']['metal'] = metal
        self.inputs['star']['radius'] = r 
        self.inputs['star']['radius_unit'] = radius_unit 
        self.inputs['star']['flux'] = bin_flux_star
        self.inputs['star']['flux_unit'] = 'ergs cm^{-2} s^{-1} cm^{-1}'
        self.inputs['star']['wno'] = wno_planet
        self.inputs['star']['semi_major'] = semi_major 
        self.inputs['star']['semi_major_unit'] = semi_major_unit    
        self.inputs['star']['filename'] = filename
        self.inputs['star']['w_unit'] = w_unit
        self.inputs['star']['f_unit'] = f_unit     

        """
        return not needed anymore
        if deq == True :
            FOPI = fine_flux_star * ((r/semi_major)**2)
            return FOPI
        """

    def atmosphere(self, df=None, filename=None, exclude_mol=None, verbose=True, **pd_kwargs):
        """
        Builds a dataframe and makes sure that minimum necessary parameters have been suplied.
        Sets number of layers in model.  

        Parameters
        ----------
        df : pandas.DataFrame or dict
            (Optional) Dataframe with volume mixing ratios and pressure, temperature profile. 
            Must contain pressure (bars) at least one molecule
        filename : str 
            (Optional) Filename with pressure, temperature and volume mixing ratios.
            Must contain pressure at least one molecule
        exclude_mol : list of str 
            (Optional) List of molecules to ignore from opacity. It will NOT 
            change other aspects of the calculation like mean molecular weight. 
            This should be used as exploratory ONLY. if you actually want to remove 
            the contribution of a molecule entirely from your profile you should remove 
            it from your input data frame. 
        verbose : bool 
            (Optional) prints out warnings. Default set to True
        pd_kwargs : kwargs 
            Key word arguments for pd.read_csv to read in supplied atmosphere file 
        """
        if not isinstance(exclude_mol, type(None)):
            if  isinstance(exclude_mol, str):
                exclude_mol = [exclude_mol]

        if not isinstance(df, type(None)):
            if ((not isinstance(df, dict )) & (not isinstance(df, pd.core.frame.DataFrame ))): 
                raise Exception("df must be pandas DataFrame or dictionary")
            else:
                self.nlevel=df.shape[0] 
        elif not isinstance(filename, type(None)):
            df = pd.read_csv(filename, **pd_kwargs)
            self.nlevel=df.shape[0] 

        if 'pressure' not in df.keys(): 
            raise Exception("Check column names. `pressure` must be included.")

        if ('temperature' not in df.keys()):
            raise Exception("`temperature` not specified as a column/key name")

        if not isinstance(exclude_mol, type(None)):
            #df = df.drop(exclude_mol, axis=1)
            self.inputs['atmosphere']['exclude_mol'] = {i:1 for i in df.keys()}
            for i in exclude_mol: 
                self.inputs['atmosphere']['exclude_mol'][i]=0
        else: 
            self.inputs['atmosphere']['exclude_mol'] = 1

        self.inputs['atmosphere']['profile'] = df.sort_values('pressure').reset_index(drop=True)

        #lastly check to see if the atmosphere is non-H2 dominant. 
        #if it is, let's turn off Raman scattering for the user. 
        if df.shape[1]>2:
            if (("H2" not in df.keys()) and (self.inputs['approx']['rt_params']['common']['raman'] != 2)):
                if verbose: print("Turning off Raman for Non-H2 atmosphere")
                self.inputs['approx']['rt_params']['common']['raman'] = 2
            elif (("H2" in df.keys()) and (self.inputs['approx']['rt_params']['common']['raman'] != 2)): 
                if df['H2'].min() < 0.7: 
                    if verbose: print("Turning off Raman for Non-H2 atmosphere")
                    self.inputs['approx']['rt_params']['common']['raman'] = 2

    def premix_atmosphere(self, opa, df=None, filename=None, **pd_kwargs):
        """
        Builds a dataframe and makes sure that minimum necessary parameters have been suplied.
        Sets number of layers in model.  
        Parameters
        ----------
        opa : class 
            Opacity class from opannection : RetrieveCks() 
        df : pandas.DataFrame or dict
            (Optional) Dataframe with volume mixing ratios and pressure, temperature profile. 
            Must contain pressure (bars) at least one molecule
        filename : str 
            (Optional) Filename with pressure, temperature and volume mixing ratios.
            Must contain pressure at least one molecule
        exclude_mol : list of str 
            (Optional) List of molecules to ignore from file
        pd_kwargs : kwargs 
            Key word arguments for pd.read_csv to read in supplied atmosphere file 
        """
        if not isinstance(df, type(None)):
            if ((not isinstance(df, dict )) & (not isinstance(df, pd.core.frame.DataFrame ))): 
                raise Exception("df must be pandas DataFrame or dictionary")
            else:
                self.nlevel=df.shape[0] 
        elif not isinstance(filename, type(None)):
            df = pd.read_csv(filename, **pd_kwargs)
            self.nlevel=df.shape[0] 

        if 'pressure' not in df.keys(): 
            raise Exception("Check column names. `pressure` must be included.")

        if ('temperature' not in df.keys()):
            raise Exception("`temperature` not specified as a column/key name")

        self.inputs['atmosphere']['profile'] = df.sort_values('pressure').reset_index(drop=True)

        #Turn off raman for 196 premix calculations 
        self.inputs['approx']['rt_params']['common']['raman'] = 2

        self.chem_interp(opa.full_abunds)

    def premix_atmosphere_diseq(self, opa, quench_levels,t_mix=None, df=None, filename=None, **pd_kwargs):
        """
        Builds a dataframe and makes sure that minimum necessary parameters have been suplied.
        Sets number of layers in model.  
        Parameters
        ----------
        opa : class 
            Opacity class from opannection : RetrieveCks() 
        df : pandas.DataFrame or dict
            (Optional) Dataframe with volume mixing ratios and pressure, temperature profile. 
            Must contain pressure (bars) at least one molecule
        filename : str 
            (Optional) Filename with pressure, temperature and volume mixing ratios.
            Must contain pressure at least one molecule
        exclude_mol : list of str 
            (Optional) List of molecules to ignore from file
        pd_kwargs : kwargs 
            Key word arguments for pd.read_csv to read in supplied atmosphere file 
        """
        if not isinstance(df, type(None)):
            if ((not isinstance(df, dict )) & (not isinstance(df, pd.core.frame.DataFrame ))): 
                raise Exception("df must be pandas DataFrame or dictionary")
            else:
                self.nlevel=df.shape[0] 
        elif not isinstance(filename, type(None)):
            df = pd.read_csv(filename, **pd_kwargs)
            self.nlevel=df.shape[0] 

        if 'pressure' not in df.keys(): 
            raise Exception("Check column names. `pressure` must be included.")

        if ('temperature' not in df.keys()):
            raise Exception("`temperature` not specified as a column/key name")

        self.inputs['atmosphere']['profile'] = df.sort_values('pressure').reset_index(drop=True)

        #Turn off raman for 196 premix calculations 
        self.inputs['approx']['rt_params']['common']['raman'] = 2

        self.chem_interp(opa.full_abunds)
        
        # first quench PH3 from eq abundances of H2O and H2

        # quenching PH3 now, this will only have effect if everything is mixed on the fly
        # formalism from # https://iopscience.iop.org/article/10.1086/428493/pdf
        OH = OH_conc(self.inputs['atmosphere']['profile']['temperature'].values,self.inputs['atmosphere']['profile']['pressure'].values,self.inputs['atmosphere']['profile']['H2O'].values,self.inputs['atmosphere']['profile']['H2'].values)
        t_chem_ph3 = 0.19047619047*1e13*np.exp(6013.6/self.inputs['atmosphere']['profile']['temperature'].values)/OH
        quench_levels_ph3 = int(0.0)
        for j in range(len(self.inputs['atmosphere']['profile']['temperature'].values)-1,0,-1):

            if ((t_mix[j-1]/1e15) <=  (t_chem_ph3[j-1]/1e15)) and ((t_mix[j]/1e15) >=  (t_chem_ph3[j]/1e15)):
                quench_levels_ph3 = j
                break
        #quench_levels_ph3 =0
        print('PH3 quenched at level', quench_levels_ph3)
        # quench ph3 now

        self.inputs['atmosphere']['profile']['PH3'][0:quench_levels_ph3+1] = self.inputs['atmosphere']['profile']['PH3'][0:quench_levels_ph3+1]*0.0 + self.inputs['atmosphere']['profile']['PH3'][quench_levels_ph3]
        


        
        qvmrs=np.zeros(shape=(5))
        qvmrs2=np.zeros(shape=(3))

        if np.min(quench_levels) >-1 :
        
        ### quench point abundances of each
            qvmrs[0] = self.inputs['atmosphere']['profile']['CH4'][quench_levels[0]]
            qvmrs[1] = self.inputs['atmosphere']['profile']['H2O'][quench_levels[0]]
            qvmrs[2] = self.inputs['atmosphere']['profile']['CO'][quench_levels[0]]
        
            qvmrs2[0] = self.inputs['atmosphere']['profile']['CO2'][quench_levels[1]]

            qvmrs[3] = self.inputs['atmosphere']['profile']['NH3'][quench_levels[2]]
            qvmrs2[1] = self.inputs['atmosphere']['profile']['N2'][quench_levels[2]]

            qvmrs2[2] = self.inputs['atmosphere']['profile']['HCN'][quench_levels[3]]

            qvmrs[4]  =1- np.sum(qvmrs[:4])

            ### difference between equilibrium and quench abundances above quench points
            dq_h2o =  self.inputs['atmosphere']['profile']['H2O'][0:quench_levels[0]+1] - qvmrs[1]
            dq_ch4 =  self.inputs['atmosphere']['profile']['CH4'][0:quench_levels[0]+1] - qvmrs[0]
            dq_co  =  self.inputs['atmosphere']['profile']['CO'][0:quench_levels[0]+1]- qvmrs[2]
            dq_co2 =  self.inputs['atmosphere']['profile']['CO2'][0:quench_levels[1]+1] - qvmrs2[0]
            dq_nh3 =  self.inputs['atmosphere']['profile']['NH3'][0:quench_levels[2]+1] - qvmrs[3]
            dq_n2  =  self.inputs['atmosphere']['profile']['NH3'][0:quench_levels[2]+1] - qvmrs2[1]
            dq_hcn =  self.inputs['atmosphere']['profile']['HCN'][0:quench_levels[3]+1] - qvmrs2[2]
            # first quench ch4/co/h2o
            self.inputs['atmosphere']['profile']['CO'][0:quench_levels[0]+1] = self.inputs['atmosphere']['profile']['CO'][0:quench_levels[0]+1]*0.0 + qvmrs[2]
            self.inputs['atmosphere']['profile']['CH4'][0:quench_levels[0]+1] = self.inputs['atmosphere']['profile']['CH4'][0:quench_levels[0]+1]*0.0 + qvmrs[0]
            self.inputs['atmosphere']['profile']['H2O'][0:quench_levels[0]+1] = self.inputs['atmosphere']['profile']['H2O'][0:quench_levels[0]+1]*0.0 + qvmrs[1]

            # then quench co2
            self.inputs['atmosphere']['profile']['CO2'][0:quench_levels[1]+1] = self.inputs['atmosphere']['profile']['CO2'][0:quench_levels[1]+1]*0.0 + qvmrs2[0]

            # then quench nh3 and n2

            self.inputs['atmosphere']['profile']['NH3'][0:quench_levels[2]+1] = self.inputs['atmosphere']['profile']['NH3'][0:quench_levels[2]+1]*0.0 + qvmrs[3]
            self.inputs['atmosphere']['profile']['N2'][0:quench_levels[2]+1] = self.inputs['atmosphere']['profile']['N2'][0:quench_levels[2]+1]*0.0 + qvmrs2[1]

            # then quench hcn
            self.inputs['atmosphere']['profile']['HCN'][0:quench_levels[3]+1] = self.inputs['atmosphere']['profile']['HCN'][0:quench_levels[3]+1]*0.0 + qvmrs2[2]
            
                        
            # lastly quench H2 accordingly
            self.inputs['atmosphere']['profile']['H2'][0:quench_levels[0]+1] -= (dq_co + dq_ch4 + dq_h2o) 
            self.inputs['atmosphere']['profile']['H2'][0:quench_levels[1]+1] -= (dq_co2)
            self.inputs['atmosphere']['profile']['H2'][0:quench_levels[2]+1] -= (dq_nh3 + dq_n2)
            self.inputs['atmosphere']['profile']['H2'][0:quench_levels[3]+1] -= (dq_hcn)
            
        #self.inputs['atmosphere']['profile'][species] = pd.DataFrame(abunds)
        
        return qvmrs, qvmrs2
    

    
    def sonora(self, sonora_path, teff, chem='low'):
        """
        This queries Sonora temperature profile that can be downloaded from profiles.tar on 
        Zenodo: [profile.tar file](https://zenodo.org/record/1309035#.Xo5GbZNKjGJ)
        
        Alterntiavely you can grab the sonora bobcat models here: 
        https://zenodo.org/record/5063476/files/structures_m%2B0.0.tar.gz?download=1

        Note gravity is not an input because it grabs gravity from self. 

        Parameters
        ----------
        sonora_path : str   
            Path to the untarred profile.tar file from sonora grid 
        teff : float 
            teff to query. does not have to be exact (it will query one the nearest neighbor)
        chem : str 
            Default = 'low'. There are two sonora chemistry grids. the default is use low. 
            There is sublety to this that is going to be explained at length in the sonora grid paper. 
            Until then, ONLY use chem='low' unless you have reached out to one of the developers. 
        """
        try: 
            g = self.inputs['planet']['gravity']/100 #m/s2 for sonora
        except AttributeError : 
            raise Exception('Oops! Looks like gravity has not been set. Can you please \
                run the gravity function to set gravity')

        flist = os.listdir(os.path.join(sonora_path))
        #ignore hidden drive files 
        flist = [i for i in flist if '._' != i[0:2]]


        if ('cmp.gz' in str(flist)):

            flist = [i.split('/')[-1] for i in flist if 'gz' in i]
            ts = [i.split('g')[0][1:] for i in flist if 'gz' in i]
            gs = [i.split('g')[1].split('nc')[0] for i in flist]

            pairs = [[ind, float(i),float(j)] for ind, i, j in zip(range(len(ts)), ts, gs)]
            coordinate = [teff, g]

            get_ind = min(pairs, key=lambda c: math.hypot(c[1]- coordinate[0], c[2]-coordinate[1]))[0]

            build_filename = 't'+ts[get_ind]+'g'+gs[get_ind]+'nc_m0.0.cmp.gz'
            if build_filename not in flist: 
                raise Exception(f"The Sonora file you are looking for {build_filename} does not exist in your specified directory {sonora_path}. Please check that it is in there.")
            ptchem = pd.read_csv(os.path.join(sonora_path,build_filename),delim_whitespace=True,compression='gzip')
            ptchem = ptchem.rename(columns={'P(BARS)':'pressure',
                                            'TEMP':'temperature',
                                            'HE':'He'})
            self.nlevel = ptchem.shape[0]

            self.inputs['atmosphere']['profile'] = ptchem.loc[:,['pressure','temperature']]
        elif ('.dat' in str(flist)):
            flist = [i.split('/')[-1] for i in flist if 'dat' in i]
            ts = [i.split('g')[0][1:] for i in flist if 'dat' in i]
            gs = [i.split('g')[1].split('nc')[0] for i in flist]
            pairs = [[ind, float(i),float(j)] for ind, i, j in zip(range(len(ts)), ts, gs)]
            coordinate = [teff, g]

            get_ind = min(pairs, key=lambda c: math.hypot(c[1]- coordinate[0], c[2]-coordinate[1]))[0]
            end_file = 'nc'+flist[0].split('nc')[-1]
            build_filename = 't'+ts[get_ind]+'g'+gs[get_ind]+end_file
            pressure_bobcat,temp_bobcat = np.loadtxt(os.path.join(sonora_path,build_filename),usecols=[1,2],unpack=True, skiprows = 1)
            self.add_pt(temp_bobcat, pressure_bobcat)

        else: 
            raise Exception('Oops! Looks like the sonora path you specified does not contain any files that end in .cmp.gz or .dat. Please either: 1) untar the profile.tar file here https://zenodo.org/record/1309035#.Xo5GbZNKjGJ and point to this file path as your input. There should be around 390 files that end in cmp.gz. No need to unzip then individually. OR, 2) Alternatively you can download the structures files from the Bobcat grid located on zenodo https://zenodo.org/record/5063476#.YwPkduzMI-Q')

        if chem == 'high':
            self.channon_grid_high(filename=os.path.join(__refdata__, 'chemistry','grid75_feh+000_co_100_highP.txt'))
        elif chem == 'low':
            self.channon_grid_low(filename=os.path.join(__refdata__,'chemistry','visscher_abunds_m+0.0_co1.0' ))
        elif chem=='grid':
            #solar C/O and M/H 
            self.chemeq_visscher(c_o=1.0,log_mh=0.0)
        self.inputs['atmosphere']['sonora_filename'] = build_filename

    def chemeq_deprecate(self, CtoO, Met):
        """
        This interpolates from a precomputed grid of CEA runs (run by M.R. Line)
        Parameters
        ----------
        CtoO : float
            C to O ratio (solar = 0.55)
        Met : float 
            Metallicity relative to solar (solar = 1)
        """
         
        P, T = self.inputs['atmosphere']['profile']['pressure'].values,self.inputs['atmosphere']['profile']['temperature'].values
        
        T[T<400] = 400
        T[T>2800] = 2800

        logCtoO, logMet, Tarr, logParr, gases=self.chemeq_pic
        assert Met <= 10**np.max(logMet), 'Metallicity entered is higher than the max of the grid: M/H = '+ str(np.max(10**logMet))+'. Make sure units are not in log. Solar M/H = 1.'
        assert CtoO <= 10**np.max(logCtoO), 'C/O ratio entered is higher than the max of the grid: C/O = '+ str(np.max(10**logCtoO))+'. Make sure units are not in log. Solar C/O = 0.55'
        assert Met >= 10**np.min(logMet), 'Metallicity entered is lower than the min of the grid: M/H = '+ str(np.min(10**logMet))+'. Make sure units are not in log. Solar M/H = 1.'
        assert CtoO >= 10**np.min(logCtoO), 'C/O ratio entered is lower than the min of the grid: C/O = '+ str(np.min(10**logCtoO))+'. Make sure units are not in log. Solar C/O = 0.55'

        loggas=np.log10(gases)
        Ngas = loggas.shape[3]
        gas=np.zeros((Ngas,len(P)))
        for j in range(Ngas):
            gas_to_interp=loggas[:,:,:,j,:]
            IF=RegularGridInterpolator((logCtoO, logMet, np.log10(Tarr),logParr),gas_to_interp,bounds_error=False)
            for i in range(len(P)):
                gas[j,i]=10**IF(np.array([np.log10(CtoO), np.log10(Met), np.log10(T[i]), np.log10(P[i])]))
        H2Oarr, CH4arr, COarr, CO2arr, NH3arr, N2arr, HCNarr, H2Sarr,PH3arr, C2H2arr, C2H6arr, Naarr, Karr, TiOarr, VOarr, FeHarr, Harr,H2arr, Hearr, mmw=gas

        df = pd.DataFrame({'H2O': H2Oarr, 'CH4': CH4arr, 'CO': COarr, 'CO2': CO2arr, 'NH3': NH3arr, 
                           'N2' : N2arr, 'HCN': HCNarr, 'H2S': H2Sarr, 'PH3': PH3arr, 'C2H2': C2H2arr, 
                           'C2H6' :C2H6arr, 'Na' : Naarr, 'K' : Karr, 'TiO': TiOarr, 'VO' : VOarr, 
                           'Fe': FeHarr,  'H': Harr, 'H2' : H2arr, 'He' : Hearr, 'temperature':T, 
                           'pressure': P})
        self.inputs['atmosphere']['profile'] = df
        return 

    def channon_grid_high(self,filename=None):
        if isinstance(filename, type(None)):filename=os.path.join(__refdata__,'chemistry','grid75_feh+000_co_100_highP.txt')
        df = self.inputs['atmosphere']['profile'].sort_values('pressure').reset_index(drop=True)

        #sort pressure
        self.inputs['atmosphere']['profile'] = df
        self.nlevel = df.shape[0]
        
        #player = df['pressure'].values
        #tlayer  = df['temperature'].values
        
        grid = pd.read_csv(filename,delim_whitespace=True)
        grid['pressure'] = 10**grid['pressure']

        self.chem_interp(grid)

    def chemeq_visscher(self, c_o, log_mh):#, interp_window = 11, interp_poly=2):
        """
        Author of Data: Channon Visscher

        Find nearest neighbor from visscher grid
        JUNE 2015
        MODELS BASED ON 1060-POINT MARLEY GRID
        GRAPHITE ACTIVITY ADDED IN TEXT FILES (AFTER OCS)
        "ABUNDANCE" INDICATES CONDENSATION CONDITION (O OR 1)
        CURRENT GRID

        FE/H: 0.0, 0.5, 1.0, 1.5, 1.7, 2.0

        C/O: 0.5X, 1.0X, 1.5X, 2.0X, 2.5X

        The *solar* carbon-to-oxygen ratio is calculated from Lodders (2010):
        
        CARBON = 7.19E6 ATOMS
        OXYGEN = 1.57E7 ATOMS
        
        This gives a "solar" C/O ratio of 0.458
         
        The C/O ratio adjusted by keeping C + O = constant and adjusting the carbon-to-oxygen ratio by a factor relative to the solar value (i.e., a factor of "1" means 1x the solar value, i.e. a C/O ratio of 0.458).
         
        This approach keeps the heavy-element-to-hydrogen ratio (Z/X) constant for a given [Fe/H]
         
        These abundances are then multiplied by the metallicity factor (10**[Fe/H]) along with every other element in the model.
        
        Parameters
        ----------
        co : int 
            carbon to oxygen ratio relative to solar.
            Solar = 1
        log_mh : int 
            metallicity (relative to solar)
            Will find the nearest value to 0.0, 0.5, 1.0, 1.5, 1.7, 2.0
            Solar = 0
        """
        #allowable cos 
        cos = np.array([0.25,0.5,1.0,1.5,2.0,2.5])
        #allowable fehs
        fehs = np.array([-0.3, 0.0,0.3,0.5,0.7,1.0,1.5,1.7,2.0])

        if log_mh > max(fehs): 
            raise Exception('Choose a log metallicity less than 2.0')
        if c_o > max(cos): 
            raise Exception('Choose a C/O less than 2.5xSolar')

        grid_co = cos[np.argmin(np.abs(cos-c_o))]
        grid_feh = fehs[np.argmin(np.abs(fehs-log_mh))]
        str_co = str(grid_co).replace('.','')
        str_fe = str(grid_feh).replace('.','').replace('-','m')

        filename = os.path.join(__refdata__,'chemistry','visscher_grid',
            f'2015_06_1060grid_feh_{str_fe}_co_{str_co}.txt').replace('_m0','m0')

        header = pd.read_csv(filename).keys()[0]
        cols = header.replace('T (K)','temperature').replace('P (bar)','pressure').split()
        a = pd.read_csv(filename,delim_whitespace=True,skiprows=1,header=None, names=cols)
        a['pressure']=10**a['pressure']


        self.chem_interp(a)

    def channon_grid_low(self, filename = None):
        """
        Interpolate from visscher grid
        """
        if isinstance(filename, type(None)):filename= os.path.join(__refdata__,'chemistry','visscher_abunds_m+0.0_co1.0')
        a = pd.read_csv(filename)
        a = a.iloc[:,1:]
        self.chem_interp(a)

    def chem_interp(self, chem_grid):
        """
        Interpolates chemistry based on dataframe input of either 1460 or 1060 grid
        This particular function needs to have all molecules as columns as well as 
        pressure and temperature
        """
        #from user input
        plevel = self.inputs['atmosphere']['profile']['pressure'].values
        tlevel =self.inputs['atmosphere']['profile']['temperature'].values
        t_inv = 1/tlevel
        p_log = np.log10(plevel)

        nc_p = chem_grid.groupby('temperature').size().values
        pressures = chem_grid['pressure'].unique()
        temps = chem_grid['temperature'].unique()
        log_abunds = np.log10(chem_grid.drop(['pressure','temperature'],axis=1))
        species = log_abunds.keys()

        #make sure to interp on log and inv array
        p_log_grid = np.unique(pressures)
        p_log_grid =np.log10(p_log_grid[p_log_grid>0])
        t_inv_grid = 1/np.array(temps)

        #Now for the temp point on either side of our atmo grid
        #first the lower interp temp
        t_low_ind = []
        for i in t_inv:
            find = np.where(t_inv_grid>i)[0]
            if len(find)==0:
                #IF T GOES BELOW THE GRID
                t_low_ind +=[0]
            else:    
                t_low_ind += [find[-1]]
        t_low_ind = np.array(t_low_ind)
        #IF T goes above the grid
        t_low_ind[t_low_ind==(len(t_inv_grid)-1)]=len(t_inv_grid)-2
        #get upper interp temp
        t_hi_ind = t_low_ind + 1 

        #now get associated temps
        t_inv_low =  np.array([t_inv_grid[i] for i in t_low_ind])
        t_inv_hi = np.array([t_inv_grid[i] for i in t_hi_ind])


        #We want the pressure points on either side of our atmo grid point
        #first the lower interp pressure
        p_low_ind = [] 
        for i in p_log:
            find = np.where(p_log_grid<=i)[0]
            if len(find)==0:
                #If P GOES BELOW THE GRID
                p_low_ind += [0]
            else: 
                p_low_ind += [find[-1]]
        p_low_ind = np.array(p_low_ind)

        #IF pressure GOES ABOVE THE GRID
        p_log_low = []
        for i in range(len(p_low_ind)): 
            ilo = p_low_ind[i]
            it = t_hi_ind[i]
            max_avail_p = np.min([ilo, nc_p[it]-3])#3 b/c using len instead of where as was done with t above
            p_low_ind[i] = max_avail_p
            p_log_low += [p_log_grid[max_avail_p]]
            
        p_log_low = np.array(p_log_low)

        #get higher pressure vals
        p_hi_ind = p_low_ind + 1 

        #now get associated pressures 
        #p_log_low =  np.array([p_log_grid[i] for i in p_low_ind])
        p_log_hi = np.array([p_log_grid[i] for i in p_hi_ind])

        #translate to full 1060/1460 account for potentially disparate number of pressures per grid point
        t_low_1060 = np.array([sum(nc_p[0:i]) for i in t_low_ind])
        t_hi_1060 = np.array([sum(nc_p[0:i]) for i in t_hi_ind])

        i_t_low_p_low =  t_low_1060 + p_low_ind #(opa.max_pc*t_low_ind)
        i_t_hi_p_low =  t_hi_1060 + p_low_ind #(opa.max_pc*t_hi_ind)
        i_t_low_p_hi = t_low_1060 + p_hi_ind
        i_t_hi_p_hi = t_hi_1060 + p_hi_ind

        t_interp = ((t_inv - t_inv_low) / (t_inv_hi - t_inv_low))[:,np.newaxis]
        p_interp = ((p_log - p_log_low) / (p_log_hi - p_log_low))[:,np.newaxis]

        log_abunds = log_abunds.values

        abunds = 10**(((1-t_interp)* (1-p_interp) * log_abunds[i_t_low_p_low,:]) +
                     ((t_interp)  * (1-p_interp) * log_abunds[i_t_hi_p_low,:]) + 
                     ((t_interp)  * (p_interp)   * log_abunds[i_t_hi_p_hi,:]) + 
                     ((1-t_interp)* (p_interp)   * log_abunds[i_t_low_p_hi,:]) ) 

        self.inputs['atmosphere']['profile'][species] = pd.DataFrame(abunds)

    def add_pt(self, T, P):
        """
        Adds temperature pressure profile to atmosphere
        Parameters
        ----------
        T : array
            Temperature Array
        P : array 
            Pressure Array 
        nlevel : int
            # of atmospheric levels
        
            
        Returns
        -------
        T : numpy.array 
            Temperature grid 
        P : numpy.array
            Pressure grid
                
        """
        self.inputs['atmosphere']['profile']  = pd.DataFrame({'temperature': T, 'pressure': P})
        self.nlevel=len(T) 
        # Return TP profile
        return self.inputs['atmosphere']['profile'] 

    def guillot_pt(self, Teq, T_int=100, logg1=-1, logKir=-1.5, alpha=0.5,nlevel=61, p_bottom = 1.5, p_top = -6):
        """
        Creates temperature pressure profile given parameterization in Guillot 2010 TP profile
        called in fx()
        Parameters
        ----------
        Teq : float 
            equilibrium temperature 
        T_int : float 
            Internal temperature, if low (100) currently set to 100 for everything  
        kv1 : float 
            see parameterization Guillot 2010 (10.**(logg1+logKir))
        kv2 : float
            see parameterization Guillot 2010 (10.**(logg1+logKir))
        kth : float
            see parameterization Guillot 2010 (10.**logKir)
        alpha : float , optional
            set to 0.5
        nlevel : int, optional
            Number of atmospheric layers
        p_bottom : float, optional 
            Log pressure (bars) of the lower bound pressure 
        p_top : float , optional
            Log pressure (bars) of the TOA 
            
        Returns
        -------
        T : numpy.array 
            Temperature grid 
        P : numpy.array
            Pressure grid
                
        """
        kv1, kv2 =10.**(logg1+logKir),10.**(logg1+logKir)
        kth=10.**logKir

        Teff = T_int
        f = 1.0  # solar re-radiation factor
        A = 0.0  # planetary albedo
        g0 = self.inputs['planet']['gravity']/100.0 #cm/s2 to m/s2

        # Compute equilibrium temperature and set up gamma's
        T0 = Teq
        gamma1 = kv1/kth #Eqn. 25
        gamma2 = kv2/kth

        # Initialize arrays
        logtau =np.arange(-10,20,.1)
        tau =10**logtau

        #computing temperature
        T4ir = 0.75*(Teff**(4.))*(tau+(2.0/3.0))
        f1 = 2.0/3.0 + 2.0/(3.0*gamma1)*(1.+(gamma1*tau/2.0-1.0)*np.exp(-gamma1*tau))+2.0*gamma1/3.0*(1.0-tau**2.0/2.0)*special.expn(2.0,gamma1*tau)
        f2 = 2.0/3.0 + 2.0/(3.0*gamma2)*(1.+(gamma2*tau/2.0-1.0)*np.exp(-gamma2*tau))+2.0*gamma2/3.0*(1.0-tau**2.0/2.0)*special.expn(2.0,gamma2*tau)
        T4v1=f*0.75*T0**4.0*(1.0-alpha)*f1
        T4v2=f*0.75*T0**4.0*alpha*f2
        T=(T4ir+T4v1+T4v2)**(0.25)
        P=tau*g0/(kth*0.1)/1.E5
        self.nlevel=nlevel 
        logP = np.linspace(p_top,p_bottom,nlevel)
        newP = 10.0**logP
        T = np.interp(logP,np.log10(P),T)

        self.inputs['atmosphere']['profile']  = pd.DataFrame({'temperature': T, 'pressure':newP})

        # Return TP profile
        return self.inputs['atmosphere']['profile'] 
    
    def TP_line_earth(self,P,Tsfc=294.0, Psfc=1.0, gam_trop=0.18, Ptrop=0.199, 
        gam_strat=-0.045,Pstrat=0.001,nlevel=150):
        """
        Author: Mike R. Line 
        Estimates Earth's pressure-temperature profile. All default 
        values have been tuned to semi reproduce Earth's temperature 
        pressure profile.
        Parameters
        ----------
        P : array 
            Pressure array usually np.logspace(-6,2,nlevel)
        Tsfc : float,optional 
            Surface Temperature (K). Earth is 294 K 
        Psfc : float ,optional
            Surface Pressure (bar). Earth is 1 bar. 
        gam_trop : float ,optional
            Tropospheric dry lapse rate. Earth is ~0.18 
        Ptrop : float ,optional
            Tropospheric pressure. Earth 0.199 bar. 
        gam_strat : float ,optional
            Stratospheric lapse rate. Earth is -0.045
        Pstrat : float ,optional
            Stratospheric pressure (bars). Earth is 0.001 bar. /
        nlevel : int ,optional
            Number of grid levels 
        Returns 
        -------
        array 
            Temperature array (K)Psfc
        """
        #P = np.logspace(np.log10(1e-6), np.log10(100),nlevel)

        if Ptrop <= P.min(): Ptrop=P.min()
        if Pstrat <= P.min(): Pstrat=P.min()

        T=np.zeros(len(P))

        #troposphere T--adibat

        Ttrop=Tsfc*(P/Psfc)**gam_trop  #P0=sfc p, Trop T
            
        #stratosphere
        Tpause=Ttrop[P <= Ptrop ][-1]  #tropopause Temp
        PPtrop=P[P <= Ptrop ][-1]
        Tstrat=Tpause*(P/PPtrop)**gam_strat

        #merging troposphere and stratosphfere
        T[P >= Ptrop]=Ttrop[P >= Ptrop]
        T[P <= Ptrop]=Tstrat[P <= Ptrop]

        #isothermal below surface (making surface a blackbody)
        T[P >= Psfc]=T[P >= Psfc][0]

        #isothermal above "stratopause" pressure, Pstrat
        T[P<=Pstrat]=T[P<=Pstrat][-1]
        T[T<=10]=10
        T[T>=1000]=1000
         
        self.inputs['atmosphere']['profile']  = pd.DataFrame({'temperature': T, 'pressure':P})

        # Return TP profile
        return self.inputs['atmosphere']['profile'] 

    def atmosphere_3d(self, ds, regrid=True, plot=True, iz_plot=0,verbose=True): 
        """
        Checks your xarray input to make sure the necessary elements are included. If 
        requested, it will regrid your output according to what you have specified in 
        phase_angle() routine. If you have not requested a regrid, it will check to make 
        sure that the latitude/longitude grid that you have specified in your xarray
        is the same one that you have set in the phase_angle() routine. 
        
        Parameters
        ----------
        ds : xarray.DataArray
            xarray input grid (see GCM 3D input tutorials)
        regrid : bool
            If True, this will auto regrid your data, based on the input to the 
            phase_angle function you have supllied
            If False, it will skip regridding. However, this assumes that you have already 
            regridded your data to the necessary gangles and tangles. PICASO will double check 
            for you by comparing latitude/longitudes of what is in your xarray to what was computed 
            in the phase_angle function. 
        plot : bool 
            If True, this will auto output a regridded plot 
        iz_plot : int 
            Altitude index to plot if it is requested
        verbose : bool 
            If True, this will plot out messages, letting you know if your input data is being transformed 
        """
        #check 
        if not isinstance(ds, xr.core.dataset.Dataset): 
            raise Exception('PICASO has moved to only accept xarray input. Please see GCM 3D input tutorials to learn how to reformat your input. ')

        #check for temperature and pressure
        if 'temperature' not in ds: raise Exception('Must include temperature as data component')
        
        #check for pressure and change units if needed
        if 'pressure' not in ds.coords: 
            raise Exception("Must include pressure in coords and units")
        else: 
            self.nlevel = len(ds.coords['pressure'].values)
            #CONVERT PRESSURE UNIT
            unit_old = ds.coords['pressure'].attrs['units'] 
            unit_reqd = 'bar'
            if unit_old != unit_reqd: 
                if verbose: print(f'verbose=True; Converting pressure grid from {unit_old} to required unit of {unit_reqd}.')
                ds.coords['pressure'] = (
                    ds.coords['pressure'].values*u.Unit(
                        unit_old)).to('bar').value

        
        #check for latitude and longitude 
        if (('lat' not in ds.coords) or ('lon' not in ds.coords)): 
            raise Exception("""Must include "lat" and "lon" as coordinates. 
                  Please see GCM 3D input tutorials to learn how to reformat your input.""")
        else :
            lat = ds.coords['lat'].values
            len_lat = len(lat)
            lon = ds.coords['lon'].values
            len_lon = len(lon)
            nt = self.inputs['disco']['num_tangle']
            ng = self.inputs['disco']['num_gangle']
            phase = self.inputs['phase_angle']


        if regrid: 
            #cannot regrid from a course grid to a high one
            assert nt <= len(lat), f'Cannot regrid from a course grid. num_tangle={nt} and input grid has len(lat)={len_lat}'
            assert ng <= len(lon), f'Cannot regrid from a course grid. num_gangle={nt} and input grid has len(lon)={len_lon}'
            #call regridder to get to gauss angle chevychev angle grid
            if verbose: print(f'verbose=True;regrid=True; Regridding 3D output to ngangle={ng}, ntangle={nt}, with phase={phase}.')
            ds = regrid_xarray(ds, num_gangle=ng, num_tangle=nt, phase_angle=phase)
        else: 
            #check lat and lons match up
            assert np.array_equal(self.inputs['disco']['latitude']*180/np.pi,
                lat), f"""Latitudes from the GCM do not match the PICASO grid even 
                          though the number of grid points are the same. 
                          Most likely this could be that the input phase of {phase}, is 
                          different from what the regridder used prior to this function. 
                          A simple fix is to provide this function with the native 
                          GCM xarray, turn regrid=True and it will ensure the grids are 
                          the same."""
            assert np.array_equal(self.inputs['disco']['longitude']*180/np.pi,
                lon), f"""Longitude from the GCM do not match the PICASO grid even 
                          though the number of grid points are the same. 
                          Most likely this could be that the input phase of {phase}, is 
                          different from what the regridder used prior to this function. 
                          A simple fix is to provide this function with the native  
                          GCM xarray, turn regrid=True and it will ensure the grids are 
                          the same."""
        
        #if there is only one data field through a warning to the user 
        #that they need to add in chemistry before running specturm
        if len(ds.keys()) ==1: 
            if verbose: print('verbose=True;Only one data variable included. Make sure to add in chemical abundances before trying to run spectra.')

        if plot: 
            if ((ng>1) & (nt>1)):
                ds['temperature'].isel(pressure=iz_plot).plot(x='lon', y ='lat')
            elif ((ng==1) & (nt>1)):
                ds['temperature'].isel(pressure=iz_plot).plot(y ='lat')
            elif ((ng>1) & (nt==1)):
                ds['temperature'].isel(pressure=iz_plot).plot(x ='lon')

        self.inputs['atmosphere']['profile'] = ds.sortby('pressure') 

    def premix_3d(self, opa, n_cpu=1): 
        """
        You must have already ran atmosphere_3d or pre-defined an xarray gcm 
        before running this function. 

        This function will post-process sonora chemical equillibrium 
        chemistry onto your 3D grid. 

        CURRENT options 
        log m/h: 0.0, 0.5, 1.0, 1.5, 1.7, 2.0
        C/O: 0.5X, 1.0X, 1.5X, 2.0X, 2.5X

        Parameters
        ----------
        c_o : float,optional
            default = 1 (solar), options= 0.5X, 1.0X, 1.5X, 2.0X, 2.5X
        log_mh : float, optional
            default = 0 (solar), options = 0.0, 0.5, 1.0, 1.5, 1.7, 2.0
        n_cpu : int 
            Number of cpu to use for parallelization of chemistry
        """
        not_molecules = ['temperature','pressure','kz']
        pt_3d_ds = self.inputs['atmosphere']['profile'].sortby('pressure') 
        lon = pt_3d_ds.coords['lon'].values
        lat = pt_3d_ds.coords['lat'].values
        nt = len(lat)
        ng = len(lon)

        pres = pt_3d_ds.coords['pressure'].values
        self.nlevel = len(pres)
        def run_chem(ilon,ilat):
            warnings.filterwarnings("ignore")
            df = pt_3d_ds.isel(lon=ilon,lat=ilat).to_pandas(
                    ).reset_index(
                    ).drop(['lat','lon'],axis=1
                    )#.sort_values('pressure')
            #convert to 1d format
            self.inputs['atmosphere']['profile']=df
            #run chemistry, which adds chem to inputs['atmosphere']['profile']
            self.chem_interp(opa.full_abunds)
            df_w_chem = self.inputs['atmosphere']['profile']            
            return df_w_chem

        results = Parallel(n_jobs=n_cpu)(delayed(run_chem)(ilon,ilat) for ilon in range(ng) for ilat in range(nt))
        
        all_out = {imol:np.zeros((ng,nt,self.nlevel)) for imol in results[0].keys() if imol not in not_molecules}

        i = -1
        for ilon in range(ng):
            for ilat in range(nt):
                i+=1
                for imol in all_out.keys():
                    if imol not in not_molecules:
                        all_out[imol][ilon, ilat,:] = results[i][imol].values

        data_vars = {imol:(["lon", "lat","pressure"], all_out[imol],{'units': 'v/v'}) for imol in results[0].keys() if imol not in not_molecules}
        # put data into a dataset
        ds_chem = xr.Dataset(
            data_vars=data_vars,
            coords=dict(
                lon=(["lon"], lon,{'units': 'degrees'}),#required
                lat=(["lat"], lat,{'units': 'degrees'}),#required
                pressure=(["pressure"], pres,{'units': 'bar'})#required*
            ),
            attrs=dict(description="coords with vectors"),
        )

        #append input
        self.inputs['atmosphere']['profile'] = pt_3d_ds.update(ds_chem)

    def chemeq_3d(self,c_o=1.0,log_mh=0.0, n_cpu=1): 
        """
        You must have already ran atmosphere_3d or pre-defined an xarray gcm 
        before running this function. 

        This function will post-process sonora chemical equillibrium 
        chemistry onto your 3D grid. 

        CURRENT options 
        log m/h: 0.0, 0.5, 1.0, 1.5, 1.7, 2.0
        C/O: 0.5X, 1.0X, 1.5X, 2.0X, 2.5X

        Parameters
        ----------
        c_o : float,optional
            default = 1 (solar), options= 0.5X, 1.0X, 1.5X, 2.0X, 2.5X
        log_mh : float, optional
            default = 0 (solar), options = 0.0, 0.5, 1.0, 1.5, 1.7, 2.0
        n_cpu : int 
            Number of cpu to use for parallelization of chemistry
        """
        not_molecules = ['temperature','pressure','kz']
        pt_3d_ds = self.inputs['atmosphere']['profile'].sortby('pressure') 
        lon = pt_3d_ds.coords['lon'].values
        lat = pt_3d_ds.coords['lat'].values
        nt = len(lat)
        ng = len(lon)

        pres = pt_3d_ds.coords['pressure'].values
        self.nlevel = len(pres)
        def run_chem(ilon,ilat):
            warnings.filterwarnings("ignore")
            df = pt_3d_ds.isel(lon=ilon,lat=ilat).to_pandas(
                    ).reset_index(
                    ).drop(['lat','lon'],axis=1
                    )#.sort_values('pressure')
            #convert to 1d format
            self.inputs['atmosphere']['profile']=df
            #run chemistry, which adds chem to inputs['atmosphere']['profile']
            self.chemeq_visscher(c_o=1.0,log_mh=0.0)
            df_w_chem = self.inputs['atmosphere']['profile']            
            return df_w_chem

        results = Parallel(n_jobs=n_cpu)(delayed(run_chem)(ilon,ilat) for ilon in range(ng) for ilat in range(nt))
        
        all_out = {imol:np.zeros((ng,nt,self.nlevel)) for imol in results[0].keys() if imol not in not_molecules}

        i = -1
        for ilon in range(ng):
            for ilat in range(nt):
                i+=1
                for imol in all_out.keys():
                    if imol not in not_molecules:
                        all_out[imol][ilon, ilat,:] = results[i][imol].values


        data_vars = {imol:(["lon", "lat","pressure"], all_out[imol],{'units': 'v/v'}) for imol in results[0].keys() if imol not in not_molecules}
        # put data into a dataset
        ds_chem = xr.Dataset(
            data_vars=data_vars,
            coords=dict(
                lon=(["lon"], lon,{'units': 'degrees'}),#required
                lat=(["lat"], lat,{'units': 'degrees'}),#required
                pressure=(["pressure"], pres,{'units': 'bar'})#required*
            ),
            attrs=dict(description="coords with vectors"),
        )

        #append input
        self.inputs['atmosphere']['profile'] = pt_3d_ds.update(ds_chem)

    def atmosphere_4d(self, ds=None, shift=None, plot=True, iz_plot=0,verbose=True, 
        zero_point='night_transit'): 
        """
        Regrids xarray 
        
        Parameters
        ----------
        ds : xarray.DataArray
            xarray input grid (see GCM 3D input tutorials)
            Only optional if you have already defined your dataframe to 
            self.inputs['atmosphere']['profile'] 
        shift : array 
            Degrees, for each orbital `phase`, `picaso` will rotate the longitude grid `phase_i`+`shift_i`. 
            For example, for tidally locked planets, `shift`=0 at all phase angles. 
            Therefore, `shift` must be input as an array of length `n_phase`, set by phase_angle() routine. 
            Use plot=True to understand how your grid is being shifted.
        plot : bool 
            If True, this will auto output a regridded plot
        iz_plot : bool 
            pressure index to plot  
        verbose : bool 
            If True, this will plot out messages, letting you know if your input data is being transformed
        zero_point : str 
            Is your zero point "night_transit", or "secondary_eclipse"
            Default, "night_transit"
        """ 
        if isinstance(ds, type(None)):
            ds = self.inputs['atmosphere']['profile']
            if isinstance(ds, type(None)):
                raise Exception("Need to submit an xarray.DataArray because there is no input attached to self.inputs['atmosphere']['profile']")
        else: 
            #do a deep copy so that users runs dont get over written 
            ds = copy.deepcopy(ds)

        phases = self.inputs['phase_angle']

        #define shift based on user specified shift, and user specified zero point
        if isinstance(shift, type(None)):
            shift = np.zeros(len(phases))
        
        if zero_point == 'night_transit':
            shift = shift + 180
        elif zero_point == 'secondary_eclipse':
            shift=shift 
        else: 
            raise Exception("Do not regocnize input zero point. Please specify: night_transit or secondary_eclipse")

        self.inputs['shift'] = shift

        #make sure order is correct 
        if [i for i in ds.dims] != ["lon", "lat","pressure"]:
            ds = ds.transpose("lon", "lat","pressure")

        if not isinstance(ds, xr.core.dataset.Dataset): 
            raise Exception('PICASO has moved to only accept xarray input. Please see GCM 3D input tutorials to learn how to reformat your input. ')

        #check for temperature and pressure
        if 'temperature' not in ds: raise Exception('Must include temperature as data component')
        

        #check for pressure and change units if needed
        if 'pressure' not in ds.coords: 
            raise Exception("Must include pressure in coords and units")
        else: 
            self.nlevel = len(ds.coords['pressure'].values)
            #CONVERT PRESSURE UNIT
            unit_old = ds.coords['pressure'].attrs['units'] 
            unit_reqd = 'bar'
            if unit_old != unit_reqd: 
                if verbose: print(f'verbose=True; Converting pressure grid from {unit_old} to required unit of {unit_reqd}.')
                ds.coords['pressure'] = (
                    ds.coords['pressure'].values*u.Unit(
                        unit_old)).to('bar').value

        
        #check for latitude and longitude 
        if (('lat' not in ds.coords) or ('lon' not in ds.coords)): 
            raise Exception("""Must include "lat" and "lon" as coordinates. 
                  Please see GCM 3D input tutorials to learn how to reformat your input.""")
        else :
            og_lat = ds.coords['lat'].values #degrees
            og_lon = ds.coords['lon'].values #degrees

        #store so we can rotate
        data_vars_og = {i:ds[i].values for i in ds.keys()}
        #run through phases and regrid each one
        shifted_grids = {}
        for i,iphase in enumerate(phases): 
            new_lat = self.inputs['disco'][iphase]['latitude']*180/np.pi#to degrees
            new_lon = self.inputs['disco'][iphase]['longitude']*180/np.pi#to degrees
            total_shift = (iphase*180/np.pi + shift[i]) % 360 
            change_zero_pt = og_lon +  total_shift
            change_zero_pt[change_zero_pt>360]=change_zero_pt[change_zero_pt>360]%360 #such that always between -180 and 180
            change_zero_pt[change_zero_pt>180]=change_zero_pt[change_zero_pt>180]%180-180 #such that always between -180 and 180
            #ds.coords['lon'].values = change_zero_pt
            split = np.argmin(abs(change_zero_pt + 180)) #find point where we should shift the grid
            for idata in data_vars_og.keys():
                swap1 = data_vars_og[idata][0:split,:,:]
                swap2 = data_vars_og[idata][split:,:,:]
                data = np.concatenate((swap2,swap1))
                ds[idata].values = data
            shifted_grids[iphase] = regrid_xarray(ds, latitude=new_lat, longitude=new_lon)
        new_phase_grid=xr.concat(list(shifted_grids.values()), pd.Index(list(shifted_grids.keys()), name='phase'))

        if plot: 
            new_phase_grid['temperature'].isel(pressure=iz_plot).plot(x='lon', y ='lat', col='phase',col_wrap=4)
        
        self.inputs['atmosphere']['profile'] = new_phase_grid

    def clouds_4d(self, ds=None, plot=True, iz_plot=0,iw_plot=0,verbose=True): 
        """
        Regrids xarray 
        
        Parameters
        ----------
        ds : xarray.DataArray
            xarray input grid (see GCM 3D input tutorials)
            Only optional if you have already defined your dataframe to 
            self.inputs['clouds']['profile'] 
        plot : bool 
            If True, this will auto output a regridded plot
        iz_plot : bool 
            pressure index to plot  
        iw_plot : bool 
            wavelength index to plot 
        verbose : bool 
            If True, this will plot out messages, letting you know if your input data is being transformed 
        """ 
        phases = self.inputs['phase_angle']

        if isinstance(ds, type(None)):
            ds = self.inputs['clouds']['profile']
            if isinstance(ds, type(None)):
                raise Exception("Need to submit an xarray.DataArray because there is no input attached to self.inputs['clouds']['profile']")
        else: 
            ds = copy.deepcopy(ds)

        if not isinstance(ds, xr.core.dataset.Dataset): 
            raise Exception('PICASO has moved to only accept xarray input. Please see GCM 3D input tutorials to learn how to reformat your input. ')

        if 'shift' in self.inputs: 
            shift =  self.inputs['shift']
        else: 
            raise Exception('Oops! It looks like cloud_4d is being run before atmosphere_4d. Please run atmosphere_4d first so that you can speficy a shift, relative to the phase. This shift will then be used in cloud_4d.')
                
        #check for temperature and pressure
        if 'opd' not in ds: raise Exception('Must include opd as data component')
        if 'g0' not in ds: raise Exception('Must include g0 as data component')
        if 'w0' not in ds: raise Exception('Must include w0 as data component')
        

        #check for pressure and change units if needed
        if 'pressure' not in ds.coords: 
            raise Exception("Must include pressure in coords and units")
        else: 
            self.nlevel = len(ds.coords['pressure'].values)
            #CONVERT PRESSURE UNIT
            unit_old = ds.coords['pressure'].attrs['units'] 
            unit_reqd = 'bar'
            if unit_old != unit_reqd: 
                if verbose: print(f'verbose=True; Converting pressure grid from {unit_old} to required unit of {unit_reqd}.')
                ds.coords['pressure'] = (
                    ds.coords['pressure'].values*u.Unit(
                        unit_old)).to('bar').value

        #check for wavenumber coordinates 
        if 'wno' not in ds.coords: 
            raise Exception("Must include 'wno' (wavenumber) in coords and units")
        else:
            #CONVERT wavenumber UNIT if not the right units
            unit_old = ds.coords['wno'].attrs['units'] 
            unit_reqd = 'cm^(-1)'
            if unit_old != unit_reqd: 
                if verbose: print(f'verbose=True; Converting wno grid from {unit_old} to required unit of {unit_reqd}.')
                ds.coords['wno'] = (
                    ds.coords['wno'].values*u.Unit(
                        unit_old)).to('cm^(-1)').value 

        #check for latitude and longitude 
        if (('lat' not in ds.coords) or ('lon' not in ds.coords)): 
            raise Exception("""Must include "lat" and "lon" as coordinates. 
                  Please see GCM 3D input tutorials to learn how to reformat your input.""")
        else :
            og_lat = ds.coords['lat'].values #degrees
            og_lon = ds.coords['lon'].values #degrees

        #store so we can rotate
        data_vars_og = {i:ds[i].values for i in ds.keys()}
        #run through phases and regrid each one
        shifted_grids = {}
        for i,iphase in enumerate(phases): 
            new_lat = self.inputs['disco'][iphase]['latitude']*180/np.pi#to degrees
            new_lon = self.inputs['disco'][iphase]['longitude']*180/np.pi#to degrees
            total_shift = (iphase*180/np.pi + shift[i]) % 360 
            change_zero_pt = og_lon +  total_shift
            change_zero_pt[change_zero_pt>360]=change_zero_pt[change_zero_pt>360]%360 #such that always between -180 and 180
            change_zero_pt[change_zero_pt>180]=change_zero_pt[change_zero_pt>180]%180-180 #such that always between -180 and 180
            #ds.coords['lon'].values = change_zero_pt
            split = np.argmin(abs(change_zero_pt + 180)) #find point where we should shift the grid
            for idata in data_vars_og.keys():
                swap1 = data_vars_og[idata][0:split,:,:]
                swap2 = data_vars_og[idata][split:,:,:]
                data = np.concatenate((swap2,swap1))
                ds[idata].values = data
            shifted_grids[iphase] = regrid_xarray(ds, latitude=new_lat, longitude=new_lon)
        new_phase_grid=xr.concat(list(shifted_grids.values()), pd.Index(list(shifted_grids.keys()), name='phase'))

        if plot: 
            new_phase_grid['opd'].isel(pressure=iz_plot,wno=iw_plot).plot(x='lon', y ='lat', col='phase',col_wrap=4)
        
        self.inputs['clouds']['profile'] = new_phase_grid
        self.inputs['clouds']['wavenumber'] = ds.coords['wno'].values

    def surface_reflect(self, albedo, wavenumber, old_wavenumber = None):
        """
        Set atmospheric surface reflectivity. This preps the code to run a terrestrial 
        planet. This will automatically change the run to "hardsurface", which alters 
        the lower boundary condition of the thermal_1d flux calculation.
        Parameters
        ----------
        albedo : float
            Set constant albedo for surface reflectivity 
        """
        if isinstance(albedo, (float, int)):
            self.inputs['surface_reflect'] = np.array([albedo]*len(wavenumber))
        elif isinstance(albedo, (list, np.ndarray)): 
            if isinstance(old_wavenumber, type(None)):
                self.inputs['surface_reflect'] = albedo
            else: 
                self.inputs['surface_reflect'] = np.interp(wavenumber, old_wavenumber, albedo)
        self.inputs['hard_surface'] = 1 #let's the code know you have a hard surface at depth
    
    def clouds_reset(self):
        """Reset cloud dict to zeros"""
        df = self.inputs['clouds']['profile']
        zeros=np.zeros(196*(self.nlevel-1))

        #add in cloud layers 
        df['g0'] = zeros
        df['w0'] = zeros
        df['opd'] = zeros
        self.inputs['clouds']['profile'] = df
    
    def clouds(self, filename = None, g0=None, w0=None, opd=None,p=None, dp=None,df =None,**pd_kwargs):
        """
        Cloud specification for the model. Clouds are parameterized by a single scattering albedo (w0), 
        an assymetry parameter (g0), and a total extinction per layer (opd).
        g0,w0, and opd are both wavelength and pressure dependent. Our cloud models come 
        from eddysed. Their output look something like this where 
        pressure is in bars and wavenumber is inverse cm. We will sort pressure and wavenumber before we reshape
        so the exact order doesn't matter
        pressure wavenumber opd w0 g0
        1.   1.   ... . .
        1.   2.   ... . .
        1.   3.   ... . .
        .     . ... . .
        .     . ... . .
        1.   M.   ... . .
        2.   1.   ... . .
        .     . ... . .
        N.   .  ... . .
        If you are creating your own file you have to make sure that you have a 
        **pressure** (bars) and **wavenumber**(inverse cm) column. We will use this to make sure that your cloud 
        and atmospheric profiles are on the same grid. **If there is no pressure or wavelength parameter
        we will assume that you are on the same grid as your atmospheric input, and on the 
        eddysed wavelength grid! **
        Users can also input their own fixed cloud parameters, by specifying a single value 
        for g0,w0,opd and defining the thickness and location of the cloud. 
        Parameters
        ----------
        filename : str 
            (Optional) Filename with info on the wavelength and pressure-dependent single scattering
            albedo, asymmetry factor, and total extinction per layer. Input associated pd_kwargs 
            so that the resultant output has columns named : `g0`, `w0` and `opd`. If you are not 
            using the eddysed output, you will also need a `wavenumber` and `pressure` column in units 
            of inverse cm, and bars. 
        g0 : float, list of float
            (Optional) Asymmetry factor. Can be a single float for a single cloud. Or a list of floats 
            for two different cloud layers 
        w0 : list of float 
            (Optional) Single Scattering Albedo. Can be a single float for a single cloud. Or a list of floats 
            for two different cloud layers      
        opd : list of float 
            (Optional) Total Extinction in `dp`. Can be a single float for a single cloud. Or a list of floats 
            for two different cloud layers 
        p : list of float 
            (Optional) Bottom location of cloud deck (LOG10 bars). Can be a single float for a single cloud. Or a list of floats 
            for two different cloud layers 
        dp : list of float 
            (Optional) Total thickness cloud deck above p (LOG10 bars). 
            Can be a single float for a single cloud or a list of floats 
            for two different cloud layers 
            Cloud will span 10**(np.log10(p-dp))
        df : pd.DataFrame, dict
            (Optional) Same as what would be included in the file, but in DataFrame or dict form
        """
        assert hasattr(self,'nlevel'), "Please make sure to run `atmosphere` before adding clouds"

        #first complete options if user inputs dataframe or dict 
        if (not isinstance(filename, type(None)) & isinstance(df, type(None))) or (isinstance(filename, type(None)) & (not isinstance(df, type(None)))):

            if not isinstance(filename, type(None)):
                df = pd.read_csv(filename, **pd_kwargs)

            cols = df.keys()

            assert 'g0' in cols, "Please make sure g0 is a named column in cld file"
            assert 'w0' in cols, "Please make sure w0 is a named column in cld file"
            assert 'opd' in cols, "Please make sure opd is a named column in cld file"
            

            #CHECK SIZES

            #if it's a user specified pressure and wavenumber
            if (('pressure' in cols) & ('wavenumber' in cols)):
                df = df.sort_values(['pressure', 'wavenumber']).reset_index(drop=True)
                self.inputs['clouds']['wavenumber'] = df['wavenumber'].unique()
                nwave = len(self.inputs['clouds']['wavenumber'])
                nlayer = len(df['pressure'].unique())
                assert df.shape[0] == (self.nlevel-1)*nwave, "There are {0} rows in the df, which does not equal {1} layers previously specified x {2} wave pts".format(df.shape[0], self.nlevel-1, nwave) 
            
            #if its eddysed, make sure there are 196 wave points 
            else: 
                if df.shape[0] == (self.nlevel-1)*196 :
                    self.inputs['clouds']['wavenumber'] = get_cld_input_grid('wave_EGP.dat')
                elif df.shape[0] == (self.nlevel-1)*661:
                    self.inputs['clouds']['wavenumber'] = get_cld_input_grid('wave_EGP.dat',grid661=True)
                else: 
                    raise Exception( "There are {0} rows in the df, which does not equal {1} layers x 196 or 661 eddysed wave pts".format(df.shape[0], self.nlevel-1) )

            #add it to input
            self.inputs['clouds']['profile'] = df

        #first make sure that all of these have been specified
        elif None in [g0, w0, opd, p,dp]:
            raise Exception("Must either give dataframe/dict, OR a complete set of g0, w0, opd,p,dp to compute cloud profile")
        else:
            pressure_level = self.inputs['atmosphere']['profile']['pressure'].values
            pressure = np.sqrt(pressure_level[1:] * pressure_level[0:-1])#layer

            w = get_cld_input_grid('wave_EGP.dat')

            self.inputs['clouds']['wavenumber'] = w

            pressure_all =[]
            for i in pressure: pressure_all += [i]*len(w)
            wave_all = list(w)*len(pressure)

            df = pd.DataFrame({'pressure':pressure_all,
                                'wavenumber': wave_all })


            zeros=np.zeros(196*(self.nlevel-1))

            #add in cloud layers 
            df['g0'] = zeros
            df['w0'] = zeros
            df['opd'] = zeros
            #loop through all cloud layers and set cloud profile
            for ig, iw, io , ip, idp in zip(g0,w0,opd,p,dp):
                maxp = 10**ip #max pressure is bottom of cloud deck
                minp = 10**(ip-idp) #min pressure 
                df.loc[((df['pressure'] >= minp) & (df['pressure'] <= maxp)),'g0']= ig
                df.loc[((df['pressure'] >= minp) & (df['pressure'] <= maxp)),'w0']= iw
                df.loc[((df['pressure'] >= minp) & (df['pressure'] <= maxp)),'opd']= io

            self.inputs['clouds']['profile'] = df  
    
    def virga(self, condensates, directory,
        fsed=1, b=1, eps=1e-2, param='const', 
        mh=1, mmw=2.2, kz_min=1e5, sig=2, 
        full_output=False, Teff=None, alpha_pressure=None, supsat=0,
        gas_mmr=None, do_virtual=False, verbose=True): 
        """
        Runs virga cloud code based on the PT and Kzz profiles 
        that have been added to inptus class.
        Parameters
        ----------
        condensates : str 
            Condensates to run in cloud model 
        fsed : float 
            Sedimentation efficiency coefficient
        b : float
            Denominator of exponential in sedimentation efficiency  (if param is 'exp')
        eps: float
            Minimum value of fsed function (if param=exp)
        param : str
            fsed parameterisation
            'const' (constant), 'exp' (exponential density derivation), 'pow' (power-law)
        mh : float 
            Metallicity 
        mmw : float 
            Atmospheric mean molecular weight 
        gas_mmr : dict 
            Gas MMR as a dictionary for individual gases. This allows users to override 
            virga's chemistry. E.g. {'SiO2':1e-6}
        kz_min : float
            Minimum kzz value
        sig : float 
            Width of the log normal distribution for the particle sizes 
        Teff : float, optional
            Effective temperature. If None, Teff set to temperature at 1 bar
        alpha_pressure: float, optional
            Pressure at which we want fsed=alpha for variable fsed calculation.
            If None, pressure set to the top of the atmosphere
        do_virtual : bool 
            Turn on and off the "virtual" cloud which is a cloud that forms below 
            the pressure grid defined by the user. 
        verbose : bool 
            Turn off warnings 
        """
        
        cloud_p = vj.Atmosphere(condensates,fsed=fsed,mh=mh,
                 mmw = mmw, sig =sig, b=b, eps=eps, param=param, supsat=supsat,
                 gas_mmr=gas_mmr, verbose=verbose) 
        if 'kz' not in self.inputs['atmosphere']['profile'].keys():
            raise Exception ("Must supply kz to atmosphere/chemistry DataFrame, \
                if running `virga` through `picaso`. This should go in the \
                same place that you specified you pressure-temperature profile. \
                Alternatively, you can manually add it by doing \
                `case.inputs['atmosphere']['profile']['kz'] = KZ`")
        df = self.inputs['atmosphere']['profile'].loc[:,['pressure','temperature','kz']]
        
        cloud_p.gravity(gravity=self.inputs['planet']['gravity'],
                 gravity_unit=u.Unit(self.inputs['planet']['gravity_unit']))#
        
        cloud_p.ptk(df =df, kz_min = kz_min, Teff = Teff, alpha_pressure = alpha_pressure)
        out = vj.compute(cloud_p, as_dict=full_output,
                          directory=directory, do_virtual=do_virtual)
        if not full_output:
            opd, w0, g0 = out
            df = vj.picaso_format(opd, w0, g0)
        else: 
            opd, w0, g0 = out['opd_per_layer'],out['single_scattering'],out['asymmetry']
            pres = out['pressure']
            wno = 1e4/out['wave']
            df = vj.picaso_format(opd, w0, g0, pressure = pres, wavenumber=wno)
        #only pass through clouds 1d if clouds are one dimension 
        self.clouds(df=df)
        if full_output : return out
        else: return opd, w0, g0
    
    def virga_3d(self, condensates, directory,
        fsed=1, mh=1, mmw=2.2,kz_min=1e5,sig=2, full_output=False,
        n_cpu=1,verbose=True,smooth_kz=False):
        """
        Runs virga cloud code based on the PT and Kzz profiles 
        that have been added to inptus class.

        Parameters
        ----------
        condensates : str 
            Condensates to run in cloud model 
        fsed : float 
            Sedimentation efficiency 
        mh : float 
            Metallicity 
        mmw : float 
            Atmospheric mean molecular weight  
        n_cpu : int 
            number cpu to parallelize
        verbose : bool 
            Print statements to help user
        smooth_kz : bool 
            If true, it uses the min_kz value and does a UnivariateSpline
            accross the kz values to smooth out the profile
        """
        lat =self.inputs['atmosphere']['profile'].coords['lat'].values
        lon = self.inputs['atmosphere']['profile'].coords['lon'].values
        nt = len(lat)
        ng = len(lon)
        self.nlevel = len(self.inputs['atmosphere']['profile'].coords['pressure'].values)
        nlayer = self.nlevel-1

        
        
        if 'kz' not in self.inputs['atmosphere']['profile']: 
            raise Exception("Must include 'kzz' (vertical mixing) as data component")
        else:
            #CONVERT wavenumber UNIT if not the right units
            unit_old = self.inputs['atmosphere']['profile']['kz'].units 
            unit_reqd = 'cm^2/s'
            if unit_old != unit_reqd: 
                if verbose: print(f'verbose=True; Converting wno grid from {unit_old} to required unit of {unit_reqd}.')
                self.inputs['atmosphere']['profile']['kz'].values = (
                    self.inputs['atmosphere']['profile']['kz'].values*u.Unit(
                        unit_old)).to('cm^2/s').value
                self.inputs['atmosphere']['profile'].kz.attrs['units'] = unit_reqd

        ptk_3d = self.inputs['atmosphere']['profile'][['temperature','kz']] 
        def run_virga(ilon,ilat): 
            cloud_p = vj.Atmosphere(condensates,fsed=fsed,mh=mh,
                     mmw = mmw, sig =sig,verbose=verbose) 
            cloud_p.gravity(gravity=self.inputs['planet']['gravity'],
                     gravity_unit=u.Unit(self.inputs['planet']['gravity_unit']))#
            df = ptk_3d.isel(lon=ilon, lat=ilat
                            ).to_pandas(
                            ).reset_index(
                            ).drop(
                            ['lat','lon'],axis=1
                            ).sort_values('pressure')
            if smooth_kz: 
                x=np.log10(df['pressure'].values)
                y = np.log10(df['kz'].values)
                x=x[y>np.log10(kz_min)]
                y = y[y>np.log10(kz_min)]
                if len(y)<2: 
                    raise Exception(f'Not enough kz values above kz_min of {kz_min} to perform spline smoothing')
                spl = UnivariateSpline(x, y,ext=3)
                df['kz'] = spl(np.log10(df['pressure'].values))
            cloud_p.ptk(df =df, kz_min = kz_min)
            out = vj.compute(cloud_p, as_dict=True,
                              directory=directory)
            return out 

        results = Parallel(n_jobs=n_cpu)(delayed(run_virga)(ilon,ilat) for ilon in range(ng) for ilat in range(nt))
        
        wno_grid = 1e4/results[0]['wave']
        nwno = len(wno_grid)
        pres = results[0]['pressure']

        data_vars=dict(
                opd=(["pressure","wno","lon", "lat"], np.zeros((nlayer,nwno,ng,nt)),{'units': 'depth per layer'}),
                g0=(["pressure","wno","lon", "lat"], np.zeros((nlayer,nwno,ng,nt)),{'units': 'none'}),
                w0=(["pressure","wno","lon", "lat"], np.zeros((nlayer,nwno,ng,nt)),{'units': 'none'}),
            )

        i=0
        if full_output: all_out = {f'lat{i}':{} for i in range(ng)}
        for ig in range(ng):
            for it in range(nt):
                out = results[i];i+=1
                data_vars['opd'][1][:,:,ig,it]= out['opd_per_layer']
                data_vars['g0'][1][:,:,ig,it] = out['asymmetry']
                data_vars['w0'][1][:,:,ig,it] = out['single_scattering']
                if full_output: all_out[f'lat{it}'][f'lon{ig}'] = out

        ds_virga= xr.Dataset(
            data_vars=data_vars,
            coords=dict(
                lon=(["lon"], lon,{'units': 'degrees'}),#required
                lat=(["lat"], lat,{'units': 'degrees'}),#required
                pressure=(["pressure"], pres,{'units': 'bar'}),#required
                wno=(["wno"], wno_grid,{'units': 'cm^(-1)'})#required for clouds
            ),
            attrs=dict(description="coords with vectors"),
        )

        self.inputs['clouds']['profile'] = ds_virga 
        self.inputs['clouds']['wavenumber'] = ds_virga.coords['wno'].values

        if full_output:    return all_out 
    
    def clouds_3d(self, ds, regrid=True, plot=True, iz_plot=0, iw_plot=0,
        verbose=True):
        """
        Checks your cloud xarray input to make sure the necessary elements are included. If 
        requested, it will regrid your output according to what you have specified in 
        phase_angle() routine. If you have not requested a regrid, it will check to make 
        sure that the latitude/longitude grid that you have specified in your xarray
        is the same one that you have set in the phase_angle() routine. 
        
        Parameters
        ----------
        ds : xarray.DataArray
            xarray input grid (see cloud GCM 3D input tutorials)
        regrid : bool
            If True, this will auto regrid your data, based on the input to the 
            phase_angle function you have supllied
            If False, it will skip regridding. However, this assumes that you have already 
            regridded your data to the necessary gangles and tangles. PICASO will double check 
            for you by comparing latitude/longitudes of what is in your xarray to what was computed 
            in the phase_angle function. 
        plot : bool 
            If True, this will auto output a regridded plot 
        iz_plot : int 
            Altitude index to plot if a plot is requested
        iw_plot : int 
            Wavelength index to plot if plot is requested
        verbose : bool 
            If True, this will plot out messages, letting you know if your input data is being transformed 
        """
        #tell program that clouds are 3 dimensional 
        self.inputs['clouds']['dims']='3d'

        #check 
        if not isinstance(ds, xr.core.dataset.Dataset): 
            raise Exception('PICASO has moved to only accept xarray input. Please see GCM 3D input tutorials to learn how to reformat your input. ')

        #check for cloud properties
        if 'opd' not in ds: raise Exception("Must include 'opd' (optical detph) as data component")
        if 'g0' not in ds: raise Exception("Must include 'g0' (assymetry) as data component")
        if 'w0' not in ds: raise Exception("Must include 'w0' (single scattering) as data component")
        
        #check for wavenumber coordinates 
        if 'wno' not in ds.coords: 
            raise Exception("Must include 'wno' (wavenumber) in coords and units")
        else:
            #CONVERT wavenumber UNIT if not the right units
            unit_old = ds.coords['wno'].attrs['units'] 
            unit_reqd = 'cm^(-1)'
            if unit_old != unit_reqd: 
                if verbose: print(f'verbose=True; Converting wno grid from {unit_old} to required unit of {unit_reqd}.')
                ds.coords['wno'] = (
                    ds.coords['wno'].values*u.Unit(
                        unit_old)).to('cm^(-1)').value 

        #check for pressure and change units if needed
        if 'pressure' not in ds.coords: 
            raise Exception("Must include pressure in coords and units")
        else: 
            self.nlevel = len(ds.coords['pressure'].values)
            #CONVERT PRESSURE UNIT
            unit_old = ds.coords['pressure'].attrs['units'] 
            unit_reqd = 'bar'
            if unit_old != unit_reqd: 
                if verbose: print(f'verbose=True; Converting pressure grid from {unit_old} to required unit of {unit_reqd}.')
                ds.coords['pressure'] = (
                    ds.coords['pressure'].values*u.Unit(
                        unit_old)).to('bar').value

        
        #check for latitude and longitude 
        if (('lat' not in ds.coords) or ('lon' not in ds.coords)): 
            raise Exception("""Must include "lat" and "lon" as coordinates. 
                  Please see GCM 3D input tutorials to learn how to reformat your input.""")
        else :
            lat = ds.coords['lat'].values
            len_lat = len(lat)
            lon = ds.coords['lon'].values
            len_lon = len(lon)
            nt = self.inputs['disco']['num_tangle']
            ng = self.inputs['disco']['num_gangle']
            phase = self.inputs['phase_angle']


        if regrid: 
            #cannot regrid from a course grid to a high one
            assert nt <= len(lat), f'Cannot regrid from a course grid. num_tangle={nt} and input grid has len(lat)={len_lat}'
            assert ng <= len(lon), f'Cannot regrid from a course grid. num_gangle={nt} and input grid has len(lon)={len_lon}'
            #call regridder to get to gauss angle chevychev angle grid
            if verbose: print(f'verbose=True;regrid=True; Regridding 3D output to ngangle={ng}, ntangle={nt}, with phase={phase}.')
            ds = regrid_xarray(ds, num_gangle=ng, num_tangle=nt, phase_angle=phase)
        else: 
            #check lat and lons match up
            assert np.array_equal(self.inputs['disco']['latitude']*180/np.pi,
                lat), f"""Latitudes from the GCM do not match the PICASO grid even 
                          though the number of grid points are the same. 
                          Most likely this could be that the input phase of {phase}, is 
                          different from what the regridder used prior to this function. 
                          A simple fix is to provide this function with the native 
                          GCM xarray, turn regrid=True and it will ensure the grids are 
                          the same."""
            assert np.array_equal(self.inputs['disco']['longitude']*180/np.pi,
                lon), f"""Longitude from the GCM do not match the PICASO grid even 
                          though the number of grid points are the same. 
                          Most likely this could be that the input phase of {phase}, is 
                          different from what the regridder used prior to this function. 
                          A simple fix is to provide this function with the native  
                          GCM xarray, turn regrid=True and it will ensure the grids are 
                          the same."""

        if plot: 
            if ((ng>1) & (nt>1)):
                ds['opd'].isel(pressure=iz_plot,wno=iw_plot).plot(x='lon', y ='lat')
            elif ((ng==1) & (nt>1)):
                ds['opd'].isel(pressure=iz_plot,wno=iw_plot).plot(y ='lat')
            elif ((ng>1) & (nt==1)):
                ds['opd'].isel(pressure=iz_plot,wno=iw_plot).plot(x ='lon')

        self.inputs['clouds']['profile'] = ds 
        self.inputs['clouds']['wavenumber'] = ds.coords['wno'].values
    
    def approx(self,single_phase='TTHG_ray',multi_phase='N=2',delta_eddington=True,
        raman='pollack',tthg_frac=[1,-1,2], tthg_back=-0.5, tthg_forward=1,
        p_reference=1, rt_method='toon', stream=2, toon_coefficients="quadrature",
        single_form='explicit', calculate_fluxes='off', query='nearest_neighbor',
        w_single_form='TTHG', w_multi_form='TTHG', psingle_form='TTHG', 
        w_single_rayleigh = 'on', w_multi_rayleigh='on', psingle_rayleigh='on', 
        get_lvl_flux = False):
        """
        This function REsets all the default approximations in the code from what is in config file.
        This means that it will rewrite what is specified via config file defaults.
        It transforms the string specificatons
        into a number so that they can be used in numba nopython routines. 

        To see the `str` cases such as `TTHG_ray` users see all the options by using the function `justdoit.single_phase_options`
        or `justdoit.multi_phase_options`, etc. 

        single_phase : str 
            Single scattering phase function approximation 
        multi_phase : str 
            Multiple scattering phase function approximation 
        delta_eddington : bool 
            Turns delta-eddington on and off
        raman : str 
            Uses various versions of raman scattering
            default is to use the pollack approximation 
        tthg_frac : list 
            Functional of forward to back scattering with the form of polynomial :
            tthg_frac[0] + tthg_frac[1]*g_b^tthg_frac[2]
            See eqn. 6 in picaso paper 
        tthg_back : float 
            Back scattering asymmetry factor gf = g_bar*tthg_back
        tthg_forward : float 
            Forward scattering asymmetry factor gb = g_bar * tthg_forward 
        p_reference : float 
            Reference pressure (bars) This is an arbitrary pressure that 
            corresponds do the user's input of radius. Usually something "at depth"
            around 1-10 bars. 
        method : str
            Toon ('toon') or spherical harmonics ('SH'). 
        stream : int 
            Two stream or four stream (options are 2 or 4). For 4 stream need to set method='SH'
        toon_coefficients: str
            Decide whether to use Quadrature ("quadrature") or Eddington ("eddington") schemes
            to define Toon coefficients in two-stream approximation (see Table 1 in Toon et al 1989)
        single_form : str 
            form of the phase function can either be written as an 'explicit' henyey greinstein 
            or it can be written as a 'legendre' expansion. Default is 'explicit'
        query : str 
            method to grab opacities. either "nearest_neighbor" or "interp" which 
            interpolates based on 4 nearest neighbors. Default is nearest_neighbor
            which is significantly faster.
        w_single_form : str 
            Single scattering phase function approximation for SH
        w_multi_form : str 
            Multiple scattering phase function approximation for SH
        psingle_form : str 
            Scattering phase function approximation for psingle in SH
        w_single_rayleigh : str 
            Toggle rayleigh scattering on/off for single scattering in SH
        w_multi_rayleigh : str 
            Toggle rayleigh scattering on/off for multi scattering in SH
        psingle_rayleigh : str 
            Toggle rayleigh scattering on/off for psingle in SH
        get_lvl_flux : bool 
            This parameter returns the level by level and layer by layer 
            fluxes in the full output
            Default is False
        """
        self.inputs['approx']['get_lvl_flux'] = get_lvl_flux

        self.inputs['approx']['rt_method'] = rt_method

        #common to any RT code
        if rt_method == 'toon':
                self.inputs['approx']['rt_params']['common']['stream'] = 2 # having method="Toon" and stream=4 messes up delta-eddington stuff
        else:
                self.inputs['approx']['rt_params']['common']['stream'] = stream

        self.inputs['approx']['rt_params']['common']['delta_eddington'] = delta_eddington
        self.inputs['approx']['rt_params']['common']['raman'] =  raman_options().index(raman)
        if isinstance(tthg_frac, (list, np.ndarray)):
            if len(tthg_frac) == 3:
                self.inputs['approx']['rt_params']['common']['TTHG_params']['fraction'] = tthg_frac
            else:
                raise Exception('tthg_frac should be of length=3 so that : tthg_frac[0] + tthg_frac[1]*g_b^tthg_frac[2]')
        else: 
            raise Exception('tthg_frac should be a list or ndarray of length=3')

        self.inputs['approx']['rt_params']['common']['TTHG_params']['constant_back'] = tthg_back
        self.inputs['approx']['rt_params']['common']['TTHG_params']['constant_forward']=tthg_forward

        #unique to toon 
        #eddington or quradrature
        self.inputs['approx']['rt_params']['toon']['toon_coefficients'] = toon_phase_coefficients(printout=False).index(toon_coefficients)
        self.inputs['approx']['rt_params']['toon']['multi_phase'] = multi_phase_options(printout=False).index(multi_phase)
        self.inputs['approx']['rt_params']['toon']['single_phase'] = single_phase_options(printout=False).index(single_phase)
        
        #unique to SH
        self.inputs['approx']['rt_params']['SH']['single_form'] = SH_psingle_form_options(printout=False).index(single_form)
        self.inputs['approx']['rt_params']['SH']['w_single_form'] = SH_scattering_options(printout=False).index(w_single_form)
        self.inputs['approx']['rt_params']['SH']['w_multi_form'] = SH_scattering_options(printout=False).index(w_multi_form)
        self.inputs['approx']['rt_params']['SH']['psingle_form'] = SH_scattering_options(printout=False).index(psingle_form)
        self.inputs['approx']['rt_params']['SH']['w_single_rayleigh'] = SH_rayleigh_options(printout=False).index(w_single_rayleigh)
        self.inputs['approx']['rt_params']['SH']['w_multi_rayleigh'] = SH_rayleigh_options(printout=False).index(w_multi_rayleigh)
        self.inputs['approx']['rt_params']['SH']['psingle_rayleigh'] = SH_rayleigh_options(printout=False).index(psingle_rayleigh)
        self.inputs['approx']['rt_params']['SH']['calculate_fluxes'] = SH_calculate_fluxes_options(printout=False).index(calculate_fluxes)


        self.inputs['opacities']['query'] = query_options().index(query)

        self.inputs['approx']['p_reference']= p_reference
        

    def phase_curve(self, opacityclass,  full_output=False, 
        plot_opacity= False,n_cpu =1 ): 
        """
        Run phase curve 
        Parameters
        -----------
        opacityclass : class
            Opacity class from `justdoit.opannection`
        full_output : bool 
            (Optional) Default = False. Returns atmosphere class, which enables several 
            plotting capabilities. 
        n_cpu : int 
            (Optional) Default = 1 (no parallelization). Number of cpu to parallelize calculation.
        """
        phases = self.inputs['phase_angle']
        calculation = self.inputs['disco']['calculation']
        all_geom = self.inputs['disco']
        all_profiles = self.inputs['atmosphere']['profile']
        all_cld_profiles = self.inputs['clouds']['profile']

        def run_phases(iphase):
            self.inputs['phase_angle'] = iphase[1]
            self.inputs['atmosphere']['profile'] = all_profiles.isel(phase=iphase[0])
            self.inputs['disco'] = all_geom[iphase[1]]
            if not isinstance(all_cld_profiles, type(None)):
                self.inputs['clouds']['profile'] = all_cld_profiles.isel(phase=iphase[0])
            out = self.spectrum(opacityclass,calculation=calculation,dimension='3d',full_output=full_output)
            return out
        
        results = Parallel(n_jobs=n_cpu)(delayed(run_phases)(iphase) for iphase in enumerate(phases))
        
        #return dict such that each key is a different phase 
        return {iphase:results[i] for i,iphase in enumerate(phases)}

    def spectrum(self, opacityclass, calculation='reflected', dimension = '1d',  full_output=False, 
        plot_opacity= False, as_dict=True):
        """Run Spectrum
        Parameters
        -----------
        opacityclass : class
            Opacity class from `justdoit.opannection`
        calculation : str
            Either 'reflected' or 'thermal' for reflected light or thermal emission. 
            If running a brown dwarf, this will automatically default to thermal    
        dimension : str 
            (Optional) Dimensions of the calculation. Default = '1d'. But '3d' is also accepted. 
            In order to run '3d' calculations, user must build 3d input (see tutorials)
        full_output : bool 
            (Optional) Default = False. Returns atmosphere class, which enables several 
            plotting capabilities. 
        plot_opacity : bool 
            (Optional) Default = False, Creates pop up of the weighted opacity
        as_dict : bool 
            (Optional) Default = True. If true, returns a condensed dictionary to the user. 
            If false, returns the atmosphere class, which can be used for debugging. 
            The class is clunky to navigate so if you are consiering navigating through this, ping one of the 
            developers. 
        """
        #CHECKS 

        #if there is not star, the only picaso option to run is thermal emission
        try: 
            if self.inputs['star']['radius'] == 'nostar':
                calculation = 'thermal' 
        except KeyError: 
            pass

        #make sure phase angle has been run for reflected light
        try: 
            #phase angles dont need to be specified for thermal emission or transmission
            phase = self.inputs['phase_angle']
        except KeyError: 
            if 'reflected' not in calculation:
                self.phase_angle(0)
                phase = self.inputs['phase_angle']
            else: 
                raise Exception("Phase angle not specified. It is needed for reflected light. Please run the jdi.inputs().phase_angle() routine.")
        
        #make sure no one is running a nonzero phase with thermal emission in 1d
        if ((phase != 0) & ('thermal' in calculation) & (dimension=='1d')):
            raise Exception("Non-zero phase is not an option for this type of calculation. This includes a thermal calculation in 1 dimensions.  Unlike reflected light, thermal flux emanates from the planet in all directions regardless of phase. Thermal phase curves are computed by rotating 3D temperature maps, which can be done in PICASO using the 3d functionality.")
        
        #I don't make people add this as an input so adding a default here if it hasnt
        #been run 
        try:
            a = self.inputs['surface_reflect']
        except KeyError:
            self.inputs['surface_reflect'] = 0 
            self.inputs['hard_surface'] = 0 

            
        return picaso(self, opacityclass,dimension=dimension,calculation=calculation,
            full_output=full_output, plot_opacity=plot_opacity, as_dict=as_dict)

    def effective_temp(self, teff=None):
        """Same as T_eff with different notation


        Parameters
        ----------
        teff : float 
            (Optional) Effective temperature of Planet
        """
        return self.T_eff(teff)

    def T_eff(self, Teff=None):
        """
        Get Teff for climate run 

        Parameters
        ----------
        T_eff : float 
            (Optional) Effective temperature of Planet
        
        """
        if Teff is not None:
            self.inputs['planet']['T_eff'] = Teff
        else :
            self.inputs['planet']['T_eff'] = 0

    def inputs_climate(self, temp_guess= None, pressure= None, rfaci = 1,nofczns = 1 ,
        nstr = None,  rfacv = None, 
        cloudy = False, mh = None, CtoO = None, species = None, fsed = None, mieff_dir = None,
        photochem=False, photochem_file=None,photochem_stfile = None,photonetwork_file = None,photonetworkct_file=None,tstop=1e7,psurf=10):
        """
        Get Inputs for Climate run

        Parameters
        ----------
        temp_guess : array 
            Guess T(P) profile to begin with
        pressure : array
            Pressure Grid for climate code (this wont change on the fly)
        nstr : array
            NSTR vector describes state of the atmosphere:
            0   is top layer [0]
            1   is top layer of top convective region
            2   is bottom layer of top convective region
            3   is top layer of lower radiative region
            4   is top layer of lower convective region
            5   is bottom layer of lower convective region [nlayer-1]
        nofczns : integer
            Number of guessed Convective Zones. 1 or 2
        rfacv : float
            Fractional contribution of reflected light in net flux.
            =0 for no stellar irradition, 
            =0.5 for full day-night heat redistribution
            =1 for dayside
        rfaci : float
            Default=1, Fractional contribution of thermal light in net flux
            Usually this is kept at one and then the redistribution is controlled 
            via rfacv
        cloudy : bool
            Include Clouds or not (True or False)
        mh : string
            Metallicity string for 1060 grid, '+0.5','0.0','-0.5'.
        CtoO : string
            C/O ratio string for 1060 grid
        species : string
            Cloud species to be included if cloudy
        fsed : float
            Sedimentation Efficiency (f_sed) if cloudy
        mieff_dir: str
            path to directory with mieff files for virga
        photochem : bool 
            Turns off (False) and on (True) Photochem 
        """
        
        if cloudy: 
            print("Cloudy functionality still in beta form and not ready for public use.")
            # raise Exception('Cloudy functionality still in beta fosrm and not ready for public use.')
        
        elif photochem == False: 
            #dummy values only used for cloud model
            mh = 0 
            CtoO = 0 

        if self.inputs['planet']['T_eff'] == 0.0:
            raise Exception('Need to specify Teff with jdi.input for climate run')
        if self.inputs['planet']['gravity'] == 0.0:
            raise Exception('Need to specify gravity with jdi.input for climate run')

        
        self.inputs['climate']['guess_temp'] = temp_guess
        self.inputs['climate']['pressure'] = pressure
        self.inputs['climate']['nstr'] = nstr
        self.inputs['climate']['nofczns'] = nofczns
        self.inputs['climate']['rfacv'] = rfacv
        self.inputs['climate']['rfaci'] = rfaci
        if cloudy:
            self.inputs['climate']['cloudy'] = 1
            self.inputs['climate']['cld_species'] = species
            self.inputs['climate']['fsed'] = fsed
            self.inputs['climate']['mieff_dir'] = mieff_dir
        else :
            self.inputs['climate']['cloudy'] = 0
            self.inputs['climate']['cld_species'] = 0
            self.inputs['climate']['fsed'] = 0
            self.inputs['climate']['mieff_dir'] = mieff_dir
        self.inputs['climate']['mh'] = mh
        self.inputs['climate']['CtoO'] = CtoO


        if photochem:
            if m_planet is None:
                raiseExceptions("Supply planet mass if you want to run photochem")
            else:
                self.inputs['climate']['m_planet'] = m_planet

            if r_planet is None:
                raiseExceptions("Supply planet radius if you want to run photochem")
            if photochem_file is None:
                raiseExceptions("Supply photochem_filename if you want to run photochem")
            else:
                self.inputs['climate']['photochem_file'] =photochem_file

            if photochem_stfile is None:
                raiseExceptions("Supply photochem star filename if you want to run photochem")
            else:
                self.inputs['climate']['photochem_stfile'] =photochem_stfile
            self.inputs['climate']['tstop'] =tstop
            self.inputs['climate']['psurf'] =psurf
            self.inputs['climate']['photochem'] =photochem
            self.inputs['climate']['photochem_network'] =photonetwork_file
            self.inputs['climate']['photochem_networkct'] =photonetworkct_file
            

        else:
            self.inputs['climate']['photochem'] =False

    def climate(self, opacityclass, save_all_profiles = False, as_dict=True,with_spec=False,
        save_all_kzz = False, diseq_chem = False, self_consistent_kzz =False, kz = None, 
        on_fly=False,gases_fly=None, chemeq_first=True,verbose=True):#,
       
        """
        Top Function to run the Climate Model

        Parameters
        -----------
        opacityclass : class
            Opacity class from `justdoit.opannection`
        save_all_profiles : bool
            If you want to save and return all iterations in the T(P) profile,True/False
        with_spec : bool 
            Runs picaso spectrum at the end to get the full converged outputs, Default=False
        save_all_kzz : bool
            If you want to save and return all iterations in the kzz profile,True/False
        diseq_chem : bool
            If you want to run `on-the-fly' mixing (takes longer),True/False
        self_consistent_kzz : bool
            If you want to run MLT in convective zones and Moses in the radiative zones
        kz : array
            Kzz input array if user wants constant or whatever input profile (cgs)
        verbose : bool  
            If True, triggers prints throughout code 
        """
        #save to user 
        all_out = {}
        
        #get necessary parameters from opacity ck-tables 
        wno = opacityclass.wno
        delta_wno = opacityclass.delta_wno
        nwno = opacityclass.nwno
        min_temp = min(opacityclass.temps)
        max_temp = max(opacityclass.temps)

        
        
        # first calculate the BB grid
        ntmps = self.inputs['climate']['ntemp_bb_grid']
        dt = self.inputs['climate']['dt_bb_grid']
        #we will extend the black body grid 30% beyond the min and max temp of the 
        #opacity grid just to be safe with the spline
        extension = 0.3 
        tmin = min_temp*(1-extension)
        tmax = max_temp*(1+extension)
        ntmps = int((tmax-tmin)/dt)
        
        bb , y2 , tp = 0,0,0
        #bb , y2 , tp = set_bb_deprecate(wno,delta_wno,nwno,ntmps,dt,tmin,tmax)

        nofczns = self.inputs['climate']['nofczns']
        nstr= self.inputs['climate']['nstr']

        rfaci= self.inputs['climate']['rfaci']
        
        #turn off stellar radiation if user has run "setup_nostar() function"
        if 'nostar' in self.inputs['star']['database']:
            rfacv=0.0 
            FOPI = np.zeros(nwno) + 1.0
        #otherwise assume that there is stellar irradiation 
        else:
            rfacv = self.inputs['climate']['rfacv']
            r_star = self.inputs['star']['radius'] 
            r_star_unit = self.inputs['star']['radius_unit'] 
            semi_major = self.inputs['star']['semi_major']
            semi_major_unit = self.inputs['star']['semi_major_unit'] 
            fine_flux_star  = self.inputs['star']['flux']  # erg/s/cm^2
            FOPI = fine_flux_star * ((r_star/semi_major)**2)

        #turn off reflected light permanently for all these runs if rfacv=0 
        if rfacv==0:compute_reflected=False
        else:compute_reflected=True

        all_profiles= []
        if save_all_profiles:
            save_profile = 1
        else :
            save_profile = 0

        TEMP1 = self.inputs['climate']['guess_temp']
        all_profiles=np.append(all_profiles,TEMP1)
        pressure = self.inputs['climate']['pressure']
        t_table = self.inputs['climate']['t_table']
        p_table = self.inputs['climate']['p_table']
        grad = self.inputs['climate']['grad']
        cp = self.inputs['climate']['cp']


        Teff = self.inputs['planet']['T_eff']
        grav = 0.01*self.inputs['planet']['gravity'] # cgs to si
        mh = self.inputs['climate']['mh']
        mh = float(mh) if mh is not None else 0
        sigma_sb = 0.56687e-4 # stefan-boltzmann constant
        
        col_den = 1e6*(pressure[1:] -pressure[:-1] ) / (grav/0.01) # cgs g/cm^2
        wave_in, nlevel, pm, hratio = 0.9, len(pressure), 0.001, 0.1
        #tidal = tidal_flux(Teff, wave_in,nlevel, pressure, pm, hratio, col_den)
        tidal = np.zeros_like(pressure) - sigma_sb *(Teff**4)
        
        cloudy = self.inputs['climate']['cloudy']
        cld_species = self.inputs['climate']['cld_species']
        fsed = self.inputs['climate']['fsed']
        mieff_dir = self.inputs['climate']['mieff_dir']
        
        opd_cld_climate = np.zeros(shape=(nlevel-1,nwno,4))
        g0_cld_climate = np.zeros(shape=(nlevel-1,nwno,4))
        w0_cld_climate = np.zeros(shape=(nlevel-1,nwno,4))


        # first conv call
        
        it_max= 10   ### inner loop calls
        itmx= 7  ### outer loop calls (opacity re-calculation)
        conv = 10.0
        convt=5.0
        x_max_mult=7.0
        

        final = False
        flag_hack = False

        
        if chemeq_first: pressure, temperature, dtdp, profile_flag, all_profiles,opd_cld_climate,g0_cld_climate,w0_cld_climate,flux_net_ir_layer, flux_plus_ir_attop = profile(mieff_dir,it_max, itmx, conv, convt, nofczns,nstr,x_max_mult,
            TEMP1,pressure, FOPI, t_table, p_table, grad, cp, opacityclass, grav, 
            rfaci, rfacv, nlevel, tidal, tmin, tmax, delta_wno, bb , y2 , tp, final , 
            cloudy, cld_species,mh,fsed,flag_hack, save_profile,all_profiles,
            opd_cld_climate,g0_cld_climate,w0_cld_climate,
            first_call_ever=True, verbose=verbose)

        # second convergence call
        it_max= 7
        itmx= 5
        conv = 5.0
        convt=4.0
        x_max_mult=7.0

        
        final = False
        if chemeq_first: pressure, temperature, dtdp, profile_flag, all_profiles,opd_cld_climate,g0_cld_climate,w0_cld_climate,flux_net_ir_layer, flux_plus_ir_attop = profile(mieff_dir, it_max, itmx, conv, convt, nofczns,nstr,x_max_mult,
                    temperature,pressure, FOPI, t_table, p_table, grad, cp, opacityclass, grav, 
                    rfaci, rfacv, nlevel, tidal, tmin, tmax, delta_wno, bb , y2 , tp, final, cloudy, 
                    cld_species, mh,fsed,flag_hack,save_profile,all_profiles,
                    opd_cld_climate,g0_cld_climate,w0_cld_climate,flux_net_ir_layer, 
                    flux_plus_ir_attop, verbose=verbose )   

        if chemeq_first: pressure, temp, dtdp, nstr_new, flux_plus_final, df, all_profiles, opd_now,w0_now,g0_now ,final_conv_flag=find_strat(mieff_dir, pressure, temperature, dtdp ,FOPI, nofczns,nstr,x_max_mult,
                             t_table, p_table, grad, cp, opacityclass, grav, 
                             rfaci, rfacv, nlevel, tidal, tmin, tmax, delta_wno, bb , y2 , tp , cloudy, cld_species, mh,fsed, flag_hack, save_profile,all_profiles,opd_cld_climate,g0_cld_climate,w0_cld_climate,flux_net_ir_layer, flux_plus_ir_attop,
                             verbose=verbose)

        
        if diseq_chem:
            #Starting with user's guess since there was no request to converge a chemeq profile first 
            if not chemeq_first: 
                temp = TEMP1

            wv196 = 1e4/wno

            # first change the nstr vector because need to check if they grow or not
            # delete upper convective zone if one develops
            
            del_zone =0 # move 4 levels deeper
            if (nstr[1] > 0) & (nstr[4] > 0) & (nstr[3] > 0) :
                nstr[1] = nstr[4]+del_zone
                nstr[2] = 89
                nstr[3],nstr[4],nstr[5] = 0,0,0
                
                if verbose: print("2 conv Zones, so making small adjustments")
            elif (nstr[1] > 0) & (nstr[3] == 0):
                if nstr[4] == 0:
                    nstr[1]+= del_zone #5#15
                else:
                    nstr[1] += del_zone #5#15  
                    nstr[3], nstr[4] ,nstr[5] = 0,0,0#6#16
                if verbose: print("1 conv Zone, so making small adjustment")
            if nstr[1] >= nlevel -2 : # making sure we haven't pushed zones too deep
                nstr[1] = nlevel -4
            if nstr[4] >= nlevel -2:
                nstr[4] = nlevel -3
            
            if verbose: print("New NSTR status is ", nstr)

            

            bundle = inputs(calculation='brown')

            bundle.phase_angle(0,num_gangle=10, num_tangle=1)
            bundle.gravity(gravity=grav , gravity_unit=u.Unit('m/s**2'))
            bundle.add_pt( temp, pressure)
            bundle.premix_atmosphere(opacityclass, df = bundle.inputs['atmosphere']['profile'].loc[:,['pressure','temperature']])
            DTAU, TAU, W0, COSB,ftau_cld, ftau_ray,GCOS2, DTAU_OG, TAU_OG, W0_OG, COSB_OG, \
                W0_no_raman , surf_reflect, ubar0,ubar1,cos_theta, single_phase,multi_phase, \
                frac_a,frac_b,frac_c,constant_back,constant_forward, \
                wno,nwno,ng,nt, nlevel, ngauss, gauss_wts, mmw,gweight,tweight =  calculate_atm(bundle, opacityclass)
            
            all_kzz= []
            if save_all_kzz == True :
                save_kzz = 1
            else :
                save_kzz = 0
            
            #here begins the self consistent Kzz calculation 
            # MLT plus some prescription in radiative zone
            if self_consistent_kzz or (not chemeq_first): 
                #flux_net_v_layer, flux_net_v, flux_plus_v, flux_minus_v , flux_net_ir_layer, flux_net_ir, flux_plus_ir, flux_minus_ir
                flux_net_v_layer_full, flux_net_v_full, flux_plus_v_full, flux_minus_v_full , flux_net_ir_layer_full, flux_net_ir_full, flux_plus_ir_full, flux_minus_ir_full = get_fluxes(pressure, temp, delta_wno, bb , y2, tp, tmin, tmax, DTAU, TAU, W0, 
                COSB,ftau_cld, ftau_ray,GCOS2, DTAU_OG, TAU_OG, W0_OG, COSB_OG, W0_no_raman , surf_reflect, 
                ubar0,ubar1,cos_theta, FOPI, single_phase,multi_phase,frac_a,frac_b,frac_c,constant_back,constant_forward, 
                wno,nwno,ng,nt,gweight,tweight, nlevel, ngauss, gauss_wts,compute_reflected, True)#True for reflected, True for thermal

                flux_net_ir_layer = flux_net_ir_layer_full[:]
                flux_plus_ir_attop = flux_plus_ir_full[0,:] 
                calc_type = 0
                
                # use mixing length theory to calculate Kzz profile
                if self_consistent_kzz: 
                    kz = get_kzz(pressure, temp,grav,mmw,tidal,flux_net_ir_layer, flux_plus_ir_attop,t_table, p_table, grad, cp, calc_type,nstr)
            
            
            
            
            # shift everything to the 661 grid now.
            #mh = '+0.0'  #don't change these as the opacities you are using are based on these 
            #CtoO = '1.0' # don't change these as the opacities you are using are based on these #
            filename_db=os.path.join(__refdata__, 'climate_INPUTS/ck_cx_cont_opacities_661.db')
            
            if on_fly:
                if verbose: print("From now I will mix "+str(gases_fly)+" only on--the--fly")
                #mhdeq and ctodeq will be auto by opannection
                #NO Background, just CIA + whatever in gases_fly
                #ck_db=os.path.join(__refdata__, 'climate_INPUTS/sonora_2020_feh'+mhdeq+'_co_'+CtoOdeq+'.data.196')
                opacityclass = opannection(ck=True, 
                    ck_db=opacityclass.ck_filename,filename_db=filename_db,
                    deq = True,on_fly=True,gases_fly=gases_fly)
            else:
                #phillips comparison (discontinued) 
                #background + gases 
                #ck_db=os.path.join(__refdata__, 'climate_INPUTS/m+0.0_co1.0.data.196')
                opacityclass = opannection(ck=True, ck_db=opacityclass.ck_filename,
                    filename_db=filename_db,deq = True,on_fly=False)

        
            
            
            if cloudy == 1:    
                wv661 = 1e4/opacityclass.wno
                opd_cld_climate,g0_cld_climate,w0_cld_climate = initiate_cld_matrices(opd_cld_climate,g0_cld_climate,w0_cld_climate,wv196,wv661)
            
            #Rerun star so that F0PI can now be on the 
            #661 grid 
            if 'nostar' in self.inputs['star']['database']:
                FOPI = np.zeros(opacityclass.nwno) + 1.0
            else:
                T_star = self.inputs['star']['temp']
                r_star = self.inputs['star']['radius']
                r_star_unit = self.inputs['star']['radius_unit']
                logg = self.inputs['star']['logg']
                metal =  self.inputs['star']['metal']
                semi_major = self.inputs['star']['semi_major']
                sm_unit = self.inputs['star']['semi_major_unit']
                database = self.inputs['star']['database']
                filename = self.inputs['star']['filename']
                f_unit = self.inputs['star']['f_unit']
                w_unit = self.inputs['star']['w_unit']
                self.star(opacityclass, database=database,temp =T_star,metal =metal, logg =logg, 
                    radius = r_star, radius_unit=u.Unit(r_star_unit),semi_major= semi_major , 
                    semi_major_unit = u.Unit(sm_unit), 
                    filename = filename, 
                    f_unit=f_unit, 
                    w_unit=w_unit)
                fine_flux_star  = self.inputs['star']['flux']  # erg/s/cm^2
                FOPI = fine_flux_star * ((r_star/semi_major)**2)
            
            if self.inputs['climate']['photochem']==False:
                quench_levels, t_mix = quench_level(pressure, temp, kz ,mmw, grav, return_mix_timescale= True) # determine quench levels

                all_kzz = np.append(all_kzz, t_mix) # save kzz

                if verbose: print("Quench Levels are CO, CO2, NH3, HCN, PH3 ", quench_levels) # print quench levels
                
                final = False
                #finall = False #### what is this thing?
                
                ## this code block is mostly safeguarding
                
                if quench_levels[2] > nlevel -2 :
                    quench_levels[2] = nlevel -2

                    if quench_levels[0] > nlevel -2 :
                        quench_levels[0] = nlevel -2
                    
                    if quench_levels[1] > nlevel -2 :
                        quench_levels[1] = nlevel -2
                    
                    if quench_levels[3] > nlevel -2 :
                        quench_levels[3] = nlevel -2 
                
                
                
                

                # determine the chemistry now

                qvmrs, qvmrs2= bundle.premix_atmosphere_diseq(opacityclass, df = bundle.inputs['atmosphere']['profile'].loc[:,['pressure','temperature']], quench_levels= quench_levels,t_mix=t_mix)
                #was for check SM
                #bundle.inputs['atmosphere']['profile'].to_csv('/data/users/samukher/Disequilibrium-picaso/first_iteration_testpls300min500',sep='\t')
                #raise SystemExit(0) 
                photo_inputs_dict = {}
                photo_inputs_dict['yesorno'] = False
            else :
                bundle.premix_atmosphere(opacityclass, df = bundle.inputs['atmosphere']['profile'].loc[:,['pressure','temperature']])

                pc= bundle.call_photochem(temp,pressure,float(self.inputs['climate']['mh']),float(self.inputs['climate']['CtoO']),self.inputs['climate']['psurf'],self.inputs['climate']['m_planet'],self.inputs['climate']['r_planet'],kz,tstop=self.inputs['climate']['tstop'],filename = self.inputs['climate']['photochem_file'],stfilename = self.inputs['climate']['photochem_stfile'],network = self.inputs['climate']['photochem_network'],network_ct = self.inputs['climate']['photochem_networkct'],first=True,pc=None)
                all_kzz = np.append(all_kzz, kz)
                quench_levels = np.array([0,0,0,0])
                photo_inputs_dict = {}
                photo_inputs_dict['yesorno'] = True
                photo_inputs_dict['mh'] = float(self.inputs['climate']['mh'])
                photo_inputs_dict['CtoO'] = float(self.inputs['climate']['CtoO'])
                photo_inputs_dict['psurf'] = self.inputs['climate']['psurf']
                photo_inputs_dict['m_planet'] = self.inputs['climate']['m_planet']
                photo_inputs_dict['r_planet'] = self.inputs['climate']['r_planet']
                photo_inputs_dict['tstop']=self.inputs['climate']['tstop']
                photo_inputs_dict['photochem_file']=self.inputs['climate']['photochem_file']
                photo_inputs_dict['photochem_stfile']=self.inputs['climate']['photochem_stfile']
                photo_inputs_dict['photochem_network']=self.inputs['climate']['photochem_network']
                photo_inputs_dict['photochem_networkct']=self.inputs['climate']['photochem_networkct']
                photo_inputs_dict['pc'] = pc
                photo_inputs_dict['kz'] = kz
                





            wno = opacityclass.wno
            delta_wno = opacityclass.delta_wno
            nwno = opacityclass.nwno
            min_temp = min(opacityclass.temps)
            max_temp = max(opacityclass.temps)

            # first calculate the BB grid
            ntmps = self.inputs['climate']['ntemp_bb_grid']
            dt = self.inputs['climate']['dt_bb_grid']
            
            extension = 0.3 
            tmin = min_temp*(1-extension)
            tmax = max_temp*(1+extension)

            ntmps = int((tmax-tmin)/dt)
            

            #bb , y2 , tp = set_bb(wno,delta_wno,nwno,ntmps,dt,tmin,tmax)

        

            
            final = False

            
            # diseq calculations start here actually
            
            if verbose: print("DOING DISEQ CALCULATIONS NOW")
            it_max= 7
            itmx= 5
            conv = 5.0
            convt=4.0
            x_max_mult=7.0

            #if nstr[2] < nstr[5]:
            #    nofczns = 2
            #    print("nofczns corrected") 

            
            pressure, temperature, dtdp, profile_flag, qvmrs, qvmrs2, all_profiles, all_kzz,opd_cld_climate,g0_cld_climate,w0_cld_climate,flux_net_ir_layer, flux_plus_ir_attop,photo_inputs_dict  = profile_deq(mieff_dir, it_max, itmx, conv, convt, nofczns,nstr,x_max_mult,
            temp,pressure, FOPI, t_table, p_table, grad, cp, opacityclass, grav, 
            rfaci, rfacv, nlevel, tidal, tmin, tmax, delta_wno, bb , y2 , tp, final , 
            cloudy, cld_species,mh,fsed,flag_hack, quench_levels, kz, mmw,save_profile,
            all_profiles, self_consistent_kzz,save_kzz,all_kzz, opd_cld_climate,
            g0_cld_climate,w0_cld_climate,flux_net_ir_layer, flux_plus_ir_attop,
            photo_inputs_dict,
            on_fly=on_fly, gases_fly=gases_fly, verbose=verbose)
            
            pressure, temp, dtdp, nstr_new, flux_plus_final, qvmrs, qvmrs2, df, all_profiles, all_kzz,opd_now,g0_now,w0_now,photo_inputs_dict,final_conv_flag=find_strat_deq(mieff_dir, pressure, temperature, dtdp ,FOPI, nofczns,nstr,x_max_mult,
                            t_table, p_table, grad, cp, opacityclass, grav, 
                            rfaci, rfacv, nlevel, tidal, tmin, tmax, delta_wno, bb , y2 , tp , cloudy, cld_species, mh,fsed, flag_hack, quench_levels,kz ,mmw, save_profile,all_profiles, self_consistent_kzz,save_kzz,all_kzz, opd_cld_climate,g0_cld_climate,w0_cld_climate,flux_net_ir_layer, flux_plus_ir_attop,photo_inputs_dict,on_fly=on_fly, gases_fly=gases_fly,
                             verbose=verbose)
            
                

            #diseq stuff
            all_out['diseq_out'] = {}
            if save_all_kzz: all_out['diseq_out']['all_kzz'] = all_kzz
            all_out['diseq_out']['quench_levels'] = quench_levels


            #return pressure , temp, dtdp, nstr_new, flux_plus_final, quench_levels, df, all_profiles, all_kzz, opd_now,w0_now,g0_now
        
        #all output to user
        all_out['pressure'] = pressure
        all_out['temperature'] = temp
        all_out['ptchem_df'] = df
        all_out['dtdp'] = dtdp
        all_out['cvz_locs'] = nstr_new
        all_out['flux']=flux_plus_final
        all_out['converged']=final_conv_flag

        if save_all_profiles: all_out['all_profiles'] = all_profiles            
           
        if with_spec:
            opacityclass = opannection(ck=True, ck_db=opacityclass.ck_filename,deq=False)
            bundle = inputs(calculation='brown')
            bundle.phase_angle(0)
            bundle.gravity(gravity=grav , gravity_unit=u.Unit('m/s**2'))
            bundle.premix_atmosphere(opacityclass,df)
            df_spec = bundle.spectrum(opacityclass,full_output=True)    
            all_out['spectrum_output'] = df_spec 

        #put cld output in all_out
        if cloudy == 1:
            df_cld = vj.picaso_format(opd_now, w0_now, g0_now)
            all_out['cld_output'] = df_cld
        if as_dict: 
            return all_out
        else: 
            return pressure , temp, dtdp, nstr_new, flux_plus_final, df, all_profiles , opd_now,w0_now,g0_now
    
    def call_photochem(self,temp,pressure,logMH, cto,pressure_surf,mass,radius,kzz,tstop=1e7,filename = None,stfilename=None,network=None,network_ct=None,first=True,pc=None):
    
        pc,output_array,species,pressure = run_photochem(temp,pressure,logMH, cto,pressure_surf,mass,radius,kzz,tstop=tstop,filename = filename,stfilename=stfilename,network=network,network_ct= network_ct,first=first,pc=pc)
        #pc,output_array,species,pressure = run_photochem(temp,pressure,logMH, cto,pressure_surf,mass,radius,kzz,tstop=tstop,filename = filename,stfilename=stfilename,network=network,network_ct= network_ct,first=False,pc=pc)
        #pc,output_array,species,pressure = run_photochem(temp,pressure,logMH, cto,pressure_surf,mass,radius,kzz,tstop=tstop,filename = filename,stfilename=stfilename,network=network,network_ct= network_ct,first=False,pc=pc)
        #pc,output_array,species,pressure = run_photochem(temp,pressure,logMH, cto,pressure_surf,mass,radius,kzz,tstop=tstop,filename = filename,stfilename=stfilename,network=network,network_ct= network_ct,first=False,pc=pc)
        #pc,output_array,species,pressure = run_photochem(temp,pressure,logMH, cto,pressure_surf,mass,radius,kzz,tstop=tstop,filename = filename,stfilename=stfilename,network=network,network_ct= network_ct,first=False,pc=pc)
        #pc,output_array,species,pressure = run_photochem(temp,pressure,logMH, cto,pressure_surf,mass,radius,kzz,tstop=tstop,filename = filename,stfilename=stfilename,network=network,network_ct= network_ct,first=False,pc=pc)

        for i in range(len(species)):
            self.inputs['atmosphere']['profile'][species[i]] = output_array[i,:]
        return pc

def get_targets():
    """Function to grab available targets using exoplanet archive data. 

    Returns
    -------
    Dataframe from Exoplanet Archive
    """
    planets_df =  pd.read_csv('https://exoplanetarchive.ipac.caltech.edu/TAP/sync?query=select+*+from+PSCompPars&format=csv')
    # convert to float when possible
    for i in planets_df.columns: 
        planets_df[i] = planets_df[i].astype(float,errors='ignore')

    return planets_df
def load_planet(df, opacity, phase_angle = 0, stellar_db='ck04models', verbose=False,  **planet_kwargs):
    """
    Wrapper to simplify PICASO run. This really turns picaso into a black box. This was created 
    specifically Sagan School tutorial. It grabs planet parameters from the user supplied df, then 
    adds a parametric PT profile (Guillot et al. 2010). The user still has to add chemistry. 

    Parameters
    -----------
    df : pd.DataFrame
        This is single row from `all_planets()`
    opacity : np.array 
        Opacity loaded from opannection
    phase_angle : float 
        Observing phase angle (radians)
    stellar_db : str 
        Stellar database to pull from. Default is ck04models but you can also 
        use phoenix if you have those downloaded.
    verbose : bool , options
        Print out warnings 
    planet_kwargs : dict 
        List of parameters to supply NexSci database is values don't exist 
    """
    if len(df.index)>1: raise Exception("Dataframe consists of more than 1 row. Make sure to select single planet")
    if len(df.index)==0: raise Exception("No planets found in database. Check name.")

    for i in df.index:

        planet = df.loc[i,:].dropna().to_dict()

        temp = planet.get('st_teff', planet_kwargs.get('st_teff',np.nan))
        if np.isnan(temp) : raise Exception('Stellar temperature is not added to \
            dataframe input or to planet_kwargs through the column/key named st_teff. Please add it to one of them')

        logg = planet.get('st_logg', planet_kwargs.get('st_logg',np.nan))
        if np.isnan(logg) : raise Exception('Stellar logg is not added to \
            dataframe input or to planet_kwargs through the column/key named st_logg. Please add it to one of them')

        logmh = planet.get('st_metfe', planet_kwargs.get('st_metfe',np.nan))
        if np.isnan(logmh) : raise Exception('Stellar Fe/H is not added to \
            dataframe input or to planet_kwargs through the column/key named st_metfe. Please add it to one of them')


        if logmh > 0.5: 
            if verbose: print ('Stellar M/H exceeded max value of 0.5. Value has been reset to the maximum')
            logmh = 0.5
        elif logmh < -4.0 :
            if verbose: print ('Stellar M/H exceeded min value of -4.0 . Value has been reset to the mininum')
            logmh = -4.0 

        if logg > 4.5: 
            if verbose: print ('Stellar logg exceeded max value of 4.5. Value has been reset to the maximum')
            logg = 4.5   


        #the parameters
        #planet/star system params--typically not free parameters in retrieval
        # Planet radius in Jupiter Radii--this will be forced to be 10 bar radius--arbitrary (scaling to this is free par)

        Rp = planet.get('pl_radj', planet_kwargs.get('pl_radj',np.nan))
        if np.isnan(Rp) : raise Exception('Planet Radii is not added to \
            dataframe input or to planet_kwargs through the column/key named pl_radj. J for JUPITER! \
            Please add it to one of them')


        #Stellar Radius in Solar Radii
        Rstar = planet.get('st_rad', planet_kwargs.get('st_rad',np.nan))
        if np.isnan(Rstar) : raise Exception('Stellar Radii is not added to \
            dataframe input or to planet_kwargs through the column/key named st_rad. Solar radii! \
            Please add it to one of them')

        #Mass in Jupiter Masses
        Mp = planet.get('pl_bmassj', planet_kwargs.get('pl_bmassj',np.nan))
        if np.isnan(Mp) : raise Exception('Planet Mass is not added to \
            dataframe input or to planet_kwargs through the column/key named pl_bmassj. J for JUPITER! \
            Please add it to one of them')  

        #TP profile params (3--Guillot 2010, Parmentier & Guillot 2013--see Line et al. 2013a for implementation)
        Tirr=planet.get('pl_eqt', planet_kwargs.get('pl_eqt',np.nan))

        if np.isnan(Tirr): 
            p =  planet.get('pl_orbper', planet_kwargs.get('pl_orbper',np.nan))
            p = p * (1*u.day).to(u.yr).value #convert to year 
            a =  (p**(2/3)*u.au).to(u.R_sun).value
            temp = planet.get('st_teff', planet_kwargs.get('st_teff',np.nan))
            Tirr = temp * np.sqrt(Rstar/(2*a))

        if np.isnan(Tirr): raise Exception('Planet Eq Temp is not added to \
            dataframe input or to planet_kwargs through the column/key named pl_eqt. Kelvin \
            Please add it to one of them') 

        p=planet.get('pl_orbper', planet_kwargs.get('pl_orbper',np.nan))

        if np.isnan(Tirr): raise Exception('Orbital Period is not added to \
            dataframe input or to planet_kwargs through the column/key named pl_orbper. Days Units') 
        else: 
            p = p * (1*u.day).to(u.yr).value #convert to year 
            a =  p**(2/3) #semi major axis in AU


        #setup picaso
        start_case = inputs()
        start_case.approx(raman="none")
        start_case.phase_angle(phase_angle) #radians 

        #define gravity
        start_case.gravity(mass=Mp, mass_unit=u.Unit('M_jup'),
                            radius=Rp, radius_unit=u.Unit('R_jup')) #any astropy units available

        #define star
        start_case.star(opacity, temp,logmh,logg,radius=Rstar, radius_unit=u.Unit('R_sun'),
                            semi_major=a, semi_major_unit=u.Unit('au'),
                            database = stellar_db ) #opacity db, pysynphot database, temp, metallicity, logg

        ##running this with all default inputs (users can override whatever after this initial run)
        start_case.guillot_pt(Tirr) 

    return start_case
def jupiter_pt():
    """Function to get Jupiter's PT profile"""
    return os.path.join(__refdata__, 'base_cases','jupiter.pt')
def jupiter_cld():
    """Function to get rough Jupiter Cloud model with fsed=3"""
    return os.path.join(__refdata__, 'base_cases','jupiterf3.cld')
def HJ_pt():
    """Function to get Jupiter's PT profile"""
    return os.path.join(__refdata__, 'base_cases','HJ.pt')
def HJ_pt_3d(as_xarray=False,add_kz=False, input_file = os.path.join(__refdata__, 'base_cases','HJ_3d.pt')):
    """Function to get Jupiter's PT profile
    
    Parameters
    ----------
    as_xarray : bool 
        Returns as xarray, instead of dictionary
    add_kz : bool 
        Returns kzz along with PT info
    input_file : str 
        point to input file in the same format as mitgcm example 
        file in base_cases/HJ_3d.pt
    """
    #input_file = os.path.join(__refdata__, 'base_cases','HJ_3d.pt')
    threed_grid = pd.read_csv(input_file,delim_whitespace=True,names=['p','t','k'])
    all_lon= threed_grid.loc[np.isnan(threed_grid['k'])]['p'].values
    all_lat=  threed_grid.loc[np.isnan(threed_grid['k'])]['t'].values
    latlong_ind = np.concatenate((np.array(threed_grid.loc[np.isnan(threed_grid['k'])].index),[threed_grid.shape[0]] ))
    threed_grid = threed_grid.dropna() 

    lon = np.unique(all_lon)
    lat = np.unique(all_lat)

    nlon = len(lon)
    nlat = len(lat)
    total_pts = nlon*nlat
    nz = latlong_ind[1] - 1 

    p = np.zeros((nlon,nlat,nz))
    t = np.zeros((nlon,nlat,nz))
    kzz = np.zeros((nlon,nlat,nz))

    for i in range(len(latlong_ind)-1):

        ilon = list(lon).index(all_lon[i])
        ilat = list(lat).index(all_lat[i])

        p[ilon, ilat, :] = threed_grid.loc[latlong_ind[i]:latlong_ind[i+1]]['p'].values
        t[ilon, ilat, :] = threed_grid.loc[latlong_ind[i]:latlong_ind[i+1]]['t'].values
        kzz[ilon, ilat, :] = threed_grid.loc[latlong_ind[i]:latlong_ind[i+1]]['k'].values
    
    gcm_out = {'pressure':p, 'temperature':t, 'kzz':kzz, 'latitude':lat, 'longitude':lon}
    if as_xarray:
        # create data
        data = gcm_out['temperature']

        # create coords
        lon = gcm_out['longitude']
        lat = gcm_out['latitude']
        pres = gcm_out['pressure'][0,0,:]

        # put data into a dataset
        if add_kz:
            data_vars = dict(
                temperature=(["lon", "lat","pressure"], data,{'units': 'Kelvin'}),#, required
                kz = (["lon", "lat","pressure"], kzz,{'units': 'm^2/s'})
            )
        else: 
            data_vars = dict(temperature=(["lon", "lat","pressure"], data,{'units': 'Kelvin'}))

        ds = xr.Dataset(
            data_vars=data_vars,
            coords=dict(
                lon=(["lon"], lon,{'units': 'degrees'}),#required
                lat=(["lat"], lat,{'units': 'degrees'}),#required
                pressure=(["pressure"], pres,{'units': 'bar'})#required*
            ),
            attrs=dict(description="coords with vectors"),
        )
        return  ds
    else: 
        return gcm_out
def HJ_cld():
    """Function to get rough Jupiter Cloud model with fsed=3"""
    return os.path.join(__refdata__, 'base_cases','HJ.cld')
def brown_dwarf_pt():
    """Function to get rough Brown Dwarf climate model with Teff=1270 K M/H=1xSolar, C/O=1xSolar, fsed=1"""
    return os.path.join(__refdata__, 'base_cases','t1270g200f1_m0.0_co1.0.cmp')    
def brown_dwarf_cld():
    """Function to get rough Brown Dwarf cloud model with Teff=1270 K M/H=1xSolar, C/O=1xSolar, fsed=1"""
    return os.path.join(__refdata__, 'base_cases','t1270g200f1_m0.0_co1.0.cld')    


def single_phase_options(printout=True):
    """Retrieve all the options for direct radation"""
    if printout: print("Can also set functional form of forward/back scattering in approx['TTHG_params']")
    return ['cahoy','OTHG','TTHG','TTHG_ray']
def multi_phase_options(printout=True):
    """Retrieve all the options for multiple scattering radiation"""
    if printout: print("Can also set delta_eddington=True/False in approx['delta_eddington']")
    return ['N=2','N=1','isotropic']
def SH_scattering_options(printout=True):
    """Retrieve all the options for scattering radiation in SH"""
    return  ["TTHG","OTHG","isotropic"]
def SH_rayleigh_options(printout=True):
    """Retrieve options for rayleigh scattering"""
    return ['off','on']
def SH_psingle_form_options(printout=True):
    """Retrieve options for direct scattering form approximation"""
    return  ["explicit","legendre"]
def SH_calculate_fluxes_options(printout=True):
    """Retrieve options for calculating layerwise fluxes"""
    return  ["off","on"]
def raman_options():
    """Retrieve options for raman scattering approximtions"""
    return ["oklopcic","pollack","none"]
def query_options():
    """Retrieve options for querying opacities """
    return ["nearest_neighbor","interp"]

def evolution_track(mass=1, age='all'):
    """
    Plot or grab an effective temperature for a certain age and mass planet. 
    Parameters
    ----------
    mass : int or str, optional
        (Optional) Mass of planet, in Jupiter Masses. Only valid options = 1, 2, 4, 6, 8, 10,'all'
        If another value is entered, it will find the nearest option. 
    age : float or str, optional
        (Optional) Age of planet, in years or 'all' to return full model 
    Return 
    ------
    if age=None: data = {'cold':all_data_cold_start, 'hot':all_data_hot_start}
    if age=float: data = {'cold':data_at_age, 'hot':data_at_age}
    
    if plot=False: returns data 
    else: returns data, plot
    
    """
    cols_return = ['age_years','Teff','grav_cgs','logL','R_cm'] #be careful when changing these as they are used to build all_cols
    valid_options = np.array([1,2,4,6,8,10]) # jupiter masses

    if mass == 'all':
        all_cols = np.concatenate([[cols_return[0]]]+[[f'{cols_return[1]}{iv}Mj',f'{cols_return[2]}{iv}Mj'] for iv in valid_options])
        for imass in valid_options:
            mass = f'00{imass}0'            
            if len(mass)==5:mass=mass[1:]
            cold = pd.read_csv(os.path.join(__refdata__, 'evolution','cold_start',f'model_seq.{mass}'),
                skiprows=12,delim_whitespace=True,
                    header=None,names=['age_years','logL','R_cm','Ts','Teff',
                                       'log rc','log Pc','log Tc','grav_cgs','Uth','Ugrav','log Lnuc'])
            hot = pd.read_csv(os.path.join(__refdata__, 'evolution','hot_start',f'model_seq.{mass}'),
                skiprows=12,delim_whitespace=True,
                    header=None,names=['age_years','logL','R_cm','Ts','Teff',
                                       'log rc','log Pc','log Tc','grav_cgs','Uth','Ugrav','log Lnuc'])
            if imass==1 :
                all_cold = pd.DataFrame(columns=all_cols,index=range(cold.shape[0]))
                all_cold['age_years'] = cold['age_years'].values
                all_hot = pd.DataFrame(columns=all_cols,index=range(hot.shape[0]))
                all_hot['age_years'] = hot['age_years'].values
            #add teff for this mass
            all_cold.loc[:,f'{cols_return[1]}{imass}Mj'] = cold.loc[:,f'{cols_return[1]}'].values
            #add gravity for this mass
            all_cold.loc[:,f'{cols_return[2]}{imass}Mj'] = cold.loc[:,f'{cols_return[2]}'].values
            #add luminosity
            all_cold.loc[:,f'{cols_return[3]}{imass}Mj'] = cold.loc[:,f'{cols_return[3]}'].values
            #add radius
            all_cold.loc[:,f'{cols_return[4]}{imass}Mj'] = cold.loc[:,f'{cols_return[4]}'].values
            #add teff for this mass
            all_hot.loc[:,f'{cols_return[1]}{imass}Mj'] = hot.loc[:,f'{cols_return[1]}'].values
            #add gravity for this mass
            all_hot.loc[:,f'{cols_return[2]}{imass}Mj'] = hot.loc[:,f'{cols_return[2]}'].values
            #add luminosity for this mass
            all_hot.loc[:,f'{cols_return[3]}{imass}Mj'] = hot.loc[:,f'{cols_return[3]}'].values
            #add luminosity for this mass
            all_hot.loc[:,f'{cols_return[4]}{imass}Mj'] = hot.loc[:,f'{cols_return[4]}'].values

        #grab the desired age, if the user asks for it
        if not isinstance(age, str):
            #returning to just hot and cold names so that they can be returned below 
            all_hot = (all_hot.iloc[(all_hot['age_years']-age).abs().argsort()[0:1]]).to_dict('records')[0]
            all_cold = (all_cold.iloc[(all_cold['age_years']-age).abs().argsort()[0:1]]).to_dict('records')[0]

        to_return = {'hot': all_hot, 
                'cold': all_cold}
    else:   
        
        idx = np.argmin(abs(valid_options - mass))
        mass = int(valid_options[idx])
        mass = f'00{mass}0'
        if len(mass)==5:mass=mass[1:]
        cold = pd.read_csv(os.path.join(__refdata__, 'evolution','cold_start',f'model_seq.{mass}'),skiprows=12,delim_whitespace=True,
                    header=None,names=['age_years','logL','R_cm','Ts','Teff',
                                       'log rc','log Pc','log Tc','grav_cgs','Uth','Ugrav','log Lnuc'])
        hot = pd.read_csv(os.path.join(__refdata__, 'evolution','hot_start',f'model_seq.{mass}'),skiprows=12,delim_whitespace=True,
                    header=None,names=['age_years','logL','R_cm','Ts','Teff',
                                       'log rc','log Pc','log Tc','grav_cgs','Uth','Ugrav','log Lnuc'])
        #return only what we want
        hot = hot.loc[:,cols_return]
        cold = cold.loc[:,cols_return]

        #grab the desired age, if the user asks for it
        if not isinstance(age, str):
            hot = (hot.iloc[(hot['age_years']-age).abs().argsort()[0:1]]).to_dict('records')[0]
            cold = (cold.iloc[(cold['age_years']-age).abs().argsort()[0:1]]).to_dict('records')[0]

        to_return = {'hot': hot, 
                    'cold': cold}


    return to_return
def all_planets():
    """
    Load all planets from https://exoplanetarchive.ipac.caltech.edu
    """
    # use this default URL to start out with 
    planets_df =  pd.read_csv('https://exoplanetarchive.ipac.caltech.edu/TAP/sync?query=select+*+from+PSCompPars&format=csv')
    # convert to float when possible
    for i in planets_df.columns: 
        planets_df[i] = planets_df[i].astype(float,errors='ignore')

    return planets_df
def young_planets(): 
    """
    Load planets from ZJ's paper
    """    
    planets_df = pd.read_csv(os.path.join(__refdata__, 'evolution','benchmarks_age_lbol.csv'),skiprows=12)
    return planets_df

def rt_methodology_options(printout=True):
    """Retrieve all the options for methodology"""
    if printout: print("Can calculate spectrum using Toon 1989 methodology or sperhical harmonics")
    return ['toon','SH']
def stream_options(printout=True):
    """Retrieve all the options for stream"""
    if printout: print("Can use 2-stream or 4-stream sperhical harmonics")
    return [2,4]
def toon_phase_coefficients(printout=True):
    """Retrieve options for coefficients used in Toon calculation
    """
    return ["quadrature","eddington"]

def profile(mieff_dir, it_max, itmx, conv, convt, nofczns,nstr,x_max_mult,
            temp,pressure,FOPI, t_table, p_table, grad, cp, opacityclass, grav, 
             rfaci, rfacv, nlevel, tidal, tmin, tmax, dwni, bb , y2 , tp, final, 
             cloudy, cld_species,mh,fsed,flag_hack, save_profile, 
             all_profiles,opd_cld_climate,g0_cld_climate,w0_cld_climate,
             flux_net_ir_layer=None, flux_plus_ir_attop=None,first_call_ever=False,
             verbose=True):
    """
    Function iterating on the TP profile by calling tstart and changing opacities as well
    Parameters
    ----------
    mieff_dir: str
        path to directory with mieff files for virga
    it_max : int
        Maximum iterations allowed in the inner no opa change loop
    itmx : int
        Maximum iterations allowed in the outer opa change loop
    conv : float
        
    convt: float
        Convergence criteria , if max avg change in temp is less than this then outer loop converges
        
    nofczns: int
        # of conv zones 
    nstr : array 
        dimension of 20
        NSTR vector describes state of the atmosphere:
        0   is top layer
        1   is top layer of top convective region
        2   is bottom layer of top convective region
        3   is top layer of lower radiative region
        4   is top layer of lower convective region
        5   is bottom layer of lower convective region
    xmaxmult : 
        
    temp : array 
        Guess temperatures to start with
    pressure : array
        Atmospheric pressure
    t_table : array
        Visible flux addition fraction
    nlevel : int
        # of levels
    temp : array
        Guess Temperature array, dimension is nlevel
    pressure : array
        Pressure array
    t_table : array
        Tabulated Temperature array for convection calculations
    p_table : array
        Tabulated pressure array for convection calculations
    grad : array
        Tabulated grad array for convection calculations
    cp : array
        Tabulated cp array for convection calculations
    opacityclass : class
        Opacity class created with jdi.oppanection
    grav : float
        Gravity of planet in SI
    rfaci : float 
        IR flux addition fraction 
    rfacv : float
        Visible flux addition fraction
    nlevel : int
        # of levels, not layers
    tidal : array
        Tidal Fluxes dimension = nlevel
    tmin : float
        Minimum allwed Temp in the profile
    tmax : float
        Maximum allowed Temp in the profile
    dwni : array
        Spectral interval corrections (dimension= nwvno)   
        
    Returns
    -------
    array 
        Temperature array and lapse ratio array if converged
        else Temperature array twice
    """
    conv_flag = 0
    # taudif is fixed to be 0 here since it is needed only for clouds mh
    taudif = 0.0
    taudif_tol = 0.1
    
    # first calculate the convective zones
    for nb in range(0,3*nofczns,3):
        
        n_strt_b= nstr[nb+1]
        n_ctop_b= n_strt_b+1
        n_bot_b= nstr[nb+2] +1

        for j1 in range(n_ctop_b,n_bot_b+1): 
            press = sqrt(pressure[j1-1]*pressure[j1])
            calc_type =  0 # only need grad_x in return
            grad_x, cp_x = did_grad_cp( temp[j1-1], press, t_table, p_table, grad, cp, calc_type)
            temp[j1]= exp(log(temp[j1-1]) + grad_x*(log(pressure[j1]) - log(pressure[j1-1])))
    
    temp_old= np.copy(temp)


    
    bundle = inputs(calculation='brown')
    bundle.phase_angle(0,num_gangle=10, num_tangle=1)
    bundle.gravity(gravity=grav , gravity_unit=u.Unit('m/s**2'))
    bundle.add_pt( temp, pressure)
    
    bundle.premix_atmosphere(opacityclass, df = bundle.inputs['atmosphere']['profile'].loc[:,['pressure','temperature']])
    if save_profile == 1:
            all_profiles = np.append(all_profiles,temp_old)
    
    if first_call_ever == False:
        if cloudy == 1 :
            DTAU, TAU, W0, COSB,ftau_cld, ftau_ray,GCOS2, DTAU_OG, TAU_OG, W0_OG, COSB_OG, \
            W0_no_raman , surf_reflect, ubar0,ubar1,cos_theta, single_phase,multi_phase, \
            frac_a,frac_b,frac_c,constant_back,constant_forward,  \
            wno,nwno,ng,nt, nlevel, ngauss, gauss_wts, mmw,gweight,tweight =  calculate_atm(bundle, opacityclass )


            we0,we1,we2,we3 = 0.25,0.25,0.25,0.25
            opd_prev_cld_step = (we0*opd_cld_climate[:,:,0]+we1*opd_cld_climate[:,:,1]+we2*opd_cld_climate[:,:,2]+we3*opd_cld_climate[:,:,3]) # last average
            
            metallicity = 10**(mh) #atmospheric metallicity relative to Solar
            mean_molecular_weight = np.mean(mmw) # atmospheric mean molecular weight
            # directory ='/Users/sagnickmukherjee/Documents/GitHub/virga/refr_new'
            # directory = '/home/jjm6243/dev_virga/'
            directory = mieff_dir
            
            kzz  = get_kzz(pressure, temp,grav,mmw,tidal,flux_net_ir_layer, flux_plus_ir_attop,t_table, p_table, grad, cp, calc_type,nstr)
            bundle.inputs['atmosphere']['profile']['kz'] = kzz
        

            cld_out = bundle.virga(cld_species,directory, fsed=fsed,mh=metallicity,
                        mmw = mean_molecular_weight,full_output=False) #,climate=True)
            
            opd_now, w0_now, g0_now = cld_out
            
            opd_cld_climate[:,:,3], g0_cld_climate[:,:,3], w0_cld_climate[:,:,3] = opd_cld_climate[:,:,2], g0_cld_climate[:,:,2], w0_cld_climate[:,:,2]
            opd_cld_climate[:,:,2], g0_cld_climate[:,:,2], w0_cld_climate[:,:,2] = opd_cld_climate[:,:,1], g0_cld_climate[:,:,1], w0_cld_climate[:,:,1]
            opd_cld_climate[:,:,1], g0_cld_climate[:,:,1], w0_cld_climate[:,:,1] = opd_cld_climate[:,:,0], g0_cld_climate[:,:,0], w0_cld_climate[:,:,0]
                        
            opd_cld_climate[:,:,0], g0_cld_climate[:,:,0], w0_cld_climate[:,:,0] = opd_now, g0_now, w0_now
            
            #if np.sum(opd_cld_climate[:,:,1]) == 0 :
            #    w0,w1,w2,w3 = 1,0,0,0
            #elif (np.sum(opd_cld_climate[:,:,1]) != 0) and (np.sum(opd_cld_climate[:,:,2]) == 0):
            #    w0,w1,w2,w3 = 0.5,0.5,0,0
            #elif (np.sum(opd_cld_climate[:,:,2]) != 0) and (np.sum(opd_cld_climate[:,:,3]) == 0):
            #    w0,w1,w2,w3 = 0.33,0.33,0.33,0
            #else:
            #    w0,w1,w2,w3 = 0.25,0.25,0.25,0.25
            we0,we1,we2,we3 = 0.25,0.25,0.25,0.25
            
            #sum_opd_clmt = (opd_cld_climate[:,:,0]+opd_cld_climate[:,:,1]+opd_cld_climate[:,:,2]+opd_cld_climate[:,:,3])
            sum_opd_clmt = (we0*opd_cld_climate[:,:,0]+we1*opd_cld_climate[:,:,1]+we2*opd_cld_climate[:,:,2]+we3*opd_cld_climate[:,:,3])
            opd_clmt = (we0*opd_cld_climate[:,:,0]+we1*opd_cld_climate[:,:,1]+we2*opd_cld_climate[:,:,2]+we3*opd_cld_climate[:,:,3])
            g0_clmt = (we0*opd_cld_climate[:,:,0]*g0_cld_climate[:,:,0]+we1*opd_cld_climate[:,:,1]*g0_cld_climate[:,:,1]+we2*opd_cld_climate[:,:,2]*g0_cld_climate[:,:,2]+we3*opd_cld_climate[:,:,3]*g0_cld_climate[:,:,3])/(sum_opd_clmt)
            w0_clmt = (we0*opd_cld_climate[:,:,0]*w0_cld_climate[:,:,0]+we1*opd_cld_climate[:,:,1]*w0_cld_climate[:,:,1]+we2*opd_cld_climate[:,:,2]*w0_cld_climate[:,:,2]+we3*opd_cld_climate[:,:,3]*w0_cld_climate[:,:,3])/(sum_opd_clmt)
            g0_clmt = np.nan_to_num(g0_clmt,nan=0.0)
            w0_clmt = np.nan_to_num(w0_clmt,nan=0.0)
            opd_clmt[np.where(opd_clmt <= 1e-5)] = 0.0
            
            
            df_cld = vj.picaso_format(opd_clmt, w0_clmt, g0_clmt)
            bundle.clouds(df=df_cld)


    DTAU, TAU, W0, COSB,ftau_cld, ftau_ray,GCOS2, DTAU_OG, TAU_OG, W0_OG, COSB_OG, \
        W0_no_raman , surf_reflect, ubar0,ubar1,cos_theta, single_phase,multi_phase, \
        frac_a,frac_b,frac_c,constant_back,constant_forward, \
        wno,nwno,ng,nt, nlevel, ngauss, gauss_wts, mmw,gweight,tweight =  calculate_atm(bundle, opacityclass )
    
    ## begin bigger loop which gets opacities
    for iii in range(itmx):
        
        temp, dtdp, flag_converge, flux_net_ir_layer, flux_plus_ir_attop, all_profiles = t_start(
                    nofczns,nstr,it_max,conv,x_max_mult, 
                    rfaci, rfacv, nlevel, temp, pressure, p_table, t_table, 
                    grad, cp, tidal,tmin,tmax,dwni, bb , y2, tp, DTAU, TAU, W0, COSB,ftau_cld, ftau_ray,GCOS2, 
                    DTAU_OG, TAU_OG, W0_OG, COSB_OG, W0_no_raman , surf_reflect, 
                    ubar0,ubar1,cos_theta, FOPI, single_phase,multi_phase,frac_a,frac_b,frac_c,constant_back,constant_forward, 
                    wno,nwno,ng,nt,gweight,tweight, 
                    ngauss, gauss_wts, save_profile, all_profiles,
                    verbose=verbose)
        
        #NEB stage delete after confirmation from SM
        #if (temp <= min(opacityclass.cia_temps)).any():
        #    wh = np.where(temp <= min(opacityclass.cia_temps))
        #    if len(wh[0]) <= 30 :
        #        if verbose: print(len(wh[0])," points went below the opacity grid. Correcting those.")
        #        temp = correct_profile(temp,pressure,wh,min(opacityclass.cia_temps))
        #    else :
        #        raise Exception('Many points in your profile went off the grid to lower temperatures. Try re-starting from a different guess profile. Parametrized profiles can work better sometime as guess profiles.')
        
        
        
        bundle = inputs(calculation='brown')
        bundle.phase_angle(0)
        bundle.gravity(gravity=grav , gravity_unit=u.Unit('m/s**2'))
        bundle.add_pt( temp, pressure)
        
        bundle.premix_atmosphere(opacityclass, df = bundle.inputs['atmosphere']['profile'].loc[:,['pressure','temperature']])
        #if save_profile == 1:
        #    all_profiles = np.append(all_profiles,bundle.inputs['atmosphere']['profile']['NH3'].values)
        if cloudy == 1 :
            we0,we1,we2,we3 = 0.25,0.25,0.25,0.25
            opd_prev_cld_step = (we0*opd_cld_climate[:,:,0]+we1*opd_cld_climate[:,:,1]+we2*opd_cld_climate[:,:,2]+we3*opd_cld_climate[:,:,3]) # last average
            
            metallicity = 10**(mh) #atmospheric metallicity relative to Solar
            mean_molecular_weight = np.mean(mmw) # atmospheric mean molecular weight
            # directory ='/Users/sagnickmukherjee/Documents/GitHub/virga/refr_new'
            # directory = '/home/jjm6243/dev_virga/'
            directory = mieff_dir

            kzz  = get_kzz(pressure, temp,grav,mmw,tidal,flux_net_ir_layer, flux_plus_ir_attop,t_table, p_table, grad, cp, calc_type,nstr)
            bundle.inputs['atmosphere']['profile']['kz'] = kzz
    
            cld_out = bundle.virga(cld_species,directory, fsed=fsed,mh=metallicity,
                        mmw = mean_molecular_weight,full_output=False)#,climate=True)

            opd_now, w0_now, g0_now = cld_out
            
            opd_cld_climate[:,:,3], g0_cld_climate[:,:,3], w0_cld_climate[:,:,3] = opd_cld_climate[:,:,2], g0_cld_climate[:,:,2], w0_cld_climate[:,:,2]
            opd_cld_climate[:,:,2], g0_cld_climate[:,:,2], w0_cld_climate[:,:,2] = opd_cld_climate[:,:,1], g0_cld_climate[:,:,1], w0_cld_climate[:,:,1]
            opd_cld_climate[:,:,1], g0_cld_climate[:,:,1], w0_cld_climate[:,:,1] = opd_cld_climate[:,:,0], g0_cld_climate[:,:,0], w0_cld_climate[:,:,0]
                        
            opd_cld_climate[:,:,0], g0_cld_climate[:,:,0], w0_cld_climate[:,:,0] = opd_now, g0_now, w0_now
            
            #if np.sum(opd_cld_climate[:,:,1]) == 0 :
            #    w0,w1,w2,w3 = 1,0,0,0
            #elif (np.sum(opd_cld_climate[:,:,1]) != 0) and (np.sum(opd_cld_climate[:,:,2]) == 0):
            #    w0,w1,w2,w3 = 0.5,0.5,0,0
            #elif (np.sum(opd_cld_climate[:,:,2]) != 0) and (np.sum(opd_cld_climate[:,:,3]) == 0):
            #    w0,w1,w2,w3 = 0.33,0.33,0.33,0
            #else:
            #    w0,w1,w2,w3 = 0.25,0.25,0.25,0.25
            we0,we1,we2,we3 = 0.25,0.25,0.25,0.25
            
            #sum_opd_clmt = (opd_cld_climate[:,:,0]+opd_cld_climate[:,:,1]+opd_cld_climate[:,:,2]+opd_cld_climate[:,:,3])
            sum_opd_clmt = (we0*opd_cld_climate[:,:,0]+we1*opd_cld_climate[:,:,1]+we2*opd_cld_climate[:,:,2]+we3*opd_cld_climate[:,:,3])
            opd_clmt = (we0*opd_cld_climate[:,:,0]+we1*opd_cld_climate[:,:,1]+we2*opd_cld_climate[:,:,2]+we3*opd_cld_climate[:,:,3])
            g0_clmt = (we0*opd_cld_climate[:,:,0]*g0_cld_climate[:,:,0]+we1*opd_cld_climate[:,:,1]*g0_cld_climate[:,:,1]+we2*opd_cld_climate[:,:,2]*g0_cld_climate[:,:,2]+we3*opd_cld_climate[:,:,3]*g0_cld_climate[:,:,3])/(sum_opd_clmt)
            w0_clmt = (we0*opd_cld_climate[:,:,0]*w0_cld_climate[:,:,0]+we1*opd_cld_climate[:,:,1]*w0_cld_climate[:,:,1]+we2*opd_cld_climate[:,:,2]*w0_cld_climate[:,:,2]+we3*opd_cld_climate[:,:,3]*w0_cld_climate[:,:,3])/(sum_opd_clmt)
            g0_clmt = np.nan_to_num(g0_clmt,nan=0.0)
            w0_clmt = np.nan_to_num(w0_clmt,nan=0.0)
            opd_clmt[np.where(opd_clmt <= 1e-5)] = 0.0
            
            
            df_cld = vj.picaso_format(opd_clmt, w0_clmt, g0_clmt)
            bundle.clouds(df=df_cld)
            
            diff = (opd_clmt-opd_prev_cld_step)
            taudif = np.max(np.abs(diff))
            taudif_tol = 0.4*np.max(0.5*(opd_clmt+opd_prev_cld_step))
            
            print("Max TAUCLD diff is", taudif, " Tau tolerance is ", taudif_tol)



        

        DTAU, TAU, W0, COSB,ftau_cld, ftau_ray,GCOS2, DTAU_OG, TAU_OG, W0_OG, COSB_OG, \
        W0_no_raman , surf_reflect, ubar0,ubar1,cos_theta, single_phase,multi_phase, \
        frac_a,frac_b,frac_c,constant_back,constant_forward,  \
        wno,nwno,ng,nt, nlevel, ngauss, gauss_wts, mmw,gweight,tweight  =  calculate_atm(bundle, opacityclass)

        ert = 0.0 # avg temp change
        scalt= 1.5

        dtx= abs(temp-temp_old)
        ert = np.sum(dtx) 
        
        temp_old= np.copy(temp)
        
        ert = ert/(float(nlevel)*scalt)
        
        if ((iii > 0) & (ert < convt) & (taudif < taudif_tol)) :
            if verbose: print("Profile converged before itmx")
            conv_flag = 1

            return pressure, temp , dtdp, conv_flag, all_profiles, opd_cld_climate,g0_cld_climate,w0_cld_climate, flux_net_ir_layer, flux_plus_ir_attop
        
        if verbose: print("Big iteration is ",min(temp), iii)
    
    
    if conv_flag == 0:
        if verbose: print("Not converged")
    else :
        if verbose: print("Profile converged after itmx hit")
    return pressure, temp, dtdp, conv_flag, all_profiles, opd_cld_climate,g0_cld_climate,w0_cld_climate,flux_net_ir_layer, flux_plus_ir_attop

def find_strat(mieff_dir, pressure, temp, dtdp , FOPI, nofczns,nstr,x_max_mult,
             t_table, p_table, grad, cp, opacityclass, grav, 
             rfaci, rfacv, nlevel, tidal, tmin, tmax, dwni, bb , y2 , tp, 
             cloudy, cld_species,mh,fsed,flag_hack, save_profile, all_profiles, 
             opd_cld_climate,g0_cld_climate,w0_cld_climate,flux_net_ir_layer, 
             flux_plus_ir_attop,verbose=1):
    """
    Function iterating on the TP profile by calling tstart and changing opacities as well
    Parameters
    ----------
    mieff_dir: str
        path to directory with mieff files for virga
    it_max : int
        Maximum iterations allowed in the inner no opa change loop
    itmx : int
        Maximum iterations allowed in the outer opa change loop
    conv : float
        
    convt: float
        Convergence criteria , if max avg change in temp is less than this then outer loop converges
        
    nofczns: int
        # of conv zones 
    nstr : array 
        dimension of 20
        NSTR vector describes state of the atmosphere:
        0   is top layer
        1   is top layer of top convective region
        2   is bottom layer of top convective region
        3   is top layer of lower radiative region
        4   is top layer of lower convective region
        5   is bottom layer of lower convective region
    xmaxmult : 
        
    temp : array 
        Guess temperatures to start with
    pressure : array
        Atmospheric pressure
    t_table : array
        Visible flux addition fraction
    nlevel : int
        # of levels
    temp : array
        Guess Temperature array, dimension is nlevel
    pressure : array
        Pressure array
    t_table : array
        Tabulated Temperature array for convection calculations
    p_table : array
        Tabulated pressure array for convection calculations
    grad : array
        Tabulated grad array for convection calculations
    cp : array
        Tabulated cp array for convection calculations
    opacityclass : class
        Opacity class created with jdi.oppanection
    grav : float
        Gravity of planet in SI
    rfaci : float 
        IR flux addition fraction 
    rfacv : float
        Visible flux addition fraction
    nlevel : int
        # of levels, not layers
    tidal : array
        Tidal Fluxes dimension = nlevel
    tmin : float
        Minimum allwed Temp in the profile
    tmax : float
        Maximum allowed Temp in the profile
    dwni : array
        Spectral interval corrections (dimension= nwvno)
    verbose: int 
        If 0 nothing gets printed
        If 1 this prints everything out 
        
    Returns
    -------
    array 
        Temperature array and lapse ratio array if converged
        else Temperature array twice
    """
    # new conditions for this routine

    itmx_strat = 5 #itmx  # outer loop counter
    it_max_strat = 8 # its # inner loop counter # original code is 8
    conv_strat = 5.0 # conv
    convt_strat = 3.0 # convt 
    ip2 = -10 #?
    subad = 0.98 # degree to which layer can be subadiabatic and
                    # we still make it adiabatic
    ifirst = 10-1  # start looking after this many layers from top for a conv zone
                   # -1 is for python referencing
    iend = 0 #?
    final = False

    grad_x, cp_x =convec(temp,pressure, t_table, p_table, grad, cp)
    # grad_x = 
    while dtdp[nstr[1]-1] >= subad*grad_x[nstr[1]-1] :
        ratio = dtdp[nstr[1]-1]/grad_x[nstr[1]-1]

        if ratio > 1.8 :
            if verbose: print("Move up two levels")
            ngrow = 2
            nstr = growup( 1, nstr , ngrow)
        else :
            ngrow = 1
            nstr = growup( 1, nstr , ngrow)
        
        if nstr[1] < 5 :
            raise ValueError( "Convection zone grew to Top of atmosphere, Need to Stop")
        
        pressure, temp, dtdp, profile_flag, all_profiles, opd_cld_climate,g0_cld_climate,w0_cld_climate,flux_net_ir_layer, flux_plus_ir_attop = profile(mieff_dir, it_max_strat, itmx_strat, conv_strat, convt_strat, nofczns,nstr,x_max_mult,
                            temp,pressure, FOPI, t_table, p_table, grad, cp, opacityclass, grav, 
                             rfaci, rfacv, nlevel, tidal, tmin, tmax, dwni, bb , y2 , tp, final, 
                             cloudy, cld_species, mh,fsed,flag_hack, save_profile, all_profiles, 
                             opd_cld_climate,g0_cld_climate,w0_cld_climate,flux_net_ir_layer, 
                             flux_plus_ir_attop, verbose=verbose)

    # now for the 2nd convection zone
    dt_max = 0.0 #DTMAX
    i_max = 0 #IMAX
    # -1 in ifirst to include ifirst index
    flag_super = 0
    for i in range(nstr[1]-1, ifirst-1, -1):
        add = dtdp[i] - grad_x[i]
        if add > dt_max and add/grad_x[i] >= 0.02 : # non-neglegible super-adiabaticity
            dt_max = add
            i_max =i
            break
    
    flag_final_convergence =0
    if i_max == 0 or dt_max/grad_x[i_max] < 0.02: # no superadiabaticity, we are done
        flag_final_convergence = 1

    if flag_final_convergence  == 0:
        if verbose: print(" convection zone status")
        if verbose: print(nstr[0],nstr[1],nstr[2],nstr[3],nstr[4],nstr[5])
        if verbose: print(nofczns)

        nofczns = 2
        nstr[4]= nstr[1]
        nstr[5]= nstr[2]
        nstr[1]= i_max
        nstr[2] = i_max
        nstr[3] = i_max #+ 1
        if verbose: print(nstr)
        if nstr[3] >= nstr[4] :
            #print(nstr[0],nstr[1],nstr[2],nstr[3],nstr[4],nstr[5])
            #print(nofczns)
            raise ValueError("Overlap happened !")
        pressure, temp, dtdp, profile_flag, all_profiles, opd_cld_climate,g0_cld_climate,w0_cld_climate,flux_net_ir_layer, flux_plus_ir_attop = profile(mieff_dir, it_max_strat, itmx_strat, conv_strat, convt_strat, nofczns,nstr,x_max_mult,
            temp,pressure, FOPI, t_table, p_table, grad, cp, opacityclass, grav, 
             rfaci, rfacv, nlevel, tidal, tmin, tmax, dwni, bb , y2 , tp, final, 
             cloudy, cld_species,mh, fsed,flag_hack,save_profile, all_profiles,
             opd_cld_climate,g0_cld_climate,w0_cld_climate,flux_net_ir_layer, 
             flux_plus_ir_attop, verbose=verbose)

        i_change = 1
        while i_change == 1 :
            if verbose: print("Grow Phase : Upper Zone")
            i_change = 0

            d1 = dtdp[nstr[1]-1]
            d2 = dtdp[nstr[3]]
            c1 = grad_x[nstr[1]-1]
            c2 = grad_x[nstr[3]]

            while ((d1 > subad*c1) or (d2 > subad*c2)):

                if (((d1-c1)>= (d2-c2)) or (nofczns == 1)) :
                    ngrow = 1
                    nstr = growup( 1, nstr , ngrow)

                    if nstr[1] < 3 :
                        raise ValueError( "Convection zone grew to Top of atmosphere, Need to Stop")
                else :
                    ngrow = 1
                    nstr = growdown( 1, nstr , ngrow)

                    if nstr[2] == nstr[4]: # one conv zone
                        nofczns =1
                        nstr[2] = nstr[5]
                        nstr[3] = 0
                        i_change = 1
                if verbose: print(nstr)
                pressure, temp, dtdp, profile_flag, all_profiles,opd_cld_climate,g0_cld_climate,w0_cld_climate,flux_net_ir_layer, flux_plus_ir_attop = profile(mieff_dir, it_max_strat, itmx_strat, conv_strat, convt_strat, nofczns,nstr,x_max_mult,
                                temp,pressure, FOPI, t_table, p_table, grad, cp, opacityclass, grav, 
                                 rfaci, rfacv, nlevel, tidal, tmin, tmax, dwni, bb , y2 , tp, final, 
                                 cloudy, cld_species, mh,fsed,flag_hack,save_profile, all_profiles,
                                 opd_cld_climate,g0_cld_climate,w0_cld_climate,flux_net_ir_layer, 
                                 flux_plus_ir_attop, verbose=verbose)

                d1 = dtdp[nstr[1]-1]
                d2 = dtdp[nstr[3]]
                c1 = grad_x[nstr[1]-1]
                c2 = grad_x[nstr[3]]
            #Now grow the lower zone.
            while ((dtdp[nstr[4]-1] >= subad*grad_x[nstr[4]-1]) and nofczns > 1):
                
                ngrow = 1
                nstr = growup( 2, nstr , ngrow)
                #Now check to see if two zones have merged and stop further searching if so.
                if nstr[2] == nstr[4] :
                    nofczns = 1
                    nstr[2] = nstr[5]
                    nstr[3] = 0
                    i_change =1
                if verbose: print(nstr)
                pressure, temp, dtdp, profile_flag, all_profiles,opd_cld_climate,g0_cld_climate,w0_cld_climate,flux_net_ir_layer, flux_plus_ir_attop = profile(mieff_dir, it_max_strat, itmx_strat, conv_strat, convt_strat, nofczns,nstr,x_max_mult,
                    temp,pressure, FOPI, t_table, p_table, grad, cp, opacityclass, grav, 
                    rfaci, rfacv, nlevel, tidal, tmin, tmax, dwni, bb , y2 , tp, final, 
                    cloudy, cld_species, mh,fsed,flag_hack,save_profile, all_profiles,
                    opd_cld_climate,g0_cld_climate,w0_cld_climate,flux_net_ir_layer, 
                    flux_plus_ir_attop, verbose=verbose)
            

            flag_final_convergence = 1
        
    itmx_strat =6
    it_max_strat = 10
    convt_strat = 2.0
    convt_strat = 2.0
    x_max_mult = x_max_mult/2.0
    ip2 = -10

    final = True
    if verbose: print("final",nstr)
    pressure, temp, dtdp, profile_flag, all_profiles,opd_cld_climate,g0_cld_climate,w0_cld_climate,flux_net_ir_layer, flux_plus_ir_attop = profile(mieff_dir, it_max_strat, itmx_strat, conv_strat, convt_strat, nofczns,nstr,x_max_mult,
                temp,pressure, FOPI, t_table, p_table, grad, cp,opacityclass, grav, 
                rfaci, rfacv, nlevel, tidal, tmin, tmax, dwni, bb , y2 , tp, final, 
                cloudy, cld_species,mh,fsed,flag_hack,save_profile, all_profiles,
                opd_cld_climate,g0_cld_climate,w0_cld_climate,flux_net_ir_layer, 
                flux_plus_ir_attop, verbose=verbose)

    #    else :
    #        raise ValueError("Some problem here with goto 125")
        
    if profile_flag == 0:
        if verbose: print("ENDING WITHOUT CONVERGING")
    elif profile_flag == 1:
        if verbose: print("YAY ! ENDING WITH CONVERGENCE")
        
    bundle = inputs(calculation='brown')
    bundle.phase_angle(0)
    bundle.gravity(gravity=grav , gravity_unit=u.Unit('m/s**2'))
    bundle.add_pt( temp, pressure)
    
    bundle.premix_atmosphere(opacityclass, df = bundle.inputs['atmosphere']['profile'].loc[:,['pressure','temperature']])

    if cloudy == 1:
        DTAU, TAU, W0, COSB,ftau_cld, ftau_ray,GCOS2, DTAU_OG, TAU_OG, W0_OG, COSB_OG, W0_no_raman , surf_reflect, ubar0,ubar1,cos_theta, single_phase,multi_phase,frac_a,frac_b,frac_c,constant_back,constant_forward, wno,nwno,ng,nt, nlevel, ngauss, gauss_wts, mmw,gweight,tweight  =  calculate_atm(bundle, opacityclass)

        metallicity = 10**(mh) #atmospheric metallicity relative to Solar
        mean_molecular_weight = np.mean(mmw) # atmospheric mean molecular weight
        # directory ='/Users/sagnickmukherjee/Documents/GitHub/virga/refr_new'
        # directory = '/home/jjm6243/dev_virga/'
        directory = mieff_dir

        calc_type =0
        kzz  = get_kzz(pressure, temp,grav,mmw,tidal,flux_net_ir_layer, flux_plus_ir_attop,t_table, p_table, grad, cp, calc_type,nstr)
        bundle.inputs['atmosphere']['profile']['kz'] = kzz


        cld_out = bundle.virga(cld_species,directory, fsed=fsed,mh=metallicity,
                        mmw = mean_molecular_weight,full_output=False) #,climate=True)
        
        opd_now, w0_now, g0_now = cld_out
        df_cld = vj.picaso_format(opd_now, w0_now, g0_now)
        bundle.clouds(df=df_cld)
    else:
        opd_now,w0_now,g0_now = 0,0,0

    DTAU, TAU, W0, COSB,ftau_cld, ftau_ray,GCOS2, DTAU_OG, TAU_OG, W0_OG, COSB_OG, W0_no_raman , surf_reflect, ubar0,ubar1,cos_theta, single_phase,multi_phase,frac_a,frac_b,frac_c,constant_back,constant_forward,  wno,nwno,ng,nt, nlevel, ngauss, gauss_wts, mmw,gweight,tweight  =  calculate_atm(bundle, opacityclass)
    
    flux_net_v_layer_full, flux_net_v_full, flux_plus_v_full, flux_minus_v_full , flux_net_ir_layer_full, flux_net_ir_full, flux_plus_ir_full, flux_minus_ir_full = get_fluxes(pressure, temp, dwni, bb , y2, tp, tmin, tmax, DTAU, TAU, W0, 
            COSB,ftau_cld, ftau_ray,GCOS2, DTAU_OG, TAU_OG, W0_OG, COSB_OG, W0_no_raman , surf_reflect, 
            ubar0,ubar1,cos_theta, FOPI, single_phase,multi_phase,frac_a,frac_b,frac_c,constant_back,constant_forward,
            wno,nwno,ng,nt,gweight,tweight, nlevel, ngauss, gauss_wts, False, True) #false for reflected, true for thermal

      
    
    return pressure, temp, dtdp, nstr , flux_plus_ir_full, bundle.inputs['atmosphere']['profile'], all_profiles,opd_now,w0_now,g0_now,profile_flag

def profile_deq(mieff_dir, it_max, itmx, conv, convt, nofczns,nstr,x_max_mult,
            temp,pressure,FOPI, t_table, p_table, grad, cp, opacityclass, grav, 
             rfaci, rfacv, nlevel, tidal, tmin, tmax, dwni, bb , y2 , tp, final, 
             cloudy, cld_species,mh,fsed,flag_hack,quench_levels,kz,mmw, save_profile,
              all_profiles,self_consistent_kzz,save_kzz,all_kzz, opd_cld_climate,
              g0_cld_climate,w0_cld_climate,flux_net_ir_layer, flux_plus_ir_attop,
              photo_inputs_dict=None,on_fly=False,gases_fly=None,verbose=True ):
    """
    Function iterating on the TP profile by calling tstart and changing opacities as well
    Parameters
    ----------
    mieff_dir: str
        path to directory with mieff files for virga
    it_max : int
        Maximum iterations allowed in the inner no opa change loop
    itmx : int
        Maximum iterations allowed in the outer opa change loop
    conv : float
        
    convt: float
        Convergence criteria , if max avg change in temp is less than this then outer loop converges
        
    nofczns: int
        # of conv zones 
    nstr : array 
        dimension of 20
        NSTR vector describes state of the atmosphere:
        0   is top layer
        1   is top layer of top convective region
        2   is bottom layer of top convective region
        3   is top layer of lower radiative region
        4   is top layer of lower convective region
        5   is bottom layer of lower convective region
    xmaxmult : 
        
    temp : array 
        Guess temperatures to start with
    pressure : array
        Atmospheric pressure
    t_table : array
        Visible flux addition fraction
    nlevel : int
        # of levels
    temp : array
        Guess Temperature array, dimension is nlevel
    pressure : array
        Pressure array
    t_table : array
        Tabulated Temperature array for convection calculations
    p_table : array
        Tabulated pressure array for convection calculations
    grad : array
        Tabulated grad array for convection calculations
    cp : array
        Tabulated cp array for convection calculations
    opacityclass : class
        Opacity class created with jdi.oppanection
    grav : float
        Gravity of planet in SI
    rfaci : float 
        IR flux addition fraction 
    rfacv : float
        Visible flux addition fraction
    nlevel : int
        # of levels, not layers
    tidal : array
        Tidal Fluxes dimension = nlevel
    tmin : float
        Minimum allwed Temp in the profile
    tmax : float
        Maximum allowed Temp in the profile
    dwni : array
        Spectral interval corrections (dimension= nwvno)   
    verbose : bool 
        If True, prints out messages 
    Returns
    -------
    array 
        Temperature array and lapse ratio array if converged
        else Temperature array twice
    """

    #permanently turn of ref light for cases where rfacv is zero 
    #turn off reflected light permanently for all these runs if rfacv=0 
    if rfacv==0:compute_reflected=False
    else:compute_reflected=True

    # taudif is fixed to be 0 here since it is needed only for clouds
    taudif = 0.0
    taudif_tol = 0.1
    
    # first calculate the convective zones
    for nb in range(0,3*nofczns,3):
        
        n_strt_b= nstr[nb+1]
        n_ctop_b= n_strt_b+1
        n_bot_b= nstr[nb+2] +1

        for j1 in range(n_ctop_b,n_bot_b+1): 
            press = sqrt(pressure[j1-1]*pressure[j1])
            calc_type =  0 # only need grad_x in return
            grad_x, cp_x = did_grad_cp( temp[j1-1], press, t_table, p_table, grad, cp, calc_type)
            temp[j1]= exp(log(temp[j1-1]) + grad_x*(log(pressure[j1]) - log(pressure[j1-1])))
    '''            
    if (temp <= min(opacityclass.cia_temps)).any():
            wh = np.where(temp <= min(opacityclass.cia_temps))
            if len(wh[0]) <= 30 :
                print(len(wh[0])," points went off the opacity grid. Correcting those.")
                temp = correct_profile(temp,pressure,wh,min(opacityclass.cia_temps))
            else :
                raise Exception('Many points in your profile went off the grid. Try re-starting from a different guess profile. Parametrized profiles can work better sometime as guess profiles.')
    '''
    
    temp_old= np.copy(temp)


    
    bundle = inputs(calculation='brown')
    bundle.phase_angle(0)
    bundle.gravity(gravity=grav , gravity_unit=u.Unit('m/s**2'))
    bundle.add_pt( temp, pressure)
    #### to get the last Kzz in the calculation
    

    if photo_inputs_dict['yesorno'] == False:
        k_b = 1.38e-23 # boltzmann constant
        m_p = 1.66e-27 # proton mass
        
        if len(mmw) < len(temp):
            mmw = np.append(mmw,mmw[-1])
        con  = k_b/(mmw*m_p)

        scale_H = con * temp*1e2/(grav)

        kz = scale_H**2/all_kzz[-len(temp):] ## level mixing timescales
        quench_levels, t_mix = quench_level(pressure, temp, kz ,mmw, grav, return_mix_timescale=True)
        if save_kzz == 1:
            all_kzz = np.append(all_kzz,t_mix)
        qvmrs, qvmrs2 = bundle.premix_atmosphere_diseq(opacityclass, quench_levels=quench_levels, df = bundle.inputs['atmosphere']['profile'].loc[:,['pressure','temperature']],t_mix=t_mix)
    else :
        bundle.premix_atmosphere(opacityclass, df = bundle.inputs['atmosphere']['profile'].loc[:,['pressure','temperature']])
        pc= bundle.call_photochem(temp,pressure,photo_inputs_dict['mh'],photo_inputs_dict['CtoO'],photo_inputs_dict['psurf'],photo_inputs_dict['m_planet'],photo_inputs_dict['r_planet'],photo_inputs_dict['kz'],tstop=photo_inputs_dict['tstop'],filename = photo_inputs_dict['photochem_file'],stfilename =photo_inputs_dict['photochem_stfile'],network = photo_inputs_dict['photochem_network'],network_ct=photo_inputs_dict['photochem_networkct'],first=False,pc=photo_inputs_dict['pc'])
        photo_inputs_dict['pc'] = pc
        all_kzz = np.append(all_kzz, kz)
        quench_levels = np.array([0,0,0,0])
        photo_inputs_dict['pc'] = pc
        qvmrs, qvmrs2=0,0
    
    #if save_profile == 1:
    #        all_profiles = np.append(all_profiles,bundle.inputs['atmosphere']['profile']['NH3'].values)
    # no flux calculation yet so no cloud calculation needed
    #if cloudy == 1 :
    #    metallicity = mh #atmospheric metallicity relative to Solar
    #    mean_molecular_weight = 2.2 # atmospheric mean molecular weight
    #    directory ='/Users/sagnickmukherjee/Documents/software/optics'
    #    bundle.inputs['atmosphere']['profile']['kz'] = 1e5 + np.zeros_like(temp) # start with kzmin
    #    
    
    #    bundle.virga(cld_species,directory, fsed=fsed,mh=metallicity,
    #    mmw = mean_molecular_weight,full_output=False)
    

    if cloudy == 1 :
            

            we0,we1,we2,we3 = 0.25,0.25,0.25,0.25
            opd_prev_cld_step = (we0*opd_cld_climate[:,:,0]+we1*opd_cld_climate[:,:,1]+we2*opd_cld_climate[:,:,2]+we3*opd_cld_climate[:,:,3]) # last average
            
            metallicity = 10**(0) #atmospheric metallicity relative to Solar
            mean_molecular_weight = np.mean(mmw) # atmospheric mean molecular weight
            # directory ='/Users/sagnickmukherjee/Documents/GitHub/virga/refr_new661'
            # directory = '/home/jjm6243/dev_virga/'
            directory = mieff_dir

            kzz  = get_kzz(pressure, temp,grav,mmw,tidal,flux_net_ir_layer, flux_plus_ir_attop,t_table, p_table, grad, cp, calc_type,nstr)
            bundle.inputs['atmosphere']['profile']['kz'] = kzz
            photo_inputs_dict['kz'] = kzz

            cld_out = bundle.virga(cld_species,directory, fsed=fsed,mh=metallicity,
                        mmw = mean_molecular_weight,full_output=False)#,climate=True)
            
            opd_now, w0_now, g0_now = cld_out
            
            opd_cld_climate[:,:,3], g0_cld_climate[:,:,3], w0_cld_climate[:,:,3] = opd_cld_climate[:,:,2], g0_cld_climate[:,:,2], w0_cld_climate[:,:,2]
            opd_cld_climate[:,:,2], g0_cld_climate[:,:,2], w0_cld_climate[:,:,2] = opd_cld_climate[:,:,1], g0_cld_climate[:,:,1], w0_cld_climate[:,:,1]
            opd_cld_climate[:,:,1], g0_cld_climate[:,:,1], w0_cld_climate[:,:,1] = opd_cld_climate[:,:,0], g0_cld_climate[:,:,0], w0_cld_climate[:,:,0]
                        
            opd_cld_climate[:,:,0], g0_cld_climate[:,:,0], w0_cld_climate[:,:,0] = opd_now, g0_now, w0_now
            
            #if np.sum(opd_cld_climate[:,:,1]) == 0 :
            #    w0,w1,w2,w3 = 1,0,0,0
            #elif (np.sum(opd_cld_climate[:,:,1]) != 0) and (np.sum(opd_cld_climate[:,:,2]) == 0):
            #    w0,w1,w2,w3 = 0.5,0.5,0,0
            #elif (np.sum(opd_cld_climate[:,:,2]) != 0) and (np.sum(opd_cld_climate[:,:,3]) == 0):
            #    w0,w1,w2,w3 = 0.33,0.33,0.33,0
            #else:
            #    w0,w1,w2,w3 = 0.25,0.25,0.25,0.25
            we0,we1,we2,we3 = 0.25,0.25,0.25,0.25
            
            #sum_opd_clmt = (opd_cld_climate[:,:,0]+opd_cld_climate[:,:,1]+opd_cld_climate[:,:,2]+opd_cld_climate[:,:,3])
            sum_opd_clmt = (we0*opd_cld_climate[:,:,0]+we1*opd_cld_climate[:,:,1]+we2*opd_cld_climate[:,:,2]+we3*opd_cld_climate[:,:,3])
            opd_clmt = (we0*opd_cld_climate[:,:,0]+we1*opd_cld_climate[:,:,1]+we2*opd_cld_climate[:,:,2]+we3*opd_cld_climate[:,:,3])
            g0_clmt = (we0*opd_cld_climate[:,:,0]*g0_cld_climate[:,:,0]+we1*opd_cld_climate[:,:,1]*g0_cld_climate[:,:,1]+we2*opd_cld_climate[:,:,2]*g0_cld_climate[:,:,2]+we3*opd_cld_climate[:,:,3]*g0_cld_climate[:,:,3])/(sum_opd_clmt)
            w0_clmt = (we0*opd_cld_climate[:,:,0]*w0_cld_climate[:,:,0]+we1*opd_cld_climate[:,:,1]*w0_cld_climate[:,:,1]+we2*opd_cld_climate[:,:,2]*w0_cld_climate[:,:,2]+we3*opd_cld_climate[:,:,3]*w0_cld_climate[:,:,3])/(sum_opd_clmt)
            g0_clmt = np.nan_to_num(g0_clmt,nan=0.0)
            w0_clmt = np.nan_to_num(w0_clmt,nan=0.0)
            opd_clmt[np.where(opd_clmt <= 1e-5)] = 0.0
            
            
            df_cld = vj.picaso_format(opd_clmt, w0_clmt, g0_clmt)
            bundle.clouds(df=df_cld)

    DTAU, TAU, W0, COSB,ftau_cld, ftau_ray,GCOS2, DTAU_OG, TAU_OG, W0_OG, COSB_OG, \
        W0_no_raman , surf_reflect, ubar0,ubar1,cos_theta, single_phase,multi_phase, \
        frac_a,frac_b,frac_c,constant_back,constant_forward, \
        wno,nwno,ng,nt, nlevel, ngauss, gauss_wts, mmw,gweight,tweight =  calculate_atm_deq(bundle, opacityclass,on_fly=on_fly,gases_fly=gases_fly)
    if self_consistent_kzz == True :
                
        flux_net_v_layer_full, flux_net_v_full, flux_plus_v_full, flux_minus_v_full , flux_net_ir_layer_full, flux_net_ir_full, flux_plus_ir_full, flux_minus_ir_full = get_fluxes(pressure, temp, dwni, bb , y2, tp, tmin, tmax, DTAU, TAU, W0, 
        COSB,ftau_cld, ftau_ray,GCOS2, DTAU_OG, TAU_OG, W0_OG, COSB_OG, W0_no_raman , surf_reflect, 
        ubar0,ubar1,cos_theta, FOPI, single_phase,multi_phase,frac_a,frac_b,frac_c,constant_back,constant_forward, 
        wno,nwno,ng,nt, gweight,tweight,nlevel, ngauss, gauss_wts,compute_reflected, True)#True for reflected, True for thermal

        flux_net_ir_layer = flux_net_ir_layer_full[:]
        flux_plus_ir_attop = flux_plus_ir_full[0,:] 
        calc_type = 0
    
        kz = get_kzz(pressure, temp,grav,mmw,tidal,flux_net_ir_layer, flux_plus_ir_attop,t_table, p_table, grad, cp, calc_type,nstr)
        photo_inputs_dict['kz'] = kz
    ## begin bigger loop which gets opacities
    for iii in range(itmx):
        
        temp, dtdp, flag_converge, flux_net_ir_layer, flux_plus_ir_attop, all_profiles = t_start(nofczns,nstr,it_max,conv,x_max_mult, 
            rfaci, rfacv, nlevel, temp, pressure, p_table, t_table, 
            grad, cp, tidal,tmin,tmax,dwni, bb , y2, tp, DTAU, TAU, W0, 
            COSB,ftau_cld, ftau_ray,GCOS2, DTAU_OG, TAU_OG, W0_OG, COSB_OG, 
            W0_no_raman , surf_reflect, ubar0,ubar1,cos_theta, FOPI, 
            single_phase,multi_phase,frac_a,frac_b,frac_c,constant_back,constant_forward, 
            wno,nwno,ng,nt,gweight,tweight, ngauss, gauss_wts, save_profile, all_profiles,
            verbose=verbose)
        '''
        if (temp <= min(opacityclass.cia_temps)).any():
            wh = np.where(temp <= min(opacityclass.cia_temps))
            if len(wh[0]) <= 30 :
                print(len(wh[0])," points went off the opacity grid. Correcting those.")
                temp = correct_profile(temp,pressure,wh,min(opacityclass.cia_temps))
            else :
                raise Exception('Many points in your profile went off the grid. Try re-starting from a different guess profile. Parametrized profiles can work better sometime as guess profiles.')
       '''
        
        
        bundle = inputs(calculation='brown')
        bundle.phase_angle(0)
        bundle.gravity(gravity=grav , gravity_unit=u.Unit('m/s**2'))
        bundle.add_pt( temp, pressure)
        if photo_inputs_dict['yesorno'] == False:
            quench_levels, t_mix = quench_level(pressure, temp, kz ,mmw, grav, return_mix_timescale=True)
            
            qvmrs, qvmrs2 = bundle.premix_atmosphere_diseq(opacityclass, quench_levels=quench_levels, df = bundle.inputs['atmosphere']['profile'].loc[:,['pressure','temperature']],t_mix=t_mix)
            print("Quench Levels are CO, CO2, NH3, HCN ", quench_levels)
        else :
            bundle.premix_atmosphere(opacityclass, df = bundle.inputs['atmosphere']['profile'].loc[:,['pressure','temperature']])
            pc= bundle.call_photochem(temp,pressure,photo_inputs_dict['mh'],photo_inputs_dict['CtoO'],photo_inputs_dict['psurf'],photo_inputs_dict['m_planet'],photo_inputs_dict['r_planet'],photo_inputs_dict['kz'],tstop=photo_inputs_dict['tstop'],filename = photo_inputs_dict['photochem_file'],stfilename =photo_inputs_dict['photochem_stfile'],network = photo_inputs_dict['photochem_network'],network_ct=photo_inputs_dict['photochem_networkct'],first=False,pc=photo_inputs_dict['pc'])
            photo_inputs_dict['pc'] = pc
            all_kzz = np.append(all_kzz, kz)
            quench_levels = np.array([0,0,0,0])
            photo_inputs_dict['pc'] = pc
            qvmrs, qvmrs2=0,0
            photo_inputs_dict['kz'] = kz
        
    
        #if save_profile == 1:
        #    all_profiles = np.append(all_profiles,bundle.inputs['atmosphere']['profile']['NH3'].values)
        
        if cloudy == 1 :
            we0,we1,we2,we3 = 0.25,0.25,0.25,0.25
            opd_prev_cld_step = (we0*opd_cld_climate[:,:,0]+we1*opd_cld_climate[:,:,1]+we2*opd_cld_climate[:,:,2]+we3*opd_cld_climate[:,:,3]) # last average
            
            metallicity = 10**(0) #atmospheric metallicity relative to Solar
            mean_molecular_weight = np.mean(mmw) # atmospheric mean molecular weight
            # directory ='/Users/sagnickmukherjee/Documents/GitHub/virga/refr_new661'
            # directory = '/home/jjm6243/dev_virga/'
            directory = mieff_dir

            kzz  = get_kzz(pressure, temp,grav,mmw,tidal,flux_net_ir_layer, flux_plus_ir_attop,t_table, p_table, grad, cp, calc_type,nstr)
            bundle.inputs['atmosphere']['profile']['kz'] = kzz
            photo_inputs_dict['kz'] =kzz
        
    
            cld_out = bundle.virga(cld_species,directory, fsed=fsed,mh=metallicity,
                        mmw = mean_molecular_weight,full_output=False)#,climate=True)
            
            opd_now, w0_now, g0_now = cld_out
            
            opd_cld_climate[:,:,3], g0_cld_climate[:,:,3], w0_cld_climate[:,:,3] = opd_cld_climate[:,:,2], g0_cld_climate[:,:,2], w0_cld_climate[:,:,2]
            opd_cld_climate[:,:,2], g0_cld_climate[:,:,2], w0_cld_climate[:,:,2] = opd_cld_climate[:,:,1], g0_cld_climate[:,:,1], w0_cld_climate[:,:,1]
            opd_cld_climate[:,:,1], g0_cld_climate[:,:,1], w0_cld_climate[:,:,1] = opd_cld_climate[:,:,0], g0_cld_climate[:,:,0], w0_cld_climate[:,:,0]
                        
            opd_cld_climate[:,:,0], g0_cld_climate[:,:,0], w0_cld_climate[:,:,0] = opd_now, g0_now, w0_now
            
            #if np.sum(opd_cld_climate[:,:,1]) == 0 :
            #    w0,w1,w2,w3 = 1,0,0,0
            #elif (np.sum(opd_cld_climate[:,:,1]) != 0) and (np.sum(opd_cld_climate[:,:,2]) == 0):
            #    w0,w1,w2,w3 = 0.5,0.5,0,0
            #elif (np.sum(opd_cld_climate[:,:,2]) != 0) and (np.sum(opd_cld_climate[:,:,3]) == 0):
            #    w0,w1,w2,w3 = 0.33,0.33,0.33,0
            #else:
            #    w0,w1,w2,w3 = 0.25,0.25,0.25,0.25
            we0,we1,we2,we3 = 0.25,0.25,0.25,0.25
            
            #sum_opd_clmt = (opd_cld_climate[:,:,0]+opd_cld_climate[:,:,1]+opd_cld_climate[:,:,2]+opd_cld_climate[:,:,3])
            sum_opd_clmt = (we0*opd_cld_climate[:,:,0]+we1*opd_cld_climate[:,:,1]+we2*opd_cld_climate[:,:,2]+we3*opd_cld_climate[:,:,3])
            opd_clmt = (we0*opd_cld_climate[:,:,0]+we1*opd_cld_climate[:,:,1]+we2*opd_cld_climate[:,:,2]+we3*opd_cld_climate[:,:,3])
            g0_clmt = (we0*opd_cld_climate[:,:,0]*g0_cld_climate[:,:,0]+we1*opd_cld_climate[:,:,1]*g0_cld_climate[:,:,1]+we2*opd_cld_climate[:,:,2]*g0_cld_climate[:,:,2]+we3*opd_cld_climate[:,:,3]*g0_cld_climate[:,:,3])/(sum_opd_clmt)
            w0_clmt = (we0*opd_cld_climate[:,:,0]*w0_cld_climate[:,:,0]+we1*opd_cld_climate[:,:,1]*w0_cld_climate[:,:,1]+we2*opd_cld_climate[:,:,2]*w0_cld_climate[:,:,2]+we3*opd_cld_climate[:,:,3]*w0_cld_climate[:,:,3])/(sum_opd_clmt)
            g0_clmt = np.nan_to_num(g0_clmt,nan=0.0)
            w0_clmt = np.nan_to_num(w0_clmt,nan=0.0)
            opd_clmt[np.where(opd_clmt <= 1e-5)] = 0.0
            
            
            df_cld = vj.picaso_format(opd_clmt, w0_clmt, g0_clmt)
            bundle.clouds(df=df_cld)
            
            diff = (opd_clmt-opd_prev_cld_step)
            taudif = np.max(np.abs(diff))
            taudif_tol = 0.4*np.max(0.5*(opd_clmt+opd_prev_cld_step))
            
            if verbose: print("Max TAUCLD diff is", taudif, " Tau tolerance is ", taudif_tol)

        
        DTAU, TAU, W0, COSB,ftau_cld, ftau_ray,GCOS2, DTAU_OG, TAU_OG, W0_OG, COSB_OG, \
        W0_no_raman , surf_reflect, ubar0,ubar1,cos_theta, single_phase,multi_phase, \
        frac_a,frac_b,frac_c,constant_back,constant_forward, \
        wno,nwno,ng,nt, nlevel, ngauss, gauss_wts, mmw,gweight,tweight =  calculate_atm_deq(bundle, opacityclass,on_fly=on_fly, gases_fly=gases_fly)

        if self_consistent_kzz == True :
                
            flux_net_v_layer_full, flux_net_v_full, flux_plus_v_full, flux_minus_v_full , flux_net_ir_layer_full, flux_net_ir_full, flux_plus_ir_full, flux_minus_ir_full = get_fluxes(pressure, temp, dwni, bb , y2, tp, tmin, tmax, DTAU, TAU, W0, 
            COSB,ftau_cld, ftau_ray,GCOS2, DTAU_OG, TAU_OG, W0_OG, COSB_OG, W0_no_raman , surf_reflect, 
            ubar0,ubar1,cos_theta, FOPI, single_phase,multi_phase,frac_a,frac_b,frac_c,constant_back,constant_forward,  
            wno,nwno,ng,nt, gweight,tweight, nlevel, ngauss, gauss_wts,compute_reflected, True)#True for reflected if rfacv!=0, True for thermal

            flux_net_ir_layer = flux_net_ir_layer_full[:]
            flux_plus_ir_attop = flux_plus_ir_full[0,:] 
            calc_type = 0
        
            kz = get_kzz(pressure, temp,grav,mmw,tidal,flux_net_ir_layer, flux_plus_ir_attop,t_table, p_table, grad, cp, calc_type,nstr)
            photo_inputs_dict['kz'] = kz
        if save_kzz == 1: 
            if photo_inputs_dict['yesorno'] == False:
                all_kzz = np.append(all_kzz,t_mix)
            else:
                all_kzz = np.append(all_kzz,kz)


        ert = 0.0 # avg temp change
        scalt= 1.5

        dtx= abs(temp-temp_old)
        ert = np.sum(dtx)
        
        ## this is a terrible hack but it perhaps works
        ## do this hack only during findstrat maybe ?
        ## otherwise problematic
        #####################################
    #        if flag_hack == True:
    #            temp= 0.5*(temp+temp_old) 
    #            print("Hack Activated")
        #####################################   
        
        temp_old= np.copy(temp)
        
        ert = ert/(float(nlevel)*scalt)
        
        if ((iii > 0) & (ert < convt) & (taudif < taudif_tol)) :
            if verbose: print("Profile converged")
            conv_flag = 1
            if final == True :
                itmx = 6
                it_max = it_max
            else :
                itmx = 3
                it_max= it_max
            '''
            for iprime in range(itmx):
                bundle = inputs(calculation='brown')
                bundle.phase_angle(0)
                bundle.gravity(gravity=grav , gravity_unit=u.Unit('m/s**2'))
                bundle.add_pt( temp, pressure)
    
                bundle.premix_atmosphere(opacityclass, df = bundle.inputs['atmosphere']['profile'].loc[:,['pressure','temperature']])
                if cloudy == 1 :
                    metallicity = mh #atmospheric metallicity relative to Solar
                    mean_molecular_weight = mmw # atmospheric mean molecular weight
                    directory ='/Users/sagnickmukherjee/Documents/software/optics'
                    kzz  = get_kzz(pressure, temp,grav,mmw,tidal,flux_net_ir_layer, flux_plus_ir_attop,t_table, p_table, grad, cp, calc_type)
                    bundle.inputs['atmosphere']['profile']['kz'] = kzz
                
            
                    bundle.virga(cld_species,directory, fsed=fsed,mh=metallicity,
                                mmw = mean_molecular_weight,full_output=False)
                DTAU, TAU, W0, COSB,ftau_cld, ftau_ray,GCOS2, DTAU_OG, TAU_OG, W0_OG, COSB_OG, \
                W0_no_raman , surf_reflect, ubar0,ubar1,cos_theta, single_phase,multi_phase, \
                frac_a,frac_b,frac_c,constant_back,constant_forward, tridiagonal , \
                wno,nwno,ng,nt, nlevel, ngauss, gauss_wts , mmw =  calculate_atm(bundle, opacityclass)
                
                temp, dtdp, flag_converge, flux_net_ir_layer, flux_plus_ir_attop = t_start(nofczns,nstr,it_max,conv,x_max_mult, 
            rfaci, rfacv, nlevel, temp, pressure, p_table, t_table, 
            grad, cp, tidal,tmin,tmax,dwni, bb , y2, tp, DTAU, TAU, W0, COSB,ftau_cld, ftau_ray,GCOS2, DTAU_OG, TAU_OG, W0_OG, COSB_OG, W0_no_raman , surf_reflect, ubar0,ubar1,cos_theta, FOPI, single_phase,multi_phase,frac_a,frac_b,frac_c,constant_back,constant_forward, tridiagonal , wno,nwno,ng,nt, ngauss, gauss_wts)
                if (temp <= min(opacityclass.cia_temps)).any():
                    wh = np.where(temp <= min(opacityclass.cia_temps))
                    if len(wh[0]) <= 30 :
                        print(len(wh[0])," points went off the opacity grid. Correcting those.")
                        temp = correct_profile(temp,pressure,wh,min(opacityclass.cia_temps))
                    else :
                        raise Exception('Many points in your profile went off the grid. Try re-starting from a different guess profile. Parametrized profiles can work better sometime as guess profiles.')
            
                
                
                ert = 0.0 # avg temp change
                scalt= 1.0
                dtx= abs(temp-temp_old)
                ert = np.sum(dtx)
                temp_old= np.copy(temp)
                '''
            
            return pressure, temp , dtdp, conv_flag, qvmrs, qvmrs2, all_profiles, all_kzz, opd_cld_climate, g0_cld_climate, w0_cld_climate,flux_net_ir_layer, flux_plus_ir_attop,photo_inputs_dict
            
        
        if verbose: print("Big iteration is ",min(temp), iii)
    conv_flag = 0
    ## this is supposed to be useless so testing this
    '''
    if final == True :
        itmx = 6
        it_max = it_max
    else :
        itmx = 3
        it_max= it_max
    
    for iprime in range(itmx):
        bundle = inputs(calculation='brown')
        bundle.phase_angle(0)
        bundle.gravity(gravity=grav , gravity_unit=u.Unit('m/s**2'))
        bundle.add_pt( temp, pressure)
        bundle.premix_atmosphere(opacityclass, df = bundle.inputs['atmosphere']['profile'].loc[:,['pressure','temperature']])
        
        if cloudy == 1 :
            metallicity = mh #atmospheric metallicity relative to Solar
            mean_molecular_weight = mmw # atmospheric mean molecular weight
            directory ='/Users/sagnickmukherjee/Documents/software/optics'
            kzz  = get_kzz(pressure, temp,grav,mmw,tidal,flux_net_ir_layer, flux_plus_ir_attop,t_table, p_table, grad, cp, calc_type)
            bundle.inputs['atmosphere']['profile']['kz'] = kzz
        
    
            bundle.virga(cld_species,directory, fsed=fsed,mh=metallicity,
                        mmw = mean_molecular_weight,full_output=False)
        DTAU, TAU, W0, COSB,ftau_cld, ftau_ray,GCOS2, DTAU_OG, TAU_OG, W0_OG, COSB_OG, W0_no_raman , surf_reflect, ubar0,ubar1,cos_theta, single_phase,multi_phase,frac_a,frac_b,frac_c,constant_back,constant_forward, tridiagonal , wno,nwno,ng,nt, nlevel, ngauss, gauss_wts, mmw =  calculate_atm(bundle, opacityclass)
        
        
        
        temp, dtdp, flag_converge, flux_net_ir_layer, flux_plus_ir_attop = t_start(nofczns,nstr,it_max,conv,x_max_mult, 
    rfaci, rfacv, nlevel, temp, pressure, p_table, t_table, 
    grad, cp, tidal,tmin,tmax,dwni, bb , y2, tp, DTAU, TAU, W0, COSB,ftau_cld, ftau_ray,GCOS2, DTAU_OG, TAU_OG, W0_OG, COSB_OG, W0_no_raman , surf_reflect, ubar0,ubar1,cos_theta, FOPI, single_phase,multi_phase,frac_a,frac_b,frac_c,constant_back,constant_forward, tridiagonal , wno,nwno,ng,nt, ngauss, gauss_wts)
        if (temp <= min(opacityclass.cia_temps)).any():
            wh = np.where(temp <= min(opacityclass.cia_temps))
            if len(wh[0]) <= 30 :
                print(len(wh[0])," points went off the opacity grid. Correcting those.")
                temp = correct_profile(temp,pressure,wh,min(opacityclass.cia_temps))
            else :
                raise Exception('Many points in your profile went off the grid. Try re-starting from a different guess profile. Parametrized profiles can work better sometime as guess profiles.')
        
        ert = 0.0 # avg temp change
        scalt= 1.0
        dtx= abs(temp-temp_old)
        ert = np.sum(dtx)
        temp_old= np.copy(temp)   
        ert = ert/(float(nlevel)*scalt)
        if ((iii > 0) & (ert < convt) & (taudif < 0.1)) :
            print("Profile converged")
            conv_flag = 1
    '''
    if conv_flag == 0:
        if verbose: print("Not converged")
    else :
        if verbose: print("Profile converged")
    
    return pressure, temp , dtdp, conv_flag, qvmrs, qvmrs2, all_profiles, all_kzz, opd_cld_climate, g0_cld_climate, w0_cld_climate,flux_net_ir_layer, flux_plus_ir_attop,photo_inputs_dict
    
def find_strat_deq(mieff_dir, pressure, temp, dtdp , FOPI, nofczns,nstr,x_max_mult,
             t_table, p_table, grad, cp, opacityclass, grav, 
             rfaci, rfacv, nlevel, tidal, tmin, tmax, dwni, 
             bb , y2 , tp, cloudy, cld_species,mh,fsed,flag_hack, 
             quench_levels, kz,mmw, save_profile, all_profiles,
             self_consistent_kzz ,save_kzz,all_kzz, 
             opd_cld_climate,g0_cld_climate,w0_cld_climate,
             flux_net_ir_layer, flux_plus_ir_attop,
             photo_inputs_dict=None,on_fly=False, gases_fly=None , verbose=1):
    """
    Function iterating on the TP profile by calling tstart and changing opacities as well
    Parameters
    ----------
    mieff_dir: str
        path to directory with mieff files for virga
    it_max : int
        Maximum iterations allowed in the inner no opa change loop
    itmx : int
        Maximum iterations allowed in the outer opa change loop
    conv : float
        
    convt: float
        Convergence criteria , if max avg change in temp is less than this then outer loop converges
        
    nofczns: int
        # of conv zones 
    nstr : array 
        dimension of 20
        NSTR vector describes state of the atmosphere:
        0   is top layer
        1   is top layer of top convective region
        2   is bottom layer of top convective region
        3   is top layer of lower radiative region
        4   is top layer of lower convective region
        5   is bottom layer of lower convective region
    xmaxmult : 
        
    temp : array 
        Guess temperatures to start with
    pressure : array
        Atmospheric pressure
    t_table : array
        Visible flux addition fraction
    nlevel : int
        # of levels
    temp : array
        Guess Temperature array, dimension is nlevel
    pressure : array
        Pressure array
    t_table : array
        Tabulated Temperature array for convection calculations
    p_table : array
        Tabulated pressure array for convection calculations
    grad : array
        Tabulated grad array for convection calculations
    cp : array
        Tabulated cp array for convection calculations
    opacityclass : class
        Opacity class created with jdi.oppanection
    grav : float
        Gravity of planet in SI
    rfaci : float 
        IR flux addition fraction 
    rfacv : float
        Visible flux addition fraction
    nlevel : int
        # of levels, not layers
    tidal : array
        Tidal Fluxes dimension = nlevel
    tmin : float
        Minimum allwed Temp in the profile
    tmax : float
        Maximum allowed Temp in the profile
    dwni : array
        Spectral interval corrections (dimension= nwvno)   
    verbose : int 
        If 1= prints out all output 
        If 0= does not print anything out
        
    Returns
    -------
    array 
        Temperature array and lapse ratio array if converged
        else Temperature array twice
    """
    # new conditions for this routine

    itmx_strat = 5 #itmx  # outer loop counter
    it_max_strat = 8 # its # inner loop counter # original code is 8
    conv_strat = 5.0 # conv
    convt_strat = 3.0 # convt 
    ip2 = -10 #?
    subad = 0.98 # degree to which layer can be subadiabatic and
                    # we still make it adiabatic
    ifirst = 10-1  # start looking after this many layers from top for a conv zone
                   # -1 is for python referencing
    iend = 0 #?
    final = False

    grad_x, cp_x =convec(temp,pressure, t_table, p_table, grad, cp)
    # grad_x = 
    while dtdp[nstr[1]-1] >= subad*grad_x[nstr[1]-1] :
        ratio = dtdp[nstr[1]-1]/grad_x[nstr[1]-1]

        if ratio > 1.8 :
            if verbose: print("Move up two levels")
            ngrow = 2
            nstr = growup( 1, nstr , ngrow)
        else :
            ngrow = 1
            nstr = growup( 1, nstr , ngrow)
        
        if nstr[1] < 5 :
            raise ValueError( "Convection zone grew to Top of atmosphere, Need to Stop")
        pressure, temp, dtdp, profile_flag, qvmrs, qvmrs2, all_profiles, all_kzz,opd_cld_climate,g0_cld_climate,w0_cld_climate,flux_net_ir_layer, flux_plus_ir_attop,photo_inputs_dict = profile_deq(mieff_dir,it_max_strat, itmx_strat, conv_strat, convt_strat, nofczns,nstr,x_max_mult,\
            temp,pressure, FOPI, t_table, p_table, grad, cp, opacityclass, grav,rfaci, rfacv, nlevel, tidal, tmin, tmax, dwni, bb , y2 , tp, final, cloudy, cld_species, mh,fsed,flag_hack, quench_levels, kz, mmw, save_profile, all_profiles, self_consistent_kzz,save_kzz,all_kzz,opd_cld_climate,g0_cld_climate,\
            w0_cld_climate,flux_net_ir_layer, flux_plus_ir_attop,photo_inputs_dict,on_fly=on_fly, gases_fly=gases_fly , verbose=verbose)

    # now for the 2nd convection zone
    dt_max = 0.0 #DTMAX
    i_max = 0 #IMAX
    # -1 in ifirst to include ifirst index
    flag_super = 0
    for i in range(nstr[1]-1, ifirst-1, -1):
        add = dtdp[i] - grad_x[i]
        if add > dt_max and add/grad_x[i] >= 0.02 : # non-neglegible super-adiabaticity
            dt_max = add
            i_max =i
            break
    
    flag_final_convergence =0
    if i_max == 0 or dt_max/grad_x[i_max] < 0.02: # no superadiabaticity, we are done
        flag_final_convergence = 1

    if flag_final_convergence  == 0:
        if verbose: print(" convection zone status")
        if verbose: print(nstr[0],nstr[1],nstr[2],nstr[3],nstr[4],nstr[5])
        if verbose: print(nofczns)

        nofczns = 2
        nstr[4]= nstr[1]
        nstr[5]= nstr[2]
        nstr[1]= i_max
        nstr[2] = i_max
        nstr[3] = i_max #+ 1
        if verbose: print(nstr)
        if nstr[3] >= nstr[4] :
            #print(nstr[0],nstr[1],nstr[2],nstr[3],nstr[4],nstr[5])
            #print(nofczns)
            raise ValueError("Overlap happened !")
        pressure, temp, dtdp, profile_flag, qvmrs, qvmrs2, all_profiles, all_kzz,opd_cld_climate,g0_cld_climate,w0_cld_climate,flux_net_ir_layer, flux_plus_ir_attop,photo_inputs_dict = profile_deq(mieff_dir,it_max_strat, itmx_strat, conv_strat, convt_strat, nofczns,nstr,x_max_mult,\
            temp,pressure, FOPI, t_table, p_table, grad, cp, opacityclass, grav, \
             rfaci, rfacv, nlevel, tidal, tmin, tmax, dwni, bb , y2 , tp, final, 
             cloudy, cld_species,mh, fsed,flag_hack, quench_levels, kz , mmw,
             save_profile, all_profiles, self_consistent_kzz, save_kzz,all_kzz,
             opd_cld_climate,g0_cld_climate,w0_cld_climate,flux_net_ir_layer, 
             flux_plus_ir_attop,photo_inputs_dict,
             on_fly=on_fly, gases_fly=gases_fly, verbose=verbose )

        i_change = 1
        while i_change == 1 :
            if verbose: print("Grow Phase : Upper Zone")
            i_change = 0

            d1 = dtdp[nstr[1]-1]
            d2 = dtdp[nstr[3]]
            c1 = grad_x[nstr[1]-1]
            c2 = grad_x[nstr[3]]

            while ((d1 > subad*c1) or (d2 > subad*c2)):

                if (((d1-c1)>= (d2-c2)) or (nofczns == 1)) :
                    ngrow = 1
                    nstr = growup( 1, nstr , ngrow)

                    if nstr[1] < 3 :
                        raise ValueError( "Convection zone grew to Top of atmosphere, Need to Stop")
                else :
                    ngrow = 1
                    nstr = growdown( 1, nstr , ngrow)

                    if nstr[2] == nstr[4]: # one conv zone
                        nofczns =1
                        nstr[2] = nstr[5]
                        nstr[3] = 0
                        i_change = 1
                if verbose: print(nstr)
                pressure, temp, dtdp, profile_flag,qvmrs, qvmrs2, all_profiles, all_kzz,opd_cld_climate,g0_cld_climate,w0_cld_climate,flux_net_ir_layer, flux_plus_ir_attop,photo_inputs_dict = profile_deq(mieff_dir,it_max_strat, itmx_strat, conv_strat, convt_strat, nofczns,nstr,x_max_mult,\
            temp,pressure, FOPI, t_table, p_table, grad, cp, opacityclass, grav, \
             rfaci, rfacv, nlevel, tidal, tmin, tmax, dwni, bb , y2 , tp, final, cloudy, cld_species, mh,fsed,flag_hack, quench_levels, kz, mmw, save_profile, all_profiles,self_consistent_kzz,save_kzz,all_kzz,opd_cld_climate,g0_cld_climate,w0_cld_climate,flux_net_ir_layer, flux_plus_ir_attop,photo_inputs_dict,on_fly=on_fly, gases_fly=gases_fly, verbose=verbose)

                d1 = dtdp[nstr[1]-1]
                d2 = dtdp[nstr[3]]
                c1 = grad_x[nstr[1]-1]
                c2 = grad_x[nstr[3]]
            #Now grow the lower zone.
            while ((dtdp[nstr[4]-1] >= subad*grad_x[nstr[4]-1]) and nofczns > 1):
                
                ngrow = 1
                nstr = growup( 2, nstr , ngrow)
                #Now check to see if two zones have merged and stop further searching if so.
                if nstr[2] == nstr[4] :
                    nofczns = 1
                    nstr[2] = nstr[5]
                    nstr[3] = 0
                    i_change =1
                if verbose: print(nstr)
                pressure, temp, dtdp, profile_flag, qvmrs, qvmrs2, all_profiles, all_kzz,opd_cld_climate,g0_cld_climate,w0_cld_climate,flux_net_ir_layer, flux_plus_ir_attop,photo_inputs_dict = profile_deq(mieff_dir,it_max_strat, itmx_strat, conv_strat, convt_strat, nofczns,nstr,x_max_mult, \
                                                        temp,pressure, FOPI, t_table, p_table, grad, cp, opacityclass, grav,rfaci, rfacv, nlevel, tidal, tmin, tmax, dwni, bb , y2 , tp, final, cloudy, cld_species, mh,fsed,flag_hack, quench_levels, kz, mmw,save_profile, all_profiles, self_consistent_kzz, save_kzz,all_kzz,opd_cld_climate,g0_cld_climate,w0_cld_climate,flux_net_ir_layer, flux_plus_ir_attop,photo_inputs_dict,on_fly=on_fly, gases_fly=gases_fly, verbose=verbose)
            

            flag_final_convergence = 1
        
    itmx_strat =6
    it_max_strat = 10
    convt_strat = 2.0
    convt_strat = 2.0
    x_max_mult = x_max_mult/2.0
    ip2 = -10

    final = True
    if verbose: print("final",nstr)
    pressure, temp, dtdp, profile_flag,qvmrs, qvmrs2, all_profiles, all_kzz,opd_cld_climate,g0_cld_climate,w0_cld_climate,flux_net_ir_layer, flux_plus_ir_attop,photo_inputs_dict = profile_deq(mieff_dir,it_max_strat, itmx_strat, conv_strat, convt_strat, nofczns,nstr,x_max_mult,\
                temp,pressure, FOPI, t_table, p_table, grad, cp,opacityclass, grav, \
                rfaci, rfacv, nlevel, tidal, tmin, tmax, dwni, bb , y2 , tp, final, cloudy, cld_species,mh,fsed,flag_hack,quench_levels,kz, mmw,save_profile, all_profiles, self_consistent_kzz,save_kzz,all_kzz,opd_cld_climate,g0_cld_climate,w0_cld_climate,flux_net_ir_layer, flux_plus_ir_attop,photo_inputs_dict,on_fly=on_fly, gases_fly=gases_fly, verbose=verbose)

    #    else :
    #        raise ValueError("Some problem here with goto 125")
        
    if profile_flag == 0:
        if verbose: print("ENDING WITHOUT CONVERGING")
    elif profile_flag == 1:
        if verbose: print("YAY ! ENDING WITH CONVERGENCE")
        
    bundle = inputs(calculation='brown')
    bundle.phase_angle(0)
    bundle.gravity(gravity=grav , gravity_unit=u.Unit('m/s**2'))
    bundle.add_pt( temp, pressure)

    if photo_inputs_dict['yesorno'] == False:
        k_b = 1.38e-23 # boltzmann constant
        m_p = 1.66e-27 # proton mass

        if len(mmw) < len(temp):
            mmw = np.append(mmw,mmw[-1])
        con  = k_b/(mmw*m_p)

        scale_H = con * temp*1e2/(grav)

        kz = scale_H**2/all_kzz[-len(temp):] ## level mixing timescales

        quench_levels, t_mix = quench_level(pressure, temp, kz ,mmw, grav, return_mix_timescale=True)

        qvmrs, qvmrs2 = bundle.premix_atmosphere_diseq(opacityclass, quench_levels=quench_levels, df = bundle.inputs['atmosphere']['profile'].loc[:,['pressure','temperature']],t_mix=t_mix)
    else :
        bundle.premix_atmosphere(opacityclass, df = bundle.inputs['atmosphere']['profile'].loc[:,['pressure','temperature']])
        

        kz = all_kzz[-len(temp):] ## level mixing timescales
        pc= bundle.call_photochem(temp,pressure,photo_inputs_dict['mh'],photo_inputs_dict['CtoO'],photo_inputs_dict['psurf'],photo_inputs_dict['m_planet'],photo_inputs_dict['r_planet'],photo_inputs_dict['kz'],tstop=photo_inputs_dict['tstop'],filename = photo_inputs_dict['photochem_file'],stfilename =photo_inputs_dict['photochem_stfile'],network = photo_inputs_dict['photochem_network'],network_ct=photo_inputs_dict['photochem_networkct'],first=False,pc=photo_inputs_dict['pc'])
        photo_inputs_dict['pc'] = pc
        all_kzz = np.append(all_kzz, kz)
        quench_levels = np.array([0,0,0,0])
        photo_inputs_dict['pc'] = pc
        
        qvmrs,qvmrs2 = 0,0
    
    if cloudy == 1:
        DTAU, TAU, W0, COSB,ftau_cld, ftau_ray,GCOS2, DTAU_OG, TAU_OG, W0_OG, COSB_OG, W0_no_raman , surf_reflect, ubar0,ubar1,cos_theta, single_phase,multi_phase,frac_a,frac_b,frac_c,constant_back,constant_forward, wno,nwno,ng,nt, nlevel, ngauss, gauss_wts, mmw,gweight,tweight =  calculate_atm_deq(bundle, opacityclass,on_fly=on_fly, gases_fly=gases_fly)
        metallicity = 10**(0.0) #atmospheric metallicity relative to Solar
        mean_molecular_weight = np.mean(mmw) # atmospheric mean molecular weight
        # directory ='/Users/sagnickmukherjee/Documents/GitHub/virga/refr_new661'
        # directory = '/home/jjm6243/dev_virga/'
        directory = mieff_dir

        calc_type =0
        kzz  = get_kzz(pressure, temp,grav,mmw,tidal,flux_net_ir_layer, flux_plus_ir_attop,t_table, p_table, grad, cp, calc_type,nstr)
        bundle.inputs['atmosphere']['profile']['kz'] = kzz


        cld_out = bundle.virga(cld_species,directory, fsed=fsed,mh=metallicity,
                        mmw = mean_molecular_weight,full_output=False)#,climate=True)
        
        opd_now, w0_now, g0_now = cld_out
        df_cld = vj.picaso_format(opd_now, w0_now, g0_now)
        bundle.clouds(df=df_cld)  
    else:
        opd_now,w0_now,g0_now = 0,0,0
    
    #bundle.premix_atmosphere_diseq(opacityclass, quench_levels=quench_levels, df = bundle.inputs['atmosphere']['profile'].loc[:,['pressure','temperature']])
    DTAU, TAU, W0, COSB,ftau_cld, ftau_ray,GCOS2, DTAU_OG, TAU_OG, W0_OG, COSB_OG, W0_no_raman , surf_reflect, ubar0,ubar1,cos_theta, single_phase,multi_phase,frac_a,frac_b,frac_c,constant_back,constant_forward, wno,nwno,ng,nt, nlevel, ngauss, gauss_wts, mmw,gweight,tweight =  calculate_atm_deq(bundle, opacityclass,on_fly=on_fly, gases_fly=gases_fly)
    
    flux_net_v_layer_full, flux_net_v_full, flux_plus_v_full, flux_minus_v_full , flux_net_ir_layer_full, flux_net_ir_full, flux_plus_ir_full, flux_minus_ir_full = get_fluxes(pressure, temp, dwni, bb , y2, tp, tmin, tmax, DTAU, TAU, W0, 
            COSB,ftau_cld, ftau_ray,GCOS2, DTAU_OG, TAU_OG, W0_OG, COSB_OG, W0_no_raman , surf_reflect, 
            ubar0,ubar1,cos_theta, FOPI, single_phase,multi_phase,frac_a,frac_b,frac_c,constant_back,constant_forward, 
            wno,nwno,ng,nt,gweight,tweight, nlevel, ngauss, gauss_wts, False, True) #false for reflected, true for thermal


    
    return pressure, temp, dtdp, nstr , flux_plus_ir_full, qvmrs, qvmrs2, bundle.inputs['atmosphere']['profile'], all_profiles, all_kzz,opd_now,w0_now,g0_now,photo_inputs_dict,profile_flag

#@jit(nopython=True, cache=True)
def OH_conc(temp,press,x_h2o,x_h2):
    K = 10**(3.672 - (14791/temp))
    kb= 1.3807e-16 #cgs
    
    x_oh = K * x_h2o * (x_h2**(-0.5)) * (press**(-0.5))
    press_cgs = press*1e6
    
    n = press_cgs/(kb*temp)
    
    return x_oh*n



'''
12/13/2023 - NEB deprecated thi code from SM as it was not proven to help correct 
profiles that went off the grid 

@jit(nopython=True, cache=True)
def correct_profile(temp,pressure,wh,min_temp):
    
    indices = wh[0]
    for i in range(len(indices)):
        if indices[i] == 0:
            temp[indices[i]] = min_temp+0.5
        elif (temp[indices[i]-1] > min_temp) and (temp[indices[i]+1]) > min_temp :
            temp_prev = temp[indices[i]-1]
            temp_next = temp[indices[i]+1]
            press_prev = pressure[indices[i]-1]
            press_next = pressure[indices[i]+1]
            dtdlnp = (temp_next-temp_prev)/np.log(press_next/press_prev)
            temp[indices[i]] = temp_prev +np.log(pressure[indices[i]]/press_prev)*dtdlnp
        else :
            temp[indices[i]] = min_temp+0.5
            temp[indices[i]-1] = min_temp+0.5
            temp[indices[i]+1] = min_temp + 0.5
    


    return temp
'''
<|MERGE_RESOLUTION|>--- conflicted
+++ resolved
@@ -1475,116 +1475,6 @@
         self.inputs['climate']['mh'] = mh
         self.inputs['climate']['CtoO'] = CtoO
 
-<<<<<<< HEAD
-    def old_run_climate_model(self, opacityclass):
-        """
-        Top Function to run the Climate Model
-
-        Parameters
-        -----------
-        
-        """
-        #get necessary parameters from opacity ck-tables 
-        wno = opacityclass.wno
-        delta_wno = opacityclass.delta_wno
-        nwno = opacityclass.nwno
-        min_temp = min(opacityclass.temps)
-        max_temp = max(opacityclass.temps)
-
-        
-        
-        # first calculate the BB grid
-        ntmps = self.inputs['climate']['ntemp_bb_grid']
-        dt = self.inputs['climate']['dt_bb_grid']
-        #we will extend the black body grid 30% beyond the min and max temp of the 
-        #opacity grid just to be safe with the spline
-        extension = 0.3 
-        tmin = min_temp*(1-extension)
-        tmax = max_temp*(1+extension)
-
-        bb , y2 , tp = set_bb(wno,delta_wno,nwno,ntmps,dt,tmin,tmax)
-
-        nofczns = self.inputs['climate']['nofczns']
-        nstr= self.inputs['climate']['nstr']
-
-        rfaci= self.inputs['climate']['rfaci']
-        
-        #turn off stellar radiation if user has run "setup_nostar() function"
-        if 'nostar' in self.inputs['star']['database']:
-            rfacv=0.0 
-            F0PI = np.zeros(nwno) #+ 1.0
-        #otherwise assume that there is stellar irradiation 
-        else:
-            rfacv = self.inputs['climate']['rfacv']
-            r_star = self.inputs['star']['radius'] 
-            r_star_unit = self.inputs['star']['radius_unit'] 
-            semi_major = self.inputs['star']['semi_major']
-            semi_major_unit = self.inputs['star']['semi_major_unit'] 
-            
-
-            fine_flux_star  = self.inputs['star']['flux']  # erg/s/cm^2
-            F0PI = fine_flux_star * ((r_star/semi_major)**2)
-
-
-        TEMP1 = self.inputs['climate']['guess_temp']
-        pressure = self.inputs['climate']['pressure']
-        t_table = self.inputs['climate']['t_table']
-        p_table = self.inputs['climate']['p_table']
-        grad = self.inputs['climate']['grad']
-        cp = self.inputs['climate']['cp']
-
-
-        Teff = self.inputs['planet']['T_eff']
-        grav = 0.01*self.inputs['planet']['gravity'] # cgs to si
-        mh = float(self.inputs['climate']['mh']) if self.inputs['climate']['mh'] != None else 0.0
-        sigma_sb = 0.56687e-4 # stefan-boltzmann constant
-        
-        col_den = 1e6*(pressure[1:] -pressure[:-1] ) / (grav/0.01) # cgs g/cm^2
-        wave_in, nlevel, pm, hratio = 0.9, len(pressure), 0.001, 0.1
-        #tidal = tidal_flux(Teff, wave_in,nlevel, pressure, pm, hratio, col_den)
-        tidal = np.zeros_like(pressure) - sigma_sb *(Teff**4)
-        
-        cloudy = self.inputs['climate']['cloudy']
-        cld_species = self.inputs['climate']['cld_species']
-        fsed = self.inputs['climate']['fsed']
-        mieff_dir = self.inputs['climate']['mieff_dir']
-        # first conv call
-        it_max= 10
-        itmx= 7
-        conv = 10.0
-        convt=5.0
-        x_max_mult=7.0
-        
-        #print('NEB FIRST PROFILE RUN')
-        final = False
-        pressure, temperature, dtdp, profile_flag = profile(mieff_dir, it_max, itmx, conv, convt, nofczns,nstr,x_max_mult,
-            TEMP1,pressure, F0PI, t_table, p_table, grad, cp, opacityclass, grav, 
-            rfaci, rfacv, nlevel, tidal, tmin, tmax, delta_wno, bb , y2 , tp, final , cloudy, cld_species,mh,fsed )
-
-        # second convergence call
-        it_max= 7
-        itmx= 5
-        conv = 5.0
-        convt=4.0
-        x_max_mult=7.0
-
-
-        #print('NEB SECOND PROFILE RUN')
-        final = False
-        pressure, temperature, dtdp, profile_flag = profile(mieff_dir, it_max, itmx, conv, convt, nofczns,nstr,x_max_mult,
-                    temperature,pressure, F0PI, t_table, p_table, grad, cp, opacityclass, grav, 
-                    rfaci, rfacv, nlevel, tidal, tmin, tmax, delta_wno, bb , y2 , tp, final, cloudy, cld_species, mh,fsed )   
-        
-        pressure, temp, dtdp, nstr_new, flux_plus_final =find_strat(mieff_dir, pressure, temperature, dtdp ,F0PI, nofczns,nstr,x_max_mult,
-                             t_table, p_table, grad, cp, opacityclass, grav, 
-                             rfaci, rfacv, nlevel, tidal, tmin, tmax, delta_wno, bb , y2 , tp , cloudy, cld_species, mh,fsed)
-
-        
-        return pressure , temp, dtdp, nstr_new, flux_plus_final
-   
-
-=======
->>>>>>> 5554b430
     def setup_nostar(self):
         """
         Turns off planet specific things, so program can run as usual

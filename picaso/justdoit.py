from .atmsetup import ATMSETUP
from .fluxes import get_reflected_1d, get_reflected_3d , get_thermal_1d, get_thermal_3d, get_reflected_SH, get_thermal_SH,get_transit_1d

from .fluxes import tidal_flux, get_kzz#,set_bb_deprecate 
from .climate import  calculate_atm_deq, did_grad_cp, convec, calculate_atm, t_start, growdown, growup, get_fluxes, moist_grad

from .wavelength import get_cld_input_grid
from .optics import RetrieveOpacities,compute_opacity,RetrieveCKs
from .disco import get_angles_1d, get_angles_3d, compute_disco, compress_disco, compress_thermal
from .justplotit import numba_cumsum, find_nearest_2d, mean_regrid
from .deq_chem import quench_level,initiate_cld_matrices
from .build_3d_input import regrid_xarray
from .photochem import run_photochem


from virga import justdoit as vj
from scipy.interpolate import UnivariateSpline, interp1d
from scipy import special
from numpy import exp, sqrt,log
from numba import jit,njit
from scipy.io import FortranFile


import os
import pickle as pk
import numpy as np
import pandas as pd
import copy
import json
import warnings
with warnings.catch_warnings():#

    warnings.filterwarnings("ignore")
    import pysynphot as psyn
import astropy.units as u
import astropy.constants as c
from astropy.utils.misc import JsonCustomEncoder
import math
import xarray as xr
from joblib import Parallel, delayed, cpu_count

# #testing error tracker
# from loguru import logger 
__refdata__ = os.environ.get('picaso_refdata')
__version__ = 3.1


if not os.path.exists(__refdata__): 
    raise Exception("You have not downloaded the PICASO reference data. You can find it on github here: https://github.com/natashabatalha/picaso/tree/master/reference . If you think you have already downloaded it then you likely just need to set your environment variable. See instructions here: https://natashabatalha.github.io/picaso/installation.html#download-and-link-reference-documentation . You can use `os.environ['PYSYN_CDBS']=<yourpath>` directly in python if you run the line of code before you import PICASO.")
else: 
    ref_v = json.load(open(os.path.join(__refdata__,'config.json'))).get('version',2.3)
    
    if __version__ > ref_v: 
        warnings.warn(f"Your code version is {__version__} but your reference data version is {ref_v}. For some functionality you may experience Keyword errors. Please download the newest ref version or update your code: https://github.com/natashabatalha/picaso/tree/master/reference")


if not os.path.exists(os.environ.get('PYSYN_CDBS')): 
    raise Exception("You have not downloaded the Stellar reference data. Follow the installation instructions here: https://natashabatalha.github.io/picaso/installation.html#download-and-link-pysynphot-stellar-data. If you think you have already downloaded it then you likely just need to set your environment variable. You can use `os.environ['PYSYN_CDBS']=<yourpath>` directly in python if you run the line of code before you import PICASO.")

#hello peter

def picaso(bundle,opacityclass, dimension = '1d',calculation='reflected', 
    full_output=False, plot_opacity= False, as_dict=True):
    """
    Currently top level program to run albedo code 
    Parameters 
    ----------
    bundle : dict 
        This input dict is built by loading the input = `justdoit.load_inputs()` 
    opacityclass : class
        Opacity class from `justdoit.opannection`
    dimension : str 
        (Optional) Dimensions of the calculation. Default = '1d'. But '3d' is also accepted. 
        In order to run '3d' calculations, user must build 3d input (see tutorials)
    full_output : bool 
        (Optional) Default = False. Returns atmosphere class, which enables several 
        plotting capabilities. 
    plot_opacity : bool 
        (Optional) Default = False, Creates pop up of the weighted opacity
    as_dict : bool 
        (Optional) Default = True. If true, returns a condensed dictionary to the user. 
        If false, returns the atmosphere class, which can be used for debugging. 
        The class is clunky to navigate so if you are consiering navigating through this, ping one of the 
        developers. 
    Return
    ------
    dictionary with albedos or fluxes or both (depending on what calculation type)
    """
    inputs = bundle.inputs

    wno = opacityclass.wno
    nwno = opacityclass.nwno
    ngauss = opacityclass.ngauss
    gauss_wts = opacityclass.gauss_wts #for opacity

    #check to see if we are running in test mode
    test_mode = inputs['test_mode']

    ############# DEFINE ALL APPROXIMATIONS USED IN CALCULATION #############
    #see class `inputs` attribute `approx`
    #what rt method are we using?? 
    rt_method = inputs['approx']['rt_method'] #either toon or spherical harmonics
    
    #USED by all RT
    stream = inputs['approx']['rt_params']['common']['stream']
    #parameters needed for the two term hg phase function. 
    #Defaults are set in config.json
    f = inputs['approx']['rt_params']['common']['TTHG_params']['fraction']
    frac_a = f[0]
    frac_b = f[1]
    frac_c = f[2]
    constant_back = inputs['approx']['rt_params']['common']['TTHG_params']['constant_back']
    constant_forward = inputs['approx']['rt_params']['common']['TTHG_params']['constant_forward']
    raman_approx =inputs['approx']['rt_params']['common']['raman']
    #define delta eddington approximinations 
    delta_eddington = inputs['approx']['rt_params']['common']['delta_eddington']


    #USED in TOON (if being used)
    single_phase = inputs['approx']['rt_params']['toon']['single_phase']
    toon_coefficients = inputs['approx']['rt_params']['toon']['toon_coefficients']
    multi_phase = inputs['approx']['rt_params']['toon']['multi_phase']

    #USED in SH (if being used)
    single_form = inputs['approx']['rt_params']['SH']['single_form']
    w_single_form = inputs['approx']['rt_params']['SH']['w_single_form']
    w_multi_form = inputs['approx']['rt_params']['SH']['w_multi_form']
    psingle_form = inputs['approx']['rt_params']['SH']['psingle_form']
    w_single_rayleigh = inputs['approx']['rt_params']['SH']['w_single_rayleigh']
    w_multi_rayleigh = inputs['approx']['rt_params']['SH']['w_multi_rayleigh']
    psingle_rayleigh = inputs['approx']['rt_params']['SH']['psingle_rayleigh']
    calculate_fluxes = inputs['approx']['rt_params']['SH']['calculate_fluxes']


    # save returns to output file
    output_dir = inputs['output_dir']

    #save level fluxes in addition to the top of atmosphere fluxes?
    #default is false
    get_lvl_flux = inputs['approx'].get('get_lvl_flux',False)
    


    #pressure assumption
    p_reference =  inputs['approx']['p_reference']

    ############# DEFINE ALL GEOMETRY USED IN CALCULATION #############
    #see class `inputs` attribute `phase_angle`
    

    #phase angle 
    phase_angle = inputs['phase_angle']
    #get geometry
    geom = inputs['disco']

    ng, nt = geom['num_gangle'], geom['num_tangle']
    gangle,gweight,tangle,tweight = geom['gangle'], geom['gweight'],geom['tangle'], geom['tweight']
    lat, lon = geom['latitude'], geom['longitude']
    cos_theta = geom['cos_theta']
    ubar0, ubar1 = geom['ubar0'], geom['ubar1']
   # ubar1 = np.array([[-.99999],[-0.5],[0.5],[1.]])
   # ubar0 = np.array([[1/np.sqrt(2)],[1/np.sqrt(2)],[1/np.sqrt(2)],[1/np.sqrt(2)]])
   # ng = 4; nt = 1

    #set star parameters
    radius_star = inputs['star']['radius']
    F0PI = np.zeros(nwno) + 1.
    b_top = 0.
    #semi major axis
    sa = inputs['star']['semi_major']

    #begin atm setup
    atm = ATMSETUP(inputs)

    #Add inputs to class 
    atm.surf_reflect = inputs['surface_reflect']
    atm.hard_surface = inputs['hard_surface']#0=no hard surface, 1=hard surface
    atm.wavenumber = wno
    atm.planet.gravity = inputs['planet']['gravity']
    atm.planet.radius = inputs['planet']['radius']
    atm.planet.mass = inputs['planet']['mass']

    if dimension == '1d':
        atm.get_profile()
    elif dimension == '3d':
        atm.get_profile_3d()

    #now can get these 
    atm.get_mmw()
    atm.get_density()
    atm.get_altitude(p_reference = p_reference)#will calculate altitude if r and m are given (opposed to just g)
    atm.get_column_density()

    #gets both continuum and needed rayleigh cross sections 
    #relies on continuum molecules are added into the opacity 
    #database. Rayleigh molecules are all in `rayleigh.py` 
    atm.get_needed_continuum(opacityclass.rayleigh_molecules,
                             opacityclass.avail_continuum)

    #get cloud properties, if there are any and put it on current grid 
    atm.get_clouds(wno)

    #Make sure that all molecules are in opacityclass. If not, remove them and add warning
    no_opacities = [i for i in atm.molecules if i not in opacityclass.molecules]
    atm.add_warnings('No computed opacities for: '+','.join(no_opacities))
    atm.molecules = np.array([ x for x in atm.molecules if x not in no_opacities ])
    
    #opacity assumptions
    query_method = inputs['opacities'].get('query',0)
    exclude_mol = inputs['atmosphere']['exclude_mol']

    #only use nearest neighbor if not using CK method and not using specied by user
    if ((query_method == 0) & (isinstance(getattr(opacityclass,'ck_filename',1),int))): 
        get_opacities = opacityclass.get_opacities_nearest
    elif ((query_method == 1) | (isinstance(getattr(opacityclass,'ck_filename',1),str))):
        get_opacities = opacityclass.get_opacities

    nlevel = atm.c.nlevel
    nlayer = atm.c.nlayer
    

    if dimension == '1d':
        #lastly grab needed opacities for the problem
        get_opacities(atm,exclude_mol=exclude_mol)
        #only need to get opacities for one pt profile

        #There are two sets of dtau,tau,w0,g in the event that the user chooses to use delta-eddington
        #We use HG function for single scattering which gets the forward scattering/back scattering peaks 
        #well. We only really want to use delta-edd for multi scattering legendre polynomials. 

        DTAU, TAU, W0, COSB,ftau_cld, ftau_ray,GCOS2, DTAU_OG, TAU_OG, W0_OG, COSB_OG, W0_no_raman, f_deltaM= compute_opacity(
            atm, opacityclass, ngauss=ngauss, stream=stream, delta_eddington=delta_eddington,test_mode=test_mode,raman=raman_approx,
            full_output=full_output, plot_opacity=plot_opacity)

        if  'reflected' in calculation:
            xint_at_top = 0 
            for ig in range(ngauss): # correlated - loop (which is different from gauss-tchevychev angle)
                nlevel = atm.c.nlevel

                if rt_method == 'SH':
                    (xint, flux_out)  = get_reflected_SH(nlevel, nwno, ng, nt, 
                                    DTAU[:,:,ig], TAU[:,:,ig], W0[:,:,ig], COSB[:,:,ig], 
                                    ftau_cld[:,:,ig], ftau_ray[:,:,ig], f_deltaM[:,:,ig],
                                    DTAU_OG[:,:,ig], TAU_OG[:,:,ig], W0_OG[:,:,ig], COSB_OG[:,:,ig], 
                                    atm.surf_reflect, ubar0, ubar1, cos_theta, F0PI, 
                                    w_single_form, w_multi_form, psingle_form, 
                                    w_single_rayleigh, w_multi_rayleigh, psingle_rayleigh,
                                    frac_a, frac_b, frac_c, constant_back, constant_forward, 
                                    stream, b_top=b_top, flx=calculate_fluxes, 
                                    single_form=single_form) 

                else:
                    if get_lvl_flux: 
                        atm.get_lvl_flux=True
                        atm.lvl_output_reflected = dict(flux_minus=0, flux_plus=0, flux_minus_mdpt=0, flux_plus_mdpt=0)
                    else: 
                        atm.get_lvl_flux=False

                    """xint = get_reflected_1d(nlevel, wno,nwno,ng,nt,
                                        DTAU[:,:,ig], TAU[:,:,ig], W0[:,:,ig], COSB[:,:,ig],
                                        GCOS2[:,:,ig],ftau_cld[:,:,ig],ftau_ray[:,:,ig],
                                        DTAU_OG[:,:,ig], TAU_OG[:,:,ig], W0_OG[:,:,ig], COSB_OG[:,:,ig],
                                        atm.surf_reflect, ubar0,ubar1,cos_theta, F0PI,
                                        single_phase,multi_phase,
                                        frac_a,frac_b,frac_c,constant_back,constant_forward, toon_coefficients,
                                        b_top=b_top)
                                        #get_toa_intensity=1, get_lvl_flux=0)"""
                    
                    xint,lvl_fluxes = get_reflected_1d(nlevel, wno,nwno,ng,nt,
                                    DTAU[:,:,ig], TAU[:,:,ig], W0[:,:,ig], COSB[:,:,ig],
                                    GCOS2[:,:,ig],ftau_cld[:,:,ig],ftau_ray[:,:,ig],
                                    DTAU_OG[:,:,ig], TAU_OG[:,:,ig], W0_OG[:,:,ig], COSB_OG[:,:,ig],
                                    atm.surf_reflect, ubar0,ubar1,cos_theta, F0PI,
                                    single_phase,multi_phase,
                                    frac_a,frac_b,frac_c,constant_back,constant_forward,
                                    get_toa_intensity=1,get_lvl_flux=int(atm.get_lvl_flux),
                                    toon_coefficients=toon_coefficients,b_top=b_top) 

                xint_at_top += xint*gauss_wts[ig]

                if get_lvl_flux: 
                    atm.lvl_output_reflected['flux_minus']+=lvl_fluxes[0]*gauss_wts[ig]
                    atm.lvl_output_reflected['flux_plus']+=lvl_fluxes[1]*gauss_wts[ig]
                    atm.lvl_output_reflected['flux_minus_mdpt']+=lvl_fluxes[2]*gauss_wts[ig]
                    atm.lvl_output_reflected['flux_plus_mdpt']+=lvl_fluxes[3]*gauss_wts[ig]

            #if full output is requested add in xint at top for 3d plots
            if full_output: 
                atm.xint_at_top = xint_at_top
                #atm.flux= flux_out
                #atm.int_layer = intensity

        
        if 'thermal' in calculation:
            #use toon method (and tridiagonal matrix solver) to get net cumulative fluxes 
            flux_at_top = 0 

            if get_lvl_flux: 
                atm.get_lvl_flux=True
                atm.lvl_output_thermal = dict(flux_minus=0, flux_plus=0, flux_minus_mdpt=0, flux_plus_mdpt=0)
            else: 
                atm.get_lvl_flux=False


            for ig in range(ngauss): # correlated-k - loop (which is different from gauss-tchevychev angle)
                
                #remember all OG values (e.g. no delta eddington correction) go into thermal as well as 
                #the uncorrected raman single scattering 
                if rt_method == 'toon':
                    #flux  = get_thermal_1d(nlevel, wno,nwno,ng,nt,atm.level['temperature'],
                    #                                    DTAU_OG[:,:,ig], W0_no_raman[:,:,ig], COSB_OG[:,:,ig], 
                    #                                    atm.level['pressure'],ubar1,
                    #                                    atm.surf_reflect, atm.hard_surface, tridiagonal)
                    flux,lvl_fluxes  = get_thermal_1d(nlevel, wno,nwno,ng,nt,atm.level['temperature'],
                                                        DTAU_OG[:,:,ig], W0_no_raman[:,:,ig], COSB_OG[:,:,ig], 
                                                        atm.level['pressure'],ubar1,
                                                        atm.surf_reflect, atm.hard_surface,
                                                        #setting wno to zero since only used for climate, calctype only gets TOA flx 
                                                        wno*0, calc_type=0)



                elif rt_method == 'SH':
                    flux, flux_layers = get_thermal_SH(nlevel, wno, nwno, ng, nt, atm.level['temperature'],
                                                DTAU[:,:,ig], TAU[:,:,ig], W0[:,:,ig], COSB[:,:,ig], 
                                                DTAU_OG[:,:,ig], TAU_OG[:,:,ig], W0_OG[:,:,ig], 
                                                W0_no_raman[:,:,ig], COSB_OG[:,:,ig], 
                                                atm.level['pressure'], ubar1, 
                                                atm.surf_reflect, stream, atm.hard_surface)

                if ((rt_method == 'toon') & get_lvl_flux): 
                    atm.lvl_output_thermal['flux_minus']+=lvl_fluxes[0]*gauss_wts[ig]
                    atm.lvl_output_thermal['flux_plus']+=lvl_fluxes[1]*gauss_wts[ig]
                    atm.lvl_output_thermal['flux_minus_mdpt']+=lvl_fluxes[2]*gauss_wts[ig]
                    atm.lvl_output_thermal['flux_plus_mdpt']+=lvl_fluxes[3]*gauss_wts[ig]

                flux_at_top += flux*gauss_wts[ig]
                
                
            #if full output is requested add in flux at top for 3d plots
            if full_output: 
                atm.flux_at_top = flux_at_top

        
        if 'transmission' in calculation:
            rprs2 = 0 
            for ig in range(ngauss): # correlated - loop (which is different from gauss-tchevychev angle)

                rprs2_g = get_transit_1d(atm.level['z'],atm.level['dz'],
                                  nlevel, nwno, radius_star, atm.layer['mmw'], 
                                  atm.c.k_b, atm.c.amu, atm.level['pressure'], 
                                  atm.level['temperature'], atm.layer['colden'],
                                  DTAU_OG[:,:,ig])
                rprs2 += rprs2_g*gauss_wts[ig]
    elif dimension == '3d':
        #setup zero array to fill with opacities
        TAU_3d = np.zeros((nlevel, nwno, ng, nt, ngauss))
        DTAU_3d = np.zeros((nlayer, nwno, ng, nt, ngauss))
        W0_3d = np.zeros((nlayer, nwno, ng, nt, ngauss))
        COSB_3d = np.zeros((nlayer, nwno, ng, nt, ngauss))
        GCOS2_3d = np.zeros((nlayer, nwno, ng, nt, ngauss))
        FTAU_CLD_3d = np.zeros((nlayer, nwno, ng, nt, ngauss))
        FTAU_RAY_3d = np.zeros((nlayer, nwno, ng, nt, ngauss))

        #these are the unchanged values from delta-eddington
        TAU_OG_3d = np.zeros((nlevel, nwno, ng, nt, ngauss))
        DTAU_OG_3d = np.zeros((nlayer, nwno, ng, nt, ngauss))
        W0_OG_3d = np.zeros((nlayer, nwno, ng, nt, ngauss))
        COSB_OG_3d = np.zeros((nlayer, nwno, ng, nt, ngauss))
        #this is the single scattering without the raman correction 
        #used for the thermal caclulation
        W0_no_raman_3d = np.zeros((nlayer, nwno, ng, nt, ngauss))

        #pressure and temperature 
        TLEVEL_3d = np.zeros((nlevel, ng, nt))
        PLEVEL_3d = np.zeros((nlevel, ng, nt))

        #if users want to retain all the individual opacity info they can here 
        if full_output:
            TAUGAS_3d = np.zeros((nlayer, nwno, ng, nt, ngauss))
            TAUCLD_3d = np.zeros((nlayer, nwno, ng, nt, ngauss))
            TAURAY_3d = np.zeros((nlayer, nwno, ng, nt, ngauss))  

        #get opacities at each facet
        #sample MPI code 
        #from mpi4py improt MPI
        #comm = MPI.COMM_WORLD
        #rank = comm.Get_rank()
        #size = comm.Get_size()
        #idx = rank-1 
        #gts = [[g,t] for g in range(ng) for t in range(nt)]
        for g in range(ng):
            for t in range(nt): 
                #g,t = gts[idx]
                #edit atm class to only have subsection of 3d stuff 
                atm_1d = copy.deepcopy(atm)

                #diesct just a subsection to get the opacity 
                atm_1d.disect(g,t)

                get_opacities(atm_1d)

                dtau, tau, w0, cosb,ftau_cld, ftau_ray, gcos2, DTAU_OG, TAU_OG, W0_OG, COSB_OG, WO_no_raman, f_deltaM = compute_opacity(
                    atm_1d, opacityclass, ngauss=ngauss, stream=stream,delta_eddington=delta_eddington,
                    test_mode=test_mode,raman=raman_approx, full_output=full_output)
                DTAU_3d[:,:,g,t,:] = dtau
                TAU_3d[:,:,g,t,:] = tau
                W0_3d[:,:,g,t,:] = w0 
                COSB_3d[:,:,g,t,:] = cosb
                GCOS2_3d[:,:,g,t,:]= gcos2 
                FTAU_CLD_3d[:,:,g,t,:]= ftau_cld
                FTAU_RAY_3d[:,:,g,t,:]= ftau_ray

                #these are the unchanged values from delta-eddington
                TAU_OG_3d[:,:,g,t,:] = TAU_OG
                DTAU_OG_3d[:,:,g,t,:] = DTAU_OG
                W0_OG_3d[:,:,g,t,:] = W0_OG
                COSB_OG_3d[:,:,g,t,:] = COSB_OG
                W0_no_raman_3d[:,:,g,t,:] = WO_no_raman

                #temp and pressure on 3d grid
                
                TLEVEL_3d[:,g,t] = atm_1d.level['temperature']
                PLEVEL_3d[:,g,t] = atm_1d.level['pressure']

                if full_output:
                    TAUGAS_3d[:,:,g,t,:] = atm_1d.taugas
                    TAUCLD_3d[:,:,g,t,:] = atm_1d.taucld
                    TAURAY_3d[:,:,g,t,:] = atm_1d.tauray

        if full_output:
            atm.taugas = TAUGAS_3d
            atm.taucld = TAUCLD_3d
            atm.tauray = TAURAY_3d

        if  'reflected' in calculation:
            xint_at_top=0
            for ig in range(ngauss): # correlated - loop (which is different from gauss-tchevychev angle)
                #use toon method  to get net cumulative fluxes 
                xint  = get_reflected_3d(nlevel, wno,nwno,ng,nt,
                                                DTAU_3d[:,:,:,:,ig], TAU_3d[:,:,:,:,ig], W0_3d[:,:,:,:,ig], COSB_3d[:,:,:,:,ig],GCOS2_3d[:,:,:,:,ig],
                                                FTAU_CLD_3d[:,:,:,:,ig],FTAU_RAY_3d[:,:,:,:,ig],
                                                DTAU_OG_3d[:,:,:,:,ig], TAU_OG_3d[:,:,:,:,ig], W0_OG_3d[:,:,:,:,ig], COSB_OG_3d[:,:,:,:,ig],
                                                atm.surf_reflect, ubar0,ubar1,cos_theta, F0PI,
                                                single_phase,multi_phase,
                                                frac_a,frac_b,frac_c,constant_back,constant_forward)
                xint_at_top += xint*gauss_wts[ig]
                #if full output is requested add in xint at top for 3d plots
            if full_output: 
                atm.xint_at_top = xint_at_top

        if 'thermal' in calculation:
            flux_at_top=0
            for ig in range(ngauss): # correlated - loop (which is different from gauss-tchevychev angle)
                #remember all OG values (e.g. no delta eddington correction) go into thermal as well as 
                #the uncorrected raman single scattering 
                flux  = get_thermal_3d(nlevel, wno,nwno,ng,nt,TLEVEL_3d,
                                            DTAU_OG_3d[:,:,:,:,ig], W0_no_raman_3d[:,:,:,:,ig], COSB_OG_3d[:,:,:,:,ig], 
                                            PLEVEL_3d,ubar1, atm.surf_reflect, atm.hard_surface)
                flux_at_top += flux*gauss_wts[ig]
            #if full output is requested add in flux at top for 3d plots
            if full_output: 
                atm.flux_at_top = flux_at_top

    #set up initial returns
    returns = {}
    returns['wavenumber'] = wno
    #returns['flux'] = flux
    if 'transmission' in calculation: 
        returns['transit_depth'] = rprs2

    #COMPRESS FULL TANGLE-GANGLE FLUX OUTPUT ONTO 1D FLUX GRID

    #for reflected light use compress_disco routine
    #this takes the intensity as a functin of tangle/gangle and creates a 1d spectrum
    if  ('reflected' in calculation):
        albedo = compress_disco(nwno, cos_theta, xint_at_top, gweight, tweight,F0PI)
        returns['albedo'] = albedo 

        if ((rt_method == 'toon') & get_lvl_flux): 
            for i in atm.lvl_output_reflected.keys():
                atm.lvl_output_reflected[i] = compress_disco(nwno,cos_theta,atm.lvl_output_reflected[i], gweight, tweight,F0PI)   


        #see equation 18 Batalha+2019 PICASO 
        returns['bond_albedo'] = (np.trapz(x=1/wno, y=albedo*opacityclass.unshifted_stellar_spec)/
                                    np.trapz(x=1/wno, y=opacityclass.unshifted_stellar_spec))

        if ((not np.isnan(sa ) and (not np.isnan(atm.planet.radius))) ):
            returns['fpfs_reflected'] = albedo*(atm.planet.radius/sa)**2.0
        else: 
            returns['fpfs_reflected'] =[]
            if np.isnan(sa ):
                returns['fpfs_reflected'] += ['Semi-major axis not supplied. If you want fpfs, add it to `star` function. ']
            if np.isnan(atm.planet.radius): 
                returns['fpfs_reflected'] += ['Planet Radius not supplied. If you want fpfs, add it to `gravity` function with a mass.']

    #for thermal light use the compress thermal routine
    #this takes the intensity as a functin of tangle/gangle and creates a 1d spectrum
    if ('thermal' in calculation):
        thermal = compress_thermal(nwno,flux_at_top, gweight, tweight)
        returns['thermal'] = thermal
        returns['thermal_unit'] = 'erg/s/(cm^2)/(cm)'#'erg/s/(cm^2)/(cm^(-1))'
        returns['effective_temperature'] = (np.trapz(x=1/wno[::-1], y=thermal[::-1])/5.67e-5)**0.25

        if full_output: 
            atm.thermal_flux_planet = thermal

        if ((rt_method == 'toon') & get_lvl_flux): 
            for i in atm.lvl_output_thermal.keys():
                atm.lvl_output_thermal[i] = compress_thermal(nwno,atm.lvl_output_thermal[i], gweight, tweight)   

        #only need to return relative flux if not a browndwarf calculation
        if radius_star == 'nostar': 
            returns['fpfs_thermal'] = ['No star mode for Brown Dwarfs was used']
        elif ((not np.isnan(atm.planet.radius)) & (not np.isnan(radius_star))) :
            fpfs_thermal = thermal/(opacityclass.unshifted_stellar_spec)*(atm.planet.radius/radius_star)**2.0
            returns['fpfs_thermal'] = fpfs_thermal
        else:
            returns['fpfs_thermal'] =[]
            if np.isnan(atm.planet.radius): 
                returns['fpfs_thermal'] += ['Planet Radius not supplied. If you want fpfs, add it to `gravity` function with radius.']
            if np.isnan(radius_star): 
                returns['fpfs_thermal'] += ['Stellar Radius not supplied. If you want fpfs, add it to `stellar` function.']


    #return total if users have calculated both thermal and reflected 
    if (('fpfs_reflected' in list(returns.keys())) & ('fpfs_thermal' in list(returns.keys()))): 
        if ((not isinstance(returns['fpfs_reflected'],list)) & (not isinstance(returns['fpfs_thermal'],list))) :
            returns['fpfs_total'] = returns['fpfs_thermal'] + returns['fpfs_reflected']

    if full_output: 
        if as_dict:
            returns['full_output'] = atm.as_dict()
            if radius_star != 'nostar':returns['full_output']['star']['flux'] = opacityclass.unshifted_stellar_spec
        else:
            returns['full_output'] = atm

    #if output_dir != None:
    #    filename = output_dir
    #    pk.dump({'pressure': atm.level['pressure'], 'temperature': atm.level['temperature'], 
    #        'nlevel':nlevel, 'wno':wno, 'nwno':nwno, 'ng':ng, 'nt':nt, 
    #        'dtau':DTAU, 'tau':TAU, 'w0':W0, 'cosb':COSB, 'gcos2':GCOS2,'ftcld':ftau_cld,'ftray': ftau_ray,
    #        'dtau_og':DTAU_OG, 'tau_og':TAU_OG, 'w0_og':W0_OG, 'cosb_og':COSB_OG, 
    #        'surf_reflect':atm.surf_reflect, 'ubar0':ubar0, 'ubar1':ubar1, 'costheta':cos_theta, 'F0PI':F0PI, 
    #        'single_phase':single_phase, 'multi_phase':multi_phase, 
    #        'frac_a':frac_a, 'frac_b':frac_b, 'frac_c':frac_c, 'constant_back':constant_back, 
    #        'constant_forward':constant_forward, 'dim':dimension, 'stream':stream,
    #        #'xint_at_top': xint_at_top, 'albedo': albedo, 'flux': flux_out, 'xint': intensity,
    #        'b_top': b_top, 'gweight': gweight, 'tweight': tweight, 'gangle': gangle, 'tangle': tangle}, 
    #        open(filename,'wb'), protocol=2)
    return returns

def _finditem(obj, key):
    if key in obj: return obj[key]
    for k, v in obj.items():
        if isinstance(v,dict):
            item = _finditem(v, key)
            if item is not None:
                return item
def standard_metadata(): 
    return {
    'author':'optional',
    'contact':'optional', 
    'code':'optional', 
    'doi':'optional', 
    'planet_params':{
        'rp':'usually taken from picaso',
        'mp':'usually taken from picaso',
        'mh':'optional',
        'cto':'optional',
        'heat_redis':'optional',
        'p_reference':'usually taken from picaso',
        'tint':'optional'
    },
    'stellar_params':{
         'logg':'usually taken from picaso', 
         'feh': 'usually taken from picaso', 
         'steff':'usually taken from picaso', 
         'rs': 'usually taken from picaso', 
         'ms': 'optional', 
         'database':'usually taken from picaso',
    },
    'orbit_params':{
        'sma':'usually taken from picaso', 
    }
}
def check_units(unit):
    try: 
        return u.Unit(unit)
    except ValueError: 
        #check if real unit
        return None
    
def output_xarray(df, picaso_class, add_output={}, savefile=None): 
    """
    This function converts all picaso output to xarray which is easy to save 
    It is recommended for reuse and reproducibility of models. the returned 
    xarray can be used with input_xarray to rerun models. See Preservation notebook. 
    
    Parameters
    ----------
    df : dict 
        This is the output of your spectrum and must include "full_output=True"
        For example, df = case.spectrum(opa, full_output=True)
    picaso_class : picaso.inputs
        This is the original class that you made to do your run. 
        For example, case=jdi.inputs();followed by case.atmosphere(), case.clouds(), etc
    add_output : dict
        These are any additional outputs you want included in your xarray metadata 
        This dictionary has a very specific struture if you want it to work correctly. 
        To see the structure you can run justdoit.standard_metadata() which will 
        return an empty dictionary that you can fill. 
    savefile : str 
        Optional, if string it will save a xarray file for you 
    
    Returns
    -------
    xarray.Dataset
        this xarray dataset can be easily passed to justdoit.input_xarray to run a spectrum 
        
    """
        
    full_output = df['full_output'] if 'full_output' in df.keys() else  df['spectrum_output']['full_output']
    df_atmo = picaso_class.inputs['atmosphere']['profile']
    molecules_included = full_output['weights']
    
    #start with simple layer T
    data_vars=dict(temperature = (["pressure"], 
                                  df_atmo['temperature'],
                                  {'units': 'Kelvin'}))
    
    #spectral data 
    if 'thermal' in df.keys(): 
        data_vars['flux_emission'] = (["wavelength"], df['thermal'],{'units': 'erg/cm**2/s/cm'}) 
    if 'transit_depth' in df.keys(): 
        data_vars['transit_depth'] = (["wavelength"], df['transit_depth'],{'units': 'R_jup**2/R_jup**2'}) 
    if 'temp_brightness' in df.keys(): 
        data_vars['temp_brightness'] = (["wavelength"], df['temp_brightness'],{'units': 'Kelvin'})
    if 'fpfs_thermal' in df.keys(): 
        if isinstance(df['fpfs_thermal'], np.ndarray): 
            data_vars['fpfs_emission'] = (["wavelength"], df['fpfs_thermal'],{'units': 'erg/cm**2/s/cm/(erg/cm**2/s/cm)'})
    if 'albedo' in df.keys(): 
        data_vars['albedo'] = (["wavelength"], df['albedo'],{'units': 'none'})
    if 'fpfs_reflected' in df.keys(): 
        if isinstance(df['fpfs_reflected'], np.ndarray): 
            data_vars['fpfs_reflected'] = (["wavelength"], df['fpfs_reflected'],{'units': 'erg/cm**2/s/cm/(erg/cm**2/s/cm)'})
    
    #atmospheric data data 
    for ikey in molecules_included:
        data_vars[ikey] = (["pressure"], df_atmo[ikey].values,{'units': 'v/v'})
        
    if 'kz' in picaso_class.inputs['atmosphere']['profile'].keys(): 
        data_vars['kzz'] = (["pressure"], picaso_class.inputs['atmosphere']['profile']['kz'].values,{'units': 'cm**2/s'})
      
    #clouds if they exist 
    if 'clouds' in picaso_class.inputs: 
        if not isinstance(picaso_class.inputs['clouds']['profile'],type(None)):
            for ikey,lbl in zip( ['opd', 'w0', 'g0'], ['opd','ssa','asy']):
                array = np.reshape(picaso_class.inputs['clouds']['profile'][ikey].values, 
                       (picaso_class.nlevel-1, 
                        len(picaso_class.inputs['clouds']['wavenumber'])))

                data_vars[lbl]=(['pressure_cld','wavenumber_cld'],array,{'units': 'unitless'})
    
    attrs = {}
    #basic info
    for ikey in ['author','code','doi','contact']:
        if add_output.get(ikey,'optional') != 'optional':
            attrs[ikey] = add_output[ikey]
            
    #planet params 
    planet_params = add_output.get('planet_params',{})
    attrs['planet_params'] = {}
    
    #find gravity in picaso
    gravity = picaso_class.inputs['planet'].get('gravity',np.nan)
    if np.isfinite(gravity): 
        gravity = gravity * check_units(picaso_class.inputs['planet']['gravity_unit'])
    #otherwise find gravity from user input
    else: 
        gravity = planet_params.get('logg', np.nan) 
    
    mp = picaso_class.inputs['planet'].get('mass',np.nan)
    if np.isfinite(mp):
        mp = mp * check_units(picaso_class.inputs['planet']['mass_unit'])
    else: 
        mp = planet_params.get('mp',np.nan) 
        
    rp = picaso_class.inputs['planet'].get('radius',np.nan)
    if np.isfinite(mp):
        rp = rp * check_units(picaso_class.inputs['planet']['radius_unit'])
    else: 
        rp = planet_params.get('rp',np.nan) 
        
    #add required RP/MP or gravity
    if (not np.isnan(mp) & (not np.isnan(rp))):
        attrs['planet_params']['mp'] = mp
        attrs['planet_params']['rp'] = rp
        assert isinstance(attrs['planet_params']['mp'],u.quantity.Quantity ), "User supplied mp in planet_params must be an astropy unit: e.g. 1*u.Unit('M_jup')"
        assert isinstance(attrs['planet_params']['rp'],u.quantity.Quantity ), "User supplied rp in planet_params must be an astropy unit: e.g. 1*u.Unit('R_jup')"
    elif (not np.isnan(gravity)): 
        attrs['planet_params']['gravity'] = gravity
        assert isinstance(attrs['planet_params']['gravity'],u.quantity.Quantity ), "User supplied gravity in planet_params must be an astropy unit: e.g. 1*u.Unit('m/s**2')"
    else: 
        print('Mass and Radius, or gravity not provided in add_output, and wasn not found in picaso class')
    
    #add anything else the user had in planet params
    for ikey in planet_params.keys(): 
        if ikey not in ['rp','mp','logg','gravity']:
            if planet_params[ikey]!='optional':attrs['planet_params'][ikey] = planet_params[ikey]

    #find gravity in picaso
    p_reference = picaso_class.inputs['approx'].get('p_reference',np.nan)
    if np.isfinite(p_reference): 
        p_reference = p_reference * u.Unit('bar')
    #otherwise find gravity from user input
    else: 
        p_reference = planet_params.get('p_reference', np.nan) 
    if not np.isnan(p_reference): attrs['planet_params']['p_reference'] = p_reference
        

    attrs['planet_params'] = json.dumps(attrs['planet_params'],cls=JsonCustomEncoder)


    if 'nostar' not in picaso_class.inputs['star']['database']:
        #stellar params 
        stellar_params = add_output.get('stellar_params',{})
        attrs['stellar_params'] = {}
        #must be supplied in picaso
        attrs['stellar_params']['database'] = stellar_params.get('database', picaso_class.inputs['star'].get('database',None)) 
        attrs['stellar_params']['steff'] = stellar_params.get('steff', picaso_class.inputs['star'].get('temp',None)) 
        attrs['stellar_params']['feh'] = stellar_params.get('feh', picaso_class.inputs['star'].get('metal',None)) 
        attrs['stellar_params']['logg'] = stellar_params.get('logg', picaso_class.inputs['star'].get('logg',None)) 
        #optional could be nan
        rs = picaso_class.inputs['star'].get('radius',np.nan)
        if np.isfinite(rs):
            rs = rs * check_units(picaso_class.inputs['star']['radius_unit'])
        else: 
            rs = stellar_params.get('rs',np.nan)
            
        if not np.isnan(rs):
            attrs['stellar_params']['rs'] = rs
            assert isinstance(attrs['stellar_params']['rs'],u.quantity.Quantity ), "User supplied rs in stellar_params must be an astropy unit: e.g. 1*u.Unit('R_sun')"
        
        #perform stellar params checks
        for ikey in attrs['stellar_params'].keys():
            assert not isinstance(attrs['stellar_params'][ikey],type(None)), f"We couldnt find these stellar parameters in add_output or the picaso class {attrs['stellar_params']}" 
        for ikey in stellar_params.keys(): 
            if ikey not in ['database','steff','feh','logg','rs']:
                if stellar_params[ikey]!='optional':attrs['stellar_params'][ikey] = stellar_params[ikey]
                
        #orbit params
        orbit_params = add_output.get('orbit_params',{})
        sma = picaso_class.inputs['star'].get('semi_major',np.nan)
        if np.isfinite(sma):
            sma = sma * check_units(picaso_class.inputs['star']['semi_major_unit'])
        else: 
            sma = orbit_params.get('sma',np.nan)        
        
        if not np.isnan(sma): 
            attrs['orbit_params'] = {}
            attrs['orbit_params']['sma'] = sma
            assert isinstance(attrs['orbit_params']['sma'],u.quantity.Quantity ), "User supplied rs in orbit_params must be an astropy unit: e.g. 1*u.Unit('AU')"
            
            for ikey in orbit_params.keys(): 
                if ikey not in ['sma']:
                    if orbit_params[ikey]!='optional':attrs['orbit_params'][ikey] = orbit_params[ikey] 
                    
            attrs['orbit_params'] = json.dumps(attrs['orbit_params'],cls=JsonCustomEncoder)
            

               
        attrs['stellar_params'] = json.dumps(attrs['stellar_params'],cls=JsonCustomEncoder)
        
        
    #add anything else requested by the user
    for ikey in add_output.keys(): 
        if ikey not in attrs.keys(): 
            if add_output[ikey]!="optional":attrs[ikey] = add_output[ikey]
    
    
    coords=dict(
            pressure=(["pressure"], picaso_class.inputs['atmosphere']['profile']['pressure'].values,{'units': 'bar'}),#required*
            wavelength=(["wavelength"], 1e4/df['wavenumber'],{'units': 'micron'})
        )
    if 'clouds' in 'opd' in data_vars.keys(): 
        coords['wavenumber_cld'] = (["wavenumber_cld"], picaso_class.inputs['clouds']['wavenumber'],{'units': 'cm**(-1)'})
        coords['pressure_cld'] = (["pressure_cld"], full_output['layer']['pressure'] ,{'units': full_output['layer']['pressure_unit']})
        
    # put data into a dataset where each
    ds = xr.Dataset(
        data_vars=data_vars,
        coords=coords,
        attrs=attrs
    )
    
    if isinstance(savefile, str): ds.to_netcdf(savefile)
    return ds
def input_xarray(xr_usr, opacity,p_reference=10, calculation='planet'):
    """
    This takes an input based on these standards and runs: 
    -gravity
    -phase_angle
    -star
    -approx (p_reference=10)
    -atmosphere
    -clouds (if there are any)

    Parameters
    ----------
    xr_usr : xarray
        xarray based on ERS formatting requirements 
    opacity : justdoit.opannection
        opacity connection
    p_reference : float 
        Default is to take from xarray reference pressure in bars 
    calculation : str 
        'planet' or 'browndwarf'

    Example
    -------
    case = jdi.input_xarray(xr_user)
    case.spectrum(opacity,calculation='transit_depth')
    """
    case = inputs(calculation = calculation)
    case.phase_angle(0) #radians

    #define gravity
    planet_params = eval(xr_usr.attrs['planet_params'])
    if 'brown' not in calculation:
        stellar_params = eval(xr_usr.attrs['stellar_params'])
        orbit_params = eval(xr_usr.attrs['orbit_params'])
        steff = _finditem(stellar_params,'steff')
        feh = _finditem(stellar_params,'feh')
        logg = _finditem(stellar_params,'logg')
        database = 'phoenix' if type(_finditem(stellar_params,'database')) == type(None) else _finditem(stellar_params,'database')
        ms = _finditem(stellar_params,'ms')
        rs = _finditem(stellar_params,'rs')
        semi_major = _finditem(planet_params,'sma')
        case.star(opacity, steff,feh,logg, radius=rs['value'], 
                  radius_unit=u.Unit(rs['unit']), database=database)

    mp = _finditem(planet_params,'mp')
    rp = _finditem(planet_params,'rp')
    logg = _finditem(planet_params,'logg')

    if ((not isinstance(mp, type(None))) & (not isinstance(rp, type(None)))):
        case.gravity(mass = mp['value'], mass_unit=u.Unit(mp['unit']),
                    radius=rp['value'], radius_unit=u.Unit(rp['unit']))
    elif (not isinstance(logg, type(None))): 
        case.gravity(gravity = logg['value'], gravity_unit=u.Unit(logg['unit']))
    else: 
        print('Mass and Radius or gravity not provided in xarray, user needs to run gravity function')

    p_reference_xarray = _finditem(planet_params,'p_reference')
    if (not isinstance(p_reference_xarray, type(None))): 
        p_bar = p_reference_xarray['value']*u.Unit(p_reference_xarray['unit'])
        p_bar = p_bar.to('bar').value
        case.approx(p_reference=p_bar)
    elif (not isinstance(p_reference, type(None))): 
        #is it common to want to change the reference pressure
        case.approx(p_reference=p_reference)
    else: 
        raise Exception("p_reference couldnt be found in the xarray, nor was it supplied to this function inputs. Please rerun function with p_reference=10 (or another number in bars).")

    df = {'pressure':xr_usr.coords['pressure'].values}
    for i in [i for i in xr_usr.data_vars.keys() if 'transit' not in i]:
        if i not in ['opd','ssa','asy']:
            #only get single coord pressure stuff
            if (len(xr_usr.data_vars[i].values.shape)==1 &
                        ('pressure' in xr_usr.data_vars[i].coords)):
                df[i]=xr_usr.data_vars[i].values
        
    case.atmosphere(df=pd.DataFrame(df))

    if 'opd' in xr_usr.data_vars.keys():
        df_cld = vj.picaso_format(xr_usr['opd'].values, 
                xr_usr['ssa'].values, 
                xr_usr['asy'].values)

        case.clouds(df=df_cld)

    return case

def get_contribution(bundle, opacityclass, at_tau=1, dimension='1d'):
    """
    Currently top level program to run albedo code 

    Parameters 
    ----------
    bundle : dict 
        This input dict is built by loading the input = `justdoit.load_inputs()` 
    opacityclass : class
        Opacity class from `justdoit.opannection`
    at_tau : float 
        (Optional) Default = 1, This is to compute the pressure level at which cumulative opacity reaches 
        at_tau. Usually users want to know when the cumulative opacity reaches a tau of 1. 
    dimension : str 
        (Optional) Default = '1d'. Currently only 1d is supported. 

    Return
    ------
    taus_by_species : dict
        Each dictionary entry is a nlayer x nwave that represents the 
        per layer optical depth for that molecule. If you do not see 
        a molecule that you have added as input, check to make sure it is
        propertly formatted (e.g. Sodium must be Na not NA, Titanium Oxide must be TiO not TIO)
    cumsum_taus : dict
        Each dictionary entry is a nlevel x nwave that represents the cumulative summed opacity
        for that molecule. If you do not see a molecule that you have added as input, check to make sure it is
        propertly formatted (e.g. Sodium must be Na not NA, Titanium Oxide must be TiO not TIO)
    at_pressure_array : dict 
        Each dictionary entry is a nwave array that represents the 
        pressure level where the cumulative opacity reaches the value specieid by the user through `at_tau`.
        If you do not see a molecule that you have added as input, check to make sure it is
        a molecule that you have added as input, check to make sure it is
        propertly formatted (e.g. Sodium must be Na not NA, Titanium Oxide must be TiO not TIO)
        
    """
    inputs = bundle.inputs

    wno = opacityclass.wno
    nwno = opacityclass.nwno
    ngauss = opacityclass.ngauss
    gauss_wts = opacityclass.gauss_wts #for opacity
    #check to see if we are running in test mode
    test_mode = inputs['test_mode']

    ############# DEFINE ALL APPROXIMATIONS USED IN CALCULATION #############
    #see class `inputs` attribute `approx`
    rt_method = inputs['approx']['rt_method']

    #set approx numbers options (to be used in numba compiled functions)
    stream = inputs['approx']['rt_params']['common']['stream']
    
    #only used in toon
    multi_phase = inputs['approx']['rt_params']['toon']['multi_phase']
    single_phase = inputs['approx']['rt_params']['toon']['single_phase']
    #define delta eddington approximinations 
    delta_eddington = inputs['approx']['rt_params']['common']['delta_eddington']    
    raman_approx = 2

    #parameters needed for the two term hg phase function. 
    #Defaults are set in config.json
    f = inputs['approx']['rt_params']['common']['TTHG_params']['fraction']
    frac_a = f[0]
    frac_b = f[1]
    frac_c = f[2]
    constant_back = inputs['approx']['rt_params']['common']['TTHG_params']['constant_back']
    constant_forward = inputs['approx']['rt_params']['common']['TTHG_params']['constant_forward']



    #pressure assumption
    p_reference =  inputs['approx']['p_reference']

    ############# DEFINE ALL GEOMETRY USED IN CALCULATION #############
    #see class `inputs` attribute `phase_angle`
    #get geometry
    geom = inputs['disco']

    ng, nt = geom['num_gangle'], geom['num_tangle']
    gangle,gweight,tangle,tweight = geom['gangle'], geom['gweight'],geom['tangle'], geom['tweight']
    lat, lon = geom['latitude'], geom['longitude']
    cos_theta = geom['cos_theta']
    ubar0, ubar1 = geom['ubar0'], geom['ubar1']

    #set star parameters
    radius_star = inputs['star']['radius']
    F0PI = np.zeros(nwno) + 1.
    #semi major axis
    sa = inputs['star']['semi_major']

    #begin atm setup
    atm = ATMSETUP(inputs)

    #Add inputs to class 
    atm.wavenumber = wno
    atm.planet.gravity = inputs['planet']['gravity']
    atm.planet.radius = inputs['planet']['radius']
    atm.planet.mass = inputs['planet']['mass']

    if dimension == '1d':
        atm.get_profile()
    elif dimension == '3d':
        atm.get_profile_3d()

    #now can get these 
    atm.get_mmw()
    atm.get_density()
    atm.get_altitude(p_reference = p_reference)#will calculate altitude if r and m are given (opposed to just g)
    atm.get_column_density()

    #gets both continuum and needed rayleigh cross sections 
    #relies on continuum molecules are added into the opacity 
    #database. Rayleigh molecules are all in `rayleigh.py` 
    atm.get_needed_continuum(opacityclass.rayleigh_molecules,
                             opacityclass.avail_continuum)

    #get cloud properties, if there are any and put it on current grid 
    atm.get_clouds(wno)

    #Make sure that all molecules are in opacityclass. If not, remove them and add warning
    no_opacities = [i for i in atm.molecules if i not in opacityclass.molecules]
    atm.add_warnings('No computed opacities for: '+','.join(no_opacities))
    atm.molecules = np.array([ x for x in atm.molecules if x not in no_opacities ])
    query_method = inputs['opacities'].get('query',0)

    if query_method == 0: 
        get_opacities = opacityclass.get_opacities_nearest
    elif query_method == 1:
        get_opacities = opacityclass.get_opacities

    nlevel = atm.c.nlevel
    nlayer = atm.c.nlayer
    
    #lastly grab needed opacities for the problem
    get_opacities(atm)
    #only need to get opacities for one pt profile

    #There are two sets of dtau,tau,w0,g in the event that the user chooses to use delta-eddington
    #We use HG function for single scattering which gets the forward scattering/back scattering peaks 
    #well. We only really want to use delta-edd for multi scattering legendre polynomials. 
    taus_by_species= compute_opacity(atm, opacityclass, ngauss=ngauss,  stream=stream,raman=raman_approx, return_mode=True)

    cumsum_taus = {}
    for i in taus_by_species.keys(): 
        shape = taus_by_species[i].shape
        taugas = np.zeros((shape[0]+1, shape[1]))
        taugas[1:,:]=numba_cumsum(taus_by_species[i])
        cumsum_taus[i] = taugas

    pressure = atm.level['pressure']/atm.c.pconv

    at_pressure_array = {}
    for i in taus_by_species.keys(): 
        at_pressure_array[i] = find_press(at_tau, cumsum_taus[i], shape[1], pressure)

    return {'taus_per_layer':taus_by_species, 
            'cumsum_taus':cumsum_taus, 
            'tau_p_surface':at_pressure_array}

@njit()
def find_press(at_tau, a, b, c):
    at_press = []
    for iw in range(b): 
        at_press.append(np.interp([at_tau],a[:,iw],c)[0])
    return at_press

def opannection(wave_range = None, filename_db = None, raman_db = None, 
                resample=1, ck_db=None, deq= False, on_fly=False,
                gases_fly =None,ck=False,
                verbose=True):
    """
    Sets up database connection to opacities. 

    Parameters
    ----------
    wave_range : list of float 
        Subset of wavelength range for which to run models for 
        Default : None, which pulls entire grid 
    filename_db : str 
        Filename of opacity database to query from 
        Default is none which pulls opacity file that comes with distribution 
    raman_db : str 
        Filename of raman opacity cross section 
        Default is none which pulls opacity file that comes with distribution 
    resample : int 
        Default=1 (no resampling) PROCEED WITH CAUTION!!!!!This will resample your opacites. 
        This effectively takes opacity[::BINS] depending on what the 
        sampling requested is. Consult your local theorist before 
        using this. 
    ck_db : str 
        ASCII filename of ck file
    verbose : bool 
        Error message to warn users about resampling. Can be turned off by supplying 
        verbose=False
    """
    inputs = json.load(open(os.path.join(__refdata__,'config.json')))

    if isinstance(ck_db, type(None)): 
        #only allow raman if no correlated ck is used 
        if isinstance(raman_db,type(None)): raman_db = os.path.join(__refdata__, 'opacities', inputs['opacities']['files']['raman'])
        
        if isinstance(filename_db,type(None)): 
            filename_db = os.path.join(__refdata__, 'opacities', inputs['opacities']['files']['opacity'])
            if not os.path.isfile(filename_db):
                raise Exception(f'The default opacity file does not exist: {filename_db}. In order to have a default database please download one of the opacity files from Zenodo and place into this folder with the name opacities.db: https://zenodo.org/record/6928501#.Y2w4C-zMI8Y if you dont want a single default file then you just need to point to the opacity db using the keyword filename_db.')
        elif not isinstance(filename_db,type(None) ): 
            if not os.path.isfile(filename_db):
                raise Exception('The opacity file you have entered does not exist: '  + filename_db)

        if resample != 1:
            if verbose:print("YOU ARE REQUESTING RESAMPLING!! This could degrade the precision of your spectral calculations so should be used with caution. If you are unsure check out this tutorial: https://natashabatalha.github.io/picaso/notebooks/10_ResamplingOpacities.html")

        opacityclass=RetrieveOpacities(
                    filename_db, 
                    raman_db,
                    wave_range = wave_range, resample = resample)
    else: 

        if isinstance(filename_db,type(None)): 
            filename_db = os.path.join(__refdata__, 'opacities', inputs['opacities']['files']['ktable_continuum'])
        if not os.path.exists(ck_db):
            if ck_db[-1] == '/':ck_db = ck_db[0:-1]
            if os.path.isfile(ck_db+'.tar.gz'): 
                raise Exception('The CK filename that you have selected appears still be .tar.gz. Please unpack and rerun')
            else: 
                raise Exception('The CK filename that you have selected does not exist. Please make sure you have downloaded and unpacked the right CK file.')
        opacityclass=RetrieveCKs(
                    ck_db, 
                    filename_db, 
                    wave_range = wave_range, 
                    deq=deq,on_fly=on_fly,gases_fly = gases_fly)

    return opacityclass

class inputs():
    """Class to setup planet to run

    Parameters
    ----------
    calculation: str 
        (Optional) Controls planet or brown dwarf calculation. Default = 'planet'. Other option is "browndwarf".
    climate : bool 
        (Optional) If true, this do a thorough iterative calculation to compute 
        a temperature pressure profile.


    Attributes
    ----------
    phase_angle() : set phase angle
    gravity() : set gravity
    star() : set stellar spec
    atmosphere() : set atmosphere composition and PT
    clouds() : set cloud profile
    approx()  : set approximation
    spectrum() : create spectrum
    """
    def __init__(self, calculation='planet', climate=False):

        self.inputs = json.load(open(os.path.join(__refdata__,'config.json')))
        
        if 'brown' in calculation:
            self.setup_nostar()
        
        if climate: 
            self.setup_climate()

    def phase_angle(self, phase=0,num_gangle=10, num_tangle=1,symmetry=False, 
        phase_grid=None, calculation=None):
        """Define phase angle and number of gauss and tchebychev angles to compute. 
        Controls all geometry of the calculation. Computes latitude and longitudes. 
        Computes cos theta and incoming and outgoing angles. Adds everything to class. 

        Please see geometry notebook for a deep dive into how these angles are incorporated 
        into the calculation.

        Typical numbers:
        - 1D Thermal: num_gangle = 10, num_tangle=1
        - 1D Reflected light with zero phase : num_gangle = 10, num_tangle=1
        - 1D Reflected light with non zero phase : num_gangle = 8, num_tangle=8
        - 3D Thermal or Reflected : angles will depend on 3D features interested in resolving.
        
        Parameters
        ----------
        phase : float,int
            Phase angle in radians 
        num_gangle : int 
            Number of Gauss angles to integrate over facets (Default is 10). This 
            is defined as angles over the full sphere. So 10 as the default compute the RT 
            with 5 points on the west hemisphere and 5 points on the west. 
            Higher numbers will slow down code. 
        num_tangle : int 
            Number of Tchebyshev angles to integrate over facets (Default is 1, which automatically 
            assumes symmetry). 
            Must be even if considering symmetry. 
        symmetry : bool 
            Default is False. Note, if num_tangle=1 you are automatically considering symmetry.
            This will only compute the unique incoming angles so that the calculation 
            isn't doing repetetive models. E.g. if num_tangles=10, num_gangles=10. Instead of running a 10x10=100
            FT calculations, it will only run 5x5 = 25 (or a quarter of the sphere).
        phase_grid : array 
            This is ONLY for computing phase curves and ONLY can be used 
        calculation : str 
            Used for phase curve calculation. Needs to be specified in order 
            to determine integrable angles correctly.
        """
        #phase curve requested?? 
        if not isinstance(phase_grid,type(None)):
            if isinstance(calculation, type(None)):
                raise Exception("Phase curve calculation activated because phase_grid is supplied. However, 'calculation' needs to be specified to either 'reflected' or 'thermal'")
            self.phase_curve_geometry(calculation, phase_grid, num_gangle=num_gangle, num_tangle=num_tangle)
            return #no need to continue if compute a phase curve

        if (phase > 2*np.pi) or (phase<0): raise Exception('Oops! you input a phase angle greater than 2*pi or less than 0. Please make sure your inputs are in radian units: 0<phase<2pi')
        if ((num_tangle==1) or (num_gangle==1)): 
            #this is here so that we can compare to older models 
            #this model only works for full phase calculations

            if phase!=0: raise Exception("""The default PICASO disk integration 
                is to use num_tangle=1 and num_gangle>1. This method is faster because 
                it makes use of symmetry and only computs one fourth of the sphere. 
                However, it looks like you would like to compute non-zero phase functions. 
                In this case, we can no longer utilize symmetry in our disk integration. Therefore, 
                please resubmit phase_angle with num_tange>10 and num_gangle>10.""")
            if num_gangle==1:  raise Exception("""num_gangle cannot be 1. 
                Please resubmit your run with num_tangle=1, and increase number of Gauss points""")

            num_gangle = int(num_gangle/2) #utilizing symmetry

            #currently only supported values
            possible_values = np.array([5,6,7,8])
            idx = (np.abs(possible_values - num_gangle)).argmin() 
            num_gangle = possible_values[idx]


            gangle, gweight, tangle, tweight = get_angles_1d(num_gangle) 
            ng = len(gangle)
            nt = len(tangle)

            ubar0, ubar1, cos_theta,lat,lon = compute_disco(ng, nt, gangle, tangle, phase)

            geom = {}
            #build dictionary
            geom['num_gangle'], geom['num_tangle'] = ng, nt 
            geom['gangle'], geom['gweight'],geom['tangle'], geom['tweight'] = gangle,gweight,tangle,tweight
            geom['latitude'], geom['longitude']  = lat, lon 
            geom['cos_theta'] = 1.0 
            geom['ubar0'], geom['ubar1'] = ubar0, ubar1 
            self.inputs['phase_angle'] = phase
            self.inputs['disco'] = geom
        else: 

            #this is the new unhardcoded way except 
            self.inputs['phase_angle'] = phase
            
            ng = int(num_gangle)
            nt = int(num_tangle)

            gangle,gweight,tangle,tweight = get_angles_3d(ng, nt) 

            unique_geom = {}
            full_geom = {}

            #planet disk is divided into gaussian and chebyshev angles and weights for perfoming the 
            #intensity as a function of planetary phase angle 
            ubar0, ubar1, cos_theta,lat,lon = compute_disco(ng, nt, gangle, tangle, phase)

            #build dictionary
            full_geom['num_gangle'] = ng
            full_geom['num_tangle'] = nt 
            full_geom['gangle'], full_geom['gweight'],full_geom['tangle'], full_geom['tweight'] = gangle,gweight,tangle,tweight
            full_geom['latitude'], full_geom['longitude']  = lat, lon 
            full_geom['cos_theta'] = cos_theta 
            full_geom['ubar0'], full_geom['ubar1'] = ubar0, ubar1 

            #if running symmetric calculations
            if symmetry:
                if (phase!=0): 
                    raise Exception('If phase is non zero then you cannot utilize symmetry to \
                        reduce computation speed.')
                if (((num_gangle==2) | (num_tangle==2)) and symmetry):
                    raise Exception('Youve selected num_tangle or num_gangle of 2 \
                        however for symmetry to be utilized we need at LEAST two points \
                        on either side of the symmetric axis (e.g. num angles >=4 or 1).\
                        Conducting a help(phase_angle) will tell you \
                        Typical num_tangle and num_gangles to use')
                if ((np.mod(num_tangle,2) !=0 ) and (num_tangle !=1 )):
                    raise Exception('Youve selected an odd num_tangle that isnt 1 \
                        however for symmetry to be utilized we need at LEAST two points \
                        on either side of the symmetric axis (e.g. num angles >=4 or 1).\
                        Conducting a help(phase_angle) will tell you \
                        Typical num_tangle and num_gangles to use')
                if ((np.mod(num_gangle,2) !=0 ) and (num_gangle !=1 )):
                    raise Exception('Youve selected an odd num_gangle that isnt 1 \
                        however for symmetry to be utilized we need at LEAST two points \
                        on either side of the symmetric axis (e.g. num angles >=4 or 1).\
                        Conducting a help(phase_angle) will tell you \
                        Typical num_tangle and num_gangles to use')

                unique_geom['symmetry'] = 'true'
                nt_uni = len(np.unique((tweight*1e6).astype(int))) #unique to 1ppm  
                unique_geom['num_tangle'] = nt_uni
                ng_uni = len(np.unique((gweight*1e6).astype(int)))  #unique to 1ppm 
                unique_geom['num_gangle'] = ng_uni
                unique_geom['ubar1'] = ubar1[0:ng_uni, 0:nt_uni]
                unique_geom['ubar0'] = ubar0[0:ng_uni, 0:nt_uni]
                unique_geom['latitude'] = lat[0:nt_uni]
                unique_geom['longitude'] = lon[0:ng_uni] 
                #adjust weights since we will have to multiply everything by 2 
                adjust_gweight = num_tangle/nt_uni
                adjust_tweight = num_gangle/ng_uni
                unique_geom['gangle'], unique_geom['gweight'] = gangle[0:ng_uni] ,adjust_gweight*gweight[0:ng_uni]
                unique_geom['tangle'], unique_geom['tweight'] = tangle[0:nt_uni],adjust_tweight*tweight[0:nt_uni]
                unique_geom['cos_theta'] = cos_theta 
                #add this to disco
                self.inputs['disco'] = unique_geom
                self.inputs['disco']['full_geometry'] = full_geom
            else: 
                full_geom['symmetry'] = 'false'
                self.inputs['disco'] = full_geom

    def phase_curve_geometry(self, calculation, phase_grid, num_gangle=10, num_tangle=10): 
        """
        Geometry setup for phase curve calculation. This computes all the 
        necessary 

        Parameters 
        ----------
        calculation : str 
            'reflected' or 'thermal'
        phase_grid : float 
            phase angle grid to compute phase curve in radians
        num_gangle : int 
            number of gauss angles, equivalent to longitude 
        num_tangle : int 
            number of tchebychev angles, equivalent to latitude 
        """
        if min(phase_grid)<0:raise Exception('Input minimum of phase grid less than 0. Input phase_grid such that there are only values between 0-2pi')
        if max(phase_grid)>np.pi*2:raise Exception('Input maximum of phase grid is greater than 2pi. Input phase_grid such that there are only values between 0-2pi')
        self.inputs['phase_angle'] = phase_grid
        
        ng = int(num_gangle)
        nt = int(num_tangle)

        gangle,gweight,tangle,tweight = get_angles_3d(ng, nt) 
        def compute_angles(phase):
            out = {}
            #planet disk is divided into gaussian and chebyshev angles and weights for perfoming the 
            #intensity as a function of planetary phase angle 
            ubar0, ubar1, cos_theta,lat,lon = compute_disco(ng, nt, gangle, tangle, phase)

            #build dictionary
            out['num_gangle'] = ng
            out['num_tangle'] = nt 
            out['gangle'], out['gweight'],out['tangle'], out['tweight'] = gangle,gweight,tangle,tweight
            out['latitude'], out['longitude']  = lat, lon 
            out['cos_theta'] = cos_theta 
            out['ubar0'], out['ubar1'] = ubar0, ubar1 
            out['symmetry'] = 'false'
            return out 

        full_geom = {}
        for iphase in self.inputs['phase_angle'] :  
            if calculation == 'thermal': 
                #this may seem odd but for thermal emission, flux 
                #emits at all angles. 
                #so for all phases we need the same integrable geometry
                full_geom[iphase] = compute_angles(0)
            elif calculation == 'reflected': 
                full_geom[iphase] = compute_angles(iphase)
            else: 
                raise Exception('Phase curve setup only works for calculation=thermal or reflected')


        self.inputs['disco'] = full_geom
        self.inputs['disco']['calculation'] = calculation
    
    def gravity(self, gravity=None, gravity_unit=None, 
        radius=None, radius_unit=None, mass = None, mass_unit=None):
        """
        Get gravity based on mass and radius, or gravity inputs 

        Parameters
        ----------
        gravity : float 
            (Optional) Gravity of planet 
        gravity_unit : astropy.unit
            (Optional) Unit of Gravity
        radius : float 
            (Optional) radius of planet MUST be specified for thermal emission!
        radius_unit : astropy.unit
            (Optional) Unit of radius
        mass : float 
            (Optional) mass of planet 
        mass_unit : astropy.unit
            (Optional) Unit of mass 
        """
        if (mass is not None) and (radius is not None):
            m = (mass*mass_unit).to(u.g)
            r = (radius*radius_unit).to(u.cm)
            g = (c.G.cgs * m /  (r**2)).value
            self.inputs['planet']['radius'] = r.value
            self.inputs['planet']['radius_unit'] = 'cm'
            self.inputs['planet']['mass'] = m.value
            self.inputs['planet']['mass_unit'] = 'g'
            self.inputs['planet']['gravity'] = g
            self.inputs['planet']['gravity_unit'] = 'cm/(s**2)'
        elif gravity is not None:
            g = (gravity*gravity_unit).to('cm/(s**2)')
            g = g.value
            self.inputs['planet']['gravity'] = g
            self.inputs['planet']['gravity_unit'] = 'cm/(s**2)'
            self.inputs['planet']['radius'] = np.nan
            self.inputs['planet']['radius_unit'] = 'Radius not specified'
            self.inputs['planet']['mass'] = np.nan
            self.inputs['planet']['mass_unit'] = 'Mass not specified'
        else: 
            raise Exception('Need to specify gravity or radius and mass + additional units')
    
    def setup_climate(self):
        """
        Turns off planet specific things, so program can run as usual
        """
        self.inputs['calculation'] ='climate'

        self.inputs['approx']['rt_params']['common']['raman'] = 2 #turning off raman scattering
        #auto turn on zero phase for now there is no use giving users a choice in disk gauss angle 
        self.phase_angle(0,num_gangle=10,num_tangle=1) #auto turn on zero phase

        #set didier raw data -- NEED TO CHECK WHAT THIS IS
        #t_table=np.loadtxt(os.path.join(__refdata__,'climate_INPUTS/tlog'),usecols=[0],unpack=True)
        #p_table=np.loadtxt(os.path.join(__refdata__,'climate_INPUTS/plog'),usecols=[0],unpack=True)

        #grad=np.zeros(shape=(53,26))
        #cp = np.zeros(shape=(53,26))
        
        #grad_inp, i_inp, j_inp = np.loadtxt(os.path.join(__refdata__,'climate_INPUTS/GRAD_FOR_PY_Y28'),usecols=[0,1,2],unpack=True)
        #for i in range(len(grad_inp)):
        #    grad[int(i_inp[i]-1),int(j_inp[i]-1)]=grad_inp[i]
        
        cp_grad = json.load(open(os.path.join(__refdata__,'climate_INPUTS','specific_heat_p_adiabat_grad.json')))

        #log10 base temperature Kelvin 
        self.inputs['climate']['t_table'] = np.array(cp_grad['temperature'])
        #log10 base pressure bars 
        self.inputs['climate']['p_table'] = np.array(cp_grad['pressure'])
        #\nabla_ad = d ln T/ d ln P |_S (at constant entropy)
        self.inputs['climate']['grad'] = np.array(cp_grad['adiabat_grad'])
        #log Cp (erg/g/K);Specific heat at constant pressure for the same H/He 
        self.inputs['climate']['cp'] = np.array(cp_grad['specific_heat'])


<<<<<<< HEAD
    def inputs_climate(self, temp_guess= None, pressure= None, nstr = None, nofczns = None , rfacv = None, rfaci = None, cloudy = False, 
                       mh = None, CtoO = None, species = None, fsed = None, mieff_dir = None, do_holes = False, fhole = None, fthin_cld = None, moistgrad = False):
        """
        Get Inputs for Climate run

        Parameters
        ----------
        temp_guess : array 
            Guess T(P) profile to begin with
        pressure : array
            Pressure Grid for climate code (this wont change on the fly)
        nstr : array
            NSTR vector describes state of the atmosphere:
            0   is top layer [0]
            1   is top layer of top convective region
            2   is bottom layer of top convective region
            3   is top layer of lower radiative region
            4   is top layer of lower convective region
            5   is bottom layer of lower convective region [nlayer-1]
        rfacv : float
            Fractional contribution of reflected light in net flux
        rfaci : float
            Fractional contribution of thermal light in net flux
        cloudy : bool
            Add self-consistent clouds to the calculation
        do_holes : bool
            Patchy cloud option with clearsky holes
        fhole : float
            Fraction of clearsky holes (from 0 to 1.0)
        fthin_cld : float
            Fraction of thin clouds in patchy cloud column (from 0 to 1.0), default 0 for clear sky column
        moistgrad: bool
            Use moist adiabat option

        
        """

        if self.inputs['planet']['T_eff'] == 0.0:
            raise Exception('Need to specify Teff with jdi.input for climate run')
        if self.inputs['planet']['gravity'] == 0.0:
            raise Exception('Need to specify gravity with jdi.input for climate run')

        
        self.inputs['climate']['guess_temp'] = temp_guess
        self.inputs['climate']['pressure'] = pressure
        self.inputs['climate']['nstr'] = nstr
        self.inputs['climate']['nofczns'] = nofczns
        self.inputs['climate']['rfacv'] = rfacv
        self.inputs['climate']['rfaci'] = rfaci
        if cloudy:
            self.inputs['climate']['cloudy'] = 1
            self.inputs['climate']['cld_species'] = species
            self.inputs['climate']['fsed'] = fsed
            self.inputs['climate']['mieff_dir'] = mieff_dir
            if do_holes:
                self.inputs['climate']['do_holes'] = True
                self.inputs['climate']['fhole'] = fhole
                if fthin_cld == None:
                    self.inputs['climate']['fthin_cld'] = 0
                else:
                    self.inputs['climate']['fthin_cld'] = fthin_cld
            else:
                self.inputs['climate']['do_holes'] = False
                self.inputs['climate']['fhole'] = 0
                self.inputs['climate']['fthin_cld'] = 0
        else :
            self.inputs['climate']['cloudy'] = 0
            self.inputs['climate']['cld_species'] = 0
            self.inputs['climate']['fsed'] = 0
            self.inputs['climate']['mieff_dir'] = mieff_dir
            self.inputs['climate']['do_holes'] = False
            self.inputs['climate']['fhole'] = 0
            self.inputs['climate']['fthin_cld'] = 0
            if do_holes:
                print('Patchy cloud option only considered when clouds are enabled. Turning off patchy clouds')
                self.inputs['climate']['do_holes'] = False

        self.inputs['climate']['moistgrad'] = moistgrad
        self.inputs['climate']['mh'] = mh
        self.inputs['climate']['CtoO'] = CtoO
=======
    
>>>>>>> 58862baf

    def setup_nostar(self):
        """
        Turns off planet specific things, so program can run as usual
        """
        self.inputs['approx']['rt_params']['common']['raman'] = 2 #turning off raman scattering
        self.inputs['star']['database'] = 'nostar'
        self.inputs['star']['temp'] = 'nostar'
        self.inputs['star']['logg'] = 'nostar'
        self.inputs['star']['metal'] = 'nostar'
        self.inputs['star']['radius'] = 'nostar'
        self.inputs['star']['radius_unit'] = 'nostar' 
        self.inputs['star']['flux'] = 'nostar' 
        self.inputs['star']['wno'] = 'nostar' 
        self.inputs['star']['semi_major'] = 'nostar' 
        self.inputs['star']['semi_major_unit'] = 'nostar' 

    def star(self, opannection,temp=None, metal=None, logg=None ,radius = None, radius_unit=None,
        semi_major=None, semi_major_unit = None, #deq = False, 
        database='ck04models',filename=None, w_unit=None, f_unit=None):
        """
        Get the stellar spectrum using pysynphot and interpolate onto a much finer grid than the 
        planet grid. 

        Parameters
        ----------
        opannection : class picaso.RetrieveOpacities
            This is the opacity class and it's needed to get the correct wave info and raman scattering cross sections
        temp : float 
            (Optional) Teff of the stellar model if using the stellar database feature. 
            Not needed for filename option. 
        metal : float 
            (Optional) Metallicity of the stellar model if using the stellar database feature. 
            Not needed for filename option. 
        logg : float 
            (Optional) Logg cgs of the stellar model if using the stellar database feature. 
            Not needed for filename option. 
        radius : float 
            (Optional) Radius of the star. Only needed as input if you want relative flux units (Fp/Fs)
        radius_unit : astropy.unit
            (Optional) Any astropy unit (e.g. `radius_unit=astropy.unit.Unit("R_sun")`)
        semi_major : float 
            (Optional) Semi major axis of the planet. Only needed to compute fp/fs for albedo calculations. 
        semi_major_unit : astropy.unit 
            (Optional) Any astropy unit (e.g. `radius_unit=astropy.unit.Unit("au")`)
        database : str 
            (Optional)The database to pull stellar spectrum from. See documentation for pysynphot. 
            Most popular are 'ck04models', phoenix' and 
        filename : str 
            (Optional) Upload your own stellar spectrum. File format = two column white space (wave, flux). 
            Must specify w_unit and f_unit 
        w_unit : str 
            (Optional) Used for stellar file wave units. Needed for filename input.
            Pick: 'um', 'nm', 'cm', 'hz', or 'Angs'
        f_unit : str 
            (Optional) Used for stellar file flux units. Needed for filename input.
            Pick: 'FLAM' or 'Jy' or 'erg/cm2/s/Hz'
        """
        #most people will just upload their thing from a database
        if (not isinstance(radius, type(None))):
            r = (radius*radius_unit).to(u.cm).value
            radius_unit='cm'
        else :
            r = np.nan
            radius_unit = "Radius not supplied"

        #add semi major axis if supplied 
        if (not isinstance(semi_major, type(None))):
            semi_major = (semi_major*semi_major_unit).to(u.cm).value
            semi_major_unit='cm'
        else :
            semi_major = np.nan
            semi_major_unit = "Semi Major axis not supplied"        

        #upload from file  
        if (not isinstance(filename,type(None))):
            star = np.genfromtxt(filename, dtype=(float, float), names='w, f')
            flux = star['f']
            wave = star['w']
            #sort if not in ascending order 
            sort = np.array([wave,flux]).T
            sort= sort[sort[:,0].argsort()]
            wave = sort[:,0]
            flux = sort[:,1] 
            if w_unit == 'um':
                WAVEUNITS = 'um' 
            elif w_unit == 'nm':
                WAVEUNITS = 'nm'
            elif w_unit == 'cm' :
                WAVEUNITS = 'cm'
            elif w_unit == 'Angs' :
                WAVEUNITS = 'angstrom'
            elif w_unit == 'Hz' :
                WAVEUNITS = 'Hz'
            else: 
                raise Exception('Stellar units are not correct. Pick um, nm, cm, hz, or Angs')        

            #http://www.gemini.edu/sciops/instruments/integration-time-calculators/itc-help/source-definition
            if f_unit == 'Jy':
                FLUXUNITS = 'jy' 
            elif f_unit == 'FLAM' :
                FLUXUNITS = 'FLAM'
            elif f_unit == 'erg/cm2/s/Hz':
                flux = flux*1e23
                FLUXUNITS = 'jy' 
            else: 
                raise Exception('Stellar units are not correct. Pick FLAM or Jy or erg/cm2/s/Hz')

            sp = psyn.ArraySpectrum(wave, flux, waveunits=WAVEUNITS, fluxunits=FLUXUNITS)        #Convert evrything to nanometer for converstion based on gemini.edu  
            sp.convert("um")
            sp.convert('flam') #ergs/cm2/s/ang
            wno_star = 1e4/sp.wave[::-1] #convert to wave number and flip
            flux_star = sp.flux[::-1]*1e8 #flip and convert to ergs/cm3/s here to get correct order         
            

        elif ((not isinstance(temp, type(None))) & (not isinstance(metal, type(None))) & (not isinstance(logg, type(None)))):
            sp = psyn.Icat(database, temp, metal, logg)
            sp.convert("um")
            sp.convert('flam') 
            wno_star = 1e4/sp.wave[::-1] # cm-1 #convert to wave number and flip
            flux_star = sp.flux[::-1]*1e8    #flip here and convert to ergs/cm3/s to get correct order
        else: 
            raise Exception("Must enter 1) filename,w_unit & f_unit OR 2)temp, metal & logg ")

        #now convert to erg/cm2/s/wavenumber
        #flux_star = flux_star/wno_star**2

        wno_planet = opannection.wno
        #this adds stellar shifts 'self.raman_stellar_shifts' to the opacity class
        #the cross sections are computed later 
        if self.inputs['approx']['rt_params']['common']['raman'] == 0: 
            max_shift = np.max(wno_planet)+6000 #this 6000 is just the max raman shift we could have 
            min_shift = np.min(wno_planet) -2000 #it is just to make sure we cut off the right wave ranges
            #do a fail safe to make sure that star is on a fine enough grid for planet case 
            fine_wno_star = np.linspace(min_shift, max_shift, len(wno_planet)*5)
            fine_flux_star = np.interp(fine_wno_star,wno_star, flux_star)
            
            opannection.compute_stellar_shits(fine_wno_star, fine_flux_star)
            bin_flux_star = opannection.unshifted_stellar_spec
        elif 'climate' in self.inputs['calculation']: 
            #stellar flux of star 
            #print(len(wno_planet),len(flux_star[0:-1]),len(flux_star[1:]))
            # np.diff(1/wno_star) is wavelength window in cm.
            # when multiplied below with flux in ergs/cm3/s from above
            # stellar flux becomes ergs/cm^2/s which is the unit in RT in EGP
            # the fine_flux_star becomes same as "solarf" in EGP
            # remember distance and radius still needs to be adjusted for your case to get the incident flux on your planet
            nrg_flux = 0.5*np.flip(np.diff(1/np.flip(wno_star)))*(flux_star[0:-1]+flux_star[1:])
            fine_wno_star = wno_planet
            #_x,fine_flux_star = mean_regrid(wno_star[:-1], nrg_flux,newx=wno_planet)  
            # getting some Nans at very long wavelengths
            # they are not needed anyways so just moving them to 0
            # look why is this happening
            fine_flux_star = np.zeros(len(wno_planet))
            
            for j in range(len(wno_planet)-1):
                fl = 0
                
                for k in range(1,len(wno_star)):
        
                    if  (wno_star[k] > wno_planet[j]) and (wno_star[k] < wno_planet[j+1]):
                        fl+= 0.5*(flux_star[k-1] +flux_star[k])*abs((1.0/wno_star[k])-(1.0/wno_star[k-1]))
                fine_flux_star[j] = fl

            #fix issue if there are zeros in certain bins 
            mask = np.logical_or(np.isnan(fine_flux_star), fine_flux_star == 0)
            if len(fine_wno_star[mask])>20:
                print(f"Having to replace {len(fine_wno_star[mask])} zeros or nans in stellar spectra with interpolated values. It is advised you check this is correct and something has not gone wrong by plotting classname.inputs['star']['wno'] vs classname.inputs'star'['flux']")
                non_zero_indices = np.where(~mask)
                zero_nans = np.interp(fine_wno_star[mask], fine_wno_star[non_zero_indices], fine_flux_star[non_zero_indices])
                fine_flux_star[mask] = zero_nans  
            
            opannection.unshifted_stellar_spec = fine_flux_star  
            bin_flux_star = fine_flux_star          
        else :
            flux_star_interp = np.interp(wno_planet, wno_star, flux_star)
            _x,bin_flux_star = mean_regrid(wno_star, flux_star,newx=wno_planet)
            #where the star wasn't high enough resolution  
            idx_nobins = np.where(np.isnan(bin_flux_star))[0]
            #replace no bins with interpolated values 
            bin_flux_star[idx_nobins] = flux_star_interp[idx_nobins]
            opannection.unshifted_stellar_spec =bin_flux_star

        self.inputs['star']['database'] = database
        self.inputs['star']['temp'] = temp
        self.inputs['star']['logg'] = logg
        self.inputs['star']['metal'] = metal
        self.inputs['star']['radius'] = r 
        self.inputs['star']['radius_unit'] = radius_unit 
        self.inputs['star']['flux'] = bin_flux_star
        self.inputs['star']['flux_unit'] = 'ergs cm^{-2} s^{-1} cm^{-1}'
        self.inputs['star']['wno'] = wno_planet
        self.inputs['star']['semi_major'] = semi_major 
        self.inputs['star']['semi_major_unit'] = semi_major_unit    
        self.inputs['star']['filename'] = filename
        self.inputs['star']['w_unit'] = w_unit
        self.inputs['star']['f_unit'] = f_unit     

        """
        return not needed anymore
        if deq == True :
            FOPI = fine_flux_star * ((r/semi_major)**2)
            return FOPI
        """

    def atmosphere(self, df=None, filename=None, exclude_mol=None, verbose=True, **pd_kwargs):
        """
        Builds a dataframe and makes sure that minimum necessary parameters have been suplied.
        Sets number of layers in model.  

        Parameters
        ----------
        df : pandas.DataFrame or dict
            (Optional) Dataframe with volume mixing ratios and pressure, temperature profile. 
            Must contain pressure (bars) at least one molecule
        filename : str 
            (Optional) Filename with pressure, temperature and volume mixing ratios.
            Must contain pressure at least one molecule
        exclude_mol : list of str 
            (Optional) List of molecules to ignore from opacity. It will NOT 
            change other aspects of the calculation like mean molecular weight. 
            This should be used as exploratory ONLY. if you actually want to remove 
            the contribution of a molecule entirely from your profile you should remove 
            it from your input data frame. 
        verbose : bool 
            (Optional) prints out warnings. Default set to True
        pd_kwargs : kwargs 
            Key word arguments for pd.read_csv to read in supplied atmosphere file 
        """
        if not isinstance(exclude_mol, type(None)):
            if  isinstance(exclude_mol, str):
                exclude_mol = [exclude_mol]

        if not isinstance(df, type(None)):
            if ((not isinstance(df, dict )) & (not isinstance(df, pd.core.frame.DataFrame ))): 
                raise Exception("df must be pandas DataFrame or dictionary")
            else:
                self.nlevel=df.shape[0] 
        elif not isinstance(filename, type(None)):
            df = pd.read_csv(filename, **pd_kwargs)
            self.nlevel=df.shape[0] 

        if 'pressure' not in df.keys(): 
            raise Exception("Check column names. `pressure` must be included.")

        if ('temperature' not in df.keys()):
            raise Exception("`temperature` not specified as a column/key name")

        if not isinstance(exclude_mol, type(None)):
            #df = df.drop(exclude_mol, axis=1)
            self.inputs['atmosphere']['exclude_mol'] = {i:1 for i in df.keys()}
            for i in exclude_mol: 
                self.inputs['atmosphere']['exclude_mol'][i]=0
        else: 
            self.inputs['atmosphere']['exclude_mol'] = 1

        self.inputs['atmosphere']['profile'] = df.sort_values('pressure').reset_index(drop=True)

        #lastly check to see if the atmosphere is non-H2 dominant. 
        #if it is, let's turn off Raman scattering for the user. 
        if df.shape[1]>2:
            if (("H2" not in df.keys()) and (self.inputs['approx']['rt_params']['common']['raman'] != 2)):
                if verbose: print("Turning off Raman for Non-H2 atmosphere")
                self.inputs['approx']['rt_params']['common']['raman'] = 2
            elif (("H2" in df.keys()) and (self.inputs['approx']['rt_params']['common']['raman'] != 2)): 
                if df['H2'].min() < 0.7: 
                    if verbose: print("Turning off Raman for Non-H2 atmosphere")
                    self.inputs['approx']['rt_params']['common']['raman'] = 2

    def premix_atmosphere(self, opa, df=None, filename=None, **pd_kwargs):
        """
        Builds a dataframe and makes sure that minimum necessary parameters have been suplied.
        Sets number of layers in model.  
        Parameters
        ----------
        opa : class 
            Opacity class from opannection : RetrieveCks() 
        df : pandas.DataFrame or dict
            (Optional) Dataframe with volume mixing ratios and pressure, temperature profile. 
            Must contain pressure (bars) at least one molecule
        filename : str 
            (Optional) Filename with pressure, temperature and volume mixing ratios.
            Must contain pressure at least one molecule
        exclude_mol : list of str 
            (Optional) List of molecules to ignore from file
        pd_kwargs : kwargs 
            Key word arguments for pd.read_csv to read in supplied atmosphere file 
        """
        if not isinstance(df, type(None)):
            if ((not isinstance(df, dict )) & (not isinstance(df, pd.core.frame.DataFrame ))): 
                raise Exception("df must be pandas DataFrame or dictionary")
            else:
                self.nlevel=df.shape[0] 
        elif not isinstance(filename, type(None)):
            df = pd.read_csv(filename, **pd_kwargs)
            self.nlevel=df.shape[0] 

        if 'pressure' not in df.keys(): 
            raise Exception("Check column names. `pressure` must be included.")

        if ('temperature' not in df.keys()):
            raise Exception("`temperature` not specified as a column/key name")

        self.inputs['atmosphere']['profile'] = df.sort_values('pressure').reset_index(drop=True)

        #Turn off raman for 196 premix calculations 
        self.inputs['approx']['rt_params']['common']['raman'] = 2

        self.chem_interp(opa.full_abunds)

    def premix_atmosphere_diseq(self, opa, quench_levels,t_mix=None, df=None, filename=None, **pd_kwargs):
        """
        Builds a dataframe and makes sure that minimum necessary parameters have been suplied.
        Sets number of layers in model.  
        Parameters
        ----------
        opa : class 
            Opacity class from opannection : RetrieveCks() 
        df : pandas.DataFrame or dict
            (Optional) Dataframe with volume mixing ratios and pressure, temperature profile. 
            Must contain pressure (bars) at least one molecule
        filename : str 
            (Optional) Filename with pressure, temperature and volume mixing ratios.
            Must contain pressure at least one molecule
        exclude_mol : list of str 
            (Optional) List of molecules to ignore from file
        pd_kwargs : kwargs 
            Key word arguments for pd.read_csv to read in supplied atmosphere file 
        """
        if not isinstance(df, type(None)):
            if ((not isinstance(df, dict )) & (not isinstance(df, pd.core.frame.DataFrame ))): 
                raise Exception("df must be pandas DataFrame or dictionary")
            else:
                self.nlevel=df.shape[0] 
        elif not isinstance(filename, type(None)):
            df = pd.read_csv(filename, **pd_kwargs)
            self.nlevel=df.shape[0] 

        if 'pressure' not in df.keys(): 
            raise Exception("Check column names. `pressure` must be included.")

        if ('temperature' not in df.keys()):
            raise Exception("`temperature` not specified as a column/key name")

        self.inputs['atmosphere']['profile'] = df.sort_values('pressure').reset_index(drop=True)

        #Turn off raman for 196 premix calculations 
        self.inputs['approx']['rt_params']['common']['raman'] = 2

        self.chem_interp(opa.full_abunds)
        
        # first quench PH3 from eq abundances of H2O and H2

        # quenching PH3 now, this will only have effect if everything is mixed on the fly
        # formalism from # https://iopscience.iop.org/article/10.1086/428493/pdf
        OH = OH_conc(self.inputs['atmosphere']['profile']['temperature'].values,self.inputs['atmosphere']['profile']['pressure'].values,self.inputs['atmosphere']['profile']['H2O'].values,self.inputs['atmosphere']['profile']['H2'].values)
        t_chem_ph3 = 0.19047619047*1e13*np.exp(6013.6/self.inputs['atmosphere']['profile']['temperature'].values)/OH
        quench_levels_ph3 = int(0.0)
        for j in range(len(self.inputs['atmosphere']['profile']['temperature'].values)-1,0,-1):

            if ((t_mix[j-1]/1e15) <=  (t_chem_ph3[j-1]/1e15)) and ((t_mix[j]/1e15) >=  (t_chem_ph3[j]/1e15)):
                quench_levels_ph3 = j
                break
        #quench_levels_ph3 =0
        print('PH3 quenched at level', quench_levels_ph3)
        # quench ph3 now

        self.inputs['atmosphere']['profile']['PH3'][0:quench_levels_ph3+1] = self.inputs['atmosphere']['profile']['PH3'][0:quench_levels_ph3+1]*0.0 + self.inputs['atmosphere']['profile']['PH3'][quench_levels_ph3]
        


        
        qvmrs=np.zeros(shape=(5))
        qvmrs2=np.zeros(shape=(3))

        if np.min(quench_levels) >-1 :
        
        ### quench point abundances of each
            qvmrs[0] = self.inputs['atmosphere']['profile']['CH4'][quench_levels[0]]
            qvmrs[1] = self.inputs['atmosphere']['profile']['H2O'][quench_levels[0]]
            qvmrs[2] = self.inputs['atmosphere']['profile']['CO'][quench_levels[0]]
        
            qvmrs2[0] = self.inputs['atmosphere']['profile']['CO2'][quench_levels[1]]

            qvmrs[3] = self.inputs['atmosphere']['profile']['NH3'][quench_levels[2]]
            qvmrs2[1] = self.inputs['atmosphere']['profile']['N2'][quench_levels[2]]

            qvmrs2[2] = self.inputs['atmosphere']['profile']['HCN'][quench_levels[3]]

            qvmrs[4]  =1- np.sum(qvmrs[:4])

            ### difference between equilibrium and quench abundances above quench points
            dq_h2o =  self.inputs['atmosphere']['profile']['H2O'][0:quench_levels[0]+1] - qvmrs[1]
            dq_ch4 =  self.inputs['atmosphere']['profile']['CH4'][0:quench_levels[0]+1] - qvmrs[0]
            dq_co  =  self.inputs['atmosphere']['profile']['CO'][0:quench_levels[0]+1]- qvmrs[2]
            dq_co2 =  self.inputs['atmosphere']['profile']['CO2'][0:quench_levels[1]+1] - qvmrs2[0]
            dq_nh3 =  self.inputs['atmosphere']['profile']['NH3'][0:quench_levels[2]+1] - qvmrs[3]
            dq_n2  =  self.inputs['atmosphere']['profile']['NH3'][0:quench_levels[2]+1] - qvmrs2[1]
            dq_hcn =  self.inputs['atmosphere']['profile']['HCN'][0:quench_levels[3]+1] - qvmrs2[2]
            # first quench ch4/co/h2o
            self.inputs['atmosphere']['profile']['CO'][0:quench_levels[0]+1] = self.inputs['atmosphere']['profile']['CO'][0:quench_levels[0]+1]*0.0 + qvmrs[2]
            self.inputs['atmosphere']['profile']['CH4'][0:quench_levels[0]+1] = self.inputs['atmosphere']['profile']['CH4'][0:quench_levels[0]+1]*0.0 + qvmrs[0]
            self.inputs['atmosphere']['profile']['H2O'][0:quench_levels[0]+1] = self.inputs['atmosphere']['profile']['H2O'][0:quench_levels[0]+1]*0.0 + qvmrs[1]

            # then quench co2
            self.inputs['atmosphere']['profile']['CO2'][0:quench_levels[1]+1] = self.inputs['atmosphere']['profile']['CO2'][0:quench_levels[1]+1]*0.0 + qvmrs2[0]

            # then quench nh3 and n2

            self.inputs['atmosphere']['profile']['NH3'][0:quench_levels[2]+1] = self.inputs['atmosphere']['profile']['NH3'][0:quench_levels[2]+1]*0.0 + qvmrs[3]
            self.inputs['atmosphere']['profile']['N2'][0:quench_levels[2]+1] = self.inputs['atmosphere']['profile']['N2'][0:quench_levels[2]+1]*0.0 + qvmrs2[1]

            # then quench hcn
            self.inputs['atmosphere']['profile']['HCN'][0:quench_levels[3]+1] = self.inputs['atmosphere']['profile']['HCN'][0:quench_levels[3]+1]*0.0 + qvmrs2[2]
            
                        
            # lastly quench H2 accordingly
            self.inputs['atmosphere']['profile']['H2'][0:quench_levels[0]+1] -= (dq_co + dq_ch4 + dq_h2o) 
            self.inputs['atmosphere']['profile']['H2'][0:quench_levels[1]+1] -= (dq_co2)
            self.inputs['atmosphere']['profile']['H2'][0:quench_levels[2]+1] -= (dq_nh3 + dq_n2)
            self.inputs['atmosphere']['profile']['H2'][0:quench_levels[3]+1] -= (dq_hcn)
            
        #self.inputs['atmosphere']['profile'][species] = pd.DataFrame(abunds)
        
        return qvmrs, qvmrs2
    

    
    def sonora(self, sonora_path, teff, chem='low'):
        """
        This queries Sonora temperature profile that can be downloaded from profiles.tar on 
        Zenodo: 

            - Bobcat Models: [profile.tar file](https://zenodo.org/record/1309035#.Xo5GbZNKjGJ)
            - Elf OWL Models: [L Type Models](https://zenodo.org/records/10385987), [T Type Models](https://zenodo.org/records/10385821), [Y Type Models](https://zenodo.org/records/10381250)

        Note gravity is not an input because it grabs gravity from self. 

        Parameters
        ----------
        sonora_path : str   
            Path to the untarred profile.tar file from sonora grid 
        teff : float 
            teff to query. does not have to be exact (it will query one the nearest neighbor)
        chem : str 
            Default = 'low'. There are two sonora chemistry grids. the default is use low. 
            There is sublety to this that is going to be explained at length in the sonora grid paper. 
            Until then, ONLY use chem='low' unless you have reached out to one of the developers. 
        """
        try: 
            g = self.inputs['planet']['gravity']/100 #m/s2 for sonora
        except AttributeError : 
            raise Exception('Oops! Looks like gravity has not been set. Can you please \
                run the gravity function to set gravity')

        flist = os.listdir(os.path.join(sonora_path))
        #ignore hidden drive files 
        flist = [i for i in flist if '._' != i[0:2]]


        if ('cmp.gz' in str(flist)):

            flist = [i.split('/')[-1] for i in flist if 'gz' in i]
            ts = [i.split('g')[0][1:] for i in flist if 'gz' in i]
            gs = [i.split('g')[1].split('nc')[0] for i in flist]

            pairs = [[ind, float(i),float(j)] for ind, i, j in zip(range(len(ts)), ts, gs)]
            coordinate = [teff, g]

            get_ind = min(pairs, key=lambda c: math.hypot(c[1]- coordinate[0], c[2]-coordinate[1]))[0]

            build_filename = 't'+ts[get_ind]+'g'+gs[get_ind]+'nc_m0.0.cmp.gz'
            if build_filename not in flist: 
                raise Exception(f"The Sonora file you are looking for {build_filename} does not exist in your specified directory {sonora_path}. Please check that it is in there.")
            ptchem = pd.read_csv(os.path.join(sonora_path,build_filename),sep='\s+',compression='gzip')
            ptchem = ptchem.rename(columns={'P(BARS)':'pressure',
                                            'TEMP':'temperature',
                                            'HE':'He'})
            self.nlevel = ptchem.shape[0]

            self.inputs['atmosphere']['profile'] = ptchem.loc[:,['pressure','temperature']]
        elif ('.dat' in str(flist)):
            flist = [i.split('/')[-1] for i in flist if 'dat' in i]
            ts = [i.split('g')[0][1:] for i in flist if 'dat' in i]
            gs = [i.split('g')[1].split('nc')[0] for i in flist]
            pairs = [[ind, float(i),float(j)] for ind, i, j in zip(range(len(ts)), ts, gs)]
            coordinate = [teff, g]

            get_ind = min(pairs, key=lambda c: math.hypot(c[1]- coordinate[0], c[2]-coordinate[1]))[0]
            end_file = 'nc'+flist[0].split('nc')[-1]
            build_filename = 't'+ts[get_ind]+'g'+gs[get_ind]+end_file
            pressure_bobcat,temp_bobcat = np.loadtxt(os.path.join(sonora_path,build_filename),usecols=[1,2],unpack=True, skiprows = 1)
            self.add_pt(temp_bobcat, pressure_bobcat)

        else: 
            raise Exception('Oops! Looks like the sonora path you specified does not contain any files that end in .cmp.gz or .dat. Please either: 1) untar the profile.tar file here https://zenodo.org/record/1309035#.Xo5GbZNKjGJ and point to this file path as your input. There should be around 390 files that end in cmp.gz. No need to unzip then individually. OR, 2) Alternatively you can download the structures files from the Bobcat grid located on zenodo https://zenodo.org/record/5063476#.YwPkduzMI-Q')

        if chem == 'high':
            self.channon_grid_high(filename=os.path.join(__refdata__, 'chemistry','grid75_feh+000_co_100_highP.txt'))
        elif chem == 'low':
            self.channon_grid_low(filename=os.path.join(__refdata__,'chemistry','visscher_abunds_m+0.0_co1.0' ))
        elif chem=='grid':
            #solar C/O and M/H 
            self.chemeq_visscher(c_o=1.0,log_mh=0.0)
        self.inputs['atmosphere']['sonora_filename'] = build_filename

    def chemeq_deprecate(self, CtoO, Met):
        """
        This interpolates from a precomputed grid of CEA runs (run by M.R. Line)
        Parameters
        ----------
        CtoO : float
            C to O ratio (solar = 0.55)
        Met : float 
            Metallicity relative to solar (solar = 1)
        """
         
        P, T = self.inputs['atmosphere']['profile']['pressure'].values,self.inputs['atmosphere']['profile']['temperature'].values
        
        T[T<400] = 400
        T[T>2800] = 2800

        logCtoO, logMet, Tarr, logParr, gases=self.chemeq_pic
        assert Met <= 10**np.max(logMet), 'Metallicity entered is higher than the max of the grid: M/H = '+ str(np.max(10**logMet))+'. Make sure units are not in log. Solar M/H = 1.'
        assert CtoO <= 10**np.max(logCtoO), 'C/O ratio entered is higher than the max of the grid: C/O = '+ str(np.max(10**logCtoO))+'. Make sure units are not in log. Solar C/O = 0.55'
        assert Met >= 10**np.min(logMet), 'Metallicity entered is lower than the min of the grid: M/H = '+ str(np.min(10**logMet))+'. Make sure units are not in log. Solar M/H = 1.'
        assert CtoO >= 10**np.min(logCtoO), 'C/O ratio entered is lower than the min of the grid: C/O = '+ str(np.min(10**logCtoO))+'. Make sure units are not in log. Solar C/O = 0.55'

        loggas=np.log10(gases)
        Ngas = loggas.shape[3]
        gas=np.zeros((Ngas,len(P)))
        for j in range(Ngas):
            gas_to_interp=loggas[:,:,:,j,:]
            IF=RegularGridInterpolator((logCtoO, logMet, np.log10(Tarr),logParr),gas_to_interp,bounds_error=False)
            for i in range(len(P)):
                gas[j,i]=10**IF(np.array([np.log10(CtoO), np.log10(Met), np.log10(T[i]), np.log10(P[i])]))
        H2Oarr, CH4arr, COarr, CO2arr, NH3arr, N2arr, HCNarr, H2Sarr,PH3arr, C2H2arr, C2H6arr, Naarr, Karr, TiOarr, VOarr, FeHarr, Harr,H2arr, Hearr, mmw=gas

        df = pd.DataFrame({'H2O': H2Oarr, 'CH4': CH4arr, 'CO': COarr, 'CO2': CO2arr, 'NH3': NH3arr, 
                           'N2' : N2arr, 'HCN': HCNarr, 'H2S': H2Sarr, 'PH3': PH3arr, 'C2H2': C2H2arr, 
                           'C2H6' :C2H6arr, 'Na' : Naarr, 'K' : Karr, 'TiO': TiOarr, 'VO' : VOarr, 
                           'Fe': FeHarr,  'H': Harr, 'H2' : H2arr, 'He' : Hearr, 'temperature':T, 
                           'pressure': P})
        self.inputs['atmosphere']['profile'] = df
        return 

    def channon_grid_high(self,filename=None):
        if isinstance(filename, type(None)):filename=os.path.join(__refdata__,'chemistry','grid75_feh+000_co_100_highP.txt')
        df = self.inputs['atmosphere']['profile'].sort_values('pressure').reset_index(drop=True)

        #sort pressure
        self.inputs['atmosphere']['profile'] = df
        self.nlevel = df.shape[0]
        
        #player = df['pressure'].values
        #tlayer  = df['temperature'].values
        
        grid = pd.read_csv(filename,sep='\s+')
        grid['pressure'] = 10**grid['pressure']

        self.chem_interp(grid)

    def chemeq_visscher(self, c_o, log_mh):#, interp_window = 11, interp_poly=2):
        """
        Author of Data: Channon Visscher

        Find nearest neighbor from visscher grid
        JUNE 2015
        MODELS BASED ON 1060-POINT MARLEY GRID
        GRAPHITE ACTIVITY ADDED IN TEXT FILES (AFTER OCS)
        "ABUNDANCE" INDICATES CONDENSATION CONDITION (O OR 1)
        CURRENT GRID

        FE/H: 0.0, 0.5, 1.0, 1.5, 1.7, 2.0

        C/O: 0.5X, 1.0X, 1.5X, 2.0X, 2.5X

        The *solar* carbon-to-oxygen ratio is calculated from Lodders (2010):
        
        CARBON = 7.19E6 ATOMS
        OXYGEN = 1.57E7 ATOMS
        
        This gives a "solar" C/O ratio of 0.458
         
        The C/O ratio adjusted by keeping C + O = constant and adjusting the carbon-to-oxygen ratio by a factor relative to the solar value (i.e., a factor of "1" means 1x the solar value, i.e. a C/O ratio of 0.458).
         
        This approach keeps the heavy-element-to-hydrogen ratio (Z/X) constant for a given [Fe/H]
         
        These abundances are then multiplied by the metallicity factor (10**[Fe/H]) along with every other element in the model.
        
        Parameters
        ----------
        co : int 
            carbon to oxygen ratio relative to solar.
            Solar = 1
        log_mh : int 
            metallicity (relative to solar)
            Will find the nearest value to 0.0, 0.5, 1.0, 1.5, 1.7, 2.0
            Solar = 0
        """
        #allowable cos 
        cos = np.array([0.25,0.5,1.0,1.5,2.0,2.5])
        #allowable fehs
        fehs = np.array([-0.3, 0.0,0.3,0.5,0.7,1.0,1.5,1.7,2.0])

        if log_mh > max(fehs): 
            raise Exception('Choose a log metallicity less than 2.0')
        if c_o > max(cos): 
            raise Exception('Choose a C/O less than 2.5xSolar')

        grid_co = cos[np.argmin(np.abs(cos-c_o))]
        grid_feh = fehs[np.argmin(np.abs(fehs-log_mh))]
        str_co = str(grid_co).replace('.','')
        str_fe = str(grid_feh).replace('.','').replace('-','m')

        filename = os.path.join(__refdata__,'chemistry','visscher_grid',
            f'2015_06_1060grid_feh_{str_fe}_co_{str_co}.txt').replace('_m0','m0')

        header = pd.read_csv(filename).keys()[0]
        cols = header.replace('T (K)','temperature').replace('P (bar)','pressure').split()
        a = pd.read_csv(filename,sep='\s+',skiprows=1,header=None, names=cols)
        a['pressure']=10**a['pressure']


        self.chem_interp(a)

    def channon_grid_low(self, filename = None):
        """
        Interpolate from visscher grid
        """
        if isinstance(filename, type(None)):filename= os.path.join(__refdata__,'chemistry','visscher_abunds_m+0.0_co1.0')
        a = pd.read_csv(filename)
        a = a.iloc[:,1:]
        self.chem_interp(a)

    def chem_interp(self, chem_grid):
        """
        Interpolates chemistry based on dataframe input of either 1460 or 1060 grid
        This particular function needs to have all molecules as columns as well as 
        pressure and temperature
        """
        #from user input
        plevel = self.inputs['atmosphere']['profile']['pressure'].values
        tlevel =self.inputs['atmosphere']['profile']['temperature'].values
        t_inv = 1/tlevel
        p_log = np.log10(plevel)

        nc_p = chem_grid.groupby('temperature').size().values
        pressures = chem_grid['pressure'].unique()
        temps = chem_grid['temperature'].unique()
        log_abunds = np.log10(chem_grid.drop(['pressure','temperature'],axis=1))
        species = log_abunds.keys()

        #make sure to interp on log and inv array
        p_log_grid = np.unique(pressures)
        p_log_grid =np.log10(p_log_grid[p_log_grid>0])
        t_inv_grid = 1/np.array(temps)

        #Now for the temp point on either side of our atmo grid
        #first the lower interp temp
        t_low_ind = []
        for i in t_inv:
            find = np.where(t_inv_grid>i)[0]
            if len(find)==0:
                #IF T GOES BELOW THE GRID
                t_low_ind +=[0]
            else:    
                t_low_ind += [find[-1]]
        t_low_ind = np.array(t_low_ind)
        #IF T goes above the grid
        t_low_ind[t_low_ind==(len(t_inv_grid)-1)]=len(t_inv_grid)-2
        #get upper interp temp
        t_hi_ind = t_low_ind + 1 

        #now get associated temps
        t_inv_low =  np.array([t_inv_grid[i] for i in t_low_ind])
        t_inv_hi = np.array([t_inv_grid[i] for i in t_hi_ind])


        #We want the pressure points on either side of our atmo grid point
        #first the lower interp pressure
        p_low_ind = [] 
        for i in p_log:
            find = np.where(p_log_grid<=i)[0]
            if len(find)==0:
                #If P GOES BELOW THE GRID
                p_low_ind += [0]
            else: 
                p_low_ind += [find[-1]]
        p_low_ind = np.array(p_low_ind)

        #IF pressure GOES ABOVE THE GRID
        p_log_low = []
        for i in range(len(p_low_ind)): 
            ilo = p_low_ind[i]
            it = t_hi_ind[i]
            max_avail_p = np.min([ilo, nc_p[it]-3])#3 b/c using len instead of where as was done with t above
            p_low_ind[i] = max_avail_p
            p_log_low += [p_log_grid[max_avail_p]]
            
        p_log_low = np.array(p_log_low)

        #get higher pressure vals
        p_hi_ind = p_low_ind + 1 

        #now get associated pressures 
        #p_log_low =  np.array([p_log_grid[i] for i in p_low_ind])
        p_log_hi = np.array([p_log_grid[i] for i in p_hi_ind])

        #translate to full 1060/1460 account for potentially disparate number of pressures per grid point
        t_low_1060 = np.array([sum(nc_p[0:i]) for i in t_low_ind])
        t_hi_1060 = np.array([sum(nc_p[0:i]) for i in t_hi_ind])

        i_t_low_p_low =  t_low_1060 + p_low_ind #(opa.max_pc*t_low_ind)
        i_t_hi_p_low =  t_hi_1060 + p_low_ind #(opa.max_pc*t_hi_ind)
        i_t_low_p_hi = t_low_1060 + p_hi_ind
        i_t_hi_p_hi = t_hi_1060 + p_hi_ind

        t_interp = ((t_inv - t_inv_low) / (t_inv_hi - t_inv_low))[:,np.newaxis]
        p_interp = ((p_log - p_log_low) / (p_log_hi - p_log_low))[:,np.newaxis]

        log_abunds = log_abunds.values

        abunds = 10**(((1-t_interp)* (1-p_interp) * log_abunds[i_t_low_p_low,:]) +
                     ((t_interp)  * (1-p_interp) * log_abunds[i_t_hi_p_low,:]) + 
                     ((t_interp)  * (p_interp)   * log_abunds[i_t_hi_p_hi,:]) + 
                     ((1-t_interp)* (p_interp)   * log_abunds[i_t_low_p_hi,:]) ) 

        self.inputs['atmosphere']['profile'][species] = pd.DataFrame(abunds)

    def add_pt(self, T, P):
        """
        Adds temperature pressure profile to atmosphere
        Parameters
        ----------
        T : array
            Temperature Array
        P : array 
            Pressure Array 
        nlevel : int
            # of atmospheric levels
        
            
        Returns
        -------
        T : numpy.array 
            Temperature grid 
        P : numpy.array
            Pressure grid
                
        """
        self.inputs['atmosphere']['profile']  = pd.DataFrame({'temperature': T, 'pressure': P})
        self.nlevel=len(T) 
        # Return TP profile
        return self.inputs['atmosphere']['profile'] 

    def guillot_pt(self, Teq, T_int=100, logg1=-1, logKir=-1.5, alpha=0.5,nlevel=61, p_bottom = 1.5, p_top = -6):
        """
        Creates temperature pressure profile given parameterization in Guillot 2010 TP profile
        called in fx()
        Parameters
        ----------
        Teq : float 
            equilibrium temperature 
        T_int : float 
            Internal temperature, if low (100) currently set to 100 for everything  
        kv1 : float 
            see parameterization Guillot 2010 (10.**(logg1+logKir))
        kv2 : float
            see parameterization Guillot 2010 (10.**(logg1+logKir))
        kth : float
            see parameterization Guillot 2010 (10.**logKir)
        alpha : float , optional
            set to 0.5
        nlevel : int, optional
            Number of atmospheric layers
        p_bottom : float, optional 
            Log pressure (bars) of the lower bound pressure 
        p_top : float , optional
            Log pressure (bars) of the TOA 
            
        Returns
        -------
        T : numpy.array 
            Temperature grid 
        P : numpy.array
            Pressure grid
                
        """
        kv1, kv2 =10.**(logg1+logKir),10.**(logg1+logKir)
        kth=10.**logKir

        Teff = T_int
        f = 1.0  # solar re-radiation factor
        A = 0.0  # planetary albedo
        g0 = self.inputs['planet']['gravity']/100.0 #cm/s2 to m/s2

        # Compute equilibrium temperature and set up gamma's
        T0 = Teq
        gamma1 = kv1/kth #Eqn. 25
        gamma2 = kv2/kth

        # Initialize arrays
        logtau =np.arange(-10,20,.1)
        tau =10**logtau

        #computing temperature
        T4ir = 0.75*(Teff**(4.))*(tau+(2.0/3.0))
        f1 = 2.0/3.0 + 2.0/(3.0*gamma1)*(1.+(gamma1*tau/2.0-1.0)*np.exp(-gamma1*tau))+2.0*gamma1/3.0*(1.0-tau**2.0/2.0)*special.expn(2.0,gamma1*tau)
        f2 = 2.0/3.0 + 2.0/(3.0*gamma2)*(1.+(gamma2*tau/2.0-1.0)*np.exp(-gamma2*tau))+2.0*gamma2/3.0*(1.0-tau**2.0/2.0)*special.expn(2.0,gamma2*tau)
        T4v1=f*0.75*T0**4.0*(1.0-alpha)*f1
        T4v2=f*0.75*T0**4.0*alpha*f2
        T=(T4ir+T4v1+T4v2)**(0.25)
        P=tau*g0/(kth*0.1)/1.E5
        self.nlevel=nlevel 
        logP = np.linspace(p_top,p_bottom,nlevel)
        newP = 10.0**logP
        T = np.interp(logP,np.log10(P),T)

        self.inputs['atmosphere']['profile']  = pd.DataFrame({'temperature': T, 'pressure':newP})

        # Return TP profile
        return self.inputs['atmosphere']['profile'] 
    
    def TP_line_earth(self,P,Tsfc=294.0, Psfc=1.0, gam_trop=0.18, Ptrop=0.199, 
        gam_strat=-0.045,Pstrat=0.001,nlevel=150):
        """
        Author: Mike R. Line 
        Estimates Earth's pressure-temperature profile. All default 
        values have been tuned to semi reproduce Earth's temperature 
        pressure profile.
        Parameters
        ----------
        P : array 
            Pressure array usually np.logspace(-6,2,nlevel)
        Tsfc : float,optional 
            Surface Temperature (K). Earth is 294 K 
        Psfc : float ,optional
            Surface Pressure (bar). Earth is 1 bar. 
        gam_trop : float ,optional
            Tropospheric dry lapse rate. Earth is ~0.18 
        Ptrop : float ,optional
            Tropospheric pressure. Earth 0.199 bar. 
        gam_strat : float ,optional
            Stratospheric lapse rate. Earth is -0.045
        Pstrat : float ,optional
            Stratospheric pressure (bars). Earth is 0.001 bar. /
        nlevel : int ,optional
            Number of grid levels 
        Returns 
        -------
        array 
            Temperature array (K)Psfc
        """
        #P = np.logspace(np.log10(1e-6), np.log10(100),nlevel)

        if Ptrop <= P.min(): Ptrop=P.min()
        if Pstrat <= P.min(): Pstrat=P.min()

        T=np.zeros(len(P))

        #troposphere T--adibat

        Ttrop=Tsfc*(P/Psfc)**gam_trop  #P0=sfc p, Trop T
            
        #stratosphere
        Tpause=Ttrop[P <= Ptrop ][-1]  #tropopause Temp
        PPtrop=P[P <= Ptrop ][-1]
        Tstrat=Tpause*(P/PPtrop)**gam_strat

        #merging troposphere and stratosphfere
        T[P >= Ptrop]=Ttrop[P >= Ptrop]
        T[P <= Ptrop]=Tstrat[P <= Ptrop]

        #isothermal below surface (making surface a blackbody)
        T[P >= Psfc]=T[P >= Psfc][0]

        #isothermal above "stratopause" pressure, Pstrat
        T[P<=Pstrat]=T[P<=Pstrat][-1]
        T[T<=10]=10
        T[T>=1000]=1000
         
        self.inputs['atmosphere']['profile']  = pd.DataFrame({'temperature': T, 'pressure':P})

        # Return TP profile
        return self.inputs['atmosphere']['profile'] 

    def atmosphere_3d(self, ds, regrid=True, plot=True, iz_plot=0,verbose=True): 
        """
        Checks your xarray input to make sure the necessary elements are included. If 
        requested, it will regrid your output according to what you have specified in 
        phase_angle() routine. If you have not requested a regrid, it will check to make 
        sure that the latitude/longitude grid that you have specified in your xarray
        is the same one that you have set in the phase_angle() routine. 
        
        Parameters
        ----------
        ds : xarray.DataArray
            xarray input grid (see GCM 3D input tutorials)
        regrid : bool
            If True, this will auto regrid your data, based on the input to the 
            phase_angle function you have supllied
            If False, it will skip regridding. However, this assumes that you have already 
            regridded your data to the necessary gangles and tangles. PICASO will double check 
            for you by comparing latitude/longitudes of what is in your xarray to what was computed 
            in the phase_angle function. 
        plot : bool 
            If True, this will auto output a regridded plot 
        iz_plot : int 
            Altitude index to plot if it is requested
        verbose : bool 
            If True, this will plot out messages, letting you know if your input data is being transformed 
        """
        #check 
        if not isinstance(ds, xr.core.dataset.Dataset): 
            raise Exception('PICASO has moved to only accept xarray input. Please see GCM 3D input tutorials to learn how to reformat your input. ')

        #check for temperature and pressure
        if 'temperature' not in ds: raise Exception('Must include temperature as data component')
        
        #check for pressure and change units if needed
        if 'pressure' not in ds.coords: 
            raise Exception("Must include pressure in coords and units")
        else: 
            self.nlevel = len(ds.coords['pressure'].values)
            #CONVERT PRESSURE UNIT
            unit_old = ds.coords['pressure'].attrs['units'] 
            unit_reqd = 'bar'
            if unit_old != unit_reqd: 
                if verbose: print(f'verbose=True; Converting pressure grid from {unit_old} to required unit of {unit_reqd}.')
                ds.coords['pressure'] = (
                    ds.coords['pressure'].values*u.Unit(
                        unit_old)).to('bar').value

        
        #check for latitude and longitude 
        if (('lat' not in ds.coords) or ('lon' not in ds.coords)): 
            raise Exception("""Must include "lat" and "lon" as coordinates. 
                  Please see GCM 3D input tutorials to learn how to reformat your input.""")
        else :
            lat = ds.coords['lat'].values
            len_lat = len(lat)
            lon = ds.coords['lon'].values
            len_lon = len(lon)
            nt = self.inputs['disco']['num_tangle']
            ng = self.inputs['disco']['num_gangle']
            phase = self.inputs['phase_angle']


        if regrid: 
            #cannot regrid from a course grid to a high one
            assert nt <= len(lat), f'Cannot regrid from a course grid. num_tangle={nt} and input grid has len(lat)={len_lat}'
            assert ng <= len(lon), f'Cannot regrid from a course grid. num_gangle={nt} and input grid has len(lon)={len_lon}'
            #call regridder to get to gauss angle chevychev angle grid
            if verbose: print(f'verbose=True;regrid=True; Regridding 3D output to ngangle={ng}, ntangle={nt}, with phase={phase}.')
            ds = regrid_xarray(ds, num_gangle=ng, num_tangle=nt, phase_angle=phase)
        else: 
            #check lat and lons match up
            assert np.array_equal(self.inputs['disco']['latitude']*180/np.pi,
                lat), f"""Latitudes from the GCM do not match the PICASO grid even 
                          though the number of grid points are the same. 
                          Most likely this could be that the input phase of {phase}, is 
                          different from what the regridder used prior to this function. 
                          A simple fix is to provide this function with the native 
                          GCM xarray, turn regrid=True and it will ensure the grids are 
                          the same."""
            assert np.array_equal(self.inputs['disco']['longitude']*180/np.pi,
                lon), f"""Longitude from the GCM do not match the PICASO grid even 
                          though the number of grid points are the same. 
                          Most likely this could be that the input phase of {phase}, is 
                          different from what the regridder used prior to this function. 
                          A simple fix is to provide this function with the native  
                          GCM xarray, turn regrid=True and it will ensure the grids are 
                          the same."""
        
        #if there is only one data field through a warning to the user 
        #that they need to add in chemistry before running specturm
        if len(ds.keys()) ==1: 
            if verbose: print('verbose=True;Only one data variable included. Make sure to add in chemical abundances before trying to run spectra.')

        if plot: 
            if ((ng>1) & (nt>1)):
                ds['temperature'].isel(pressure=iz_plot).plot(x='lon', y ='lat')
            elif ((ng==1) & (nt>1)):
                ds['temperature'].isel(pressure=iz_plot).plot(y ='lat')
            elif ((ng>1) & (nt==1)):
                ds['temperature'].isel(pressure=iz_plot).plot(x ='lon')

        self.inputs['atmosphere']['profile'] = ds.sortby('pressure') 

    def premix_3d(self, opa, n_cpu=1): 
        """
        You must have already ran atmosphere_3d or pre-defined an xarray gcm 
        before running this function. 

        This function will post-process sonora chemical equillibrium 
        chemistry onto your 3D grid. 

        CURRENT options 
        log m/h: 0.0, 0.5, 1.0, 1.5, 1.7, 2.0
        C/O: 0.5X, 1.0X, 1.5X, 2.0X, 2.5X

        Parameters
        ----------
        c_o : float,optional
            default = 1 (solar), options= 0.5X, 1.0X, 1.5X, 2.0X, 2.5X
        log_mh : float, optional
            default = 0 (solar), options = 0.0, 0.5, 1.0, 1.5, 1.7, 2.0
        n_cpu : int 
            Number of cpu to use for parallelization of chemistry
        """
        not_molecules = ['temperature','pressure','kz']
        pt_3d_ds = self.inputs['atmosphere']['profile'].sortby('pressure') 
        lon = pt_3d_ds.coords['lon'].values
        lat = pt_3d_ds.coords['lat'].values
        nt = len(lat)
        ng = len(lon)

        pres = pt_3d_ds.coords['pressure'].values
        self.nlevel = len(pres)
        def run_chem(ilon,ilat):
            warnings.filterwarnings("ignore")
            df = pt_3d_ds.isel(lon=ilon,lat=ilat).to_pandas(
                    ).reset_index(
                    ).drop(['lat','lon'],axis=1
                    )#.sort_values('pressure')
            #convert to 1d format
            self.inputs['atmosphere']['profile']=df
            #run chemistry, which adds chem to inputs['atmosphere']['profile']
            self.chem_interp(opa.full_abunds)
            df_w_chem = self.inputs['atmosphere']['profile']            
            return df_w_chem

        results = Parallel(n_jobs=n_cpu)(delayed(run_chem)(ilon,ilat) for ilon in range(ng) for ilat in range(nt))
        
        all_out = {imol:np.zeros((ng,nt,self.nlevel)) for imol in results[0].keys() if imol not in not_molecules}

        i = -1
        for ilon in range(ng):
            for ilat in range(nt):
                i+=1
                for imol in all_out.keys():
                    if imol not in not_molecules:
                        all_out[imol][ilon, ilat,:] = results[i][imol].values

        data_vars = {imol:(["lon", "lat","pressure"], all_out[imol],{'units': 'v/v'}) for imol in results[0].keys() if imol not in not_molecules}
        # put data into a dataset
        ds_chem = xr.Dataset(
            data_vars=data_vars,
            coords=dict(
                lon=(["lon"], lon,{'units': 'degrees'}),#required
                lat=(["lat"], lat,{'units': 'degrees'}),#required
                pressure=(["pressure"], pres,{'units': 'bar'})#required*
            ),
            attrs=dict(description="coords with vectors"),
        )

        #append input
        self.inputs['atmosphere']['profile'] = pt_3d_ds.update(ds_chem)

    def chemeq_3d(self,c_o=1.0,log_mh=0.0, n_cpu=1): 
        """
        You must have already ran atmosphere_3d or pre-defined an xarray gcm 
        before running this function. 

        This function will post-process sonora chemical equillibrium 
        chemistry onto your 3D grid. 

        CURRENT options 
        log m/h: 0.0, 0.5, 1.0, 1.5, 1.7, 2.0
        C/O: 0.5X, 1.0X, 1.5X, 2.0X, 2.5X

        Parameters
        ----------
        c_o : float,optional
            default = 1 (solar), options= 0.5X, 1.0X, 1.5X, 2.0X, 2.5X
        log_mh : float, optional
            default = 0 (solar), options = 0.0, 0.5, 1.0, 1.5, 1.7, 2.0
        n_cpu : int 
            Number of cpu to use for parallelization of chemistry
        """
        not_molecules = ['temperature','pressure','kz']
        pt_3d_ds = self.inputs['atmosphere']['profile'].sortby('pressure') 
        lon = pt_3d_ds.coords['lon'].values
        lat = pt_3d_ds.coords['lat'].values
        nt = len(lat)
        ng = len(lon)

        pres = pt_3d_ds.coords['pressure'].values
        self.nlevel = len(pres)
        def run_chem(ilon,ilat):
            warnings.filterwarnings("ignore")
            df = pt_3d_ds.isel(lon=ilon,lat=ilat).to_pandas(
                    ).reset_index(
                    ).drop(['lat','lon'],axis=1
                    )#.sort_values('pressure')
            #convert to 1d format
            self.inputs['atmosphere']['profile']=df
            #run chemistry, which adds chem to inputs['atmosphere']['profile']
            self.chemeq_visscher(c_o=1.0,log_mh=0.0)
            df_w_chem = self.inputs['atmosphere']['profile']            
            return df_w_chem

        results = Parallel(n_jobs=n_cpu)(delayed(run_chem)(ilon,ilat) for ilon in range(ng) for ilat in range(nt))
        
        all_out = {imol:np.zeros((ng,nt,self.nlevel)) for imol in results[0].keys() if imol not in not_molecules}

        i = -1
        for ilon in range(ng):
            for ilat in range(nt):
                i+=1
                for imol in all_out.keys():
                    if imol not in not_molecules:
                        all_out[imol][ilon, ilat,:] = results[i][imol].values


        data_vars = {imol:(["lon", "lat","pressure"], all_out[imol],{'units': 'v/v'}) for imol in results[0].keys() if imol not in not_molecules}
        # put data into a dataset
        ds_chem = xr.Dataset(
            data_vars=data_vars,
            coords=dict(
                lon=(["lon"], lon,{'units': 'degrees'}),#required
                lat=(["lat"], lat,{'units': 'degrees'}),#required
                pressure=(["pressure"], pres,{'units': 'bar'})#required*
            ),
            attrs=dict(description="coords with vectors"),
        )

        #append input
        self.inputs['atmosphere']['profile'] = pt_3d_ds.update(ds_chem)

    def atmosphere_4d(self, ds=None, shift=None, plot=True, iz_plot=0,verbose=True, 
        zero_point='night_transit'): 
        """
        Regrids xarray 
        
        Parameters
        ----------
        ds : xarray.DataArray
            xarray input grid (see GCM 3D input tutorials)
            Only optional if you have already defined your dataframe to 
            self.inputs['atmosphere']['profile'] 
        shift : array 
            Degrees, for each orbital `phase`, `picaso` will rotate the longitude grid `phase_i`+`shift_i`. 
            For example, for tidally locked planets, `shift`=0 at all phase angles. 
            Therefore, `shift` must be input as an array of length `n_phase`, set by phase_angle() routine. 
            Use plot=True to understand how your grid is being shifted.
        plot : bool 
            If True, this will auto output a regridded plot
        iz_plot : bool 
            pressure index to plot  
        verbose : bool 
            If True, this will plot out messages, letting you know if your input data is being transformed
        zero_point : str 
            Is your zero point "night_transit", or "secondary_eclipse"
            Default, "night_transit"
        """ 
        if isinstance(ds, type(None)):
            ds = self.inputs['atmosphere']['profile']
            if isinstance(ds, type(None)):
                raise Exception("Need to submit an xarray.DataArray because there is no input attached to self.inputs['atmosphere']['profile']")
        else: 
            #do a deep copy so that users runs dont get over written 
            ds = copy.deepcopy(ds)

        phases = self.inputs['phase_angle']

        #define shift based on user specified shift, and user specified zero point
        if isinstance(shift, type(None)):
            shift = np.zeros(len(phases))
        
        if zero_point == 'night_transit':
            shift = shift + 180
        elif zero_point == 'secondary_eclipse':
            shift=shift 
        else: 
            raise Exception("Do not regocnize input zero point. Please specify: night_transit or secondary_eclipse")

        self.inputs['shift'] = shift

        #make sure order is correct 
        if [i for i in ds.dims] != ["lon", "lat","pressure"]:
            ds = ds.transpose("lon", "lat","pressure")

        if not isinstance(ds, xr.core.dataset.Dataset): 
            raise Exception('PICASO has moved to only accept xarray input. Please see GCM 3D input tutorials to learn how to reformat your input. ')

        #check for temperature and pressure
        if 'temperature' not in ds: raise Exception('Must include temperature as data component')
        

        #check for pressure and change units if needed
        if 'pressure' not in ds.coords: 
            raise Exception("Must include pressure in coords and units")
        else: 
            self.nlevel = len(ds.coords['pressure'].values)
            #CONVERT PRESSURE UNIT
            unit_old = ds.coords['pressure'].attrs['units'] 
            unit_reqd = 'bar'
            if unit_old != unit_reqd: 
                if verbose: print(f'verbose=True; Converting pressure grid from {unit_old} to required unit of {unit_reqd}.')
                ds.coords['pressure'] = (
                    ds.coords['pressure'].values*u.Unit(
                        unit_old)).to('bar').value

        
        #check for latitude and longitude 
        if (('lat' not in ds.coords) or ('lon' not in ds.coords)): 
            raise Exception("""Must include "lat" and "lon" as coordinates. 
                  Please see GCM 3D input tutorials to learn how to reformat your input.""")
        else :
            og_lat = ds.coords['lat'].values #degrees
            og_lon = ds.coords['lon'].values #degrees

        #store so we can rotate
        data_vars_og = {i:ds[i].values for i in ds.keys()}
        #run through phases and regrid each one
        shifted_grids = {}
        for i,iphase in enumerate(phases): 
            new_lat = self.inputs['disco'][iphase]['latitude']*180/np.pi#to degrees
            new_lon = self.inputs['disco'][iphase]['longitude']*180/np.pi#to degrees
            total_shift = (iphase*180/np.pi + shift[i]) % 360 
            change_zero_pt = og_lon +  total_shift
            change_zero_pt[change_zero_pt>360]=change_zero_pt[change_zero_pt>360]%360 #such that always between -180 and 180
            change_zero_pt[change_zero_pt>180]=change_zero_pt[change_zero_pt>180]%180-180 #such that always between -180 and 180
            #ds.coords['lon'].values = change_zero_pt
            split = np.argmin(abs(change_zero_pt + 180)) #find point where we should shift the grid
            for idata in data_vars_og.keys():
                swap1 = data_vars_og[idata][0:split,:,:]
                swap2 = data_vars_og[idata][split:,:,:]
                data = np.concatenate((swap2,swap1))
                ds[idata].values = data
            shifted_grids[iphase] = regrid_xarray(ds, latitude=new_lat, longitude=new_lon)
        new_phase_grid=xr.concat(list(shifted_grids.values()), pd.Index(list(shifted_grids.keys()), name='phase'))

        if plot: 
            new_phase_grid['temperature'].isel(pressure=iz_plot).plot(x='lon', y ='lat', col='phase',col_wrap=4)
        
        self.inputs['atmosphere']['profile'] = new_phase_grid

    def clouds_4d(self, ds=None, plot=True, iz_plot=0,iw_plot=0,verbose=True): 
        """
        Regrids xarray 
        
        Parameters
        ----------
        ds : xarray.DataArray
            xarray input grid (see GCM 3D input tutorials)
            Only optional if you have already defined your dataframe to 
            self.inputs['clouds']['profile'] 
        plot : bool 
            If True, this will auto output a regridded plot
        iz_plot : bool 
            pressure index to plot  
        iw_plot : bool 
            wavelength index to plot 
        verbose : bool 
            If True, this will plot out messages, letting you know if your input data is being transformed 
        """ 
        phases = self.inputs['phase_angle']

        if isinstance(ds, type(None)):
            ds = self.inputs['clouds']['profile']
            if isinstance(ds, type(None)):
                raise Exception("Need to submit an xarray.DataArray because there is no input attached to self.inputs['clouds']['profile']")
        else: 
            ds = copy.deepcopy(ds)

        if not isinstance(ds, xr.core.dataset.Dataset): 
            raise Exception('PICASO has moved to only accept xarray input. Please see GCM 3D input tutorials to learn how to reformat your input. ')

        if 'shift' in self.inputs: 
            shift =  self.inputs['shift']
        else: 
            raise Exception('Oops! It looks like cloud_4d is being run before atmosphere_4d. Please run atmosphere_4d first so that you can speficy a shift, relative to the phase. This shift will then be used in cloud_4d.')
                
        #check for temperature and pressure
        if 'opd' not in ds: raise Exception('Must include opd as data component')
        if 'g0' not in ds: raise Exception('Must include g0 as data component')
        if 'w0' not in ds: raise Exception('Must include w0 as data component')
        

        #check for pressure and change units if needed
        if 'pressure' not in ds.coords: 
            raise Exception("Must include pressure in coords and units")
        else: 
            self.nlevel = len(ds.coords['pressure'].values)
            #CONVERT PRESSURE UNIT
            unit_old = ds.coords['pressure'].attrs['units'] 
            unit_reqd = 'bar'
            if unit_old != unit_reqd: 
                if verbose: print(f'verbose=True; Converting pressure grid from {unit_old} to required unit of {unit_reqd}.')
                ds.coords['pressure'] = (
                    ds.coords['pressure'].values*u.Unit(
                        unit_old)).to('bar').value

        #check for wavenumber coordinates 
        if 'wno' not in ds.coords: 
            raise Exception("Must include 'wno' (wavenumber) in coords and units")
        else:
            #CONVERT wavenumber UNIT if not the right units
            unit_old = ds.coords['wno'].attrs['units'] 
            unit_reqd = 'cm^(-1)'
            if unit_old != unit_reqd: 
                if verbose: print(f'verbose=True; Converting wno grid from {unit_old} to required unit of {unit_reqd}.')
                ds.coords['wno'] = (
                    ds.coords['wno'].values*u.Unit(
                        unit_old)).to('cm^(-1)').value 

        #check for latitude and longitude 
        if (('lat' not in ds.coords) or ('lon' not in ds.coords)): 
            raise Exception("""Must include "lat" and "lon" as coordinates. 
                  Please see GCM 3D input tutorials to learn how to reformat your input.""")
        else :
            og_lat = ds.coords['lat'].values #degrees
            og_lon = ds.coords['lon'].values #degrees

        #store so we can rotate
        data_vars_og = {i:ds[i].values for i in ds.keys()}
        #run through phases and regrid each one
        shifted_grids = {}
        for i,iphase in enumerate(phases): 
            new_lat = self.inputs['disco'][iphase]['latitude']*180/np.pi#to degrees
            new_lon = self.inputs['disco'][iphase]['longitude']*180/np.pi#to degrees
            total_shift = (iphase*180/np.pi + shift[i]) % 360 
            change_zero_pt = og_lon +  total_shift
            change_zero_pt[change_zero_pt>360]=change_zero_pt[change_zero_pt>360]%360 #such that always between -180 and 180
            change_zero_pt[change_zero_pt>180]=change_zero_pt[change_zero_pt>180]%180-180 #such that always between -180 and 180
            #ds.coords['lon'].values = change_zero_pt
            split = np.argmin(abs(change_zero_pt + 180)) #find point where we should shift the grid
            for idata in data_vars_og.keys():
                swap1 = data_vars_og[idata][0:split,:,:]
                swap2 = data_vars_og[idata][split:,:,:]
                data = np.concatenate((swap2,swap1))
                ds[idata].values = data
            shifted_grids[iphase] = regrid_xarray(ds, latitude=new_lat, longitude=new_lon)
        new_phase_grid=xr.concat(list(shifted_grids.values()), pd.Index(list(shifted_grids.keys()), name='phase'))

        if plot: 
            new_phase_grid['opd'].isel(pressure=iz_plot,wno=iw_plot).plot(x='lon', y ='lat', col='phase',col_wrap=4)
        
        self.inputs['clouds']['profile'] = new_phase_grid
        self.inputs['clouds']['wavenumber'] = ds.coords['wno'].values

    def surface_reflect(self, albedo, wavenumber, old_wavenumber = None):
        """
        Set atmospheric surface reflectivity. This preps the code to run a terrestrial 
        planet. This will automatically change the run to "hardsurface", which alters 
        the lower boundary condition of the thermal_1d flux calculation.
        Parameters
        ----------
        albedo : float
            Set constant albedo for surface reflectivity 
        """
        if isinstance(albedo, (float, int)):
            self.inputs['surface_reflect'] = np.array([albedo]*len(wavenumber))
        elif isinstance(albedo, (list, np.ndarray)): 
            if isinstance(old_wavenumber, type(None)):
                self.inputs['surface_reflect'] = albedo
            else: 
                self.inputs['surface_reflect'] = np.interp(wavenumber, old_wavenumber, albedo)
        self.inputs['hard_surface'] = 1 #let's the code know you have a hard surface at depth
    
    def clouds_reset(self):
        """Reset cloud dict to zeros"""
        df = self.inputs['clouds']['profile']
        zeros=np.zeros(196*(self.nlevel-1))

        #add in cloud layers 
        df['g0'] = zeros
        df['w0'] = zeros
        df['opd'] = zeros
        self.inputs['clouds']['profile'] = df
    
    def clouds(self, filename = None, g0=None, w0=None, opd=None,p=None, dp=None,df =None,**pd_kwargs):
        """
        Cloud specification for the model. Clouds are parameterized by a single scattering albedo (w0), 
        an assymetry parameter (g0), and a total extinction per layer (opd).
        g0,w0, and opd are both wavelength and pressure dependent. Our cloud models come 
        from eddysed. Their output look something like this where 
        pressure is in bars and wavenumber is inverse cm. We will sort pressure and wavenumber before we reshape
        so the exact order doesn't matter
        pressure wavenumber opd w0 g0
        1.   1.   ... . .
        1.   2.   ... . .
        1.   3.   ... . .
        .     . ... . .
        .     . ... . .
        1.   M.   ... . .
        2.   1.   ... . .
        .     . ... . .
        N.   .  ... . .
        If you are creating your own file you have to make sure that you have a 
        **pressure** (bars) and **wavenumber**(inverse cm) column. We will use this to make sure that your cloud 
        and atmospheric profiles are on the same grid. **If there is no pressure or wavelength parameter
        we will assume that you are on the same grid as your atmospheric input, and on the 
        eddysed wavelength grid! **
        Users can also input their own fixed cloud parameters, by specifying a single value 
        for g0,w0,opd and defining the thickness and location of the cloud. 
        Parameters
        ----------
        filename : str 
            (Optional) Filename with info on the wavelength and pressure-dependent single scattering
            albedo, asymmetry factor, and total extinction per layer. Input associated pd_kwargs 
            so that the resultant output has columns named : `g0`, `w0` and `opd`. If you are not 
            using the eddysed output, you will also need a `wavenumber` and `pressure` column in units 
            of inverse cm, and bars. 
        g0 : float, list of float
            (Optional) Asymmetry factor. Can be a single float for a single cloud. Or a list of floats 
            for two different cloud layers 
        w0 : list of float 
            (Optional) Single Scattering Albedo. Can be a single float for a single cloud. Or a list of floats 
            for two different cloud layers      
        opd : list of float 
            (Optional) Total Extinction in `dp`. Can be a single float for a single cloud. Or a list of floats 
            for two different cloud layers 
        p : list of float 
            (Optional) Bottom location of cloud deck (LOG10 bars). Can be a single float for a single cloud. Or a list of floats 
            for two different cloud layers 
        dp : list of float 
            (Optional) Total thickness cloud deck above p (LOG10 bars). 
            Can be a single float for a single cloud or a list of floats 
            for two different cloud layers 
            Cloud will span 10**(np.log10(p-dp))
        df : pd.DataFrame, dict
            (Optional) Same as what would be included in the file, but in DataFrame or dict form
        """
        assert hasattr(self,'nlevel'), "Please make sure to run `atmosphere` before adding clouds"

        #first complete options if user inputs dataframe or dict 
        if (not isinstance(filename, type(None)) & isinstance(df, type(None))) or (isinstance(filename, type(None)) & (not isinstance(df, type(None)))):

            if not isinstance(filename, type(None)):
                df = pd.read_csv(filename, **pd_kwargs)

            cols = df.keys()

            assert 'g0' in cols, "Please make sure g0 is a named column in cld file"
            assert 'w0' in cols, "Please make sure w0 is a named column in cld file"
            assert 'opd' in cols, "Please make sure opd is a named column in cld file"
            

            #CHECK SIZES

            #if it's a user specified pressure and wavenumber
            if (('pressure' in cols) & ('wavenumber' in cols)):
                df = df.sort_values(['pressure', 'wavenumber']).reset_index(drop=True)
                self.inputs['clouds']['wavenumber'] = df['wavenumber'].unique()
                nwave = len(self.inputs['clouds']['wavenumber'])
                nlayer = len(df['pressure'].unique())
                assert df.shape[0] == (self.nlevel-1)*nwave, "There are {0} rows in the df, which does not equal {1} layers previously specified x {2} wave pts".format(df.shape[0], self.nlevel-1, nwave) 
            
            #if its eddysed, make sure there are 196 wave points 
            else: 
                if df.shape[0] == (self.nlevel-1)*196 :
                    self.inputs['clouds']['wavenumber'] = get_cld_input_grid('wave_EGP.dat')
                elif df.shape[0] == (self.nlevel-1)*661:
                    self.inputs['clouds']['wavenumber'] = get_cld_input_grid('wave_EGP.dat',grid661=True)
                else: 
                    raise Exception( "There are {0} rows in the df, which does not equal {1} layers x 196 or 661 eddysed wave pts".format(df.shape[0], self.nlevel-1) )

            #add it to input
            self.inputs['clouds']['profile'] = df

        #first make sure that all of these have been specified
        elif None in [g0, w0, opd, p,dp]:
            raise Exception("Must either give dataframe/dict, OR a complete set of g0, w0, opd,p,dp to compute cloud profile")
        else:
            pressure_level = self.inputs['atmosphere']['profile']['pressure'].values
            pressure = np.sqrt(pressure_level[1:] * pressure_level[0:-1])#layer

            w = get_cld_input_grid('wave_EGP.dat')

            self.inputs['clouds']['wavenumber'] = w

            pressure_all =[]
            for i in pressure: pressure_all += [i]*len(w)
            wave_all = list(w)*len(pressure)

            df = pd.DataFrame({'pressure':pressure_all,
                                'wavenumber': wave_all })


            zeros=np.zeros(196*(self.nlevel-1))

            #add in cloud layers 
            df['g0'] = zeros
            df['w0'] = zeros
            df['opd'] = zeros
            #loop through all cloud layers and set cloud profile
            for ig, iw, io , ip, idp in zip(g0,w0,opd,p,dp):
                maxp = 10**ip #max pressure is bottom of cloud deck
                minp = 10**(ip-idp) #min pressure 
                df.loc[((df['pressure'] >= minp) & (df['pressure'] <= maxp)),'g0']= ig
                df.loc[((df['pressure'] >= minp) & (df['pressure'] <= maxp)),'w0']= iw
                df.loc[((df['pressure'] >= minp) & (df['pressure'] <= maxp)),'opd']= io

            self.inputs['clouds']['profile'] = df  
    
    def virga(self, condensates, directory,
        fsed=1, b=1, eps=1e-2, param='const', 
        mh=1, mmw=2.2, kz_min=1e5, sig=2, 
        full_output=False, Teff=None, alpha_pressure=None, supsat=0,
        gas_mmr=None, do_virtual=False, verbose=True): 
        """
        Runs virga cloud code based on the PT and Kzz profiles 
        that have been added to inptus class.
        Parameters
        ----------
        condensates : str 
            Condensates to run in cloud model 
        fsed : float 
            Sedimentation efficiency coefficient
        b : float
            Denominator of exponential in sedimentation efficiency  (if param is 'exp')
        eps: float
            Minimum value of fsed function (if param=exp)
        param : str
            fsed parameterisation
            'const' (constant), 'exp' (exponential density derivation), 'pow' (power-law)
        mh : float 
            Metallicity 
        mmw : float 
            Atmospheric mean molecular weight 
        gas_mmr : dict 
            Gas MMR as a dictionary for individual gases. This allows users to override 
            virga's chemistry. E.g. {'SiO2':1e-6}
        kz_min : float
            Minimum kzz value
        sig : float 
            Width of the log normal distribution for the particle sizes 
        Teff : float, optional
            Effective temperature. If None, Teff set to temperature at 1 bar
        alpha_pressure: float, optional
            Pressure at which we want fsed=alpha for variable fsed calculation.
            If None, pressure set to the top of the atmosphere
        do_virtual : bool 
            Turn on and off the "virtual" cloud which is a cloud that forms below 
            the pressure grid defined by the user. 
        verbose : bool 
            Turn off warnings 
        """
        
        cloud_p = vj.Atmosphere(condensates,fsed=fsed,mh=mh,
                 mmw = mmw, sig =sig, b=b, eps=eps, param=param, supsat=supsat,
                 gas_mmr=gas_mmr, verbose=verbose) 
        if 'kz' not in self.inputs['atmosphere']['profile'].keys():
            raise Exception ("Must supply kz to atmosphere/chemistry DataFrame, \
                if running `virga` through `picaso`. This should go in the \
                same place that you specified you pressure-temperature profile. \
                Alternatively, you can manually add it by doing \
                `case.inputs['atmosphere']['profile']['kz'] = KZ`")
        df = self.inputs['atmosphere']['profile'].loc[:,['pressure','temperature','kz']]
        
        cloud_p.gravity(gravity=self.inputs['planet']['gravity'],
                 gravity_unit=u.Unit(self.inputs['planet']['gravity_unit']))#
        
        cloud_p.ptk(df =df, kz_min = kz_min, Teff = Teff, alpha_pressure = alpha_pressure)
        out = vj.compute(cloud_p, as_dict=True,
                          directory=directory, do_virtual=do_virtual)
        wno = 1e4/out['wave']
        if not full_output:
            opd, w0, g0 = out['opd_per_layer'],out['single_scattering'],out['asymmetry']
            df = vj.picaso_format(opd, w0, g0)
        else: 
            opd, w0, g0 = out['opd_per_layer'],out['single_scattering'],out['asymmetry']
            pres = out['pressure']
            wno = 1e4/out['wave']
            df = vj.picaso_format(opd, w0, g0, pressure = pres, wavenumber=wno)
        #only pass through clouds 1d if clouds are one dimension 
        self.clouds(df=df)
        if full_output : return out
        else: return opd, w0, g0, 1e4/wno #added wno for the case of on_the_fly mixing needing 196 grid
    
    def virga_3d(self, condensates, directory,
        fsed=1, mh=1, mmw=2.2,kz_min=1e5,sig=2, full_output=False,
        n_cpu=1,verbose=True,smooth_kz=False):
        """
        Runs virga cloud code based on the PT and Kzz profiles 
        that have been added to inptus class.

        Parameters
        ----------
        condensates : str 
            Condensates to run in cloud model 
        fsed : float 
            Sedimentation efficiency 
        mh : float 
            Metallicity 
        mmw : float 
            Atmospheric mean molecular weight  
        n_cpu : int 
            number cpu to parallelize
        verbose : bool 
            Print statements to help user
        smooth_kz : bool 
            If true, it uses the min_kz value and does a UnivariateSpline
            accross the kz values to smooth out the profile
        """
        lat =self.inputs['atmosphere']['profile'].coords['lat'].values
        lon = self.inputs['atmosphere']['profile'].coords['lon'].values
        nt = len(lat)
        ng = len(lon)
        self.nlevel = len(self.inputs['atmosphere']['profile'].coords['pressure'].values)
        nlayer = self.nlevel-1

        
        
        if 'kz' not in self.inputs['atmosphere']['profile']: 
            raise Exception("Must include 'kzz' (vertical mixing) as data component")
        else:
            #CONVERT wavenumber UNIT if not the right units
            unit_old = self.inputs['atmosphere']['profile']['kz'].units 
            unit_reqd = 'cm^2/s'
            if unit_old != unit_reqd: 
                if verbose: print(f'verbose=True; Converting wno grid from {unit_old} to required unit of {unit_reqd}.')
                self.inputs['atmosphere']['profile']['kz'].values = (
                    self.inputs['atmosphere']['profile']['kz'].values*u.Unit(
                        unit_old)).to('cm^2/s').value
                self.inputs['atmosphere']['profile'].kz.attrs['units'] = unit_reqd

        ptk_3d = self.inputs['atmosphere']['profile'][['temperature','kz']] 
        def run_virga(ilon,ilat): 
            cloud_p = vj.Atmosphere(condensates,fsed=fsed,mh=mh,
                     mmw = mmw, sig =sig,verbose=verbose) 
            cloud_p.gravity(gravity=self.inputs['planet']['gravity'],
                     gravity_unit=u.Unit(self.inputs['planet']['gravity_unit']))#
            df = ptk_3d.isel(lon=ilon, lat=ilat
                            ).to_pandas(
                            ).reset_index(
                            ).drop(
                            ['lat','lon'],axis=1
                            ).sort_values('pressure')
            if smooth_kz: 
                x=np.log10(df['pressure'].values)
                y = np.log10(df['kz'].values)
                x=x[y>np.log10(kz_min)]
                y = y[y>np.log10(kz_min)]
                if len(y)<2: 
                    raise Exception(f'Not enough kz values above kz_min of {kz_min} to perform spline smoothing')
                spl = UnivariateSpline(x, y,ext=3)
                df['kz'] = spl(np.log10(df['pressure'].values))
            cloud_p.ptk(df =df, kz_min = kz_min)
            out = vj.compute(cloud_p, as_dict=True,
                              directory=directory)
            return out 

        results = Parallel(n_jobs=n_cpu)(delayed(run_virga)(ilon,ilat) for ilon in range(ng) for ilat in range(nt))
        
        wno_grid = 1e4/results[0]['wave']
        nwno = len(wno_grid)
        pres = results[0]['pressure']

        data_vars=dict(
                opd=(["pressure","wno","lon", "lat"], np.zeros((nlayer,nwno,ng,nt)),{'units': 'depth per layer'}),
                g0=(["pressure","wno","lon", "lat"], np.zeros((nlayer,nwno,ng,nt)),{'units': 'none'}),
                w0=(["pressure","wno","lon", "lat"], np.zeros((nlayer,nwno,ng,nt)),{'units': 'none'}),
            )

        i=0
        if full_output: all_out = {f'lat{i}':{} for i in range(ng)}
        for ig in range(ng):
            for it in range(nt):
                out = results[i];i+=1
                data_vars['opd'][1][:,:,ig,it]= out['opd_per_layer']
                data_vars['g0'][1][:,:,ig,it] = out['asymmetry']
                data_vars['w0'][1][:,:,ig,it] = out['single_scattering']
                if full_output: all_out[f'lat{it}'][f'lon{ig}'] = out

        ds_virga= xr.Dataset(
            data_vars=data_vars,
            coords=dict(
                lon=(["lon"], lon,{'units': 'degrees'}),#required
                lat=(["lat"], lat,{'units': 'degrees'}),#required
                pressure=(["pressure"], pres,{'units': 'bar'}),#required
                wno=(["wno"], wno_grid,{'units': 'cm^(-1)'})#required for clouds
            ),
            attrs=dict(description="coords with vectors"),
        )

        self.inputs['clouds']['profile'] = ds_virga 
        self.inputs['clouds']['wavenumber'] = ds_virga.coords['wno'].values

        if full_output:    return all_out 
    
    def clouds_3d(self, ds, regrid=True, plot=True, iz_plot=0, iw_plot=0,
        verbose=True):
        """
        Checks your cloud xarray input to make sure the necessary elements are included. If 
        requested, it will regrid your output according to what you have specified in 
        phase_angle() routine. If you have not requested a regrid, it will check to make 
        sure that the latitude/longitude grid that you have specified in your xarray
        is the same one that you have set in the phase_angle() routine. 
        
        Parameters
        ----------
        ds : xarray.DataArray
            xarray input grid (see cloud GCM 3D input tutorials)
        regrid : bool
            If True, this will auto regrid your data, based on the input to the 
            phase_angle function you have supllied
            If False, it will skip regridding. However, this assumes that you have already 
            regridded your data to the necessary gangles and tangles. PICASO will double check 
            for you by comparing latitude/longitudes of what is in your xarray to what was computed 
            in the phase_angle function. 
        plot : bool 
            If True, this will auto output a regridded plot 
        iz_plot : int 
            Altitude index to plot if a plot is requested
        iw_plot : int 
            Wavelength index to plot if plot is requested
        verbose : bool 
            If True, this will plot out messages, letting you know if your input data is being transformed 
        """
        #tell program that clouds are 3 dimensional 
        self.inputs['clouds']['dims']='3d'

        #check 
        if not isinstance(ds, xr.core.dataset.Dataset): 
            raise Exception('PICASO has moved to only accept xarray input. Please see GCM 3D input tutorials to learn how to reformat your input. ')

        #check for cloud properties
        if 'opd' not in ds: raise Exception("Must include 'opd' (optical detph) as data component")
        if 'g0' not in ds: raise Exception("Must include 'g0' (assymetry) as data component")
        if 'w0' not in ds: raise Exception("Must include 'w0' (single scattering) as data component")
        
        #check for wavenumber coordinates 
        if 'wno' not in ds.coords: 
            raise Exception("Must include 'wno' (wavenumber) in coords and units")
        else:
            #CONVERT wavenumber UNIT if not the right units
            unit_old = ds.coords['wno'].attrs['units'] 
            unit_reqd = 'cm^(-1)'
            if unit_old != unit_reqd: 
                if verbose: print(f'verbose=True; Converting wno grid from {unit_old} to required unit of {unit_reqd}.')
                ds.coords['wno'] = (
                    ds.coords['wno'].values*u.Unit(
                        unit_old)).to('cm^(-1)').value 

        #check for pressure and change units if needed
        if 'pressure' not in ds.coords: 
            raise Exception("Must include pressure in coords and units")
        else: 
            self.nlevel = len(ds.coords['pressure'].values)
            #CONVERT PRESSURE UNIT
            unit_old = ds.coords['pressure'].attrs['units'] 
            unit_reqd = 'bar'
            if unit_old != unit_reqd: 
                if verbose: print(f'verbose=True; Converting pressure grid from {unit_old} to required unit of {unit_reqd}.')
                ds.coords['pressure'] = (
                    ds.coords['pressure'].values*u.Unit(
                        unit_old)).to('bar').value

        
        #check for latitude and longitude 
        if (('lat' not in ds.coords) or ('lon' not in ds.coords)): 
            raise Exception("""Must include "lat" and "lon" as coordinates. 
                  Please see GCM 3D input tutorials to learn how to reformat your input.""")
        else :
            lat = ds.coords['lat'].values
            len_lat = len(lat)
            lon = ds.coords['lon'].values
            len_lon = len(lon)
            nt = self.inputs['disco']['num_tangle']
            ng = self.inputs['disco']['num_gangle']
            phase = self.inputs['phase_angle']


        if regrid: 
            #cannot regrid from a course grid to a high one
            assert nt <= len(lat), f'Cannot regrid from a course grid. num_tangle={nt} and input grid has len(lat)={len_lat}'
            assert ng <= len(lon), f'Cannot regrid from a course grid. num_gangle={nt} and input grid has len(lon)={len_lon}'
            #call regridder to get to gauss angle chevychev angle grid
            if verbose: print(f'verbose=True;regrid=True; Regridding 3D output to ngangle={ng}, ntangle={nt}, with phase={phase}.')
            ds = regrid_xarray(ds, num_gangle=ng, num_tangle=nt, phase_angle=phase)
        else: 
            #check lat and lons match up
            assert np.array_equal(self.inputs['disco']['latitude']*180/np.pi,
                lat), f"""Latitudes from the GCM do not match the PICASO grid even 
                          though the number of grid points are the same. 
                          Most likely this could be that the input phase of {phase}, is 
                          different from what the regridder used prior to this function. 
                          A simple fix is to provide this function with the native 
                          GCM xarray, turn regrid=True and it will ensure the grids are 
                          the same."""
            assert np.array_equal(self.inputs['disco']['longitude']*180/np.pi,
                lon), f"""Longitude from the GCM do not match the PICASO grid even 
                          though the number of grid points are the same. 
                          Most likely this could be that the input phase of {phase}, is 
                          different from what the regridder used prior to this function. 
                          A simple fix is to provide this function with the native  
                          GCM xarray, turn regrid=True and it will ensure the grids are 
                          the same."""

        if plot: 
            if ((ng>1) & (nt>1)):
                ds['opd'].isel(pressure=iz_plot,wno=iw_plot).plot(x='lon', y ='lat')
            elif ((ng==1) & (nt>1)):
                ds['opd'].isel(pressure=iz_plot,wno=iw_plot).plot(y ='lat')
            elif ((ng>1) & (nt==1)):
                ds['opd'].isel(pressure=iz_plot,wno=iw_plot).plot(x ='lon')

        self.inputs['clouds']['profile'] = ds 
        self.inputs['clouds']['wavenumber'] = ds.coords['wno'].values
    
    def approx(self,single_phase='TTHG_ray',multi_phase='N=2',delta_eddington=True,
        raman='pollack',tthg_frac=[1,-1,2], tthg_back=-0.5, tthg_forward=1,
        p_reference=1, rt_method='toon', stream=2, toon_coefficients="quadrature",
        single_form='explicit', calculate_fluxes='off', query='nearest_neighbor',
        w_single_form='TTHG', w_multi_form='TTHG', psingle_form='TTHG', 
        w_single_rayleigh = 'on', w_multi_rayleigh='on', psingle_rayleigh='on', 
        get_lvl_flux = False):
        """
        This function REsets all the default approximations in the code from what is in config file.
        This means that it will rewrite what is specified via config file defaults.
        It transforms the string specificatons
        into a number so that they can be used in numba nopython routines. 

        To see the `str` cases such as `TTHG_ray` users see all the options by using the function `justdoit.single_phase_options`
        or `justdoit.multi_phase_options`, etc. 

        single_phase : str 
            Single scattering phase function approximation 
        multi_phase : str 
            Multiple scattering phase function approximation 
        delta_eddington : bool 
            Turns delta-eddington on and off
        raman : str 
            Uses various versions of raman scattering
            default is to use the pollack approximation 
        tthg_frac : list 
            Functional of forward to back scattering with the form of polynomial :
            tthg_frac[0] + tthg_frac[1]*g_b^tthg_frac[2]
            See eqn. 6 in picaso paper 
        tthg_back : float 
            Back scattering asymmetry factor gf = g_bar*tthg_back
        tthg_forward : float 
            Forward scattering asymmetry factor gb = g_bar * tthg_forward 
        p_reference : float 
            Reference pressure (bars) This is an arbitrary pressure that 
            corresponds do the user's input of radius. Usually something "at depth"
            around 1-10 bars. 
        method : str
            Toon ('toon') or spherical harmonics ('SH'). 
        stream : int 
            Two stream or four stream (options are 2 or 4). For 4 stream need to set method='SH'
        toon_coefficients: str
            Decide whether to use Quadrature ("quadrature") or Eddington ("eddington") schemes
            to define Toon coefficients in two-stream approximation (see Table 1 in Toon et al 1989)
        single_form : str 
            form of the phase function can either be written as an 'explicit' henyey greinstein 
            or it can be written as a 'legendre' expansion. Default is 'explicit'
        query : str 
            method to grab opacities. either "nearest_neighbor" or "interp" which 
            interpolates based on 4 nearest neighbors. Default is nearest_neighbor
            which is significantly faster.
        w_single_form : str 
            Single scattering phase function approximation for SH
        w_multi_form : str 
            Multiple scattering phase function approximation for SH
        psingle_form : str 
            Scattering phase function approximation for psingle in SH
        w_single_rayleigh : str 
            Toggle rayleigh scattering on/off for single scattering in SH
        w_multi_rayleigh : str 
            Toggle rayleigh scattering on/off for multi scattering in SH
        psingle_rayleigh : str 
            Toggle rayleigh scattering on/off for psingle in SH
        get_lvl_flux : bool 
            This parameter returns the level by level and layer by layer 
            fluxes in the full output
            Default is False
        """
        self.inputs['approx']['get_lvl_flux'] = get_lvl_flux

        self.inputs['approx']['rt_method'] = rt_method

        #common to any RT code
        if rt_method == 'toon':
                self.inputs['approx']['rt_params']['common']['stream'] = 2 # having method="Toon" and stream=4 messes up delta-eddington stuff
        else:
                self.inputs['approx']['rt_params']['common']['stream'] = stream

        self.inputs['approx']['rt_params']['common']['delta_eddington'] = delta_eddington
        self.inputs['approx']['rt_params']['common']['raman'] =  raman_options().index(raman)
        if isinstance(tthg_frac, (list, np.ndarray)):
            if len(tthg_frac) == 3:
                self.inputs['approx']['rt_params']['common']['TTHG_params']['fraction'] = tthg_frac
            else:
                raise Exception('tthg_frac should be of length=3 so that : tthg_frac[0] + tthg_frac[1]*g_b^tthg_frac[2]')
        else: 
            raise Exception('tthg_frac should be a list or ndarray of length=3')

        self.inputs['approx']['rt_params']['common']['TTHG_params']['constant_back'] = tthg_back
        self.inputs['approx']['rt_params']['common']['TTHG_params']['constant_forward']=tthg_forward

        #unique to toon 
        #eddington or quradrature
        self.inputs['approx']['rt_params']['toon']['toon_coefficients'] = toon_phase_coefficients(printout=False).index(toon_coefficients)
        self.inputs['approx']['rt_params']['toon']['multi_phase'] = multi_phase_options(printout=False).index(multi_phase)
        self.inputs['approx']['rt_params']['toon']['single_phase'] = single_phase_options(printout=False).index(single_phase)
        
        #unique to SH
        self.inputs['approx']['rt_params']['SH']['single_form'] = SH_psingle_form_options(printout=False).index(single_form)
        self.inputs['approx']['rt_params']['SH']['w_single_form'] = SH_scattering_options(printout=False).index(w_single_form)
        self.inputs['approx']['rt_params']['SH']['w_multi_form'] = SH_scattering_options(printout=False).index(w_multi_form)
        self.inputs['approx']['rt_params']['SH']['psingle_form'] = SH_scattering_options(printout=False).index(psingle_form)
        self.inputs['approx']['rt_params']['SH']['w_single_rayleigh'] = SH_rayleigh_options(printout=False).index(w_single_rayleigh)
        self.inputs['approx']['rt_params']['SH']['w_multi_rayleigh'] = SH_rayleigh_options(printout=False).index(w_multi_rayleigh)
        self.inputs['approx']['rt_params']['SH']['psingle_rayleigh'] = SH_rayleigh_options(printout=False).index(psingle_rayleigh)
        self.inputs['approx']['rt_params']['SH']['calculate_fluxes'] = SH_calculate_fluxes_options(printout=False).index(calculate_fluxes)


        self.inputs['opacities']['query'] = query_options().index(query)

        self.inputs['approx']['p_reference']= p_reference
        

    def phase_curve(self, opacityclass,  full_output=False, 
        plot_opacity= False,n_cpu =1 ): 
        """
        Run phase curve 
        Parameters
        -----------
        opacityclass : class
            Opacity class from `justdoit.opannection`
        full_output : bool 
            (Optional) Default = False. Returns atmosphere class, which enables several 
            plotting capabilities. 
        n_cpu : int 
            (Optional) Default = 1 (no parallelization). Number of cpu to parallelize calculation.
        """
        phases = self.inputs['phase_angle']
        calculation = self.inputs['disco']['calculation']
        all_geom = self.inputs['disco']
        all_profiles = self.inputs['atmosphere']['profile']
        all_cld_profiles = self.inputs['clouds']['profile']

        def run_phases(iphase):
            self.inputs['phase_angle'] = iphase[1]
            self.inputs['atmosphere']['profile'] = all_profiles.isel(phase=iphase[0])
            self.inputs['disco'] = all_geom[iphase[1]]
            if not isinstance(all_cld_profiles, type(None)):
                self.inputs['clouds']['profile'] = all_cld_profiles.isel(phase=iphase[0])
            out = self.spectrum(opacityclass,calculation=calculation,dimension='3d',full_output=full_output)
            return out
        
        results = Parallel(n_jobs=n_cpu)(delayed(run_phases)(iphase) for iphase in enumerate(phases))
        
        #return dict such that each key is a different phase 
        return {iphase:results[i] for i,iphase in enumerate(phases)}

    def spectrum(self, opacityclass, calculation='reflected', dimension = '1d',  full_output=False, 
        plot_opacity= False, as_dict=True):
        """Run Spectrum
        Parameters
        -----------
        opacityclass : class
            Opacity class from `justdoit.opannection`
        calculation : str
            Either 'reflected' or 'thermal' for reflected light or thermal emission. 
            If running a brown dwarf, this will automatically default to thermal    
        dimension : str 
            (Optional) Dimensions of the calculation. Default = '1d'. But '3d' is also accepted. 
            In order to run '3d' calculations, user must build 3d input (see tutorials)
        full_output : bool 
            (Optional) Default = False. Returns atmosphere class, which enables several 
            plotting capabilities. 
        plot_opacity : bool 
            (Optional) Default = False, Creates pop up of the weighted opacity
        as_dict : bool 
            (Optional) Default = True. If true, returns a condensed dictionary to the user. 
            If false, returns the atmosphere class, which can be used for debugging. 
            The class is clunky to navigate so if you are consiering navigating through this, ping one of the 
            developers. 
        """
        #CHECKS 

        #if there is not star, the only picaso option to run is thermal emission
        try: 
            if self.inputs['star']['radius'] == 'nostar':
                calculation = 'thermal' 
        except KeyError: 
            pass

        #make sure phase angle has been run for reflected light
        try: 
            #phase angles dont need to be specified for thermal emission or transmission
            phase = self.inputs['phase_angle']
        except KeyError: 
            if 'reflected' not in calculation:
                self.phase_angle(0)
                phase = self.inputs['phase_angle']
            else: 
                raise Exception("Phase angle not specified. It is needed for reflected light. Please run the jdi.inputs().phase_angle() routine.")
        
        #make sure no one is running a nonzero phase with thermal emission in 1d
        if ((phase != 0) & ('thermal' in calculation) & (dimension=='1d')):
            raise Exception("Non-zero phase is not an option for this type of calculation. This includes a thermal calculation in 1 dimensions.  Unlike reflected light, thermal flux emanates from the planet in all directions regardless of phase. Thermal phase curves are computed by rotating 3D temperature maps, which can be done in PICASO using the 3d functionality.")
        
        #I don't make people add this as an input so adding a default here if it hasnt
        #been run 
        try:
            a = self.inputs['surface_reflect']
        except KeyError:
            self.inputs['surface_reflect'] = 0 
            self.inputs['hard_surface'] = 0 

            
        return picaso(self, opacityclass,dimension=dimension,calculation=calculation,
            full_output=full_output, plot_opacity=plot_opacity, as_dict=as_dict)

    def effective_temp(self, teff=None):
        """Same as T_eff with different notation


        Parameters
        ----------
        teff : float 
            (Optional) Effective temperature of Planet
        """
        return self.T_eff(teff)

    def T_eff(self, Teff=None):
        """
        Get Teff for climate run 

        Parameters
        ----------
        T_eff : float 
            (Optional) Effective temperature of Planet
        
        """
        if Teff is not None:
            self.inputs['planet']['T_eff'] = Teff
        else :
            self.inputs['planet']['T_eff'] = 0

    def inputs_climate(self, temp_guess= None, pressure= None, rfaci = 1,nofczns = 1 ,
        nstr = None,  rfacv = None, m_planet=None,r_planet=None,
        cloudy = False, mh = None, CtoO = None, species = None, fsed = None, mieff_dir = None,
        photochem=False, photochem_file=None,photochem_stfile = None,photonetwork_file = None,photonetworkct_file=None,tstop=1e7,psurf=10, fhole = None, do_holes = False, fthin_cld = None, moistgrad = False):

        """
        Get Inputs for Climate run

        Parameters
        ----------
        temp_guess : array 
            Guess T(P) profile to begin with
        pressure : array
            Pressure Grid for climate code (this wont change on the fly)
        nstr : array
            NSTR vector describes state of the atmosphere:
            0   is top layer [0]
            1   is top layer of top convective region
            2   is bottom layer of top convective region
            3   is top layer of lower radiative region
            4   is top layer of lower convective region
            5   is bottom layer of lower convective region [nlayer-1]
        nofczns : integer
            Number of guessed Convective Zones. 1 or 2
        rfacv : float
            Fractional contribution of reflected light in net flux.
            =0 for no stellar irradition, 
            =0.5 for full day-night heat redistribution
            =1 for dayside
        rfaci : float
            Default=1, Fractional contribution of thermal light in net flux
            Usually this is kept at one and then the redistribution is controlled 
            via rfacv
        cloudy : bool
            Include Clouds or not (True or False)
        mh : string
            Metallicity string for 1060 grid, '+0.5','0.0','-0.5'.
        CtoO : string
            C/O ratio string for 1060 grid
        species : string
            Cloud species to be included if cloudy
        fsed : float
            Sedimentation Efficiency (f_sed) if cloudy
        mieff_dir: str
            path to directory with mieff files for virga
        photochem : bool 
            Turns off (False) and on (True) Photochem 
            path to directory with mieff files for virga
        do_holes : bool
            Patchy cloud option with clearsky holes
        fhole : float
            Fraction of clearsky holes (from 0 to 1.0)
        fthin_cld : float
            Fraction of thin clouds in patchy cloud column (from 0 to 1.0), default 0 for clear sky column
        moistgrad: bool
            Moist adiabatic gradient option

        
        """
        
        if cloudy: 
            print("Cloudy functionality still in beta form and not ready for public use.")
            # raise Exception('Cloudy functionality still in beta fosrm and not ready for public use.')
        
        elif photochem == False: 
            #dummy values only used for cloud model
            mh = 0 
            CtoO = 0 
        else:
            mh = 0
            CtoO = 0

        if self.inputs['planet']['T_eff'] == 0.0:
            raise Exception('Need to specify Teff with jdi.input for climate run')
        if self.inputs['planet']['gravity'] == 0.0:
            raise Exception('Need to specify gravity with jdi.input for climate run')

        
        self.inputs['climate']['guess_temp'] = temp_guess
        self.inputs['climate']['pressure'] = pressure
        self.inputs['climate']['nstr'] = nstr
        self.inputs['climate']['nofczns'] = nofczns
        self.inputs['climate']['rfacv'] = rfacv
        self.inputs['climate']['rfaci'] = rfaci
        if cloudy:
            self.inputs['climate']['cloudy'] = 1
            self.inputs['climate']['cld_species'] = species
            self.inputs['climate']['fsed'] = fsed
            self.inputs['climate']['mieff_dir'] = mieff_dir
            if do_holes:
                self.inputs['climate']['do_holes'] = True
                self.inputs['climate']['fhole'] = fhole
                if fthin_cld == None:
                    self.inputs['climate']['fthin_cld'] = 0
                else:
                    self.inputs['climate']['fthin_cld'] = fthin_cld
            else:
                self.inputs['climate']['do_holes'] = False
                self.inputs['climate']['fhole'] = 0
                self.inputs['climate']['fthin_cld'] = 0
        else :
            self.inputs['climate']['cloudy'] = 0
            self.inputs['climate']['cld_species'] = 0
            self.inputs['climate']['fsed'] = 0
            self.inputs['climate']['mieff_dir'] = mieff_dir
            self.inputs['climate']['do_holes'] = False
            self.inputs['climate']['fhole'] = 0
            self.inputs['climate']['fthin_cld'] = 0
            if do_holes:
                print('Patchy cloud option only considered when clouds are enabled. Turning off patchy clouds')
                self.inputs['climate']['do_holes'] = False

        self.inputs['climate']['moistgrad'] = moistgrad

        self.inputs['climate']['mh'] = mh
        self.inputs['climate']['CtoO'] = CtoO


        if photochem:
            if m_planet is None:
                raiseExceptions("Supply planet mass if you want to run photochem")
            else:
                self.inputs['climate']['m_planet'] = m_planet

            if r_planet is None:
                raiseExceptions("Supply planet radius if you want to run photochem")
            else:
                self.inputs['climate']['r_planet'] = r_planet

            if photochem_file is None:
                raiseExceptions("Supply photochem_filename if you want to run photochem")
            else:
                self.inputs['climate']['photochem_file'] =photochem_file

            if photochem_stfile is None:
                raiseExceptions("Supply photochem star filename if you want to run photochem")
            else:
                self.inputs['climate']['photochem_stfile'] =photochem_stfile
            self.inputs['climate']['tstop'] =tstop
            self.inputs['climate']['psurf'] =psurf
            self.inputs['climate']['photochem'] =photochem
            self.inputs['climate']['photochem_network'] =photonetwork_file
            self.inputs['climate']['photochem_networkct'] =photonetworkct_file
            

        else:
            self.inputs['climate']['photochem'] =False

    def climate(self, opacityclass, save_all_profiles = False, as_dict=True,with_spec=False,
        save_all_kzz = False, diseq_chem = False, self_consistent_kzz =False, kz = None, 
        on_fly=False,gases_fly=None, chemeq_first=True,verbose=True):#,
       
        """
        Top Function to run the Climate Model

        Parameters
        -----------
        opacityclass : class
            Opacity class from `justdoit.opannection`
        save_all_profiles : bool
            If you want to save and return all iterations in the T(P) profile,True/False
        with_spec : bool 
            Runs picaso spectrum at the end to get the full converged outputs, Default=False
        save_all_kzz : bool
            If you want to save and return all iterations in the kzz profile,True/False
        diseq_chem : bool
            If you want to run `on-the-fly' mixing (takes longer),True/False
        self_consistent_kzz : bool
            If you want to run MLT in convective zones and Moses in the radiative zones
        kz : array
            Kzz input array if user wants constant or whatever input profile (cgs)
        verbose : bool  
            If True, triggers prints throughout code 
        """
        #save to user 
        all_out = {}
        
        #get necessary parameters from opacity ck-tables 
        wno = opacityclass.wno
        delta_wno = opacityclass.delta_wno
        nwno = opacityclass.nwno
        min_temp = min(opacityclass.temps)
        max_temp = max(opacityclass.temps)

        
        
        # first calculate the BB grid
        ntmps = self.inputs['climate']['ntemp_bb_grid']
        dt = self.inputs['climate']['dt_bb_grid']
        #we will extend the black body grid 30% beyond the min and max temp of the 
        #opacity grid just to be safe with the spline
        extension = 0.3
        tmin = min_temp*(1-extension)
        tmax = max_temp*(1+extension)
        # tmax = 20000
        ntmps = int((tmax-tmin)/dt)
        
        bb , y2 , tp = 0,0,0
        #bb , y2 , tp = set_bb_deprecate(wno,delta_wno,nwno,ntmps,dt,tmin,tmax)

        nofczns = self.inputs['climate']['nofczns']
        nstr= self.inputs['climate']['nstr']

        rfaci= self.inputs['climate']['rfaci']
        
        #turn off stellar radiation if user has run "setup_nostar() function"
        if 'nostar' in self.inputs['star']['database']:
            rfacv=0.0 
            FOPI = np.zeros(nwno) + 1.0
        #otherwise assume that there is stellar irradiation 
        else:
            rfacv = self.inputs['climate']['rfacv']
            r_star = self.inputs['star']['radius'] 
            r_star_unit = self.inputs['star']['radius_unit'] 
            semi_major = self.inputs['star']['semi_major']
            semi_major_unit = self.inputs['star']['semi_major_unit'] 
            fine_flux_star  = self.inputs['star']['flux']  # erg/s/cm^2
            FOPI = fine_flux_star * ((r_star/semi_major)**2)

        #turn off reflected light permanently for all these runs if rfacv=0 
        if rfacv==0:compute_reflected=False
        else:compute_reflected=True

        all_profiles= []
        if save_all_profiles:
            save_profile = 1
        else :
            save_profile = 0

        TEMP1 = self.inputs['climate']['guess_temp']
        all_profiles=np.append(all_profiles,TEMP1)
        pressure = self.inputs['climate']['pressure']
        t_table = self.inputs['climate']['t_table']
        p_table = self.inputs['climate']['p_table']
        grad = self.inputs['climate']['grad']
        cp = self.inputs['climate']['cp']
        moist = self.inputs['climate']['moistgrad']


        Teff = self.inputs['planet']['T_eff']
        grav = 0.01*self.inputs['planet']['gravity'] # cgs to si
        mh = self.inputs['climate']['mh']
        mh = float(mh) if mh is not None else 0
        sigma_sb = 0.56687e-4 # stefan-boltzmann constant
        
        col_den = 1e6*(pressure[1:] -pressure[:-1] ) / (grav/0.01) # cgs g/cm^2
        wave_in, nlevel, pm, hratio = 0.9, len(pressure), 0.001, 0.1
        #tidal = tidal_flux(Teff, wave_in,nlevel, pressure, pm, hratio, col_den)
        tidal = np.zeros_like(pressure) - sigma_sb *(Teff**4)
        
        # cloud inputs
        cloudy = self.inputs['climate']['cloudy']
        cld_species = self.inputs['climate']['cld_species']
        fsed = self.inputs['climate']['fsed']
        mieff_dir = self.inputs['climate']['mieff_dir']
        do_holes = self.inputs['climate']['do_holes']
        fhole = self.inputs['climate']['fhole']
        fthin_cld = self.inputs['climate']['fthin_cld']
        
        opd_cld_climate = np.zeros(shape=(nlevel-1,nwno,4))
        g0_cld_climate = np.zeros(shape=(nlevel-1,nwno,4))
        w0_cld_climate = np.zeros(shape=(nlevel-1,nwno,4))


        # first conv call
        
        it_max= 10   ### inner loop calls
        itmx= 7  ### outer loop calls (opacity re-calculation)
        conv = 10.0
        convt=5.0
        x_max_mult=7.0
        

        final = False
        flag_hack = False

        
        if chemeq_first: 
            pressure, temperature, dtdp, profile_flag, all_profiles,opd_cld_climate,g0_cld_climate,w0_cld_climate,flux_net_ir_layer, flux_plus_ir_attop = profile(mieff_dir,it_max, itmx, conv, convt, nofczns,nstr,x_max_mult,
            TEMP1,pressure, FOPI, t_table, p_table, grad, cp, opacityclass, grav, 
            rfaci, rfacv, nlevel, tidal, tmin, tmax, delta_wno, bb , y2 , tp, final , 
            cloudy, cld_species,mh,fsed,flag_hack, save_profile,all_profiles,
            opd_cld_climate,g0_cld_climate,w0_cld_climate,
            fhole=fhole, fthin_cld=fthin_cld, do_holes = do_holes, first_call_ever=True, verbose=verbose, moist = moist)

        # second convergence call
        it_max= 7
        itmx= 5
        conv = 5.0
        convt=4.0
        x_max_mult=7.0

        
        final = False
        if chemeq_first: pressure, temperature, dtdp, profile_flag, all_profiles,opd_cld_climate,g0_cld_climate,w0_cld_climate,flux_net_ir_layer, flux_plus_ir_attop = profile(mieff_dir, it_max, itmx, conv, convt, nofczns,nstr,x_max_mult,
                temperature,pressure, FOPI, t_table, p_table, grad, cp, opacityclass, grav, 
                rfaci, rfacv, nlevel, tidal, tmin, tmax, delta_wno, bb , y2 , tp, final, cloudy, 
                cld_species, mh,fsed,flag_hack,save_profile,all_profiles,
                opd_cld_climate,g0_cld_climate,w0_cld_climate,flux_net_ir_layer, 
                flux_plus_ir_attop, verbose=verbose,fhole=fhole, fthin_cld=fthin_cld, do_holes = do_holes, moist = moist) 
              
        if chemeq_first: pressure, temp, dtdp, nstr_new, flux_plus_final, flux_net_final, flux_net_ir_final, df, all_profiles, opd_now,w0_now,g0_now ,final_conv_flag=find_strat(mieff_dir, pressure, temperature, dtdp ,FOPI, nofczns,nstr,x_max_mult,
                            t_table, p_table, grad, cp, opacityclass, grav, 
                            rfaci, rfacv, nlevel, tidal, tmin, tmax, delta_wno, bb , y2 , tp , cloudy, cld_species, mh,fsed, flag_hack, save_profile,all_profiles,opd_cld_climate,g0_cld_climate,w0_cld_climate,flux_net_ir_layer, flux_plus_ir_attop,
                            verbose=verbose, fhole=fhole, fthin_cld=fthin_cld, do_holes = do_holes, moist = moist)
        
        if diseq_chem:
            #Starting with user's guess since there was no request to converge a chemeq profile first 
            if not chemeq_first: 
                temp = TEMP1

            wv196 = 1e4/wno

            # first change the nstr vector because need to check if they grow or not
            # delete upper convective zone if one develops
            
            del_zone =0 # move 4 levels deeper
            if (nstr[1] > 0) & (nstr[4] > 0) & (nstr[3] > 0) :
                nstr[1] = nstr[4]+del_zone
                nstr[2] = 89
                nstr[3],nstr[4],nstr[5] = 0,0,0
                
                if verbose: print("2 conv Zones, so making small adjustments")
            elif (nstr[1] > 0) & (nstr[3] == 0):
                if nstr[4] == 0:
                    nstr[1]+= del_zone #5#15
                else:
                    nstr[1] += del_zone #5#15  
                    nstr[3], nstr[4] ,nstr[5] = 0,0,0#6#16
                if verbose: print("1 conv Zone, so making small adjustment")
            if nstr[1] >= nlevel -2 : # making sure we haven't pushed zones too deep
                nstr[1] = nlevel -4
            if nstr[4] >= nlevel -2:
                nstr[4] = nlevel -3
            
            if verbose: print("New NSTR status is ", nstr)

            

            bundle = inputs(calculation='brown')

            bundle.phase_angle(0,num_gangle=10, num_tangle=1)
            bundle.gravity(gravity=grav , gravity_unit=u.Unit('m/s**2'))
            bundle.add_pt( temp, pressure)
            bundle.premix_atmosphere(opacityclass, df = bundle.inputs['atmosphere']['profile'].loc[:,['pressure','temperature']])
            DTAU, TAU, W0, COSB,ftau_cld, ftau_ray,GCOS2, DTAU_OG, TAU_OG, W0_OG, COSB_OG, \
                W0_no_raman , surf_reflect, ubar0,ubar1,cos_theta, single_phase,multi_phase, \
                frac_a,frac_b,frac_c,constant_back,constant_forward, \
                wno,nwno,ng,nt, nlevel, ngauss, gauss_wts, mmw,gweight,tweight =  calculate_atm(bundle, opacityclass)
            
            # Clearsky profile, define others with _clear to avoid overwriting cloudy profile
            if do_holes == True:
                DTAU_clear, TAU_clear, W0_clear, COSB_clear,ftau_cld_clear, ftau_ray_clear,GCOS2_clear, DTAU_OG_clear, TAU_OG_clear, W0_OG_clear, COSB_OG_clear, \
                    W0_no_raman_clear, surf_reflect, ubar0,ubar1,cos_theta, single_phase,multi_phase, \
                    frac_a,frac_b,frac_c,constant_back,constant_forward, \
                    wno,nwno,ng,nt, nlevel, ngauss, gauss_wts, mmw, gweight,tweight =  calculate_atm(bundle, opacityclass, fthin_cld, do_holes=True)
            
            all_kzz= []
            if save_all_kzz == True :
                save_kzz = 1
            else :
                save_kzz = 0
            
            #here begins the self consistent Kzz calculation 
            # MLT plus some prescription in radiative zone
            if self_consistent_kzz or (not chemeq_first): 

                if do_holes == True:
                    flux_net_v_layer_full, flux_net_v_full, flux_plus_v_full, flux_minus_v_full , flux_net_ir_layer_full, flux_net_ir_full, flux_plus_ir_full, flux_minus_ir_full = get_fluxes(pressure, temp, delta_wno, bb , y2, tp, tmin, tmax, DTAU, TAU, W0, 
                    COSB,ftau_cld, ftau_ray,GCOS2, DTAU_OG, TAU_OG, W0_OG, COSB_OG, W0_no_raman , surf_reflect, 
                    ubar0,ubar1,cos_theta, FOPI, single_phase,multi_phase,frac_a,frac_b,frac_c,constant_back,constant_forward, 
                    wno,nwno,ng,nt, nlevel, ngauss, gauss_wts,compute_reflected, True, fhole, DTAU_clear , TAU_clear , W0_clear , COSB_clear , 
                    DTAU_OG_clear , TAU_OG_clear, W0_OG_clear,COSB_OG_clear , W0_no_raman_clear, do_holes=True)#True for reflected, True for thermal

                else:                
                    flux_net_v_layer_full, flux_net_v_full, flux_plus_v_full, flux_minus_v_full , flux_net_ir_layer_full, flux_net_ir_full, flux_plus_ir_full, flux_minus_ir_full = get_fluxes(pressure, temp, delta_wno, bb , y2, tp, tmin, tmax, DTAU, TAU, W0, 
                    COSB,ftau_cld, ftau_ray,GCOS2, DTAU_OG, TAU_OG, W0_OG, COSB_OG, W0_no_raman , surf_reflect, 
                    ubar0,ubar1,cos_theta, FOPI, single_phase,multi_phase,frac_a,frac_b,frac_c,constant_back,constant_forward, 
                    wno,nwno,ng,nt,gweight,tweight, nlevel, ngauss, gauss_wts,compute_reflected, True)#True for reflected, True for thermal

                flux_net_ir_layer = flux_net_ir_layer_full[:]
                flux_plus_ir_attop = flux_plus_ir_full[0,:] 
                calc_type = 0
                
                # use mixing length theory to calculate Kzz profile
                if self_consistent_kzz: 
                    output_abunds = bundle.inputs['atmosphere']['profile'].T.values
                    kz = get_kzz(pressure, temp,grav,mmw,tidal,flux_net_ir_layer, flux_plus_ir_attop,t_table, p_table, grad, cp, calc_type,nstr, output_abunds, moist = moist)
            
            
            
            
            # shift everything to the 661 grid now.
            #mh = '+0.0'  #don't change these as the opacities you are using are based on these 
            #CtoO = '1.0' # don't change these as the opacities you are using are based on these #
            filename_db=os.path.join(__refdata__, 'climate_INPUTS/ck_cx_cont_opacities_661.db')
            
            if on_fly:
                if verbose: print("From now I will mix "+str(gases_fly)+" only on--the--fly")
                #mhdeq and ctodeq will be auto by opannection
                #NO Background, just CIA + whatever in gases_fly
                #ck_db=os.path.join(__refdata__, 'climate_INPUTS/sonora_2020_feh'+mhdeq+'_co_'+CtoOdeq+'.data.196')
                opacityclass = opannection(ck=True, 
                    ck_db=opacityclass.ck_filename,filename_db=filename_db,
                    deq = True,on_fly=True,gases_fly=gases_fly)
            else:
                #phillips comparison (discontinued) 
                #background + gases 
                #ck_db=os.path.join(__refdata__, 'climate_INPUTS/m+0.0_co1.0.data.196')
                opacityclass = opannection(ck=True, ck_db=opacityclass.ck_filename,
                    filename_db=filename_db,deq = True,on_fly=False)

        
            
            
            if cloudy == 1:    
                wv661 = 1e4/opacityclass.wno
                opd_cld_climate,g0_cld_climate,w0_cld_climate = initiate_cld_matrices(opd_cld_climate,g0_cld_climate,w0_cld_climate,wv196,wv661)
            
            #Rerun star so that F0PI can now be on the 
            #661 grid 
            if 'nostar' in self.inputs['star']['database']:
                FOPI = np.zeros(opacityclass.nwno) + 1.0
            else:
                T_star = self.inputs['star']['temp']
                r_star = self.inputs['star']['radius']
                r_star_unit = self.inputs['star']['radius_unit']
                logg = self.inputs['star']['logg']
                metal =  self.inputs['star']['metal']
                semi_major = self.inputs['star']['semi_major']
                sm_unit = self.inputs['star']['semi_major_unit']
                database = self.inputs['star']['database']
                filename = self.inputs['star']['filename']
                f_unit = self.inputs['star']['f_unit']
                w_unit = self.inputs['star']['w_unit']
                self.star(opacityclass, database=database,temp =T_star,metal =metal, logg =logg, 
                    radius = r_star, radius_unit=u.Unit(r_star_unit),semi_major= semi_major , 
                    semi_major_unit = u.Unit(sm_unit), 
                    filename = filename, 
                    f_unit=f_unit, 
                    w_unit=w_unit)
                fine_flux_star  = self.inputs['star']['flux']  # erg/s/cm^2
                FOPI = fine_flux_star * ((r_star/semi_major)**2)
            
            if self.inputs['climate']['photochem']==False:
                quench_levels, t_mix = quench_level(pressure, temp, kz ,mmw, grav, return_mix_timescale= True) # determine quench levels

                all_kzz = np.append(all_kzz, t_mix) # save kzz

                if verbose: print("Quench Levels are CO, CO2, NH3, HCN, PH3 ", quench_levels) # print quench levels
                
                final = False
                #finall = False #### what is this thing?
                
                ## this code block is mostly safeguarding
                
                if quench_levels[2] > nlevel -2 :
                    quench_levels[2] = nlevel -2

                    if quench_levels[0] > nlevel -2 :
                        quench_levels[0] = nlevel -2
                    
                    if quench_levels[1] > nlevel -2 :
                        quench_levels[1] = nlevel -2
                    
                    if quench_levels[3] > nlevel -2 :
                        quench_levels[3] = nlevel -2 
                
                
                
                

                # determine the chemistry now

                qvmrs, qvmrs2= bundle.premix_atmosphere_diseq(opacityclass, df = bundle.inputs['atmosphere']['profile'].loc[:,['pressure','temperature']], quench_levels= quench_levels,t_mix=t_mix)
                #was for check SM
                #bundle.inputs['atmosphere']['profile'].to_csv('/data/users/samukher/Disequilibrium-picaso/first_iteration_testpls300min500',sep='\t')
                #raise SystemExit(0) 
                photo_inputs_dict = {}
                photo_inputs_dict['yesorno'] = False
            else :
                bundle.premix_atmosphere(opacityclass, df = bundle.inputs['atmosphere']['profile'].loc[:,['pressure','temperature']])

                pc= bundle.call_photochem(temp,pressure,float(self.inputs['climate']['mh']),float(self.inputs['climate']['CtoO']),self.inputs['climate']['psurf'],self.inputs['climate']['m_planet'],self.inputs['climate']['r_planet'],kz,tstop=self.inputs['climate']['tstop'],filename = self.inputs['climate']['photochem_file'],stfilename = self.inputs['climate']['photochem_stfile'],network = self.inputs['climate']['photochem_network'],network_ct = self.inputs['climate']['photochem_networkct'],first=True,pc=None)
                all_kzz = np.append(all_kzz, kz)
                quench_levels = np.array([0,0,0,0])
                photo_inputs_dict = {}
                photo_inputs_dict['yesorno'] = True
                photo_inputs_dict['mh'] = float(self.inputs['climate']['mh'])
                photo_inputs_dict['CtoO'] = float(self.inputs['climate']['CtoO'])
                photo_inputs_dict['psurf'] = self.inputs['climate']['psurf']
                photo_inputs_dict['m_planet'] = self.inputs['climate']['m_planet']
                photo_inputs_dict['r_planet'] = self.inputs['climate']['r_planet']
                photo_inputs_dict['tstop']=self.inputs['climate']['tstop']
                photo_inputs_dict['photochem_file']=self.inputs['climate']['photochem_file']
                photo_inputs_dict['photochem_stfile']=self.inputs['climate']['photochem_stfile']
                photo_inputs_dict['photochem_network']=self.inputs['climate']['photochem_network']
                photo_inputs_dict['photochem_networkct']=self.inputs['climate']['photochem_networkct']
                photo_inputs_dict['pc'] = pc
                photo_inputs_dict['kz'] = kz
                





            wno = opacityclass.wno
            delta_wno = opacityclass.delta_wno
            nwno = opacityclass.nwno
            min_temp = min(opacityclass.temps)
            max_temp = max(opacityclass.temps)

            # first calculate the BB grid
            ntmps = self.inputs['climate']['ntemp_bb_grid']
            dt = self.inputs['climate']['dt_bb_grid']
            
            extension = 0.3
            tmin = min_temp*(1-extension)
            tmax = max_temp*(1+extension)
            # tmax = 20000

            ntmps = int((tmax-tmin)/dt)
            

            #bb , y2 , tp = set_bb(wno,delta_wno,nwno,ntmps,dt,tmin,tmax)

        

            
            final = False

            
            # diseq calculations start here actually
            
            if verbose: print("DOING DISEQ CALCULATIONS NOW")
            it_max= 7
            itmx= 5
            conv = 5.0
            convt=4.0
            x_max_mult=7.0

            #if nstr[2] < nstr[5]:
            #    nofczns = 2
            #    print("nofczns corrected") 

<<<<<<< HEAD

            pressure, temperature, dtdp, profile_flag, qvmrs, qvmrs2, all_profiles, all_kzz,opd_cld_climate,g0_cld_climate,w0_cld_climate,flux_net_ir_layer, flux_plus_ir_attop,photo_inputs_dict  = profile_deq(mieff_dir, it_max, itmx, conv, convt, nofczns,nstr,x_max_mult,
            temp,pressure, FOPI, t_table, p_table, grad, cp, opacityclass, grav, 
            rfaci, rfacv, nlevel, tidal, tmin, tmax, delta_wno, bb , y2 , tp, final , 
=======
            if self.inputs['climate']['photochem']==False:
                pressure, temperature, dtdp, profile_flag, qvmrs, qvmrs2, all_profiles, all_kzz,opd_cld_climate,g0_cld_climate,w0_cld_climate,flux_net_ir_layer, flux_plus_ir_attop,photo_inputs_dict,_  = profile_deq(mieff_dir, it_max, itmx, conv, convt, nofczns,nstr,x_max_mult,
                temp,pressure, FOPI, t_table, p_table, grad, cp, opacityclass, grav, 
                rfaci, rfacv, nlevel, tidal, tmin, tmax, delta_wno, bb , y2 , tp, final , 
>>>>>>> 58862baf
            cloudy, cld_species,mh,fsed,flag_hack, quench_levels, kz, mmw,save_profile,
            all_profiles, self_consistent_kzz,save_kzz,all_kzz,opd_cld_climate,
            g0_cld_climate,
            w0_cld_climate,flux_net_ir_layer, flux_plus_ir_attop,
            photo_inputs_dict,
<<<<<<< HEAD
            on_fly=on_fly, gases_fly=gases_fly, verbose=verbose, do_holes=do_holes, fhole=fhole, fthin_cld=fthin_cld, moist=moist)
            
            pressure, temp, dtdp, nstr_new, flux_plus_final, flux_net_final, flux_net_ir_final, qvmrs, qvmrs2, df, all_profiles, all_kzz,opd_now,g0_now,w0_now,photo_inputs_dict,final_conv_flag=find_strat_deq(mieff_dir, pressure, temperature, dtdp ,FOPI, nofczns,nstr,x_max_mult,
                            t_table, p_table, grad, cp, opacityclass, grav, 
                            rfaci, rfacv, nlevel, tidal, tmin, tmax, delta_wno, bb , y2 , tp , cloudy, cld_species, mh,fsed, flag_hack, quench_levels,kz ,mmw, save_profile,all_profiles, self_consistent_kzz,save_kzz,all_kzz, opd_cld_climate,g0_cld_climate,w0_cld_climate,flux_net_ir_layer, flux_plus_ir_attop,photo_inputs_dict,on_fly=on_fly, gases_fly=gases_fly,
                             verbose=verbose, do_holes=do_holes, fhole=fhole, fthin_cld=fthin_cld, moist = moist)
 
=======
            on_fly=on_fly, gases_fly=gases_fly, verbose=verbose)
                
                pressure, temp, dtdp, nstr_new, flux_plus_final, qvmrs, qvmrs2, df, all_profiles, all_kzz,opd_now,g0_now,w0_now,photo_inputs_dict,final_conv_flag=find_strat_deq(mieff_dir, pressure, temperature, dtdp ,FOPI, nofczns,nstr,x_max_mult,
                                t_table, p_table, grad, cp, opacityclass, grav, 
                                rfaci, rfacv, nlevel, tidal, tmin, tmax, delta_wno, bb , y2 , tp , cloudy, cld_species, mh,fsed, flag_hack, quench_levels,kz ,mmw, save_profile,all_profiles, self_consistent_kzz,save_kzz,all_kzz, opd_cld_climate,g0_cld_climate,w0_cld_climate,flux_net_ir_layer, flux_plus_ir_attop,photo_inputs_dict,on_fly=on_fly, gases_fly=gases_fly,
                             verbose=verbose)
                
            else:
                print("Only doing Profiles and not extending/reducing CZs")
                pressure, temperature, dtdp, profile_flag, qvmrs, qvmrs2, all_profiles, all_kzz,opd_cld_climate,g0_cld_climate,w0_cld_climate,flux_net_ir_layer, flux_plus_ir_attop,photo_inputs_dict, df  = profile_deq(mieff_dir, it_max, itmx, conv, convt, nofczns,nstr,x_max_mult,
                temp,pressure, FOPI, t_table, p_table, grad, cp, opacityclass, grav, 
                rfaci, rfacv, nlevel, tidal, tmin, tmax, delta_wno, bb , y2 , tp, final , cloudy, cld_species,mh,fsed,flag_hack, quench_levels, kz, mmw,save_profile,all_profiles, self_consistent_kzz,save_kzz,all_kzz, opd_cld_climate,g0_cld_climate,w0_cld_climate,flux_net_ir_layer, flux_plus_ir_attop,photo_inputs_dict,on_fly=on_fly, gases_fly=gases_fly)
                nstr_new = nstr.copy()
                flux_plus_final = flux_plus_ir_attop.copy()
                temp=temperature.copy()


>>>>>>> 58862baf
            #diseq stuff
            all_out['diseq_out'] = {}
            if save_all_kzz: all_out['diseq_out']['all_kzz'] = all_kzz
            all_out['diseq_out']['quench_levels'] = quench_levels


            #return pressure , temp, dtdp, nstr_new, flux_plus_final, quench_levels, df, all_profiles, all_kzz, opd_now,w0_now,g0_now
        
        #all output to user
        all_out['pressure'] = pressure
        all_out['temperature'] = temp
        all_out['ptchem_df'] = df
        all_out['dtdp'] = dtdp
        all_out['cvz_locs'] = nstr_new
        all_out['flux']=flux_plus_final
        all_out['fnet/fnetir']=flux_net_final[0,0,:]/flux_net_ir_final
        all_out['converged']=final_conv_flag

        if save_all_profiles: all_out['all_profiles'] = all_profiles            
           
        if with_spec:
            opacityclass = opannection(ck=True, ck_db=opacityclass.ck_filename,deq=False)
            bundle = inputs(calculation='brown')
            bundle.phase_angle(0)
            bundle.gravity(gravity=grav , gravity_unit=u.Unit('m/s**2'))
            bundle.premix_atmosphere(opacityclass,df)
            df_spec = bundle.spectrum(opacityclass,full_output=True)    
            all_out['spectrum_output'] = df_spec 

        #put cld output in all_out
        if cloudy == 1:
            df_cld = vj.picaso_format(opd_now, w0_now, g0_now)
            all_out['cld_output'] = df_cld
        if as_dict: 
            return all_out
        else: 
            return pressure , temp, dtdp, nstr_new, flux_plus_final, df, all_profiles , opd_now,w0_now,g0_now
    
    def call_photochem(self,temp,pressure,logMH, cto,pressure_surf,mass,radius,kzz,tstop=1e7,filename = None,stfilename=None,network=None,network_ct=None,first=True,pc=None,user_psurf=True,user_psurf_add=3):
        p_target = np.logspace(np.log10(np.min(pressure)),np.log10(np.max(pressure)),180)
        interp_function = interp1d(np.log10(pressure),np.log10(temp),bounds_error=False,fill_value='extrapolate')
        interp_function_kzz = interp1d(np.log10(pressure),np.log10(kzz),bounds_error=False,fill_value='extrapolate')
        interp_temp  = 10**interp_function(np.log10(p_target))
        interp_kzz = 10**interp_function_kzz(np.log10(p_target))
        pc,output_array,species,pressure = run_photochem(interp_temp,p_target,logMH, cto,pressure_surf,mass,radius,interp_kzz,tstop=tstop,filename = filename,stfilename=stfilename,network=network,network_ct= network_ct,first=first,pc=pc,user_psurf=user_psurf,user_psurf_add=user_psurf_add)
        #pc,output_array,species,pressure = run_photochem(temp,pressure,logMH, cto,pressure_surf,mass,radius,kzz,tstop=tstop,filename = filename,stfilename=stfilename,network=network,network_ct= network_ct,first=False,pc=pc)
        #pc,output_array,species,pressure = run_photochem(temp,pressure,logMH, cto,pressure_surf,mass,radius,kzz,tstop=tstop,filename = filename,stfilename=stfilename,network=network,network_ct= network_ct,first=False,pc=pc)
        #pc,output_array,species,pressure = run_photochem(temp,pressure,logMH, cto,pressure_surf,mass,radius,kzz,tstop=tstop,filename = filename,stfilename=stfilename,network=network,network_ct= network_ct,first=False,pc=pc)
        #pc,output_array,species,pressure = run_photochem(temp,pressure,logMH, cto,pressure_surf,mass,radius,kzz,tstop=tstop,filename = filename,stfilename=stfilename,network=network,network_ct= network_ct,first=False,pc=pc)
        #pc,output_array,species,pressure = run_photochem(temp,pressure,logMH, cto,pressure_surf,mass,radius,kzz,tstop=tstop,filename = filename,stfilename=stfilename,network=network,network_ct= network_ct,first=False,pc=pc)

        for i in range(len(species)):
            interp_sp = interp1d(np.log10(p_target),np.log10(output_array[i,:]),bounds_error=False,fill_value='extrapolate')
            self.inputs['atmosphere']['profile'][species[i]] = 10**interp_sp(np.log10(pressure))#output_array[i,:]
        return pc

def get_targets():
    """Function to grab available targets using exoplanet archive data. 

    Returns
    -------
    Dataframe from Exoplanet Archive
    """
    planets_df =  pd.read_csv('https://exoplanetarchive.ipac.caltech.edu/TAP/sync?query=select+*+from+PSCompPars&format=csv')
    # convert to float when possible
    for i in planets_df.columns: 
        planets_df[i] = planets_df[i].astype(float,errors='ignore')

    return planets_df
def load_planet(df, opacity, phase_angle = 0, stellar_db='ck04models', verbose=False,  **planet_kwargs):
    """
    Wrapper to simplify PICASO run. This really turns picaso into a black box. This was created 
    specifically Sagan School tutorial. It grabs planet parameters from the user supplied df, then 
    adds a parametric PT profile (Guillot et al. 2010). The user still has to add chemistry. 

    Parameters
    -----------
    df : pd.DataFrame
        This is single row from `all_planets()`
    opacity : np.array 
        Opacity loaded from opannection
    phase_angle : float 
        Observing phase angle (radians)
    stellar_db : str 
        Stellar database to pull from. Default is ck04models but you can also 
        use phoenix if you have those downloaded.
    verbose : bool , options
        Print out warnings 
    planet_kwargs : dict 
        List of parameters to supply NexSci database is values don't exist 
    """
    if len(df.index)>1: raise Exception("Dataframe consists of more than 1 row. Make sure to select single planet")
    if len(df.index)==0: raise Exception("No planets found in database. Check name.")

    for i in df.index:

        planet = df.loc[i,:].dropna().to_dict()

        temp = planet.get('st_teff', planet_kwargs.get('st_teff',np.nan))
        if np.isnan(temp) : raise Exception('Stellar temperature is not added to \
            dataframe input or to planet_kwargs through the column/key named st_teff. Please add it to one of them')

        logg = planet.get('st_logg', planet_kwargs.get('st_logg',np.nan))
        if np.isnan(logg) : raise Exception('Stellar logg is not added to \
            dataframe input or to planet_kwargs through the column/key named st_logg. Please add it to one of them')

        logmh = planet.get('st_metfe', planet_kwargs.get('st_metfe',np.nan))
        if np.isnan(logmh) : raise Exception('Stellar Fe/H is not added to \
            dataframe input or to planet_kwargs through the column/key named st_metfe. Please add it to one of them')


        if logmh > 0.5: 
            if verbose: print ('Stellar M/H exceeded max value of 0.5. Value has been reset to the maximum')
            logmh = 0.5
        elif logmh < -4.0 :
            if verbose: print ('Stellar M/H exceeded min value of -4.0 . Value has been reset to the mininum')
            logmh = -4.0 

        if logg > 4.5: 
            if verbose: print ('Stellar logg exceeded max value of 4.5. Value has been reset to the maximum')
            logg = 4.5   


        #the parameters
        #planet/star system params--typically not free parameters in retrieval
        # Planet radius in Jupiter Radii--this will be forced to be 10 bar radius--arbitrary (scaling to this is free par)

        Rp = planet.get('pl_radj', planet_kwargs.get('pl_radj',np.nan))
        if np.isnan(Rp) : raise Exception('Planet Radii is not added to \
            dataframe input or to planet_kwargs through the column/key named pl_radj. J for JUPITER! \
            Please add it to one of them')


        #Stellar Radius in Solar Radii
        Rstar = planet.get('st_rad', planet_kwargs.get('st_rad',np.nan))
        if np.isnan(Rstar) : raise Exception('Stellar Radii is not added to \
            dataframe input or to planet_kwargs through the column/key named st_rad. Solar radii! \
            Please add it to one of them')

        #Mass in Jupiter Masses
        Mp = planet.get('pl_bmassj', planet_kwargs.get('pl_bmassj',np.nan))
        if np.isnan(Mp) : raise Exception('Planet Mass is not added to \
            dataframe input or to planet_kwargs through the column/key named pl_bmassj. J for JUPITER! \
            Please add it to one of them')  

        #TP profile params (3--Guillot 2010, Parmentier & Guillot 2013--see Line et al. 2013a for implementation)
        Tirr=planet.get('pl_eqt', planet_kwargs.get('pl_eqt',np.nan))

        if np.isnan(Tirr): 
            p =  planet.get('pl_orbper', planet_kwargs.get('pl_orbper',np.nan))
            p = p * (1*u.day).to(u.yr).value #convert to year 
            a =  (p**(2/3)*u.au).to(u.R_sun).value
            temp = planet.get('st_teff', planet_kwargs.get('st_teff',np.nan))
            Tirr = temp * np.sqrt(Rstar/(2*a))

        if np.isnan(Tirr): raise Exception('Planet Eq Temp is not added to \
            dataframe input or to planet_kwargs through the column/key named pl_eqt. Kelvin \
            Please add it to one of them') 

        p=planet.get('pl_orbper', planet_kwargs.get('pl_orbper',np.nan))

        if np.isnan(Tirr): raise Exception('Orbital Period is not added to \
            dataframe input or to planet_kwargs through the column/key named pl_orbper. Days Units') 
        else: 
            p = p * (1*u.day).to(u.yr).value #convert to year 
            a =  p**(2/3) #semi major axis in AU


        #setup picaso
        start_case = inputs()
        start_case.approx(raman="none")
        start_case.phase_angle(phase_angle) #radians 

        #define gravity
        start_case.gravity(mass=Mp, mass_unit=u.Unit('M_jup'),
                            radius=Rp, radius_unit=u.Unit('R_jup')) #any astropy units available

        #define star
        start_case.star(opacity, temp,logmh,logg,radius=Rstar, radius_unit=u.Unit('R_sun'),
                            semi_major=a, semi_major_unit=u.Unit('au'),
                            database = stellar_db ) #opacity db, pysynphot database, temp, metallicity, logg

        ##running this with all default inputs (users can override whatever after this initial run)
        start_case.guillot_pt(Tirr) 

    return start_case
def jupiter_pt():
    """Function to get Jupiter's PT profile"""
    return os.path.join(__refdata__, 'base_cases','jupiter.pt')
def jupiter_cld():
    """Function to get rough Jupiter Cloud model with fsed=3"""
    return os.path.join(__refdata__, 'base_cases','jupiterf3.cld')
def HJ_pt():
    """Function to get Jupiter's PT profile"""
    return os.path.join(__refdata__, 'base_cases','HJ.pt')
def HJ_pt_3d(as_xarray=False,add_kz=False, input_file = os.path.join(__refdata__, 'base_cases','HJ_3d.pt')):
    """Function to get Jupiter's PT profile
    
    Parameters
    ----------
    as_xarray : bool 
        Returns as xarray, instead of dictionary
    add_kz : bool 
        Returns kzz along with PT info
    input_file : str 
        point to input file in the same format as mitgcm example 
        file in base_cases/HJ_3d.pt
    """
    #input_file = os.path.join(__refdata__, 'base_cases','HJ_3d.pt')
    threed_grid = pd.read_csv(input_file,sep='\s+',names=['p','t','k'])
    all_lon= threed_grid.loc[np.isnan(threed_grid['k'])]['p'].values
    all_lat=  threed_grid.loc[np.isnan(threed_grid['k'])]['t'].values
    latlong_ind = np.concatenate((np.array(threed_grid.loc[np.isnan(threed_grid['k'])].index),[threed_grid.shape[0]] ))
    threed_grid = threed_grid.dropna() 

    lon = np.unique(all_lon)
    lat = np.unique(all_lat)

    nlon = len(lon)
    nlat = len(lat)
    total_pts = nlon*nlat
    nz = latlong_ind[1] - 1 

    p = np.zeros((nlon,nlat,nz))
    t = np.zeros((nlon,nlat,nz))
    kzz = np.zeros((nlon,nlat,nz))

    for i in range(len(latlong_ind)-1):

        ilon = list(lon).index(all_lon[i])
        ilat = list(lat).index(all_lat[i])

        p[ilon, ilat, :] = threed_grid.loc[latlong_ind[i]:latlong_ind[i+1]]['p'].values
        t[ilon, ilat, :] = threed_grid.loc[latlong_ind[i]:latlong_ind[i+1]]['t'].values
        kzz[ilon, ilat, :] = threed_grid.loc[latlong_ind[i]:latlong_ind[i+1]]['k'].values
    
    gcm_out = {'pressure':p, 'temperature':t, 'kzz':kzz, 'latitude':lat, 'longitude':lon}
    if as_xarray:
        # create data
        data = gcm_out['temperature']

        # create coords
        lon = gcm_out['longitude']
        lat = gcm_out['latitude']
        pres = gcm_out['pressure'][0,0,:]

        # put data into a dataset
        if add_kz:
            data_vars = dict(
                temperature=(["lon", "lat","pressure"], data,{'units': 'Kelvin'}),#, required
                kz = (["lon", "lat","pressure"], kzz,{'units': 'm^2/s'})
            )
        else: 
            data_vars = dict(temperature=(["lon", "lat","pressure"], data,{'units': 'Kelvin'}))

        ds = xr.Dataset(
            data_vars=data_vars,
            coords=dict(
                lon=(["lon"], lon,{'units': 'degrees'}),#required
                lat=(["lat"], lat,{'units': 'degrees'}),#required
                pressure=(["pressure"], pres,{'units': 'bar'})#required*
            ),
            attrs=dict(description="coords with vectors"),
        )
        return  ds
    else: 
        return gcm_out
def HJ_cld():
    """Function to get rough Jupiter Cloud model with fsed=3"""
    return os.path.join(__refdata__, 'base_cases','HJ.cld')
def brown_dwarf_pt():
    """Function to get rough Brown Dwarf climate model with Teff=1270 K M/H=1xSolar, C/O=1xSolar, fsed=1"""
    return os.path.join(__refdata__, 'base_cases','t1270g200f1_m0.0_co1.0.cmp')    
def brown_dwarf_cld():
    """Function to get rough Brown Dwarf cloud model with Teff=1270 K M/H=1xSolar, C/O=1xSolar, fsed=1"""
    return os.path.join(__refdata__, 'base_cases','t1270g200f1_m0.0_co1.0.cld')    


def single_phase_options(printout=True):
    """Retrieve all the options for direct radation"""
    if printout: print("Can also set functional form of forward/back scattering in approx['TTHG_params']")
    return ['cahoy','OTHG','TTHG','TTHG_ray']
def multi_phase_options(printout=True):
    """Retrieve all the options for multiple scattering radiation"""
    if printout: print("Can also set delta_eddington=True/False in approx['delta_eddington']")
    return ['N=2','N=1','isotropic']
def SH_scattering_options(printout=True):
    """Retrieve all the options for scattering radiation in SH"""
    return  ["TTHG","OTHG","isotropic"]
def SH_rayleigh_options(printout=True):
    """Retrieve options for rayleigh scattering"""
    return ['off','on']
def SH_psingle_form_options(printout=True):
    """Retrieve options for direct scattering form approximation"""
    return  ["explicit","legendre"]
def SH_calculate_fluxes_options(printout=True):
    """Retrieve options for calculating layerwise fluxes"""
    return  ["off","on"]
def raman_options():
    """Retrieve options for raman scattering approximtions"""
    return ["oklopcic","pollack","none"]
def query_options():
    """Retrieve options for querying opacities """
    return ["nearest_neighbor","interp"]

def evolution_track(mass=1, age='all'):
    """
    Plot or grab an effective temperature for a certain age and mass planet. 
    Parameters
    ----------
    mass : int or str, optional
        (Optional) Mass of planet, in Jupiter Masses. Only valid options = 1, 2, 4, 6, 8, 10,'all'
        If another value is entered, it will find the nearest option. 
    age : float or str, optional
        (Optional) Age of planet, in years or 'all' to return full model 
    Return 
    ------
    if age=None: data = {'cold':all_data_cold_start, 'hot':all_data_hot_start}
    if age=float: data = {'cold':data_at_age, 'hot':data_at_age}
    
    if plot=False: returns data 
    else: returns data, plot
    
    """
    cols_return = ['age_years','Teff','grav_cgs','logL','R_cm'] #be careful when changing these as they are used to build all_cols
    valid_options = np.array([1,2,4,6,8,10]) # jupiter masses

    if mass == 'all':
        all_cols = np.concatenate([[cols_return[0]]]+[[f'{cols_return[1]}{iv}Mj',f'{cols_return[2]}{iv}Mj'] for iv in valid_options])
        for imass in valid_options:
            mass = f'00{imass}0'            
            if len(mass)==5:mass=mass[1:]
            cold = pd.read_csv(os.path.join(__refdata__, 'evolution','cold_start',f'model_seq.{mass}'),
                skiprows=12,sep='\s+',
                    header=None,names=['age_years','logL','R_cm','Ts','Teff',
                                       'log rc','log Pc','log Tc','grav_cgs','Uth','Ugrav','log Lnuc'])
            hot = pd.read_csv(os.path.join(__refdata__, 'evolution','hot_start',f'model_seq.{mass}'),
                skiprows=12,sep='\s+',
                    header=None,names=['age_years','logL','R_cm','Ts','Teff',
                                       'log rc','log Pc','log Tc','grav_cgs','Uth','Ugrav','log Lnuc'])
            if imass==1 :
                all_cold = pd.DataFrame(columns=all_cols,index=range(cold.shape[0]))
                all_cold['age_years'] = cold['age_years'].values
                all_hot = pd.DataFrame(columns=all_cols,index=range(hot.shape[0]))
                all_hot['age_years'] = hot['age_years'].values
            #add teff for this mass
            all_cold.loc[:,f'{cols_return[1]}{imass}Mj'] = cold.loc[:,f'{cols_return[1]}'].values
            #add gravity for this mass
            all_cold.loc[:,f'{cols_return[2]}{imass}Mj'] = cold.loc[:,f'{cols_return[2]}'].values
            #add luminosity
            all_cold.loc[:,f'{cols_return[3]}{imass}Mj'] = cold.loc[:,f'{cols_return[3]}'].values
            #add radius
            all_cold.loc[:,f'{cols_return[4]}{imass}Mj'] = cold.loc[:,f'{cols_return[4]}'].values
            #add teff for this mass
            all_hot.loc[:,f'{cols_return[1]}{imass}Mj'] = hot.loc[:,f'{cols_return[1]}'].values
            #add gravity for this mass
            all_hot.loc[:,f'{cols_return[2]}{imass}Mj'] = hot.loc[:,f'{cols_return[2]}'].values
            #add luminosity for this mass
            all_hot.loc[:,f'{cols_return[3]}{imass}Mj'] = hot.loc[:,f'{cols_return[3]}'].values
            #add luminosity for this mass
            all_hot.loc[:,f'{cols_return[4]}{imass}Mj'] = hot.loc[:,f'{cols_return[4]}'].values

        #grab the desired age, if the user asks for it
        if not isinstance(age, str):
            #returning to just hot and cold names so that they can be returned below 
            all_hot = (all_hot.iloc[(all_hot['age_years']-age).abs().argsort()[0:1]]).to_dict('records')[0]
            all_cold = (all_cold.iloc[(all_cold['age_years']-age).abs().argsort()[0:1]]).to_dict('records')[0]

        to_return = {'hot': all_hot, 
                'cold': all_cold}
    else:   
        
        idx = np.argmin(abs(valid_options - mass))
        mass = int(valid_options[idx])
        mass = f'00{mass}0'
        if len(mass)==5:mass=mass[1:]
        cold = pd.read_csv(os.path.join(__refdata__, 'evolution','cold_start',f'model_seq.{mass}'),skiprows=12,sep='\s+',
                    header=None,names=['age_years','logL','R_cm','Ts','Teff',
                                       'log rc','log Pc','log Tc','grav_cgs','Uth','Ugrav','log Lnuc'])
        hot = pd.read_csv(os.path.join(__refdata__, 'evolution','hot_start',f'model_seq.{mass}'),skiprows=12,sep='\s+',
                    header=None,names=['age_years','logL','R_cm','Ts','Teff',
                                       'log rc','log Pc','log Tc','grav_cgs','Uth','Ugrav','log Lnuc'])
        #return only what we want
        hot = hot.loc[:,cols_return]
        cold = cold.loc[:,cols_return]

        #grab the desired age, if the user asks for it
        if not isinstance(age, str):
            hot = (hot.iloc[(hot['age_years']-age).abs().argsort()[0:1]]).to_dict('records')[0]
            cold = (cold.iloc[(cold['age_years']-age).abs().argsort()[0:1]]).to_dict('records')[0]

        to_return = {'hot': hot, 
                    'cold': cold}


    return to_return
def all_planets():
    """
    Load all planets from https://exoplanetarchive.ipac.caltech.edu
    """
    # use this default URL to start out with 
    planets_df =  pd.read_csv('https://exoplanetarchive.ipac.caltech.edu/TAP/sync?query=select+*+from+PSCompPars&format=csv')
    # convert to float when possible
    for i in planets_df.columns: 
        planets_df[i] = planets_df[i].astype(float,errors='ignore')

    return planets_df
def young_planets(): 
    """
    Load planets from ZJ's paper
    """    
    planets_df = pd.read_csv(os.path.join(__refdata__, 'evolution','benchmarks_age_lbol.csv'),skiprows=12)
    return planets_df

def rt_methodology_options(printout=True):
    """Retrieve all the options for methodology"""
    if printout: print("Can calculate spectrum using Toon 1989 methodology or sperhical harmonics")
    return ['toon','SH']
def stream_options(printout=True):
    """Retrieve all the options for stream"""
    if printout: print("Can use 2-stream or 4-stream sperhical harmonics")
    return [2,4]
def toon_phase_coefficients(printout=True):
    """Retrieve options for coefficients used in Toon calculation
    """
    return ["quadrature","eddington"]

def profile(mieff_dir, it_max, itmx, conv, convt, nofczns,nstr,x_max_mult,
            temp,pressure,FOPI, t_table, p_table, grad, cp, opacityclass, grav, 
             rfaci, rfacv, nlevel, tidal, tmin, tmax, dwni, bb , y2 , tp, final, 
             cloudy, cld_species,mh,fsed,flag_hack, save_profile, 
             all_profiles,opd_cld_climate,g0_cld_climate,w0_cld_climate,
             flux_net_ir_layer=None, flux_plus_ir_attop=None,first_call_ever=False,
             verbose=True,
             do_holes = None, fhole = None, fthin_cld = None, moist = None):
    """
    Function iterating on the TP profile by calling tstart and changing opacities as well
    Parameters
    ----------
    mieff_dir: str
        path to directory with mieff files for virga
    it_max : int
        Maximum iterations allowed in the inner no opa change loop
    itmx : int
        Maximum iterations allowed in the outer opa change loop
    conv : float
        
    convt: float
        Convergence criteria , if max avg change in temp is less than this then outer loop converges
        
    nofczns: int
        # of conv zones 
    nstr : array 
        dimension of 20
        NSTR vector describes state of the atmosphere:
        0   is top layer
        1   is top layer of top convective region
        2   is bottom layer of top convective region
        3   is top layer of lower radiative region
        4   is top layer of lower convective region
        5   is bottom layer of lower convective region
    xmaxmult : 
        
    temp : array 
        Guess temperatures to start with
    pressure : array
        Atmospheric pressure
    t_table : array
        Visible flux addition fraction
    nlevel : int
        # of levels
    temp : array
        Guess Temperature array, dimension is nlevel
    pressure : array
        Pressure array
    t_table : array
        Tabulated Temperature array for convection calculations
    p_table : array
        Tabulated pressure array for convection calculations
    grad : array
        Tabulated grad array for convection calculations
    cp : array
        Tabulated cp array for convection calculations
    opacityclass : class
        Opacity class created with jdi.oppanection
    grav : float
        Gravity of planet in SI
    rfaci : float 
        IR flux addition fraction 
    rfacv : float
        Visible flux addition fraction
    nlevel : int
        # of levels, not layers
    tidal : array
        Tidal Fluxes dimension = nlevel
    tmin : float
        Minimum allwed Temp in the profile
    tmax : float
        Maximum allowed Temp in the profile
    dwni : array
        Spectral interval corrections (dimension= nwvno)   
        
    Returns
    -------
    array 
        Temperature array and lapse ratio array if converged
        else Temperature array twice
    """
    conv_flag = 0
    # taudif is fixed to be 0 here since it is needed only for clouds mh
    taudif = 0.0
    taudif_tol = 0.1

    if moist == True:
        #initiate bundle to use in moist adiabat case to grab abundances
        bundle = inputs(calculation='brown')
        bundle.phase_angle(0,num_gangle=10, num_tangle=1)
        bundle.gravity(gravity=grav , gravity_unit=u.Unit('m/s**2'))
        bundle.add_pt( temp, pressure)
        
        bundle.premix_atmosphere(opacityclass, df = bundle.inputs['atmosphere']['profile'].loc[:,['pressure','temperature']])

        #grab initial abundances for moist adiabat calculation
        output_abunds = bundle.inputs['atmosphere']['profile'].T.values

        for nb in range(0,3*nofczns,3):
        
            n_strt_b= nstr[nb+1]
            n_ctop_b= n_strt_b+1
            n_bot_b= nstr[nb+2] +1

            for j1 in range(n_ctop_b,n_bot_b+1): 
                press = sqrt(pressure[j1-1]*pressure[j1])
                calc_type =  0 # only need grad_x in return
                grad_x, cp_x = moist_grad( temp[j1-1], press, t_table, p_table, grad, cp, calc_type, output_abunds, j1-1)
                temp[j1]= exp(log(temp[j1-1]) + grad_x*(log(pressure[j1]) - log(pressure[j1-1])))
    
        temp_old= np.copy(temp)
        bundle.add_pt(temp, pressure)
        bundle.premix_atmosphere(opacityclass, df = bundle.inputs['atmosphere']['profile'].loc[:,['pressure','temperature']])

    else: #non moist adiabat case
        # first calculate the convective zones
        for nb in range(0,3*nofczns,3):
            
            n_strt_b= nstr[nb+1]
            n_ctop_b= n_strt_b+1
            n_bot_b= nstr[nb+2] +1

            for j1 in range(n_ctop_b,n_bot_b+1): 
                press = sqrt(pressure[j1-1]*pressure[j1])
                calc_type =  0 # only need grad_x in return
                grad_x, cp_x = did_grad_cp( temp[j1-1], press, t_table, p_table, grad, cp, calc_type)
                temp[j1]= exp(log(temp[j1-1]) + grad_x*(log(pressure[j1]) - log(pressure[j1-1])))
        
        temp_old= np.copy(temp)

        bundle = inputs(calculation='brown')
        bundle.phase_angle(0,num_gangle=10, num_tangle=1)
        bundle.gravity(gravity=grav , gravity_unit=u.Unit('m/s**2'))
        bundle.add_pt( temp, pressure)
        
        bundle.premix_atmosphere(opacityclass, df = bundle.inputs['atmosphere']['profile'].loc[:,['pressure','temperature']])
        output_abunds = bundle.inputs['atmosphere']['profile'].T.values

    if save_profile == 1:
            all_profiles = np.append(all_profiles,temp_old)

    #testing goto 1235 in EGP profile.f (JM)
    # if final == True:
    #     it_max = it_max * 2
    #     itmx = 6
    #     for iii in range(itmx):
    
    #         if do_holes == True:
    #             DTAU_clear, TAU_clear, W0_clear, COSB_clear,ftau_cld_clear, ftau_ray_clear,GCOS2_clear, DTAU_OG_clear, TAU_OG_clear, W0_OG_clear, COSB_OG_clear, \
    #                 W0_no_raman_clear, surf_reflect, ubar0,ubar1,cos_theta, single_phase,multi_phase, \
    #                 frac_a,frac_b,frac_c,constant_back,constant_forward, \
    #                 wno,nwno,ng,nt, nlevel, ngauss, gauss_wts, mmw, gweight, tweight =  calculate_atm(bundle, opacityclass, fthin_cld, do_holes=True)
                
    #             temp, dtdp, flag_converge, flux_net_ir_layer, flux_plus_ir_attop, all_profiles = t_start(
    #                     nofczns,nstr,it_max,conv,x_max_mult, 
    #                     rfaci, rfacv, nlevel, temp, pressure, p_table, t_table, 
    #                     grad, cp, tidal,tmin,tmax,dwni, bb , y2, tp, DTAU, TAU, W0, COSB,ftau_cld, ftau_ray,GCOS2, 
    #                     DTAU_OG, TAU_OG, W0_OG, COSB_OG, W0_no_raman ,surf_reflect, 
    #                     ubar0,ubar1,cos_theta, FOPI, single_phase,multi_phase,frac_a,frac_b,frac_c,constant_back,constant_forward, 
    #                     wno,nwno,ng,nt,gweight,tweight,      
    #                     ngauss, gauss_wts, save_profile, all_profiles, output_abunds,
    #                     fhole, DTAU_clear, TAU_clear, W0_clear, COSB_clear, DTAU_OG_clear, TAU_OG_clear, W0_OG_clear,COSB_OG_clear, 
    #                     W0_no_raman_clear, verbose=verbose, do_holes = True, moist = moist)
        
    #         else:
    #             DTAU, TAU, W0, COSB,ftau_cld, ftau_ray,GCOS2, DTAU_OG, TAU_OG, W0_OG, COSB_OG, \
    #                 W0_no_raman , surf_reflect, ubar0,ubar1,cos_theta, single_phase,multi_phase, \
    #                 frac_a,frac_b,frac_c,constant_back,constant_forward, \
    #                 wno,nwno,ng,nt, nlevel, ngauss, gauss_wts, mmw,gweight,tweight =  calculate_atm(bundle, opacityclass )
                
    #             temp, dtdp, flag_converge, flux_net_ir_layer, flux_plus_ir_attop, all_profiles = t_start(
    #                     nofczns,nstr,it_max,conv,x_max_mult, 
    #                     rfaci, rfacv, nlevel, temp, pressure, p_table, t_table, 
    #                     grad, cp, tidal,tmin,tmax,dwni, bb , y2, tp, DTAU, TAU, W0, COSB,ftau_cld, ftau_ray,GCOS2, 
    #                     DTAU_OG, TAU_OG, W0_OG, COSB_OG, W0_no_raman , surf_reflect, 
    #                     ubar0,ubar1,cos_theta, FOPI, single_phase,multi_phase,frac_a,frac_b,frac_c,constant_back,constant_forward, 
    #                     wno,nwno,ng,nt,gweight,tweight, 
    #                     ngauss, gauss_wts, save_profile, all_profiles,
    #                     output_abunds, verbose=verbose, moist = moist)
            
    #         ert = 0.0
    #         scalt = 1.0

    #         dtx= abs(temp-temp_old)
    #         ert = np.sum(dtx) 
            
    #         temp_old= np.copy(temp)

    #         conv_flag = 1
    #     return pressure, temp, dtdp, conv_flag, all_profiles, opd_cld_climate,g0_cld_climate,w0_cld_climate,flux_net_ir_layer, flux_plus_ir_attop
    
    if first_call_ever == False:
        if cloudy == 1 :
            DTAU, TAU, W0, COSB,ftau_cld, ftau_ray,GCOS2, DTAU_OG, TAU_OG, W0_OG, COSB_OG, \
            W0_no_raman , surf_reflect, ubar0,ubar1,cos_theta, single_phase,multi_phase, \
            frac_a,frac_b,frac_c,constant_back,constant_forward,  \
            wno,nwno,ng,nt, nlevel, ngauss, gauss_wts, mmw,gweight,tweight =  calculate_atm(bundle, opacityclass )


            we0,we1,we2,we3 = 0.25,0.25,0.25,0.25
            opd_prev_cld_step = (we0*opd_cld_climate[:,:,0]+we1*opd_cld_climate[:,:,1]+we2*opd_cld_climate[:,:,2]+we3*opd_cld_climate[:,:,3]) # last average
            
            metallicity = 10**(mh) #atmospheric metallicity relative to Solar
            mean_molecular_weight = np.mean(mmw) # atmospheric mean molecular weight
            # directory ='/Users/sagnickmukherjee/Documents/GitHub/virga/refr_new'
            # directory = '/home/jjm6243/dev_virga/'
            directory = mieff_dir
            
            #get the abundances
            output_abunds = bundle.inputs['atmosphere']['profile'].T.values
                
            kzz = get_kzz(pressure, temp,grav,mmw,tidal,flux_net_ir_layer, flux_plus_ir_attop,t_table, p_table, grad, cp, calc_type,nstr, output_abunds, moist = moist)
            bundle.inputs['atmosphere']['profile']['kz'] = kzz
        

            cld_out = bundle.virga(cld_species,directory, fsed=fsed,mh=metallicity,
                        mmw = mean_molecular_weight,full_output=False) #,climate=True)
            
            opd_now, w0_now, g0_now, wv196 = cld_out
            
            opd_cld_climate[:,:,3], g0_cld_climate[:,:,3], w0_cld_climate[:,:,3] = opd_cld_climate[:,:,2], g0_cld_climate[:,:,2], w0_cld_climate[:,:,2]
            opd_cld_climate[:,:,2], g0_cld_climate[:,:,2], w0_cld_climate[:,:,2] = opd_cld_climate[:,:,1], g0_cld_climate[:,:,1], w0_cld_climate[:,:,1]
            opd_cld_climate[:,:,1], g0_cld_climate[:,:,1], w0_cld_climate[:,:,1] = opd_cld_climate[:,:,0], g0_cld_climate[:,:,0], w0_cld_climate[:,:,0]
                        
            opd_cld_climate[:,:,0], g0_cld_climate[:,:,0], w0_cld_climate[:,:,0] = opd_now, g0_now, w0_now
            
            #if np.sum(opd_cld_climate[:,:,1]) == 0 :
            #    w0,w1,w2,w3 = 1,0,0,0
            #elif (np.sum(opd_cld_climate[:,:,1]) != 0) and (np.sum(opd_cld_climate[:,:,2]) == 0):
            #    w0,w1,w2,w3 = 0.5,0.5,0,0
            #elif (np.sum(opd_cld_climate[:,:,2]) != 0) and (np.sum(opd_cld_climate[:,:,3]) == 0):
            #    w0,w1,w2,w3 = 0.33,0.33,0.33,0
            #else:
            #    w0,w1,w2,w3 = 0.25,0.25,0.25,0.25
            we0,we1,we2,we3 = 0.25,0.25,0.25,0.25
            
            #sum_opd_clmt = (opd_cld_climate[:,:,0]+opd_cld_climate[:,:,1]+opd_cld_climate[:,:,2]+opd_cld_climate[:,:,3])
            sum_opd_clmt = (we0*opd_cld_climate[:,:,0]+we1*opd_cld_climate[:,:,1]+we2*opd_cld_climate[:,:,2]+we3*opd_cld_climate[:,:,3])
            opd_clmt = (we0*opd_cld_climate[:,:,0]+we1*opd_cld_climate[:,:,1]+we2*opd_cld_climate[:,:,2]+we3*opd_cld_climate[:,:,3])
            g0_clmt = (we0*opd_cld_climate[:,:,0]*g0_cld_climate[:,:,0]+we1*opd_cld_climate[:,:,1]*g0_cld_climate[:,:,1]+we2*opd_cld_climate[:,:,2]*g0_cld_climate[:,:,2]+we3*opd_cld_climate[:,:,3]*g0_cld_climate[:,:,3])/(sum_opd_clmt)
            w0_clmt = (we0*opd_cld_climate[:,:,0]*w0_cld_climate[:,:,0]+we1*opd_cld_climate[:,:,1]*w0_cld_climate[:,:,1]+we2*opd_cld_climate[:,:,2]*w0_cld_climate[:,:,2]+we3*opd_cld_climate[:,:,3]*w0_cld_climate[:,:,3])/(sum_opd_clmt)
            g0_clmt = np.nan_to_num(g0_clmt,nan=0.0)
            w0_clmt = np.nan_to_num(w0_clmt,nan=0.0)
            opd_clmt[np.where(opd_clmt <= 1e-5)] = 0.0
            
            
            df_cld = vj.picaso_format(opd_clmt, w0_clmt, g0_clmt)
            bundle.clouds(df=df_cld)


    DTAU, TAU, W0, COSB,ftau_cld, ftau_ray,GCOS2, DTAU_OG, TAU_OG, W0_OG, COSB_OG, \
        W0_no_raman , surf_reflect, ubar0,ubar1,cos_theta, single_phase,multi_phase, \
        frac_a,frac_b,frac_c,constant_back,constant_forward, \
        wno,nwno,ng,nt, nlevel, ngauss, gauss_wts, mmw,gweight,tweight =  calculate_atm(bundle, opacityclass )
    
    if do_holes == True:
        DTAU_clear, TAU_clear, W0_clear, COSB_clear,ftau_cld_clear, ftau_ray_clear,GCOS2_clear, DTAU_OG_clear, TAU_OG_clear, W0_OG_clear, COSB_OG_clear, \
            W0_no_raman_clear, surf_reflect, ubar0,ubar1,cos_theta, single_phase,multi_phase, \
            frac_a,frac_b,frac_c,constant_back,constant_forward, \
            wno,nwno,ng,nt, nlevel, ngauss, gauss_wts, mmw, gweight, tweight =  calculate_atm(bundle, opacityclass, fthin_cld, do_holes=True)
    
    ## begin bigger loop which gets opacities
    for iii in range(itmx):

        if do_holes == True:
            temp, dtdp, flag_converge, flux_net_ir_layer, flux_plus_ir_attop, all_profiles = t_start(
                    nofczns,nstr,it_max,conv,x_max_mult, 
                    rfaci, rfacv, nlevel, temp, pressure, p_table, t_table, 
                    grad, cp, tidal,tmin,tmax,dwni, bb , y2, tp, DTAU, TAU, W0, COSB,ftau_cld, ftau_ray,GCOS2, 
                    DTAU_OG, TAU_OG, W0_OG, COSB_OG, W0_no_raman ,surf_reflect, 
                    ubar0,ubar1,cos_theta, FOPI, single_phase,multi_phase,frac_a,frac_b,frac_c,constant_back,constant_forward, 
                    wno,nwno,ng,nt,gweight,tweight,      
                    ngauss, gauss_wts, save_profile, all_profiles, output_abunds,
                    fhole, DTAU_clear, TAU_clear, W0_clear, COSB_clear, DTAU_OG_clear, TAU_OG_clear, W0_OG_clear,COSB_OG_clear, 
                    W0_no_raman_clear, verbose=verbose, do_holes = True, moist = moist)
        
        else:
            temp, dtdp, flag_converge, flux_net_ir_layer, flux_plus_ir_attop, all_profiles = t_start(
                    nofczns,nstr,it_max,conv,x_max_mult, 
                    rfaci, rfacv, nlevel, temp, pressure, p_table, t_table, 
                    grad, cp, tidal,tmin,tmax,dwni, bb , y2, tp, DTAU, TAU, W0, COSB,ftau_cld, ftau_ray,GCOS2, 
                    DTAU_OG, TAU_OG, W0_OG, COSB_OG, W0_no_raman , surf_reflect, 
                    ubar0,ubar1,cos_theta, FOPI, single_phase,multi_phase,frac_a,frac_b,frac_c,constant_back,constant_forward, 
                    wno,nwno,ng,nt,gweight,tweight, 
                    ngauss, gauss_wts, save_profile, all_profiles,
                    output_abunds, verbose=verbose, moist = moist)
        
        #NEB stage delete after confirmation from SM
        #if (temp <= min(opacityclass.cia_temps)).any():
        #    wh = np.where(temp <= min(opacityclass.cia_temps))
        #    if len(wh[0]) <= 30 :
        #        if verbose: print(len(wh[0])," points went below the opacity grid. Correcting those.")
        #        temp = correct_profile(temp,pressure,wh,min(opacityclass.cia_temps))
        #    else :
        #        raise Exception('Many points in your profile went off the grid to lower temperatures. Try re-starting from a different guess profile. Parametrized profiles can work better sometime as guess profiles.')
        
        
        
        bundle = inputs(calculation='brown')
        bundle.phase_angle(0)
        bundle.gravity(gravity=grav , gravity_unit=u.Unit('m/s**2'))
        bundle.add_pt( temp, pressure)
        
        bundle.premix_atmosphere(opacityclass, df = bundle.inputs['atmosphere']['profile'].loc[:,['pressure','temperature']])
        #if save_profile == 1:
        #    all_profiles = np.append(all_profiles,bundle.inputs['atmosphere']['profile']['NH3'].values)
        if cloudy == 1 :
            we0,we1,we2,we3 = 0.25,0.25,0.25,0.25
            opd_prev_cld_step = (we0*opd_cld_climate[:,:,0]+we1*opd_cld_climate[:,:,1]+we2*opd_cld_climate[:,:,2]+we3*opd_cld_climate[:,:,3]) # last average
            
            metallicity = 10**(mh) #atmospheric metallicity relative to Solar
            mean_molecular_weight = np.mean(mmw) # atmospheric mean molecular weight
            # directory ='/Users/sagnickmukherjee/Documents/GitHub/virga/refr_new'
            # directory = '/home/jjm6243/dev_virga/'
            directory = mieff_dir

            #get the abundances
            output_abunds = bundle.inputs['atmosphere']['profile'].T.values
                
            kzz = get_kzz(pressure, temp,grav,mmw,tidal,flux_net_ir_layer, flux_plus_ir_attop,t_table, p_table, grad, cp, calc_type,nstr, output_abunds, moist = moist)
            bundle.inputs['atmosphere']['profile']['kz'] = kzz
    
            cld_out = bundle.virga(cld_species,directory, fsed=fsed,mh=metallicity,
                        mmw = mean_molecular_weight,full_output=False)#,climate=True)

            opd_now, w0_now, g0_now, wv196 = cld_out
            
            opd_cld_climate[:,:,3], g0_cld_climate[:,:,3], w0_cld_climate[:,:,3] = opd_cld_climate[:,:,2], g0_cld_climate[:,:,2], w0_cld_climate[:,:,2]
            opd_cld_climate[:,:,2], g0_cld_climate[:,:,2], w0_cld_climate[:,:,2] = opd_cld_climate[:,:,1], g0_cld_climate[:,:,1], w0_cld_climate[:,:,1]
            opd_cld_climate[:,:,1], g0_cld_climate[:,:,1], w0_cld_climate[:,:,1] = opd_cld_climate[:,:,0], g0_cld_climate[:,:,0], w0_cld_climate[:,:,0]
                        
            opd_cld_climate[:,:,0], g0_cld_climate[:,:,0], w0_cld_climate[:,:,0] = opd_now, g0_now, w0_now
            
            #if np.sum(opd_cld_climate[:,:,1]) == 0 :
            #    w0,w1,w2,w3 = 1,0,0,0
            #elif (np.sum(opd_cld_climate[:,:,1]) != 0) and (np.sum(opd_cld_climate[:,:,2]) == 0):
            #    w0,w1,w2,w3 = 0.5,0.5,0,0
            #elif (np.sum(opd_cld_climate[:,:,2]) != 0) and (np.sum(opd_cld_climate[:,:,3]) == 0):
            #    w0,w1,w2,w3 = 0.33,0.33,0.33,0
            #else:
            #    w0,w1,w2,w3 = 0.25,0.25,0.25,0.25
            we0,we1,we2,we3 = 0.25,0.25,0.25,0.25
            
            #sum_opd_clmt = (opd_cld_climate[:,:,0]+opd_cld_climate[:,:,1]+opd_cld_climate[:,:,2]+opd_cld_climate[:,:,3])
            sum_opd_clmt = (we0*opd_cld_climate[:,:,0]+we1*opd_cld_climate[:,:,1]+we2*opd_cld_climate[:,:,2]+we3*opd_cld_climate[:,:,3])
            opd_clmt = (we0*opd_cld_climate[:,:,0]+we1*opd_cld_climate[:,:,1]+we2*opd_cld_climate[:,:,2]+we3*opd_cld_climate[:,:,3])
            g0_clmt = (we0*opd_cld_climate[:,:,0]*g0_cld_climate[:,:,0]+we1*opd_cld_climate[:,:,1]*g0_cld_climate[:,:,1]+we2*opd_cld_climate[:,:,2]*g0_cld_climate[:,:,2]+we3*opd_cld_climate[:,:,3]*g0_cld_climate[:,:,3])/(sum_opd_clmt)
            w0_clmt = (we0*opd_cld_climate[:,:,0]*w0_cld_climate[:,:,0]+we1*opd_cld_climate[:,:,1]*w0_cld_climate[:,:,1]+we2*opd_cld_climate[:,:,2]*w0_cld_climate[:,:,2]+we3*opd_cld_climate[:,:,3]*w0_cld_climate[:,:,3])/(sum_opd_clmt)
            g0_clmt = np.nan_to_num(g0_clmt,nan=0.0)
            w0_clmt = np.nan_to_num(w0_clmt,nan=0.0)
            opd_clmt[np.where(opd_clmt <= 1e-5)] = 0.0
            
            
            df_cld = vj.picaso_format(opd_clmt, w0_clmt, g0_clmt)
            bundle.clouds(df=df_cld)
            
            diff = (opd_clmt-opd_prev_cld_step)
            taudif = np.max(np.abs(diff))
            taudif_tol = 0.4*np.max(0.5*(opd_clmt+opd_prev_cld_step))
            
            print("Max TAUCLD diff is", taudif, " Tau tolerance is ", taudif_tol)



        

        DTAU, TAU, W0, COSB,ftau_cld, ftau_ray,GCOS2, DTAU_OG, TAU_OG, W0_OG, COSB_OG, \
        W0_no_raman , surf_reflect, ubar0,ubar1,cos_theta, single_phase,multi_phase, \
        frac_a,frac_b,frac_c,constant_back,constant_forward,  \
        wno,nwno,ng,nt, nlevel, ngauss, gauss_wts, mmw,gweight,tweight  =  calculate_atm(bundle, opacityclass)

        ert = 0.0 # avg temp change
        scalt= 1.5

        dtx= abs(temp-temp_old)
        ert = np.sum(dtx) 
        
        temp_old= np.copy(temp)
        
        ert = ert/(float(nlevel)*scalt)
        
        if ((iii > 0) & (ert < convt) & (taudif < taudif_tol)) :
            if verbose: print("Profile converged before itmx")
            conv_flag = 1

            # if final == True:
            # #testing goto 1235 in EGP profile.f (JM)
            #     it_max = it_max * 2
            #     itmx = 6
            # else:
            #     itmx = 3
            # for iii in range(itmx):
        
            #     if do_holes == True:
            #         DTAU_clear, TAU_clear, W0_clear, COSB_clear,ftau_cld_clear, ftau_ray_clear,GCOS2_clear, DTAU_OG_clear, TAU_OG_clear, W0_OG_clear, COSB_OG_clear, \
            #             W0_no_raman_clear, surf_reflect, ubar0,ubar1,cos_theta, single_phase,multi_phase, \
            #             frac_a,frac_b,frac_c,constant_back,constant_forward, \
            #             wno,nwno,ng,nt, nlevel, ngauss, gauss_wts, mmw, gweight, tweight =  calculate_atm(bundle, opacityclass, fthin_cld, do_holes=True)
                    
            #         temp, dtdp, flag_converge, flux_net_ir_layer, flux_plus_ir_attop, all_profiles = t_start(
            #                 nofczns,nstr,it_max,conv,x_max_mult, 
            #                 rfaci, rfacv, nlevel, temp, pressure, p_table, t_table, 
            #                 grad, cp, tidal,tmin,tmax,dwni, bb , y2, tp, DTAU, TAU, W0, COSB,ftau_cld, ftau_ray,GCOS2, 
            #                 DTAU_OG, TAU_OG, W0_OG, COSB_OG, W0_no_raman ,surf_reflect, 
            #                 ubar0,ubar1,cos_theta, FOPI, single_phase,multi_phase,frac_a,frac_b,frac_c,constant_back,constant_forward, 
            #                 wno,nwno,ng,nt,gweight,tweight,      
            #                 ngauss, gauss_wts, save_profile, all_profiles, output_abunds,
            #                 fhole, DTAU_clear, TAU_clear, W0_clear, COSB_clear, DTAU_OG_clear, TAU_OG_clear, W0_OG_clear,COSB_OG_clear, 
            #                 W0_no_raman_clear, verbose=verbose, do_holes = True, moist = moist)
            
            #     else:
            #         DTAU, TAU, W0, COSB,ftau_cld, ftau_ray,GCOS2, DTAU_OG, TAU_OG, W0_OG, COSB_OG, \
            #             W0_no_raman , surf_reflect, ubar0,ubar1,cos_theta, single_phase,multi_phase, \
            #             frac_a,frac_b,frac_c,constant_back,constant_forward, \
            #             wno,nwno,ng,nt, nlevel, ngauss, gauss_wts, mmw,gweight,tweight =  calculate_atm(bundle, opacityclass )
                    
            #         temp, dtdp, flag_converge, flux_net_ir_layer, flux_plus_ir_attop, all_profiles = t_start(
            #                 nofczns,nstr,it_max,conv,x_max_mult, 
            #                 rfaci, rfacv, nlevel, temp, pressure, p_table, t_table, 
            #                 grad, cp, tidal,tmin,tmax,dwni, bb , y2, tp, DTAU, TAU, W0, COSB,ftau_cld, ftau_ray,GCOS2, 
            #                 DTAU_OG, TAU_OG, W0_OG, COSB_OG, W0_no_raman , surf_reflect, 
            #                 ubar0,ubar1,cos_theta, FOPI, single_phase,multi_phase,frac_a,frac_b,frac_c,constant_back,constant_forward, 
            #                 wno,nwno,ng,nt,gweight,tweight, 
            #                 ngauss, gauss_wts, save_profile, all_profiles,
            #                 output_abunds, verbose=verbose, moist = moist)
                
            #     ert = 0.0
            #     scalt = 1.0

            #     dtx= abs(temp-temp_old)
            #     ert = np.sum(dtx) 
                
            #     temp_old= np.copy(temp)

            return pressure, temp , dtdp, conv_flag, all_profiles, opd_cld_climate,g0_cld_climate,w0_cld_climate, flux_net_ir_layer, flux_plus_ir_attop
        
        if verbose: print("Big iteration is ",min(temp), iii)
    
    
    if conv_flag == 0:
        if verbose: print("Not converged")
    else :
        if verbose: print("Profile converged after itmx hit")
    return pressure, temp, dtdp, conv_flag, all_profiles, opd_cld_climate,g0_cld_climate,w0_cld_climate,flux_net_ir_layer, flux_plus_ir_attop

def find_strat(mieff_dir, pressure, temp, dtdp , FOPI, nofczns,nstr,x_max_mult,t_table, p_table, grad, cp, opacityclass, grav, 
             rfaci, rfacv, nlevel, tidal, tmin, tmax, dwni, bb , y2 , tp, 
             cloudy, cld_species,mh,fsed,flag_hack, save_profile, 
             all_profiles, 
             opd_cld_climate,g0_cld_climate,w0_cld_climate,flux_net_ir_layer, 
             flux_plus_ir_attop,verbose=1, fhole = None, fthin_cld = None, do_holes = None, moist = None):
    """
    Function iterating on the TP profile by calling tstart and changing opacities as well
    Parameters
    ----------
    mieff_dir: str
        path to directory with mieff files for virga
    it_max : int
        Maximum iterations allowed in the inner no opa change loop
    itmx : int
        Maximum iterations allowed in the outer opa change loop
    conv : float
        
    convt: float
        Convergence criteria , if max avg change in temp is less than this then outer loop converges
        
    nofczns: int
        # of conv zones 
    nstr : array 
        dimension of 20
        NSTR vector describes state of the atmosphere:
        0   is top layer
        1   is top layer of top convective region
        2   is bottom layer of top convective region
        3   is top layer of lower radiative region
        4   is top layer of lower convective region
        5   is bottom layer of lower convective region
    xmaxmult : 
        
    temp : array 
        Guess temperatures to start with
    pressure : array
        Atmospheric pressure
    t_table : array
        Visible flux addition fraction
    nlevel : int
        # of levels
    temp : array
        Guess Temperature array, dimension is nlevel
    pressure : array
        Pressure array
    t_table : array
        Tabulated Temperature array for convection calculations
    p_table : array
        Tabulated pressure array for convection calculations
    grad : array
        Tabulated grad array for convection calculations
    cp : array
        Tabulated cp array for convection calculations
    opacityclass : class
        Opacity class created with jdi.oppanection
    grav : float
        Gravity of planet in SI
    rfaci : float 
        IR flux addition fraction 
    rfacv : float
        Visible flux addition fraction
    nlevel : int
        # of levels, not layers
    tidal : array
        Tidal Fluxes dimension = nlevel
    tmin : float
        Minimum allwed Temp in the profile
    tmax : float
        Maximum allowed Temp in the profile
    dwni : array
        Spectral interval corrections (dimension= nwvno)
    verbose: int 
        If 0 nothing gets printed
     do_holes : bool
        Patchy cloud option with clearsky holes
    fhole : float
        Fraction of clearsky holes (from 0 to 1.0)
    fthin_cld : float
        Fraction of thin clouds in patchy cloud column (from 0 to 1.0), default 0 for clear sky column
    moist: bool
        Moist adiabat or not
       If 1 this prints everything out 
        
    Returns
    -------
    array 
        Temperature array and lapse ratio array if converged
        else Temperature array twice
    """
    # new conditions for this routine

    itmx_strat = 5 #itmx  # outer loop counter
    it_max_strat = 8 # its # inner loop counter # original code is 8
    conv_strat = 5.0 # conv
    convt_strat = 3.0 # convt 
    ip2 = -10 #?
    subad = 0.98 # degree to which layer can be subadiabatic and
                    # we still make it adiabatic
    ifirst = 10-1  # start looking after this many layers from top for a conv zone
                   # -1 is for python referencing
    iend = 0 #?
    final = False

    #call bundle for moist adiabat option (moved out of if statement for numba issue)
    bundle = inputs(calculation='brown')

    bundle.phase_angle(0)
    bundle.gravity(gravity=grav , gravity_unit=u.Unit('m/s**2'))
    bundle.add_pt( temp, pressure)
    bundle.premix_atmosphere(opacityclass, df = bundle.inputs['atmosphere']['profile'].loc[:,['pressure','temperature']])

    #get the abundances
    output_abunds = bundle.inputs['atmosphere']['profile'].T.values
    if moist == True:
        grad_x, cp_x =convec(temp,pressure, t_table, p_table, grad, cp, output_abunds, moist = True)
    else:
        grad_x, cp_x =convec(temp,pressure, t_table, p_table, grad, cp, output_abunds, moist = False)
    # grad_x = 
    while dtdp[nstr[1]-1] >= subad*grad_x[nstr[1]-1] :
        ratio = dtdp[nstr[1]-1]/grad_x[nstr[1]-1]

        if ratio > 1.8 :
            if verbose: print("Move up two levels")
            ngrow = 2
            nstr = growup( 1, nstr , ngrow)
        else :
            ngrow = 1
            nstr = growup( 1, nstr , ngrow)
        
        if nstr[1] < 5 :
            raise ValueError( "Convection zone grew to Top of atmosphere, Need to Stop")
        
        pressure, temp, dtdp, profile_flag, all_profiles, opd_cld_climate,g0_cld_climate,w0_cld_climate,flux_net_ir_layer, flux_plus_ir_attop = profile(mieff_dir, it_max_strat, itmx_strat, conv_strat, convt_strat, nofczns,nstr,x_max_mult,
                        temp,pressure, FOPI, t_table, p_table, grad, cp, opacityclass, grav, 
                            rfaci, rfacv, nlevel, tidal, tmin, tmax, dwni, bb , y2 , tp, final, 
                             cloudy, cld_species, mh,fsed,flag_hack, save_profile, all_profiles, 
                             opd_cld_climate,g0_cld_climate,w0_cld_climate,flux_net_ir_layer, 
                             flux_plus_ir_attop, verbose=verbose,
            fhole=fhole, fthin_cld=fthin_cld, do_holes = do_holes, moist = moist)

    # if nofczns == 2: JM* #should be a flag here since this block in EGP is skipped if only 1 convective zone but convergence is better when enabled
    # now for the 2nd convection zone
    dt_max = 0.0 #DTMAX
    i_max = 0 #IMAX
    # -1 in ifirst to include ifirst index
    flag_super = 0
    for i in range(nstr[1]-1, ifirst-1, -1):
        add = dtdp[i] - grad_x[i]
        if add > dt_max and add/grad_x[i] >= 0.02 : # non-neglegible super-adiabaticity
            dt_max = add
            i_max =i
            break
    
    flag_final_convergence =0
    if i_max == 0 or dt_max/grad_x[i_max] < 0.02: # no superadiabaticity, we are done
        flag_final_convergence = 1

    if flag_final_convergence  == 0:
        if verbose: print(" convection zone status")
        if verbose: print(nstr[0],nstr[1],nstr[2],nstr[3],nstr[4],nstr[5])
        if verbose: print(nofczns)

        nofczns = 2
        nstr[4]= nstr[1]
        nstr[5]= nstr[2]
        nstr[1]= i_max
        nstr[2] = i_max
        nstr[3] = i_max #+ 1 #JM: Should be i_max + 1 according to EGP, but runs into ValueError when used
        if verbose: print(nstr)
        if nstr[3] >= nstr[4] :
            #print(nstr[0],nstr[1],nstr[2],nstr[3],nstr[4],nstr[5])
            #print(nofczns)
            raise ValueError("Overlap happened !")
        pressure, temp, dtdp, profile_flag, all_profiles, opd_cld_climate,g0_cld_climate,w0_cld_climate,flux_net_ir_layer, flux_plus_ir_attop = profile(mieff_dir, it_max_strat, itmx_strat, conv_strat, convt_strat, nofczns,nstr,x_max_mult,
            temp,pressure, FOPI, t_table, p_table, grad, cp, opacityclass, grav, 
                rfaci, rfacv, nlevel, tidal, tmin, tmax, dwni, bb , y2 , tp, final, 
             cloudy, cld_species,mh, fsed,flag_hack,save_profile, all_profiles,
             opd_cld_climate,g0_cld_climate,w0_cld_climate,flux_net_ir_layer, 
             flux_plus_ir_attop, verbose=verbose,
                fhole=fhole, fthin_cld=fthin_cld, do_holes = do_holes, moist = moist)

        i_change = 1
        while i_change == 1 :
            if verbose: print("Grow Phase : Upper Zone")
            i_change = 0

            d1 = dtdp[nstr[1]-1]
            d2 = dtdp[nstr[3]]
            c1 = grad_x[nstr[1]-1]
            c2 = grad_x[nstr[3]]

            while ((d1 > subad*c1) or (d2 > subad*c2)):

                if (((d1-c1)>= (d2-c2)) or (nofczns == 1)) :
                    ngrow = 1
                    nstr = growup( 1, nstr , ngrow)

                    if nstr[1] < 3 :
                        raise ValueError( "Convection zone grew to Top of atmosphere, Need to Stop")
                else :
                    ngrow = 1
                    nstr = growdown( 1, nstr , ngrow)

                    if nstr[2] == nstr[4]: # one conv zone
                        nofczns =1
                        nstr[2] = nstr[5]
                        nstr[3] = 0
                        i_change = 1
                if verbose: print(nstr)
                
                pressure, temp, dtdp, profile_flag, all_profiles,opd_cld_climate,g0_cld_climate,w0_cld_climate,flux_net_ir_layer, flux_plus_ir_attop = profile(mieff_dir, it_max_strat, itmx_strat, conv_strat, convt_strat, nofczns,nstr,x_max_mult,
                                    temp,pressure, FOPI, t_table, p_table, grad, cp, opacityclass, grav, 
                                    rfaci, rfacv, nlevel, tidal, tmin, tmax, dwni, bb , y2 , tp, final, 
                                cloudy, cld_species, mh,fsed,flag_hack,save_profile, all_profiles,
                                opd_cld_climate,g0_cld_climate,w0_cld_climate,flux_net_ir_layer, 
                                flux_plus_ir_attop, verbose=verbose,
                fhole=fhole, fthin_cld=fthin_cld, do_holes = do_holes, moist = moist)

                d1 = dtdp[nstr[1]-1]
                d2 = dtdp[nstr[3]]
                c1 = grad_x[nstr[1]-1]
                c2 = grad_x[nstr[3]]
            #Now grow the lower zone.
            while ((dtdp[nstr[4]-1] >= subad*grad_x[nstr[4]-1]) and nofczns > 1):
                    
                ngrow = 1
                nstr = growup( 2, nstr , ngrow)
                #Now check to see if two zones have merged and stop further searching if so.
                if nstr[2] == nstr[4] :
                    nofczns = 1
                    nstr[2] = nstr[5]
                    nstr[3] = 0
                    i_change =1
                if verbose: print(nstr)

                pressure, temp, dtdp, profile_flag, all_profiles,opd_cld_climate,g0_cld_climate,w0_cld_climate,flux_net_ir_layer, flux_plus_ir_attop = profile(mieff_dir, it_max_strat, itmx_strat, conv_strat, convt_strat, nofczns,nstr,x_max_mult,
                temp,pressure, FOPI, t_table, p_table, grad, cp, opacityclass, grav, 
                rfaci, rfacv, nlevel, tidal, tmin, tmax, dwni, bb , y2 , tp, final, 
                cloudy, cld_species, mh,fsed,flag_hack,save_profile, all_profiles,
                opd_cld_climate,g0_cld_climate,w0_cld_climate,flux_net_ir_layer, 
                flux_plus_ir_attop, verbose=verbose,
                fhole=fhole, fthin_cld=fthin_cld, do_holes = do_holes, moist = moist)         

            flag_final_convergence = 1
        
    itmx_strat =6
    it_max_strat = 10
    convt_strat = 2.0
    convt_strat = 2.0
    x_max_mult = x_max_mult/2.0
    ip2 = -10

    final = True
    if verbose: print("final",nstr)

    pressure, temp, dtdp, profile_flag, all_profiles,opd_cld_climate,g0_cld_climate,w0_cld_climate,flux_net_ir_layer, flux_plus_ir_attop = profile(mieff_dir, it_max_strat, itmx_strat, conv_strat, convt_strat, nofczns,nstr,x_max_mult,
            temp,pressure, FOPI, t_table, p_table, grad, cp,opacityclass, grav, 
            rfaci, rfacv, nlevel, tidal, tmin, tmax, dwni, bb , y2 , tp, final, 
                cloudy, cld_species,mh,fsed,flag_hack,save_profile, all_profiles,
                opd_cld_climate,g0_cld_climate,w0_cld_climate,flux_net_ir_layer, 
                flux_plus_ir_attop, verbose=verbose,
            fhole=fhole, fthin_cld=fthin_cld, do_holes = do_holes, moist = moist)

    #    else :
    #        raise ValueError("Some problem here with goto 125")
        
    if profile_flag == 0:
        if verbose: print("ENDING WITHOUT CONVERGING")
    elif profile_flag == 1:
        if verbose: print("YAY ! ENDING WITH CONVERGENCE")
        
    bundle = inputs(calculation='brown')
    bundle.phase_angle(0)
    bundle.gravity(gravity=grav , gravity_unit=u.Unit('m/s**2'))
    bundle.add_pt( temp, pressure)
    
    bundle.premix_atmosphere(opacityclass, df = bundle.inputs['atmosphere']['profile'].loc[:,['pressure','temperature']])

    if cloudy == 1:
        DTAU, TAU, W0, COSB,ftau_cld, ftau_ray,GCOS2, DTAU_OG, TAU_OG, W0_OG, COSB_OG, W0_no_raman , surf_reflect, ubar0,ubar1,cos_theta, single_phase,multi_phase,frac_a,frac_b,frac_c,constant_back,constant_forward, wno,nwno,ng,nt, nlevel, ngauss, gauss_wts, mmw,gweight,tweight  =  calculate_atm(bundle, opacityclass)

        metallicity = 10**(mh) #atmospheric metallicity relative to Solar
        mean_molecular_weight = np.mean(mmw) # atmospheric mean molecular weight
        # directory ='/Users/sagnickmukherjee/Documents/GitHub/virga/refr_new'
        # directory = '/home/jjm6243/dev_virga/'
        directory = mieff_dir

        calc_type =0

        #get the abundances
        output_abunds = bundle.inputs['atmosphere']['profile'].T.values
            
        kzz = get_kzz(pressure, temp,grav,mmw,tidal,flux_net_ir_layer, flux_plus_ir_attop,t_table, p_table, grad, cp, calc_type,nstr, output_abunds, moist = moist)
        bundle.inputs['atmosphere']['profile']['kz'] = kzz


        cld_out = bundle.virga(cld_species,directory, fsed=fsed,mh=metallicity,
                        mmw = mean_molecular_weight,full_output=False) #,climate=True)
        
        opd_now, w0_now, g0_now, wv196 = cld_out
        df_cld = vj.picaso_format(opd_now, w0_now, g0_now)
        bundle.clouds(df=df_cld)
    else:
        opd_now,w0_now,g0_now = 0,0,0

    DTAU, TAU, W0, COSB,ftau_cld, ftau_ray,GCOS2, DTAU_OG, TAU_OG, W0_OG, COSB_OG, W0_no_raman , surf_reflect, ubar0,ubar1,cos_theta, single_phase,multi_phase,frac_a,frac_b,frac_c,constant_back,constant_forward,  wno,nwno,ng,nt, nlevel, ngauss, gauss_wts, mmw,gweight,tweight  =  calculate_atm(bundle, opacityclass)
    
    flux_net_v_layer_full, flux_net_v_full, flux_plus_v_full, flux_minus_v_full , flux_net_ir_layer_full, flux_net_ir_full, flux_plus_ir_full, flux_minus_ir_full = get_fluxes(pressure, temp, dwni, bb , y2, tp, tmin, tmax, DTAU, TAU, W0, 
            COSB,ftau_cld, ftau_ray,GCOS2, DTAU_OG, TAU_OG, W0_OG, COSB_OG, W0_no_raman , surf_reflect, 
            ubar0,ubar1,cos_theta, FOPI, single_phase,multi_phase,frac_a,frac_b,frac_c,constant_back,constant_forward,
            wno,nwno,ng,nt,gweight,tweight, nlevel, ngauss, gauss_wts, False, True) #false for reflected, true for thermal
    
    #clearsky for patchy clouds
    if do_holes == True:
        DTAU_clear, TAU_clear, W0_clear, COSB_clear,ftau_cld_clear, ftau_ray_clear,GCOS2_clear, DTAU_OG_clear, TAU_OG_clear, W0_OG_clear, COSB_OG_clear, W0_no_raman_clear, surf_reflect, ubar0,ubar1,cos_theta, single_phase,multi_phase,frac_a,frac_b,frac_c,constant_back,constant_forward, wno,nwno,ng,nt, nlevel, ngauss, gauss_wts, mmw, gweight, tweight =  calculate_atm(bundle, opacityclass, fthin_cld, do_holes = True)
    
        flux_net_v_layer_full, flux_net_v_full, flux_plus_v_full, flux_minus_v_full , flux_net_ir_layer_full, flux_net_ir_full, flux_plus_ir_full, flux_minus_ir_full = get_fluxes(pressure, temp, dwni, bb , y2, tp, tmin, tmax, DTAU, TAU, W0, COSB,ftau_cld, 
                ftau_ray,GCOS2, DTAU_OG, TAU_OG, W0_OG, COSB_OG, W0_no_raman , surf_reflect, ubar0,ubar1,cos_theta, FOPI, single_phase,
                multi_phase,frac_a,frac_b,frac_c,constant_back,constant_forward, wno,nwno,ng,nt, gweight, tweight, nlevel, ngauss, gauss_wts, 
                False, True, fhole, DTAU_clear, TAU_clear, W0_clear, COSB_clear, DTAU_OG_clear, TAU_OG_clear, W0_OG_clear,COSB_OG_clear, W0_no_raman_clear, do_holes=True) 
                #false for reflected, true for thermal

    #computing flux_net to output for diagnostics
    flux_net = rfaci* flux_net_ir_full[:] + rfacv* flux_net_v_full[:] +tidal #fnet
    flux_net_midpt = rfaci* flux_net_ir_layer_full[:] + rfacv* flux_net_v_layer_full[:] +tidal #fmnet
    
    return pressure, temp, dtdp, nstr , flux_plus_ir_full, flux_net, flux_net_ir_full, bundle.inputs['atmosphere']['profile'], all_profiles,opd_now,w0_now,g0_now,profile_flag


def profile_deq(mieff_dir, it_max, itmx, conv, convt, nofczns,nstr,x_max_mult, temp,pressure,FOPI, t_table, p_table, grad, cp, opacityclass, grav, 
                rfaci, rfacv, nlevel, tidal, tmin, tmax, dwni, bb , y2 , tp, final, 
             
                cloudy, cld_species,mh,fsed,flag_hack,quench_levels,kz,mmw, save_profile,
              all_profiles,
                self_consistent_kzz,save_kzz,all_kzz, opd_cld_climate,
              g0_cld_climate,w0_cld_climate,
                flux_net_ir_layer, flux_plus_ir_attop,
              photo_inputs_dict=None,on_fly=False,gases_fly=False, do_holes = False, fhole = None,verbose=True, fthin_cld = None, moist = None):

    """
    Function iterating on the TP profile by calling tstart and changing opacities as well
    Parameters
    ----------
    mieff_dir: str
        path to directory with mieff files for virga
    it_max : int
        Maximum iterations allowed in the inner no opa change loop
    itmx : int
        Maximum iterations allowed in the outer opa change loop
    conv : float
        
    convt: float
        Convergence criteria , if max avg change in temp is less than this then outer loop converges
        
    nofczns: int
        # of conv zones 
    nstr : array 
        dimension of 20
        NSTR vector describes state of the atmosphere:
        0   is top layer
        1   is top layer of top convective region
        2   is bottom layer of top convective region
        3   is top layer of lower radiative region
        4   is top layer of lower convective region
        5   is bottom layer of lower convective region
    xmaxmult : 
        
    temp : array 
        Guess temperatures to start with
    pressure : array
        Atmospheric pressure
    t_table : array
        Visible flux addition fraction
    nlevel : int
        # of levels
    temp : array
        Guess Temperature array, dimension is nlevel
    pressure : array
        Pressure array
    t_table : array
        Tabulated Temperature array for convection calculations
    p_table : array
        Tabulated pressure array for convection calculations
    grad : array
        Tabulated grad array for convection calculations
    cp : array
        Tabulated cp array for convection calculations
    opacityclass : class
        Opacity class created with jdi.oppanection
    grav : float
        Gravity of planet in SI
    rfaci : float 
        IR flux addition fraction 
    rfacv : float
        Visible flux addition fraction
    nlevel : int
        # of levels, not layers
    tidal : array
        Tidal Fluxes dimension = nlevel
    tmin : float
        Minimum allwed Temp in the profile
    tmax : float
        Maximum allowed Temp in the profile
    dwni : array
        Spectral interval corrections (dimension= nwvno)
    verbose : bool 
    do_holes : bool
        Patchy cloud option with clearsky holes
    fhole : float
        Fraction of clearsky holes (from 0 to 1.0)
    fthin_cld : float
        Fraction of thin clouds in patchy cloud column (from 0 to 1.0), default 0 for clear sky column   
        If True, prints out messages 
    Returns
    -------
    array 
        Temperature array and lapse ratio array if converged
        else Temperature array twice
    """

    #permanently turn of ref light for cases where rfacv is zero 
    #turn off reflected light permanently for all these runs if rfacv=0 
    if rfacv==0:compute_reflected=False
    else:compute_reflected=True

    # taudif is fixed to be 0 here since it is needed only for clouds
    taudif = 0.0
    taudif_tol = 0.1

    #run case if we are doing a moist adiabat
    if moist == True:
        bundle = inputs(calculation='brown')
        bundle.phase_angle(0)
        bundle.gravity(gravity=grav , gravity_unit=u.Unit('m/s**2'))
        bundle.add_pt( temp, pressure)

        bundle.premix_atmosphere(opacityclass, df = bundle.inputs['atmosphere']['profile'].loc[:,['pressure','temperature']])
        output_abunds = bundle.inputs['atmosphere']['profile'].T.values
    # first calculate the convective zones
        for nb in range(0,3*nofczns,3):
            
            n_strt_b= nstr[nb+1]
            n_ctop_b= n_strt_b+1
            n_bot_b= nstr[nb+2] +1

            for j1 in range(n_ctop_b,n_bot_b+1): 
                press = sqrt(pressure[j1-1]*pressure[j1])
                calc_type =  0 # only need grad_x in return
                grad_x, cp_x = moist_grad( temp[j1-1], press, t_table, p_table, grad, cp, calc_type, output_abunds, j1-1)
                temp[j1]= exp(log(temp[j1-1]) + grad_x*(log(pressure[j1]) - log(pressure[j1-1])))

    else:
    # first calculate the convective zones
        for nb in range(0,3*nofczns,3):
            
            n_strt_b= nstr[nb+1]
            n_ctop_b= n_strt_b+1
            n_bot_b= nstr[nb+2] +1

            for j1 in range(n_ctop_b,n_bot_b+1): 
                press = sqrt(pressure[j1-1]*pressure[j1])
                calc_type =  0 # only need grad_x in return
                grad_x, cp_x = did_grad_cp( temp[j1-1], press, t_table, p_table, grad, cp, calc_type)
                temp[j1]= exp(log(temp[j1-1]) + grad_x*(log(pressure[j1]) - log(pressure[j1-1])))
        '''            
        if (temp <= min(opacityclass.cia_temps)).any():
                wh = np.where(temp <= min(opacityclass.cia_temps))
                if len(wh[0]) <= 30 :
                    print(len(wh[0])," points went off the opacity grid. Correcting those.")
                    temp = correct_profile(temp,pressure,wh,min(opacityclass.cia_temps))
                else :
                    raise Exception('Many points in your profile went off the grid. Try re-starting from a different guess profile. Parametrized profiles can work better sometime as guess profiles.')
        '''
        
    temp_old= np.copy(temp)
    
    bundle = inputs(calculation='brown')
    bundle.phase_angle(0)
    bundle.gravity(gravity=grav , gravity_unit=u.Unit('m/s**2'))
    bundle.add_pt( temp, pressure)
    #### to get the last Kzz in the calculation
    

    if photo_inputs_dict['yesorno'] == False:
        k_b = 1.38e-23 # boltzmann constant
        m_p = 1.66e-27 # proton mass
        
        if len(mmw) < len(temp):
            mmw = np.append(mmw,mmw[-1])
        con  = k_b/(mmw*m_p)

        scale_H = con * temp*1e2/(grav)

        kz = scale_H**2/all_kzz[-len(temp):] ## level mixing timescales
        quench_levels, t_mix = quench_level(pressure, temp, kz ,mmw, grav, return_mix_timescale=True)
        if save_kzz == 1:
            all_kzz = np.append(all_kzz,t_mix)
        qvmrs, qvmrs2 = bundle.premix_atmosphere_diseq(opacityclass, quench_levels=quench_levels, df = bundle.inputs['atmosphere']['profile'].loc[:,['pressure','temperature']],t_mix=t_mix)
        output_abunds = bundle.inputs['atmosphere']['profile'].T.values
    else :
        bundle.premix_atmosphere(opacityclass, df = bundle.inputs['atmosphere']['profile'].loc[:,['pressure','temperature']])
        pc= bundle.call_photochem(temp,pressure,photo_inputs_dict['mh'],photo_inputs_dict['CtoO'],photo_inputs_dict['psurf'],photo_inputs_dict['m_planet'],photo_inputs_dict['r_planet'],photo_inputs_dict['kz'],tstop=photo_inputs_dict['tstop'],filename = photo_inputs_dict['photochem_file'],stfilename =photo_inputs_dict['photochem_stfile'],network = photo_inputs_dict['photochem_network'],network_ct=photo_inputs_dict['photochem_networkct'],first=False,pc=photo_inputs_dict['pc'])
        photo_inputs_dict['pc'] = pc
        all_kzz = np.append(all_kzz, kz)
        quench_levels = np.array([0,0,0,0])
        photo_inputs_dict['pc'] = pc
        qvmrs, qvmrs2=0,0
        output_abunds = bundle.inputs['atmosphere']['profile'].T.values
    
    #if save_profile == 1:
    #        all_profiles = np.append(all_profiles,bundle.inputs['atmosphere']['profile']['NH3'].values)
    # no flux calculation yet so no cloud calculation needed
    #if cloudy == 1 :
    #    metallicity = mh #atmospheric metallicity relative to Solar
    #    mean_molecular_weight = 2.2 # atmospheric mean molecular weight
    #    directory ='/Users/sagnickmukherjee/Documents/software/optics'
    #    bundle.inputs['atmosphere']['profile']['kz'] = 1e5 + np.zeros_like(temp) # start with kzmin
    #    
    
    #    bundle.virga(cld_species,directory, fsed=fsed,mh=metallicity,
    #    mmw = mean_molecular_weight,full_output=False)
    

    if cloudy == 1 :
            

            we0,we1,we2,we3 = 0.25,0.25,0.25,0.25
            opd_prev_cld_step = (we0*opd_cld_climate[:,:,0]+we1*opd_cld_climate[:,:,1]+we2*opd_cld_climate[:,:,2]+we3*opd_cld_climate[:,:,3]) # last average
            
            metallicity = 10**(0) #atmospheric metallicity relative to Solar
            mean_molecular_weight = np.mean(mmw) # atmospheric mean molecular weight
            # directory ='/Users/sagnickmukherjee/Documents/GitHub/virga/refr_new661'
            # directory = '/home/jjm6243/dev_virga/'
            directory = mieff_dir
            
            #get the abundances
            output_abunds = bundle.inputs['atmosphere']['profile'].T.values
                
            kzz = get_kzz(pressure, temp,grav,mmw,tidal,flux_net_ir_layer, flux_plus_ir_attop,t_table, p_table, grad, cp, calc_type,nstr, output_abunds, moist = moist)
            bundle.inputs['atmosphere']['profile']['kz'] = kzz
            photo_inputs_dict['kz'] = kzz

            cld_out = bundle.virga(cld_species,directory, fsed=fsed,mh=metallicity,
                        mmw = mean_molecular_weight,full_output=False)#,climate=True)
            
            opd_now, w0_now, g0_now, wv196 = cld_out
            
            opd_cld_climate[:,:,3], g0_cld_climate[:,:,3], w0_cld_climate[:,:,3] = opd_cld_climate[:,:,2], g0_cld_climate[:,:,2], w0_cld_climate[:,:,2]
            opd_cld_climate[:,:,2], g0_cld_climate[:,:,2], w0_cld_climate[:,:,2] = opd_cld_climate[:,:,1], g0_cld_climate[:,:,1], w0_cld_climate[:,:,1]
            opd_cld_climate[:,:,1], g0_cld_climate[:,:,1], w0_cld_climate[:,:,1] = opd_cld_climate[:,:,0], g0_cld_climate[:,:,0], w0_cld_climate[:,:,0]
            
            #convert cld_out output to 661 grid (similar to initiate_cld_matrices)
            wv661 = 1e4/opacityclass.wno[::-1] # testing old incorrect way to rule out virga issues
            # wv661 = opacityclass.wno[::-1] # flip to match the order of wv196 from virga
            # print(opacityclass.wno)
            # print(wv196)
            # print(wv661)

            opd_now_661 =  np.zeros(shape=(len(opd_now[:,0]),len(wv661)))
            g0_now_661,w0_now_661 = np.zeros_like(opd_now_661),np.zeros_like(opd_now_661)

            for ilayer in range(len(opd_now[:,0])):
                fopd = interp1d(wv196,opd_now[ilayer,:] , kind='cubic',fill_value="extrapolate")
                fg0 = interp1d(wv196,g0_now[ilayer,:] , kind='cubic',fill_value="extrapolate")
                fw0 = interp1d(wv196,w0_now[ilayer,:] , kind='cubic',fill_value="extrapolate")

                opd_now_661[ilayer,:] = fopd(wv661)
                g0_now_661[ilayer,:] = fg0(wv661)
                w0_now_661[ilayer,:] = fw0(wv661)

            opd_cld_climate[:,:,0], g0_cld_climate[:,:,0], w0_cld_climate[:,:,0] = opd_now_661, g0_now_661, w0_now_661

            #if np.sum(opd_cld_climate[:,:,1]) == 0 :
            #    w0,w1,w2,w3 = 1,0,0,0
            #elif (np.sum(opd_cld_climate[:,:,1]) != 0) and (np.sum(opd_cld_climate[:,:,2]) == 0):
            #    w0,w1,w2,w3 = 0.5,0.5,0,0
            #elif (np.sum(opd_cld_climate[:,:,2]) != 0) and (np.sum(opd_cld_climate[:,:,3]) == 0):
            #    w0,w1,w2,w3 = 0.33,0.33,0.33,0
            #else:
            #    w0,w1,w2,w3 = 0.25,0.25,0.25,0.25
            we0,we1,we2,we3 = 0.25,0.25,0.25,0.25
            
            #sum_opd_clmt = (opd_cld_climate[:,:,0]+opd_cld_climate[:,:,1]+opd_cld_climate[:,:,2]+opd_cld_climate[:,:,3])
            sum_opd_clmt = (we0*opd_cld_climate[:,:,0]+we1*opd_cld_climate[:,:,1]+we2*opd_cld_climate[:,:,2]+we3*opd_cld_climate[:,:,3])
            opd_clmt = (we0*opd_cld_climate[:,:,0]+we1*opd_cld_climate[:,:,1]+we2*opd_cld_climate[:,:,2]+we3*opd_cld_climate[:,:,3])
            g0_clmt = (we0*opd_cld_climate[:,:,0]*g0_cld_climate[:,:,0]+we1*opd_cld_climate[:,:,1]*g0_cld_climate[:,:,1]+we2*opd_cld_climate[:,:,2]*g0_cld_climate[:,:,2]+we3*opd_cld_climate[:,:,3]*g0_cld_climate[:,:,3])/(sum_opd_clmt)
            w0_clmt = (we0*opd_cld_climate[:,:,0]*w0_cld_climate[:,:,0]+we1*opd_cld_climate[:,:,1]*w0_cld_climate[:,:,1]+we2*opd_cld_climate[:,:,2]*w0_cld_climate[:,:,2]+we3*opd_cld_climate[:,:,3]*w0_cld_climate[:,:,3])/(sum_opd_clmt)
            g0_clmt = np.nan_to_num(g0_clmt,nan=0.0)
            w0_clmt = np.nan_to_num(w0_clmt,nan=0.0)
            opd_clmt[np.where(opd_clmt <= 1e-5)] = 0.0
            
            
            df_cld = vj.picaso_format(opd_clmt, w0_clmt, g0_clmt)
            bundle.clouds(df=df_cld)

    DTAU, TAU, W0, COSB,ftau_cld, ftau_ray,GCOS2, DTAU_OG, TAU_OG, W0_OG, COSB_OG, \
        W0_no_raman , surf_reflect, ubar0,ubar1,cos_theta, single_phase,multi_phase, \
        frac_a,frac_b,frac_c,constant_back,constant_forward, \
        wno,nwno,ng,nt, nlevel, ngauss, gauss_wts, mmw,gweight,tweight =  calculate_atm_deq(bundle, opacityclass,on_fly=on_fly,gases_fly=gases_fly)
    
    if do_holes == True:
        DTAU_clear, TAU_clear, W0_clear, COSB_clear,ftau_cld_clear, ftau_ray_clear,GCOS2_clear, DTAU_OG_clear, TAU_OG_clear, W0_OG_clear, COSB_OG_clear, \
            W0_no_raman_clear , surf_reflect, ubar0,ubar1,cos_theta, single_phase,multi_phase, \
            frac_a,frac_b,frac_c,constant_back,constant_forward, \
            wno,nwno,ng,nt, nlevel, ngauss, gauss_wts, mmw, gweight, tweight =  calculate_atm_deq(bundle, opacityclass, on_fly=on_fly,gases_fly=gases_fly, do_holes=True, fthin_cld=fthin_cld)

    if self_consistent_kzz == True :

        if do_holes == True:
            flux_net_v_layer_full, flux_net_v_full, flux_plus_v_full, flux_minus_v_full , flux_net_ir_layer_full, flux_net_ir_full, flux_plus_ir_full, flux_minus_ir_full = get_fluxes(pressure, temp, dwni, bb , y2, tp, tmin, tmax, DTAU, TAU, W0, 
            COSB,ftau_cld, ftau_ray,GCOS2, DTAU_OG, TAU_OG, W0_OG, COSB_OG, W0_no_raman , surf_reflect, 
            ubar0,ubar1,cos_theta, FOPI, single_phase,multi_phase,frac_a,frac_b,frac_c,constant_back,constant_forward,
            wno,nwno,ng,nt, gweight, tweight, nlevel, ngauss, gauss_wts,compute_reflected, True, fhole, DTAU_clear, TAU_clear, W0_clear, COSB_clear, DTAU_OG_clear, TAU_OG_clear, W0_OG_clear,
            COSB_OG_clear, W0_no_raman_clear, do_holes=True)#True for reflected, True for thermal
        else:     
            flux_net_v_layer_full, flux_net_v_full, flux_plus_v_full, flux_minus_v_full , flux_net_ir_layer_full, flux_net_ir_full, flux_plus_ir_full, flux_minus_ir_full = get_fluxes(pressure, temp, dwni, bb , y2, tp, tmin, tmax, DTAU, TAU, W0, 
            COSB,ftau_cld, ftau_ray,GCOS2, DTAU_OG, TAU_OG, W0_OG, COSB_OG, W0_no_raman , surf_reflect, 
            ubar0,ubar1,cos_theta, FOPI, single_phase,multi_phase,frac_a,frac_b,frac_c,constant_back,constant_forward, 
            wno,nwno,ng,nt, gweight,tweight,nlevel, ngauss, gauss_wts,compute_reflected, True)#True for reflected, True for thermal

        flux_net_ir_layer = flux_net_ir_layer_full[:]
        flux_plus_ir_attop = flux_plus_ir_full[0,:] 
        calc_type = 0
    
        #get the abundances
        output_abunds = bundle.inputs['atmosphere']['profile'].T.values
            
        kz = get_kzz(pressure, temp,grav,mmw,tidal,flux_net_ir_layer, flux_plus_ir_attop,t_table, p_table, grad, cp, calc_type,nstr, output_abunds, moist = moist)
        photo_inputs_dict['kz'] = kz

    ## begin bigger loop which gets opacities
    for iii in range(itmx):
        
        if do_holes == True:
            temp, dtdp, flag_converge, flux_net_ir_layer, flux_plus_ir_attop, all_profiles = t_start(nofczns,nstr,it_max,conv,x_max_mult, 
            rfaci, rfacv, nlevel, temp, pressure, p_table, t_table, 
            grad, cp, tidal,tmin,tmax,dwni, bb , y2, tp, DTAU, TAU, W0, COSB,ftau_cld, ftau_ray,GCOS2, DTAU_OG, TAU_OG, W0_OG, COSB_OG, W0_no_raman , 
            surf_reflect, ubar0,ubar1,cos_theta, FOPI, single_phase,multi_phase,frac_a,frac_b,frac_c,constant_back,constant_forward, wno,nwno,ng,nt, 
            gweight, tweight,ngauss, gauss_wts, save_profile, all_profiles, output_abunds, fhole, DTAU_clear, TAU_clear, W0_clear, COSB_clear, 
            DTAU_OG_clear, TAU_OG_clear, W0_OG_clear, COSB_OG_clear, W0_no_raman_clear, do_holes = True, verbose = verbose, moist = moist)
        else:
            temp, dtdp, flag_converge, flux_net_ir_layer, flux_plus_ir_attop, all_profiles = t_start(nofczns,nstr,it_max,conv,x_max_mult, 
                rfaci, rfacv, nlevel, temp, pressure, p_table, t_table, 
                grad, cp, tidal,tmin,tmax,dwni, bb , y2, tp, DTAU, TAU, W0, 
                COSB,ftau_cld, ftau_ray,GCOS2, DTAU_OG, TAU_OG, W0_OG, COSB_OG, 
                W0_no_raman , surf_reflect, ubar0,ubar1,cos_theta, FOPI, 
                single_phase,multi_phase,frac_a,frac_b,frac_c,constant_back,constant_forward, 
                wno,nwno,ng,nt,gweight,tweight, ngauss, gauss_wts, save_profile, all_profiles,
                output_abunds, verbose=verbose, moist = moist)
        '''
        if (temp <= min(opacityclass.cia_temps)).any():
            wh = np.where(temp <= min(opacityclass.cia_temps))
            if len(wh[0]) <= 30 :
                print(len(wh[0])," points went off the opacity grid. Correcting those.")
                temp = correct_profile(temp,pressure,wh,min(opacityclass.cia_temps))
            else :
                raise Exception('Many points in your profile went off the grid. Try re-starting from a different guess profile. Parametrized profiles can work better sometime as guess profiles.')
       '''
        
        
        bundle = inputs(calculation='brown')
        bundle.phase_angle(0)
        bundle.gravity(gravity=grav , gravity_unit=u.Unit('m/s**2'))
        bundle.add_pt( temp, pressure)
        if photo_inputs_dict['yesorno'] == False:
            quench_levels, t_mix = quench_level(pressure, temp, kz ,mmw, grav, return_mix_timescale=True)
            
            qvmrs, qvmrs2 = bundle.premix_atmosphere_diseq(opacityclass, quench_levels=quench_levels, df = bundle.inputs['atmosphere']['profile'].loc[:,['pressure','temperature']],t_mix=t_mix)
            print("Quench Levels are CO, CO2, NH3, HCN ", quench_levels)
        else :
            bundle.premix_atmosphere(opacityclass, df = bundle.inputs['atmosphere']['profile'].loc[:,['pressure','temperature']])
            pc= bundle.call_photochem(temp,pressure,photo_inputs_dict['mh'],photo_inputs_dict['CtoO'],photo_inputs_dict['psurf'],photo_inputs_dict['m_planet'],photo_inputs_dict['r_planet'],photo_inputs_dict['kz'],tstop=photo_inputs_dict['tstop'],filename = photo_inputs_dict['photochem_file'],stfilename =photo_inputs_dict['photochem_stfile'],network = photo_inputs_dict['photochem_network'],network_ct=photo_inputs_dict['photochem_networkct'],first=False,pc=photo_inputs_dict['pc'])
            photo_inputs_dict['pc'] = pc
            all_kzz = np.append(all_kzz, kz)
            quench_levels = np.array([0,0,0,0])
            photo_inputs_dict['pc'] = pc
            qvmrs, qvmrs2=0,0
            photo_inputs_dict['kz'] = kz
        
    
        #if save_profile == 1:
        #    all_profiles = np.append(all_profiles,bundle.inputs['atmosphere']['profile']['NH3'].values)
        
        if cloudy == 1 :
            we0,we1,we2,we3 = 0.25,0.25,0.25,0.25
            opd_prev_cld_step = (we0*opd_cld_climate[:,:,0]+we1*opd_cld_climate[:,:,1]+we2*opd_cld_climate[:,:,2]+we3*opd_cld_climate[:,:,3]) # last average
            
            metallicity = 10**(0) #atmospheric metallicity relative to Solar
            mean_molecular_weight = np.mean(mmw) # atmospheric mean molecular weight
            # directory ='/Users/sagnickmukherjee/Documents/GitHub/virga/refr_new661'
            # directory = '/home/jjm6243/dev_virga/'
            directory = mieff_dir

            #get the abundances
            output_abunds = bundle.inputs['atmosphere']['profile'].T.values
                
            kzz = get_kzz(pressure, temp,grav,mmw,tidal,flux_net_ir_layer, flux_plus_ir_attop,t_table, p_table, grad, cp, calc_type,nstr, output_abunds, moist = moist)
            bundle.inputs['atmosphere']['profile']['kz'] = kzz
            photo_inputs_dict['kz'] =kzz
        
    
            cld_out = bundle.virga(cld_species,directory, fsed=fsed,mh=metallicity,
                        mmw = mean_molecular_weight,full_output=False)#,climate=True)
            
            opd_now, w0_now, g0_now, wv196= cld_out
            
            opd_cld_climate[:,:,3], g0_cld_climate[:,:,3], w0_cld_climate[:,:,3] = opd_cld_climate[:,:,2], g0_cld_climate[:,:,2], w0_cld_climate[:,:,2]
            opd_cld_climate[:,:,2], g0_cld_climate[:,:,2], w0_cld_climate[:,:,2] = opd_cld_climate[:,:,1], g0_cld_climate[:,:,1], w0_cld_climate[:,:,1]
            opd_cld_climate[:,:,1], g0_cld_climate[:,:,1], w0_cld_climate[:,:,1] = opd_cld_climate[:,:,0], g0_cld_climate[:,:,0], w0_cld_climate[:,:,0]
                        
            #convert cld_out output to 661 grid (similar to initiate_cld_matrices)
            wv661 = 1e4/opacityclass.wno

            opd_now_661 =  np.zeros(shape=(len(opd_now[:,0]),len(wv661)))
            g0_now_661,w0_now_661 = np.zeros_like(opd_now_661),np.zeros_like(opd_now_661)

            for ilayer in range(len(opd_now[:,0])):
                fopd = interp1d(wv196,opd_now[ilayer,:] , kind='cubic',fill_value="extrapolate")
                fg0 = interp1d(wv196,g0_now[ilayer,:] , kind='cubic',fill_value="extrapolate")
                fw0 = interp1d(wv196,w0_now[ilayer,:] , kind='cubic',fill_value="extrapolate")

                opd_now_661[ilayer,:] = fopd(wv661)
                g0_now_661[ilayer,:] = fg0(wv661)
                w0_now_661[ilayer,:] = fw0(wv661)

            opd_cld_climate[:,:,0], g0_cld_climate[:,:,0], w0_cld_climate[:,:,0] = opd_now_661, g0_now_661, w0_now_661

            #if np.sum(opd_cld_climate[:,:,1]) == 0 :
            #    w0,w1,w2,w3 = 1,0,0,0
            #elif (np.sum(opd_cld_climate[:,:,1]) != 0) and (np.sum(opd_cld_climate[:,:,2]) == 0):
            #    w0,w1,w2,w3 = 0.5,0.5,0,0
            #elif (np.sum(opd_cld_climate[:,:,2]) != 0) and (np.sum(opd_cld_climate[:,:,3]) == 0):
            #    w0,w1,w2,w3 = 0.33,0.33,0.33,0
            #else:
            #    w0,w1,w2,w3 = 0.25,0.25,0.25,0.25
            we0,we1,we2,we3 = 0.25,0.25,0.25,0.25
            
            #sum_opd_clmt = (opd_cld_climate[:,:,0]+opd_cld_climate[:,:,1]+opd_cld_climate[:,:,2]+opd_cld_climate[:,:,3])
            sum_opd_clmt = (we0*opd_cld_climate[:,:,0]+we1*opd_cld_climate[:,:,1]+we2*opd_cld_climate[:,:,2]+we3*opd_cld_climate[:,:,3])
            opd_clmt = (we0*opd_cld_climate[:,:,0]+we1*opd_cld_climate[:,:,1]+we2*opd_cld_climate[:,:,2]+we3*opd_cld_climate[:,:,3])
            g0_clmt = (we0*opd_cld_climate[:,:,0]*g0_cld_climate[:,:,0]+we1*opd_cld_climate[:,:,1]*g0_cld_climate[:,:,1]+we2*opd_cld_climate[:,:,2]*g0_cld_climate[:,:,2]+we3*opd_cld_climate[:,:,3]*g0_cld_climate[:,:,3])/(sum_opd_clmt)
            w0_clmt = (we0*opd_cld_climate[:,:,0]*w0_cld_climate[:,:,0]+we1*opd_cld_climate[:,:,1]*w0_cld_climate[:,:,1]+we2*opd_cld_climate[:,:,2]*w0_cld_climate[:,:,2]+we3*opd_cld_climate[:,:,3]*w0_cld_climate[:,:,3])/(sum_opd_clmt)
            g0_clmt = np.nan_to_num(g0_clmt,nan=0.0)
            w0_clmt = np.nan_to_num(w0_clmt,nan=0.0)
            opd_clmt[np.where(opd_clmt <= 1e-5)] = 0.0
            
            
            df_cld = vj.picaso_format(opd_clmt, w0_clmt, g0_clmt)
            bundle.clouds(df=df_cld)
            
            diff = (opd_clmt-opd_prev_cld_step)
            taudif = np.max(np.abs(diff))
            taudif_tol = 0.4*np.max(0.5*(opd_clmt+opd_prev_cld_step))
            
            if verbose: print("Max TAUCLD diff is", taudif, " Tau tolerance is ", taudif_tol)

        
        DTAU, TAU, W0, COSB,ftau_cld, ftau_ray,GCOS2, DTAU_OG, TAU_OG, W0_OG, COSB_OG, \
        W0_no_raman , surf_reflect, ubar0,ubar1,cos_theta, single_phase,multi_phase, \
        frac_a,frac_b,frac_c,constant_back,constant_forward, \
        wno,nwno,ng,nt, nlevel, ngauss, gauss_wts, mmw,gweight,tweight =  calculate_atm_deq(bundle, opacityclass,on_fly=on_fly, gases_fly=gases_fly)

        if do_holes == True:
            DTAU_clear, TAU_clear, W0_clear, COSB_clear,ftau_cld_clear, ftau_ray_clear, GCOS2_clear, DTAU_OG_clear, TAU_OG_clear, W0_OG_clear, COSB_OG_clear, \
            W0_no_raman_clear , surf_reflect, ubar0,ubar1,cos_theta, single_phase,multi_phase, \
            frac_a,frac_b,frac_c,constant_back,constant_forward, \
            wno,nwno,ng,nt, nlevel, ngauss, gauss_wts, mmw, gweight,tweight =  calculate_atm_deq(bundle, opacityclass, on_fly=on_fly,gases_fly=gases_fly, do_holes=True, fthin_cld=fthin_cld)

        if self_consistent_kzz == True :
            
            if do_holes == True:
                flux_net_v_layer_full, flux_net_v_full, flux_plus_v_full, flux_minus_v_full , flux_net_ir_layer_full, flux_net_ir_full, flux_plus_ir_full, flux_minus_ir_full = get_fluxes(pressure, temp, dwni, bb , y2, tp, tmin, tmax, DTAU, TAU, W0, 
                COSB,ftau_cld, ftau_ray,GCOS2, DTAU_OG, TAU_OG, W0_OG, COSB_OG, W0_no_raman , surf_reflect, 
                ubar0,ubar1,cos_theta, FOPI, single_phase,multi_phase,frac_a,frac_b,frac_c,constant_back,constant_forward, 
                wno,nwno,ng,nt, gweight, tweight, nlevel, ngauss, gauss_wts,compute_reflected, True,fhole, DTAU_clear, TAU_clear, W0_clear, COSB_clear, DTAU_OG_clear, TAU_OG_clear, W0_OG_clear,
                COSB_OG_clear, W0_no_raman_clear, do_holes=True)#True for reflected, True for thermal
            else:
                flux_net_v_layer_full, flux_net_v_full, flux_plus_v_full, flux_minus_v_full , flux_net_ir_layer_full, flux_net_ir_full, flux_plus_ir_full, flux_minus_ir_full = get_fluxes(pressure, temp, dwni, bb , y2, tp, tmin, tmax, DTAU, TAU, W0, 
                COSB,ftau_cld, ftau_ray,GCOS2, DTAU_OG, TAU_OG, W0_OG, COSB_OG, W0_no_raman , surf_reflect, 
                ubar0,ubar1,cos_theta, FOPI, single_phase,multi_phase,frac_a,frac_b,frac_c,constant_back,constant_forward,  
                wno,nwno,ng,nt, gweight,tweight, nlevel, ngauss, gauss_wts,compute_reflected, True)#True for reflected if rfacv!=0, True for thermal

            flux_net_ir_layer = flux_net_ir_layer_full[:]
            flux_plus_ir_attop = flux_plus_ir_full[0,:] 
            calc_type = 0
        
            #get the abundances
            output_abunds = bundle.inputs['atmosphere']['profile'].T.values
                
            kz = get_kzz(pressure, temp,grav,mmw,tidal,flux_net_ir_layer, flux_plus_ir_attop,t_table, p_table, grad, cp, calc_type,nstr, output_abunds, moist = moist)
            photo_inputs_dict['kz'] = kz
        if save_kzz == 1: 
            if photo_inputs_dict['yesorno'] == False:
                all_kzz = np.append(all_kzz,t_mix)
            else:
                all_kzz = np.append(all_kzz,kz)


        ert = 0.0 # avg temp change
        scalt= 1.5

        dtx= abs(temp-temp_old)
        ert = np.sum(dtx)
        
        ## this is a terrible hack but it perhaps works
        ## do this hack only during findstrat maybe ?
        ## otherwise problematic
        #####################################
    #        if flag_hack == True:
    #            temp= 0.5*(temp+temp_old) 
    #            print("Hack Activated")
        #####################################   
        
        temp_old= np.copy(temp)
        
        ert = ert/(float(nlevel)*scalt)
        
        if ((iii > 0) & (ert < convt) & (taudif < taudif_tol)) :
            if verbose: print("Profile converged")
            conv_flag = 1
            if final == True :
                itmx = 6
                it_max = it_max
            else :
                itmx = 3
                it_max= it_max
            '''
            for iprime in range(itmx):
                bundle = inputs(calculation='brown')
                bundle.phase_angle(0)
                bundle.gravity(gravity=grav , gravity_unit=u.Unit('m/s**2'))
                bundle.add_pt( temp, pressure)
    
                bundle.premix_atmosphere(opacityclass, df = bundle.inputs['atmosphere']['profile'].loc[:,['pressure','temperature']])
                if cloudy == 1 :
                    metallicity = mh #atmospheric metallicity relative to Solar
                    mean_molecular_weight = mmw # atmospheric mean molecular weight
                    directory ='/Users/sagnickmukherjee/Documents/software/optics'
                    kzz  = get_kzz(pressure, temp,grav,mmw,tidal,flux_net_ir_layer, flux_plus_ir_attop,t_table, p_table, grad, cp, calc_type)
                    bundle.inputs['atmosphere']['profile']['kz'] = kzz
                
            
                    bundle.virga(cld_species,directory, fsed=fsed,mh=metallicity,
                                mmw = mean_molecular_weight,full_output=False)
                DTAU, TAU, W0, COSB,ftau_cld, ftau_ray,GCOS2, DTAU_OG, TAU_OG, W0_OG, COSB_OG, \
                W0_no_raman , surf_reflect, ubar0,ubar1,cos_theta, single_phase,multi_phase, \
                frac_a,frac_b,frac_c,constant_back,constant_forward, tridiagonal , \
                wno,nwno,ng,nt, nlevel, ngauss, gauss_wts , mmw =  calculate_atm(bundle, opacityclass)
                
                temp, dtdp, flag_converge, flux_net_ir_layer, flux_plus_ir_attop = t_start(nofczns,nstr,it_max,conv,x_max_mult, 
            rfaci, rfacv, nlevel, temp, pressure, p_table, t_table, 
            grad, cp, tidal,tmin,tmax,dwni, bb , y2, tp, DTAU, TAU, W0, COSB,ftau_cld, ftau_ray,GCOS2, DTAU_OG, TAU_OG, W0_OG, COSB_OG, W0_no_raman , surf_reflect, ubar0,ubar1,cos_theta, FOPI, single_phase,multi_phase,frac_a,frac_b,frac_c,constant_back,constant_forward, tridiagonal , wno,nwno,ng,nt, ngauss, gauss_wts)
                if (temp <= min(opacityclass.cia_temps)).any():
                    wh = np.where(temp <= min(opacityclass.cia_temps))
                    if len(wh[0]) <= 30 :
                        print(len(wh[0])," points went off the opacity grid. Correcting those.")
                        temp = correct_profile(temp,pressure,wh,min(opacityclass.cia_temps))
                    else :
                        raise Exception('Many points in your profile went off the grid. Try re-starting from a different guess profile. Parametrized profiles can work better sometime as guess profiles.')
            
                
                
                ert = 0.0 # avg temp change
                scalt= 1.0
                dtx= abs(temp-temp_old)
                ert = np.sum(dtx)
                temp_old= np.copy(temp)
                '''
            
            return pressure, temp , dtdp, conv_flag, qvmrs, qvmrs2, all_profiles, all_kzz, opd_cld_climate, g0_cld_climate, w0_cld_climate,flux_net_ir_layer, flux_plus_ir_attop,photo_inputs_dict,bundle.inputs['atmosphere']['profile']
            
        
        if verbose: print("Big iteration is ",min(temp), iii)
    conv_flag = 0
    ## this is supposed to be useless so testing this
    '''
    if final == True :
        itmx = 6
        it_max = it_max
    else :
        itmx = 3
        it_max= it_max
    
    for iprime in range(itmx):
        bundle = inputs(calculation='brown')
        bundle.phase_angle(0)
        bundle.gravity(gravity=grav , gravity_unit=u.Unit('m/s**2'))
        bundle.add_pt( temp, pressure)
        bundle.premix_atmosphere(opacityclass, df = bundle.inputs['atmosphere']['profile'].loc[:,['pressure','temperature']])
        
        if cloudy == 1 :
            metallicity = mh #atmospheric metallicity relative to Solar
            mean_molecular_weight = mmw # atmospheric mean molecular weight
            directory ='/Users/sagnickmukherjee/Documents/software/optics'
            kzz  = get_kzz(pressure, temp,grav,mmw,tidal,flux_net_ir_layer, flux_plus_ir_attop,t_table, p_table, grad, cp, calc_type)
            bundle.inputs['atmosphere']['profile']['kz'] = kzz
        
    
            bundle.virga(cld_species,directory, fsed=fsed,mh=metallicity,
                        mmw = mean_molecular_weight,full_output=False)
        DTAU, TAU, W0, COSB,ftau_cld, ftau_ray,GCOS2, DTAU_OG, TAU_OG, W0_OG, COSB_OG, W0_no_raman , surf_reflect, ubar0,ubar1,cos_theta, single_phase,multi_phase,frac_a,frac_b,frac_c,constant_back,constant_forward, tridiagonal , wno,nwno,ng,nt, nlevel, ngauss, gauss_wts, mmw =  calculate_atm(bundle, opacityclass)
        
        
        
        temp, dtdp, flag_converge, flux_net_ir_layer, flux_plus_ir_attop = t_start(nofczns,nstr,it_max,conv,x_max_mult, 
    rfaci, rfacv, nlevel, temp, pressure, p_table, t_table, 
    grad, cp, tidal,tmin,tmax,dwni, bb , y2, tp, DTAU, TAU, W0, COSB,ftau_cld, ftau_ray,GCOS2, DTAU_OG, TAU_OG, W0_OG, COSB_OG, W0_no_raman , surf_reflect, ubar0,ubar1,cos_theta, FOPI, single_phase,multi_phase,frac_a,frac_b,frac_c,constant_back,constant_forward, tridiagonal , wno,nwno,ng,nt, ngauss, gauss_wts)
        if (temp <= min(opacityclass.cia_temps)).any():
            wh = np.where(temp <= min(opacityclass.cia_temps))
            if len(wh[0]) <= 30 :
                print(len(wh[0])," points went off the opacity grid. Correcting those.")
                temp = correct_profile(temp,pressure,wh,min(opacityclass.cia_temps))
            else :
                raise Exception('Many points in your profile went off the grid. Try re-starting from a different guess profile. Parametrized profiles can work better sometime as guess profiles.')
        
        ert = 0.0 # avg temp change
        scalt= 1.0
        dtx= abs(temp-temp_old)
        ert = np.sum(dtx)
        temp_old= np.copy(temp)   
        ert = ert/(float(nlevel)*scalt)
        if ((iii > 0) & (ert < convt) & (taudif < 0.1)) :
            print("Profile converged")
            conv_flag = 1
    '''
    if conv_flag == 0:
        if verbose: print("Not converged")
    else :
        if verbose: print("Profile converged")
    
    return pressure, temp , dtdp, conv_flag, qvmrs, qvmrs2, all_profiles, all_kzz, opd_cld_climate, g0_cld_climate, w0_cld_climate,flux_net_ir_layer, flux_plus_ir_attop,photo_inputs_dict,None
    
def find_strat_deq(mieff_dir, pressure, temp, dtdp , FOPI, nofczns,nstr,x_max_mult,
             t_table, p_table, grad, cp, opacityclass, grav, 
             rfaci, rfacv, nlevel, tidal, tmin, tmax, dwni, 
             bb , y2 , tp, cloudy, cld_species,mh,fsed,
             flag_hack, 
             quench_levels, kz,mmw, save_profile, all_profiles,
             self_consistent_kzz ,save_kzz,all_kzz, 
             
             opd_cld_climate,g0_cld_climate,w0_cld_climate,
             flux_net_ir_layer, flux_plus_ir_attop,
             
             photo_inputs_dict=None, on_fly=False, gases_fly=None, do_holes=None, fhole = None, fthin_cld = None, moist = None, verbose=1):

    """
    Function iterating on the TP profile by calling tstart and changing opacities as well
    Parameters
    ----------
    mieff_dir: str
        path to directory with mieff files for virga
    it_max : int
        Maximum iterations allowed in the inner no opa change loop
    itmx : int
        Maximum iterations allowed in the outer opa change loop
    conv : float
        
    convt: float
        Convergence criteria , if max avg change in temp is less than this then outer loop converges
        
    nofczns: int
        # of conv zones 
    nstr : array 
        dimension of 20
        NSTR vector describes state of the atmosphere:
        0   is top layer
        1   is top layer of top convective region
        2   is bottom layer of top convective region
        3   is top layer of lower radiative region
        4   is top layer of lower convective region
        5   is bottom layer of lower convective region
    xmaxmult : 
        
    temp : array 
        Guess temperatures to start with
    pressure : array
        Atmospheric pressure
    t_table : array
        Visible flux addition fraction
    nlevel : int
        # of levels
    temp : array
        Guess Temperature array, dimension is nlevel
    pressure : array
        Pressure array
    t_table : array
        Tabulated Temperature array for convection calculations
    p_table : array
        Tabulated pressure array for convection calculations
    grad : array
        Tabulated grad array for convection calculations
    cp : array
        Tabulated cp array for convection calculations
    opacityclass : class
        Opacity class created with jdi.oppanection
    grav : float
        Gravity of planet in SI
    rfaci : float 
        IR flux addition fraction 
    rfacv : float
        Visible flux addition fraction
    nlevel : int
        # of levels, not layers
    tidal : array
        Tidal Fluxes dimension = nlevel
    tmin : float
        Minimum allwed Temp in the profile
    tmax : float
        Maximum allowed Temp in the profile
    dwni : array
        Spectral interval corrections (dimension= nwvno)
    verbose : int 
        If 1= prints out all output 
        If 0= does not print anything out
    do_holes : bool
        Patchy cloud option with clearsky holes
    fhole : float
        Fraction of clearsky holes (from 0 to 1.0)
    fthin_cld : float
        Fraction of thin clouds in patchy cloud column (from 0 to 1.0), default 0 for clear sky column
    moist: bool
        Moist adiabat or not  
        
    Returns
    -------
    array 
        Temperature array and lapse ratio array if converged
        else Temperature array twice
    """
    # new conditions for this routine

    itmx_strat = 5 #itmx  # outer loop counter
    it_max_strat = 8 # its # inner loop counter # original code is 8
    conv_strat = 5.0 # conv
    convt_strat = 3.0 # convt 
    ip2 = -10 #?
    subad = 0.98 # degree to which layer can be subadiabatic and
                    # we still make it adiabatic
    ifirst = 10-1  # start looking after this many layers from top for a conv zone
                   # -1 is for python referencing
    iend = 0 #?
    final = False

    #call bundle for moist adiabat option (moved outside of if statement for numba issue with convec)
    bundle = inputs(calculation='brown')

    bundle.phase_angle(0)
    bundle.gravity(gravity=grav , gravity_unit=u.Unit('m/s**2'))
    bundle.add_pt(temp, pressure)
    bundle.premix_atmosphere(opacityclass, df = bundle.inputs['atmosphere']['profile'].loc[:,['pressure','temperature']])
    #get the abundances
    output_abunds = bundle.inputs['atmosphere']['profile'].T.values
    if moist == True:
        grad_x, cp_x =convec(temp,pressure, t_table, p_table, grad, cp, output_abunds, moist = True)
    else:
        grad_x, cp_x =convec(temp,pressure, t_table, p_table, grad, cp, output_abunds, moist = False)
    # grad_x = 
    while dtdp[nstr[1]-1] >= subad*grad_x[nstr[1]-1] :
        ratio = dtdp[nstr[1]-1]/grad_x[nstr[1]-1]

        if ratio > 1.8 :
            if verbose: print("Move up two levels")
            ngrow = 2
            nstr = growup( 1, nstr , ngrow)
        else :
            ngrow = 1
            nstr = growup( 1, nstr , ngrow)
        
        if nstr[1] < 5 :
            raise ValueError( "Convection zone grew to Top of atmosphere, Need to Stop")
<<<<<<< HEAD
        
        pressure, temp, dtdp, profile_flag, qvmrs, qvmrs2, all_profiles, all_kzz,opd_cld_climate,g0_cld_climate,w0_cld_climate,flux_net_ir_layer, flux_plus_ir_attop,photo_inputs_dict = profile_deq(mieff_dir,it_max_strat, itmx_strat, conv_strat, convt_strat, nofczns,nstr,x_max_mult,
            temp,pressure, FOPI, t_table, p_table, grad, cp, opacityclass, grav, rfaci, rfacv, nlevel, tidal, tmin, tmax, dwni, bb , y2 , tp, 
            final, cloudy, cld_species, mh,fsed,flag_hack, quench_levels, kz, mmw, save_profile, all_profiles, self_consistent_kzz,save_kzz,all_kzz,
            opd_cld_climate,g0_cld_climate,w0_cld_climate,flux_net_ir_layer, flux_plus_ir_attop,photo_inputs_dict,on_fly=on_fly, gases_fly=gases_fly, do_holes=do_holes,
            fhole = fhole, fthin_cld=fthin_cld, moist = moist, verbose=verbose)
=======
        pressure, temp, dtdp, profile_flag, qvmrs, qvmrs2, all_profiles, all_kzz,opd_cld_climate,g0_cld_climate,w0_cld_climate,flux_net_ir_layer, flux_plus_ir_attop,photo_inputs_dict,_= profile_deq(mieff_dir,it_max_strat, itmx_strat, conv_strat, convt_strat, nofczns,nstr,x_max_mult,\
            temp,pressure, FOPI, t_table, p_table, grad, cp, opacityclass, grav,rfaci, rfacv, nlevel, tidal, tmin, tmax, dwni, bb , y2 , tp, final, cloudy, cld_species, mh,fsed,flag_hack, quench_levels, kz, mmw, save_profile, all_profiles, self_consistent_kzz,save_kzz,all_kzz,opd_cld_climate,g0_cld_climate,\
            w0_cld_climate,flux_net_ir_layer, flux_plus_ir_attop,photo_inputs_dict,on_fly=on_fly, gases_fly=gases_fly , verbose=verbose)
>>>>>>> 58862baf

    # if nofczns == 2:  JM* #should be a flag here since this block in EGP is skipped if only 1 convective zone but convergence is better when enabled
    # now for the 2nd convection zone
    dt_max = 0.0 #DTMAX
    i_max = 0 #IMAX
    # -1 in ifirst to include ifirst index
    flag_super = 0
    for i in range(nstr[1]-1, ifirst-1, -1):
        add = dtdp[i] - grad_x[i]
        if add > dt_max and add/grad_x[i] >= 0.02 : # non-neglegible super-adiabaticity
            dt_max = add
            i_max =i
            break
        
    flag_final_convergence =0
    if i_max == 0 or dt_max/grad_x[i_max] < 0.02: # no superadiabaticity, we are done
        flag_final_convergence = 1

    if flag_final_convergence  == 0:
        if verbose: print(" convection zone status")
        if verbose: print(nstr[0],nstr[1],nstr[2],nstr[3],nstr[4],nstr[5])
        if verbose: print(nofczns)

        nofczns = 2
        nstr[4]= nstr[1]
        nstr[5]= nstr[2]
        nstr[1]= i_max
        nstr[2] = i_max
        nstr[3] = i_max #+ 1 #JM: Should be i_max + 1 according to EGP, but runs into ValueError when used
        if verbose: print(nstr)
        if nstr[3] >= nstr[4] :
            #print(nstr[0],nstr[1],nstr[2],nstr[3],nstr[4],nstr[5])
            #print(nofczns)
            raise ValueError("Overlap happened !")
        pressure, temp, dtdp, profile_flag, qvmrs, qvmrs2, all_profiles, all_kzz,opd_cld_climate,g0_cld_climate,w0_cld_climate,flux_net_ir_layer, flux_plus_ir_attop,photo_inputs_dict,_= profile_deq(mieff_dir,it_max_strat, itmx_strat, conv_strat, convt_strat, nofczns,nstr,x_max_mult,\
            temp,pressure, FOPI, t_table, p_table, grad, cp, opacityclass, grav, \
             rfaci, rfacv, nlevel, tidal, tmin, tmax, dwni, bb , y2 , tp, final, 
             cloudy, cld_species,mh, fsed,flag_hack, quench_levels, kz , mmw,
             save_profile, all_profiles, self_consistent_kzz, save_kzz,all_kzz,
             opd_cld_climate,g0_cld_climate,w0_cld_climate,flux_net_ir_layer, 
             flux_plus_ir_attop,photo_inputs_dict,
             on_fly=on_fly, gases_fly=gases_fly, verbose=verbose, do_holes=do_holes, fhole = fhole, fthin_cld=fthin_cld, moist=moist )

        i_change = 1
        while i_change == 1 :
            if verbose: print("Grow Phase : Upper Zone")
            i_change = 0

            d1 = dtdp[nstr[1]-1]
            d2 = dtdp[nstr[3]]
            c1 = grad_x[nstr[1]-1]
            c2 = grad_x[nstr[3]]

            while ((d1 > subad*c1) or (d2 > subad*c2)):

                if (((d1-c1)>= (d2-c2)) or (nofczns == 1)) :
                    ngrow = 1
                    nstr = growup( 1, nstr , ngrow)

                    if nstr[1] < 3 :
                        raise ValueError( "Convection zone grew to Top of atmosphere, Need to Stop")
                else :
                    ngrow = 1
                    nstr = growdown( 1, nstr , ngrow)

                    if nstr[2] == nstr[4]: # one conv zone
                        nofczns =1
                        nstr[2] = nstr[5]
                        nstr[3] = 0
                        i_change = 1
                print(nstr)
                pressure, temp, dtdp, profile_flag,qvmrs, qvmrs2, all_profiles, all_kzz,opd_cld_climate,g0_cld_climate,w0_cld_climate,flux_net_ir_layer, flux_plus_ir_attop,photo_inputs_dict,_ = profile_deq(mieff_dir,it_max_strat, itmx_strat, conv_strat, convt_strat, nofczns,nstr,x_max_mult,\
            temp,pressure, FOPI, t_table, p_table, grad, cp, opacityclass, grav, \
                rfaci, rfacv, nlevel, tidal, tmin, tmax, dwni, bb , y2 , tp, final, cloudy, cld_species, mh,fsed,flag_hack, quench_levels, kz, mmw, save_profile, all_profiles,self_consistent_kzz,save_kzz,all_kzz,opd_cld_climate,g0_cld_climate,w0_cld_climate,flux_net_ir_layer, flux_plus_ir_attop,photo_inputs_dict,on_fly=on_fly, gases_fly=gases_fly, verbose=verbose,)

                d1 = dtdp[nstr[1]-1]
                d2 = dtdp[nstr[3]]
                c1 = grad_x[nstr[1]-1]
                c2 = grad_x[nstr[3]]
            #Now grow the lower zone.
            while ((dtdp[nstr[4]-1] >= subad*grad_x[nstr[4]-1]) and nofczns > 1):
                
                ngrow = 1
                nstr = growup( 2, nstr , ngrow)
                #Now check to see if two zones have merged and stop further searching if so.
                if nstr[2] == nstr[4] :
                    nofczns = 1
                    nstr[2] = nstr[5]
                    nstr[3] = 0
                    i_change =1
<<<<<<< HEAD
                if verbose: print(nstr)
                pressure, temp, dtdp, profile_flag, qvmrs, qvmrs2, all_profiles, all_kzz,opd_cld_climate,g0_cld_climate,w0_cld_climate,flux_net_ir_layer, flux_plus_ir_attop,photo_inputs_dict = profile_deq(mieff_dir,it_max_strat, itmx_strat, conv_strat, convt_strat, nofczns,nstr,x_max_mult, \
                                                        temp,pressure, FOPI, t_table, p_table, grad, cp, opacityclass, grav,rfaci, rfacv, nlevel, tidal, tmin, tmax, dwni, bb , y2 , tp, final, cloudy, cld_species, mh,fsed,flag_hack, quench_levels, kz, mmw,save_profile, all_profiles, self_consistent_kzz, save_kzz,all_kzz,opd_cld_climate,g0_cld_climate,w0_cld_climate,flux_net_ir_layer, flux_plus_ir_attop,photo_inputs_dict,on_fly=on_fly, gases_fly=gases_fly, do_holes=do_holes, fhole = fhole, fthin_cld=fthin_cld, moist=moist,verbose=verbose)
=======
                print(nstr)
                pressure, temp, dtdp, profile_flag, qvmrs, qvmrs2, all_profiles, all_kzz,opd_cld_climate,g0_cld_climate,w0_cld_climate,flux_net_ir_layer, flux_plus_ir_attop,photo_inputs_dict,_ = profile_deq(mieff_dir,it_max_strat, itmx_strat, conv_strat, convt_strat, nofczns,nstr,x_max_mult, \
                                                        temp,pressure, FOPI, t_table, p_table, grad, cp, opacityclass, grav,rfaci, rfacv, nlevel, tidal, tmin, tmax, dwni, bb , y2 , tp, final, cloudy, cld_species, mh,fsed,flag_hack, quench_levels, kz, mmw,save_profile, all_profiles, self_consistent_kzz, save_kzz,all_kzz,opd_cld_climate,g0_cld_climate,w0_cld_climate,flux_net_ir_layer, flux_plus_ir_attop,photo_inputs_dict,on_fly=on_fly, gases_fly=gases_fly)
>>>>>>> 58862baf
            

            flag_final_convergence = 1
        
    itmx_strat =6
    it_max_strat = 10
    convt_strat = 2.0
    convt_strat = 2.0
    x_max_mult = x_max_mult/2.0
    ip2 = -10

    final = True
<<<<<<< HEAD
    if verbose: print("final",nstr)
    pressure, temp, dtdp, profile_flag, qvmrs, qvmrs2, all_profiles, all_kzz,opd_cld_climate,g0_cld_climate,w0_cld_climate,flux_net_ir_layer, flux_plus_ir_attop,photo_inputs_dict = profile_deq(mieff_dir,it_max_strat, itmx_strat, conv_strat, convt_strat, nofczns,nstr,x_max_mult,
        temp,pressure, FOPI, t_table, p_table, grad, cp, opacityclass, grav, 
        rfaci, rfacv, nlevel, tidal, tmin, tmax, dwni, bb , y2 , tp, final, cloudy, cld_species, mh,fsed,flag_hack, quench_levels, kz, mmw, save_profile, all_profiles, self_consistent_kzz,save_kzz,all_kzz,opd_cld_climate,g0_cld_climate,w0_cld_climate,flux_net_ir_layer, flux_plus_ir_attop,photo_inputs_dict,on_fly=on_fly, gases_fly=gases_fly, verbose=verbose, do_holes=do_holes,fhole = fhole, fthin_cld=fthin_cld, moist = moist)
=======
    print("final",nstr)
    pressure, temp, dtdp, profile_flag,qvmrs, qvmrs2, all_profiles, all_kzz,opd_cld_climate,g0_cld_climate,w0_cld_climate,flux_net_ir_layer, flux_plus_ir_attop,photo_inputs_dict,_ = profile_deq(mieff_dir,it_max_strat, itmx_strat, conv_strat, convt_strat, nofczns,nstr,x_max_mult,\
                temp,pressure, FOPI, t_table, p_table, grad, cp,opacityclass, grav, \
                rfaci, rfacv, nlevel, tidal, tmin, tmax, dwni, bb , y2 , tp, final, cloudy, cld_species,mh,fsed,flag_hack,quench_levels,kz, mmw,save_profile, all_profiles, self_consistent_kzz,save_kzz,all_kzz,opd_cld_climate,g0_cld_climate,w0_cld_climate,flux_net_ir_layer, flux_plus_ir_attop,photo_inputs_dict,on_fly=on_fly, gases_fly=gases_fly, verbose=verbose)

>>>>>>> 58862baf
    #    else :
    #        raise ValueError("Some problem here with goto 125")
        
    if profile_flag == 0:
        if verbose: print("ENDING WITHOUT CONVERGING")
    elif profile_flag == 1:
        if verbose: print("YAY ! ENDING WITH CONVERGENCE")
        
    bundle = inputs(calculation='brown')
    bundle.phase_angle(0)
    bundle.gravity(gravity=grav , gravity_unit=u.Unit('m/s**2'))
    bundle.add_pt( temp, pressure)

    if photo_inputs_dict['yesorno'] == False:
        k_b = 1.38e-23 # boltzmann constant
        m_p = 1.66e-27 # proton mass

        if len(mmw) < len(temp):
            mmw = np.append(mmw,mmw[-1])
        con  = k_b/(mmw*m_p)

        scale_H = con * temp*1e2/(grav)

        kz = scale_H**2/all_kzz[-len(temp):] ## level mixing timescales

        quench_levels, t_mix = quench_level(pressure, temp, kz ,mmw, grav, return_mix_timescale=True)

        qvmrs, qvmrs2 = bundle.premix_atmosphere_diseq(opacityclass, quench_levels=quench_levels, df = bundle.inputs['atmosphere']['profile'].loc[:,['pressure','temperature']],t_mix=t_mix)
    else :
        bundle.premix_atmosphere(opacityclass, df = bundle.inputs['atmosphere']['profile'].loc[:,['pressure','temperature']])
        

        kz = all_kzz[-len(temp):] ## level mixing timescales
        pc= bundle.call_photochem(temp,pressure,photo_inputs_dict['mh'],photo_inputs_dict['CtoO'],photo_inputs_dict['psurf'],photo_inputs_dict['m_planet'],photo_inputs_dict['r_planet'],photo_inputs_dict['kz'],tstop=photo_inputs_dict['tstop'],filename = photo_inputs_dict['photochem_file'],stfilename =photo_inputs_dict['photochem_stfile'],network = photo_inputs_dict['photochem_network'],network_ct=photo_inputs_dict['photochem_networkct'],first=False,pc=photo_inputs_dict['pc'])
        photo_inputs_dict['pc'] = pc
        all_kzz = np.append(all_kzz, kz)
        quench_levels = np.array([0,0,0,0])
        photo_inputs_dict['pc'] = pc
        
        qvmrs,qvmrs2 = 0,0
    
    if cloudy == 1:
        DTAU, TAU, W0, COSB,ftau_cld, ftau_ray,GCOS2, DTAU_OG, TAU_OG, W0_OG, COSB_OG, W0_no_raman , surf_reflect, ubar0,ubar1,cos_theta, single_phase,multi_phase,frac_a,frac_b,frac_c,constant_back,constant_forward, wno,nwno,ng,nt, nlevel, ngauss, gauss_wts, mmw,gweight,tweight =  calculate_atm_deq(bundle, opacityclass,on_fly=on_fly, gases_fly=gases_fly)
        metallicity = 10**(0.0) #atmospheric metallicity relative to Solar
        mean_molecular_weight = np.mean(mmw) # atmospheric mean molecular weight
        # directory ='/Users/sagnickmukherjee/Documents/GitHub/virga/refr_new661'
        # directory = '/home/jjm6243/dev_virga/'
        directory = mieff_dir

        calc_type =0

        #get the abundances
        output_abunds = bundle.inputs['atmosphere']['profile'].T.values
            
        kzz = get_kzz(pressure, temp,grav,mmw,tidal,flux_net_ir_layer, flux_plus_ir_attop,t_table, p_table, grad, cp, calc_type,nstr, output_abunds, moist = moist)
        bundle.inputs['atmosphere']['profile']['kz'] = kzz


        cld_out = bundle.virga(cld_species,directory, fsed=fsed,mh=metallicity,
                        mmw = mean_molecular_weight,full_output=False)#,climate=True)
        
        opd_now, w0_now, g0_now, wv196 = cld_out
        df_cld = vj.picaso_format(opd_now, w0_now, g0_now)
        bundle.clouds(df=df_cld)  
    else:
        opd_now,w0_now,g0_now = 0,0,0
    
    #bundle.premix_atmosphere_diseq(opacityclass, quench_levels=quench_levels, df = bundle.inputs['atmosphere']['profile'].loc[:,['pressure','temperature']])
    DTAU, TAU, W0, COSB,ftau_cld, ftau_ray,GCOS2, DTAU_OG, TAU_OG, W0_OG, COSB_OG, W0_no_raman , surf_reflect, ubar0,ubar1,cos_theta, single_phase,multi_phase,frac_a,frac_b,frac_c,constant_back,constant_forward, wno,nwno,ng,nt, nlevel, ngauss, gauss_wts, mmw,gweight,tweight =  calculate_atm_deq(bundle, opacityclass,on_fly=on_fly, gases_fly=gases_fly)
    
    flux_net_v_layer_full, flux_net_v_full, flux_plus_v_full, flux_minus_v_full , flux_net_ir_layer_full, flux_net_ir_full, flux_plus_ir_full, flux_minus_ir_full = get_fluxes(pressure, temp, dwni, bb , y2, tp, tmin, tmax, DTAU, TAU, W0, 
            COSB,ftau_cld, ftau_ray,GCOS2, DTAU_OG, TAU_OG, W0_OG, COSB_OG, W0_no_raman , surf_reflect, 
            ubar0,ubar1,cos_theta, FOPI, single_phase,multi_phase,frac_a,frac_b,frac_c,constant_back,constant_forward, 
            wno,nwno,ng,nt,gweight,tweight, nlevel, ngauss, gauss_wts, False, True) #false for reflected, true for thermal
    
    if do_holes == True:
        DTAU_clear, TAU_clear, W0_clear, COSB_clear,ftau_cld_clear, ftau_ray_clear, GCOS2_clear, DTAU_OG_clear, TAU_OG_clear, W0_OG_clear, COSB_OG_clear, W0_no_raman_clear, surf_reflect, ubar0,ubar1,cos_theta, single_phase,multi_phase,frac_a,frac_b,frac_c,constant_back,constant_forward, wno,nwno,ng,nt, nlevel, ngauss, gauss_wts, mmw, gweight, tweight =  calculate_atm_deq(bundle, opacityclass, on_fly=on_fly,gases_fly=gases_fly, do_holes=True, fthin_cld=fthin_cld)
    
        flux_net_v_layer_full, flux_net_v_full, flux_plus_v_full, flux_minus_v_full , flux_net_ir_layer_full, flux_net_ir_full, flux_plus_ir_full, flux_minus_ir_full = get_fluxes(pressure, temp, dwni, bb , y2, tp, tmin, tmax, DTAU, TAU, W0, 
                COSB,ftau_cld, ftau_ray,GCOS2, DTAU_OG, TAU_OG, W0_OG, COSB_OG, W0_no_raman , surf_reflect, 
                ubar0,ubar1,cos_theta, FOPI, single_phase,multi_phase,frac_a,frac_b,frac_c,constant_back,constant_forward,
                wno,nwno,ng,nt, gweight,tweight, nlevel, ngauss, gauss_wts, False, True, fhole, DTAU_clear, TAU_clear, W0_clear, COSB_clear, DTAU_OG_clear, TAU_OG_clear, W0_OG_clear,
                COSB_OG_clear, W0_no_raman_clear, do_holes=True) #false for reflected, true for thermal

    #computing flux_net to output for diagnostics
    flux_net = rfaci* flux_net_ir_full[:] + rfacv* flux_net_v_full[:] +tidal #fnet
    flux_net_midpt = rfaci* flux_net_ir_layer_full[:] + rfacv* flux_net_v_layer_full[:] +tidal #fmnet
    
    return pressure, temp, dtdp, nstr , flux_plus_ir_full, flux_net, flux_net_ir_full, qvmrs, qvmrs2, bundle.inputs['atmosphere']['profile'], all_profiles, all_kzz,opd_now,w0_now,g0_now,photo_inputs_dict,profile_flag

#@jit(nopython=True, cache=True)
def OH_conc(temp,press,x_h2o,x_h2):
    K = 10**(3.672 - (14791/temp))
    kb= 1.3807e-16 #cgs
    
    x_oh = K * x_h2o * (x_h2**(-0.5)) * (press**(-0.5))
    press_cgs = press*1e6
    
    n = press_cgs/(kb*temp)
    
    return x_oh*n

'''
12/13/2023 - NEB deprecated thi code from SM as it was not proven to help correct 
profiles that went off the grid 

@jit(nopython=True, cache=True)
def correct_profile(temp,pressure,wh,min_temp):
    
    indices = wh[0]
    for i in range(len(indices)):
        if indices[i] == 0:
            temp[indices[i]] = min_temp+0.5
        elif (temp[indices[i]-1] > min_temp) and (temp[indices[i]+1]) > min_temp :
            temp_prev = temp[indices[i]-1]
            temp_next = temp[indices[i]+1]
            press_prev = pressure[indices[i]-1]
            press_next = pressure[indices[i]+1]
            dtdlnp = (temp_next-temp_prev)/np.log(press_next/press_prev)
            temp[indices[i]] = temp_prev +np.log(pressure[indices[i]]/press_prev)*dtdlnp
        else :
            temp[indices[i]] = min_temp+0.5
            temp[indices[i]-1] = min_temp+0.5
            temp[indices[i]+1] = min_temp + 0.5
    


    return temp
'''
<|MERGE_RESOLUTION|>--- conflicted
+++ resolved
@@ -1433,90 +1433,7 @@
         self.inputs['climate']['cp'] = np.array(cp_grad['specific_heat'])
 
 
-<<<<<<< HEAD
-    def inputs_climate(self, temp_guess= None, pressure= None, nstr = None, nofczns = None , rfacv = None, rfaci = None, cloudy = False, 
-                       mh = None, CtoO = None, species = None, fsed = None, mieff_dir = None, do_holes = False, fhole = None, fthin_cld = None, moistgrad = False):
-        """
-        Get Inputs for Climate run
-
-        Parameters
-        ----------
-        temp_guess : array 
-            Guess T(P) profile to begin with
-        pressure : array
-            Pressure Grid for climate code (this wont change on the fly)
-        nstr : array
-            NSTR vector describes state of the atmosphere:
-            0   is top layer [0]
-            1   is top layer of top convective region
-            2   is bottom layer of top convective region
-            3   is top layer of lower radiative region
-            4   is top layer of lower convective region
-            5   is bottom layer of lower convective region [nlayer-1]
-        rfacv : float
-            Fractional contribution of reflected light in net flux
-        rfaci : float
-            Fractional contribution of thermal light in net flux
-        cloudy : bool
-            Add self-consistent clouds to the calculation
-        do_holes : bool
-            Patchy cloud option with clearsky holes
-        fhole : float
-            Fraction of clearsky holes (from 0 to 1.0)
-        fthin_cld : float
-            Fraction of thin clouds in patchy cloud column (from 0 to 1.0), default 0 for clear sky column
-        moistgrad: bool
-            Use moist adiabat option
-
-        
-        """
-
-        if self.inputs['planet']['T_eff'] == 0.0:
-            raise Exception('Need to specify Teff with jdi.input for climate run')
-        if self.inputs['planet']['gravity'] == 0.0:
-            raise Exception('Need to specify gravity with jdi.input for climate run')
-
-        
-        self.inputs['climate']['guess_temp'] = temp_guess
-        self.inputs['climate']['pressure'] = pressure
-        self.inputs['climate']['nstr'] = nstr
-        self.inputs['climate']['nofczns'] = nofczns
-        self.inputs['climate']['rfacv'] = rfacv
-        self.inputs['climate']['rfaci'] = rfaci
-        if cloudy:
-            self.inputs['climate']['cloudy'] = 1
-            self.inputs['climate']['cld_species'] = species
-            self.inputs['climate']['fsed'] = fsed
-            self.inputs['climate']['mieff_dir'] = mieff_dir
-            if do_holes:
-                self.inputs['climate']['do_holes'] = True
-                self.inputs['climate']['fhole'] = fhole
-                if fthin_cld == None:
-                    self.inputs['climate']['fthin_cld'] = 0
-                else:
-                    self.inputs['climate']['fthin_cld'] = fthin_cld
-            else:
-                self.inputs['climate']['do_holes'] = False
-                self.inputs['climate']['fhole'] = 0
-                self.inputs['climate']['fthin_cld'] = 0
-        else :
-            self.inputs['climate']['cloudy'] = 0
-            self.inputs['climate']['cld_species'] = 0
-            self.inputs['climate']['fsed'] = 0
-            self.inputs['climate']['mieff_dir'] = mieff_dir
-            self.inputs['climate']['do_holes'] = False
-            self.inputs['climate']['fhole'] = 0
-            self.inputs['climate']['fthin_cld'] = 0
-            if do_holes:
-                print('Patchy cloud option only considered when clouds are enabled. Turning off patchy clouds')
-                self.inputs['climate']['do_holes'] = False
-
-        self.inputs['climate']['moistgrad'] = moistgrad
-        self.inputs['climate']['mh'] = mh
-        self.inputs['climate']['CtoO'] = CtoO
-=======
-    
->>>>>>> 58862baf
+    
 
     def setup_nostar(self):
         """
@@ -4100,37 +4017,21 @@
             #    nofczns = 2
             #    print("nofczns corrected") 
 
-<<<<<<< HEAD
-
-            pressure, temperature, dtdp, profile_flag, qvmrs, qvmrs2, all_profiles, all_kzz,opd_cld_climate,g0_cld_climate,w0_cld_climate,flux_net_ir_layer, flux_plus_ir_attop,photo_inputs_dict  = profile_deq(mieff_dir, it_max, itmx, conv, convt, nofczns,nstr,x_max_mult,
-            temp,pressure, FOPI, t_table, p_table, grad, cp, opacityclass, grav, 
-            rfaci, rfacv, nlevel, tidal, tmin, tmax, delta_wno, bb , y2 , tp, final , 
-=======
             if self.inputs['climate']['photochem']==False:
                 pressure, temperature, dtdp, profile_flag, qvmrs, qvmrs2, all_profiles, all_kzz,opd_cld_climate,g0_cld_climate,w0_cld_climate,flux_net_ir_layer, flux_plus_ir_attop,photo_inputs_dict,_  = profile_deq(mieff_dir, it_max, itmx, conv, convt, nofczns,nstr,x_max_mult,
                 temp,pressure, FOPI, t_table, p_table, grad, cp, opacityclass, grav, 
                 rfaci, rfacv, nlevel, tidal, tmin, tmax, delta_wno, bb , y2 , tp, final , 
->>>>>>> 58862baf
             cloudy, cld_species,mh,fsed,flag_hack, quench_levels, kz, mmw,save_profile,
             all_profiles, self_consistent_kzz,save_kzz,all_kzz,opd_cld_climate,
             g0_cld_climate,
             w0_cld_climate,flux_net_ir_layer, flux_plus_ir_attop,
             photo_inputs_dict,
-<<<<<<< HEAD
             on_fly=on_fly, gases_fly=gases_fly, verbose=verbose, do_holes=do_holes, fhole=fhole, fthin_cld=fthin_cld, moist=moist)
             
-            pressure, temp, dtdp, nstr_new, flux_plus_final, flux_net_final, flux_net_ir_final, qvmrs, qvmrs2, df, all_profiles, all_kzz,opd_now,g0_now,w0_now,photo_inputs_dict,final_conv_flag=find_strat_deq(mieff_dir, pressure, temperature, dtdp ,FOPI, nofczns,nstr,x_max_mult,
+                pressure, temp, dtdp, nstr_new, flux_plus_final, flux_net_final, flux_net_ir_final, qvmrs, qvmrs2, df, all_profiles, all_kzz,opd_now,g0_now,w0_now,photo_inputs_dict,final_conv_flag=find_strat_deq(mieff_dir, pressure, temperature, dtdp ,FOPI, nofczns,nstr,x_max_mult,
                             t_table, p_table, grad, cp, opacityclass, grav, 
                             rfaci, rfacv, nlevel, tidal, tmin, tmax, delta_wno, bb , y2 , tp , cloudy, cld_species, mh,fsed, flag_hack, quench_levels,kz ,mmw, save_profile,all_profiles, self_consistent_kzz,save_kzz,all_kzz, opd_cld_climate,g0_cld_climate,w0_cld_climate,flux_net_ir_layer, flux_plus_ir_attop,photo_inputs_dict,on_fly=on_fly, gases_fly=gases_fly,
                              verbose=verbose, do_holes=do_holes, fhole=fhole, fthin_cld=fthin_cld, moist = moist)
- 
-=======
-            on_fly=on_fly, gases_fly=gases_fly, verbose=verbose)
-                
-                pressure, temp, dtdp, nstr_new, flux_plus_final, qvmrs, qvmrs2, df, all_profiles, all_kzz,opd_now,g0_now,w0_now,photo_inputs_dict,final_conv_flag=find_strat_deq(mieff_dir, pressure, temperature, dtdp ,FOPI, nofczns,nstr,x_max_mult,
-                                t_table, p_table, grad, cp, opacityclass, grav, 
-                                rfaci, rfacv, nlevel, tidal, tmin, tmax, delta_wno, bb , y2 , tp , cloudy, cld_species, mh,fsed, flag_hack, quench_levels,kz ,mmw, save_profile,all_profiles, self_consistent_kzz,save_kzz,all_kzz, opd_cld_climate,g0_cld_climate,w0_cld_climate,flux_net_ir_layer, flux_plus_ir_attop,photo_inputs_dict,on_fly=on_fly, gases_fly=gases_fly,
-                             verbose=verbose)
                 
             else:
                 print("Only doing Profiles and not extending/reducing CZs")
@@ -4142,7 +4043,6 @@
                 temp=temperature.copy()
 
 
->>>>>>> 58862baf
             #diseq stuff
             all_out['diseq_out'] = {}
             if save_all_kzz: all_out['diseq_out']['all_kzz'] = all_kzz
@@ -6086,18 +5986,12 @@
         
         if nstr[1] < 5 :
             raise ValueError( "Convection zone grew to Top of atmosphere, Need to Stop")
-<<<<<<< HEAD
-        
-        pressure, temp, dtdp, profile_flag, qvmrs, qvmrs2, all_profiles, all_kzz,opd_cld_climate,g0_cld_climate,w0_cld_climate,flux_net_ir_layer, flux_plus_ir_attop,photo_inputs_dict = profile_deq(mieff_dir,it_max_strat, itmx_strat, conv_strat, convt_strat, nofczns,nstr,x_max_mult,
+        
+        pressure, temp, dtdp, profile_flag, qvmrs, qvmrs2, all_profiles, all_kzz,opd_cld_climate,g0_cld_climate,w0_cld_climate,flux_net_ir_layer, flux_plus_ir_attop,photo_inputs_dict,_= profile_deq(mieff_dir,it_max_strat, itmx_strat, conv_strat, convt_strat, nofczns,nstr,x_max_mult,
             temp,pressure, FOPI, t_table, p_table, grad, cp, opacityclass, grav, rfaci, rfacv, nlevel, tidal, tmin, tmax, dwni, bb , y2 , tp, 
             final, cloudy, cld_species, mh,fsed,flag_hack, quench_levels, kz, mmw, save_profile, all_profiles, self_consistent_kzz,save_kzz,all_kzz,
             opd_cld_climate,g0_cld_climate,w0_cld_climate,flux_net_ir_layer, flux_plus_ir_attop,photo_inputs_dict,on_fly=on_fly, gases_fly=gases_fly, do_holes=do_holes,
             fhole = fhole, fthin_cld=fthin_cld, moist = moist, verbose=verbose)
-=======
-        pressure, temp, dtdp, profile_flag, qvmrs, qvmrs2, all_profiles, all_kzz,opd_cld_climate,g0_cld_climate,w0_cld_climate,flux_net_ir_layer, flux_plus_ir_attop,photo_inputs_dict,_= profile_deq(mieff_dir,it_max_strat, itmx_strat, conv_strat, convt_strat, nofczns,nstr,x_max_mult,\
-            temp,pressure, FOPI, t_table, p_table, grad, cp, opacityclass, grav,rfaci, rfacv, nlevel, tidal, tmin, tmax, dwni, bb , y2 , tp, final, cloudy, cld_species, mh,fsed,flag_hack, quench_levels, kz, mmw, save_profile, all_profiles, self_consistent_kzz,save_kzz,all_kzz,opd_cld_climate,g0_cld_climate,\
-            w0_cld_climate,flux_net_ir_layer, flux_plus_ir_attop,photo_inputs_dict,on_fly=on_fly, gases_fly=gases_fly , verbose=verbose)
->>>>>>> 58862baf
 
     # if nofczns == 2:  JM* #should be a flag here since this block in EGP is skipped if only 1 convective zone but convergence is better when enabled
     # now for the 2nd convection zone
@@ -6188,15 +6082,9 @@
                     nstr[2] = nstr[5]
                     nstr[3] = 0
                     i_change =1
-<<<<<<< HEAD
                 if verbose: print(nstr)
                 pressure, temp, dtdp, profile_flag, qvmrs, qvmrs2, all_profiles, all_kzz,opd_cld_climate,g0_cld_climate,w0_cld_climate,flux_net_ir_layer, flux_plus_ir_attop,photo_inputs_dict = profile_deq(mieff_dir,it_max_strat, itmx_strat, conv_strat, convt_strat, nofczns,nstr,x_max_mult, \
                                                         temp,pressure, FOPI, t_table, p_table, grad, cp, opacityclass, grav,rfaci, rfacv, nlevel, tidal, tmin, tmax, dwni, bb , y2 , tp, final, cloudy, cld_species, mh,fsed,flag_hack, quench_levels, kz, mmw,save_profile, all_profiles, self_consistent_kzz, save_kzz,all_kzz,opd_cld_climate,g0_cld_climate,w0_cld_climate,flux_net_ir_layer, flux_plus_ir_attop,photo_inputs_dict,on_fly=on_fly, gases_fly=gases_fly, do_holes=do_holes, fhole = fhole, fthin_cld=fthin_cld, moist=moist,verbose=verbose)
-=======
-                print(nstr)
-                pressure, temp, dtdp, profile_flag, qvmrs, qvmrs2, all_profiles, all_kzz,opd_cld_climate,g0_cld_climate,w0_cld_climate,flux_net_ir_layer, flux_plus_ir_attop,photo_inputs_dict,_ = profile_deq(mieff_dir,it_max_strat, itmx_strat, conv_strat, convt_strat, nofczns,nstr,x_max_mult, \
-                                                        temp,pressure, FOPI, t_table, p_table, grad, cp, opacityclass, grav,rfaci, rfacv, nlevel, tidal, tmin, tmax, dwni, bb , y2 , tp, final, cloudy, cld_species, mh,fsed,flag_hack, quench_levels, kz, mmw,save_profile, all_profiles, self_consistent_kzz, save_kzz,all_kzz,opd_cld_climate,g0_cld_climate,w0_cld_climate,flux_net_ir_layer, flux_plus_ir_attop,photo_inputs_dict,on_fly=on_fly, gases_fly=gases_fly)
->>>>>>> 58862baf
             
 
             flag_final_convergence = 1
@@ -6209,18 +6097,10 @@
     ip2 = -10
 
     final = True
-<<<<<<< HEAD
-    if verbose: print("final",nstr)
-    pressure, temp, dtdp, profile_flag, qvmrs, qvmrs2, all_profiles, all_kzz,opd_cld_climate,g0_cld_climate,w0_cld_climate,flux_net_ir_layer, flux_plus_ir_attop,photo_inputs_dict = profile_deq(mieff_dir,it_max_strat, itmx_strat, conv_strat, convt_strat, nofczns,nstr,x_max_mult,
+    print("final",nstr)
+    pressure, temp, dtdp, profile_flag, qvmrs, qvmrs2, all_profiles, all_kzz,opd_cld_climate,g0_cld_climate,w0_cld_climate,flux_net_ir_layer, flux_plus_ir_attop,photo_inputs_dict,_ = profile_deq(mieff_dir,it_max_strat, itmx_strat, conv_strat, convt_strat, nofczns,nstr,x_max_mult,
         temp,pressure, FOPI, t_table, p_table, grad, cp, opacityclass, grav, 
         rfaci, rfacv, nlevel, tidal, tmin, tmax, dwni, bb , y2 , tp, final, cloudy, cld_species, mh,fsed,flag_hack, quench_levels, kz, mmw, save_profile, all_profiles, self_consistent_kzz,save_kzz,all_kzz,opd_cld_climate,g0_cld_climate,w0_cld_climate,flux_net_ir_layer, flux_plus_ir_attop,photo_inputs_dict,on_fly=on_fly, gases_fly=gases_fly, verbose=verbose, do_holes=do_holes,fhole = fhole, fthin_cld=fthin_cld, moist = moist)
-=======
-    print("final",nstr)
-    pressure, temp, dtdp, profile_flag,qvmrs, qvmrs2, all_profiles, all_kzz,opd_cld_climate,g0_cld_climate,w0_cld_climate,flux_net_ir_layer, flux_plus_ir_attop,photo_inputs_dict,_ = profile_deq(mieff_dir,it_max_strat, itmx_strat, conv_strat, convt_strat, nofczns,nstr,x_max_mult,\
-                temp,pressure, FOPI, t_table, p_table, grad, cp,opacityclass, grav, \
-                rfaci, rfacv, nlevel, tidal, tmin, tmax, dwni, bb , y2 , tp, final, cloudy, cld_species,mh,fsed,flag_hack,quench_levels,kz, mmw,save_profile, all_profiles, self_consistent_kzz,save_kzz,all_kzz,opd_cld_climate,g0_cld_climate,w0_cld_climate,flux_net_ir_layer, flux_plus_ir_attop,photo_inputs_dict,on_fly=on_fly, gases_fly=gases_fly, verbose=verbose)
-
->>>>>>> 58862baf
     #    else :
     #        raise ValueError("Some problem here with goto 125")
         

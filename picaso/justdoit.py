--- conflicted
+++ resolved
@@ -203,24 +203,16 @@
             xint_at_top = 0 
             for ig in range(ngauss): # correlated - loop (which is different from gauss-tchevychev angle)
                 nlevel = atm.c.nlevel
-<<<<<<< HEAD
+
                 if rt_method == 'SH':
-                    (xint, flux_out, intensity)  = get_reflected_SH(nlevel, wno, nwno, ng, nt, 
-=======
-                if method == 'SH':
                     (xint, flux_out, intensity)  = get_reflected_SH(nlevel, nwno, ng, nt, 
->>>>>>> 3351ac28
                                     DTAU[:,:,ig], TAU[:,:,ig], W0[:,:,ig], COSB[:,:,ig], 
                                     GCOS2[:,:,ig], ftau_cld[:,:,ig], ftau_ray[:,:,ig],
                                     DTAU_OG[:,:,ig], TAU_OG[:,:,ig], W0_OG[:,:,ig], COSB_OG[:,:,ig], 
                                     atm.surf_reflect, ubar0, ubar1, cos_theta, F0PI, 
                                     single_phase, rayleigh, 
                                     frac_a, frac_b, frac_c, constant_back, constant_forward, 
-<<<<<<< HEAD
-                                    1, stream, b_top=b_top, single_form=single_form, heng_compare=heng_compare) #LCM is carrying this bug
-=======
-                                    stream, b_top=b_top, psingle=psingle, heng_compare=heng_compare) #LCM is carrying this bug
->>>>>>> 3351ac28
+                                    stream, b_top=b_top, single_form=single_form, heng_compare=heng_compare) #LCM is carrying this bug
                 else:
                     xint = get_reflected_1d(nlevel, wno,nwno,ng,nt,
                                     DTAU[:,:,ig], TAU[:,:,ig], W0[:,:,ig], COSB[:,:,ig],
@@ -261,15 +253,8 @@
                                                 DTAU_OG[:,:,ig], TAU_OG[:,:,ig], W0_OG[:,:,ig], 
                                                 W0_no_raman[:,:,ig], COSB_OG[:,:,ig], 
                                                 atm.level['pressure'], ubar1, 
-<<<<<<< HEAD
-                                                constant_forward,constant_back,frac_a,frac_b,frac_c,
-                                                atm.surf_reflect, 
-                                                single_phase, dimension, stream, atm.hard_surface, 
+                                                atm.surf_reflect, stream, atm.hard_surface, 
                                                 blackbody_approx=blackbody_approx)
-=======
-                                                atm.surf_reflect, stream, atm.hard_surface, 
-                                                calculation=thermal_calculation)
->>>>>>> 3351ac28
 
                 #add guass for ck
                 flux_at_top += flux*gauss_wts[ig]

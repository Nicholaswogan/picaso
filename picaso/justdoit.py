--- conflicted
+++ resolved
@@ -202,13 +202,9 @@
                                     DTAU_OG[:,:,ig], TAU_OG[:,:,ig], W0_OG[:,:,ig], COSB_OG[:,:,ig],
                                     atm.surf_reflect, ubar0,ubar1,cos_theta, F0PI,
                                     single_phase,multi_phase,
-<<<<<<< HEAD
-                                    frac_a,frac_b,frac_c,constant_back,constant_forward, tridiagonal)
-=======
                                     frac_a,frac_b,frac_c,constant_back,constant_forward, approximation,
                                     b_top=b_top)
                                     #frac_a,frac_b,frac_c,constant_back,constant_forward, tridiagonal)
->>>>>>> 58ba6a2f
                 #add guass for ck
                 xint_at_top += xint*gauss_wts[ig]
 
@@ -227,12 +223,6 @@
                 
                 #remember all OG values (e.g. no delta eddington correction) go into thermal as well as 
                 #the uncorrected raman single scattering 
-<<<<<<< HEAD
-                flux  = get_thermal_1d(nlevel, wno,nwno,ng,nt,atm.level['temperature'],
-                                            DTAU_OG[:,:,ig], W0_no_raman[:,:,ig], COSB_OG[:,:,ig], 
-                                            atm.level['pressure'],ubar1,
-                                            atm.surf_reflect, atm.hard_surface, tridiagonal)
-=======
                 if method == 'Toon':
                     (flux, intensity, flux_out)  = get_thermal_1d(nlevel, wno,nwno,ng,nt,atm.level['temperature'],
                                                         DTAU_OG[:,:,ig], W0_no_raman[:,:,ig], COSB_OG[:,:,ig], 
@@ -250,7 +240,6 @@
                                                 single_phase, dimension, stream, atm.hard_surface, 
                                                 calculation=thermal_calculation)
 
->>>>>>> 58ba6a2f
                 #add guass for ck
                 flux_at_top += flux*gauss_wts[ig]
                 

from .atmsetup import ATMSETUP
from .fluxes import get_reflected_1d, get_reflected_3d , get_thermal_1d, get_thermal_3d, get_reflected_SH, get_thermal_SH,get_transit_1d

from .fluxes import tidal_flux, get_kzz#,set_bb_deprecate 
from .climate import  calculate_atm_deq, did_grad_cp, convec, calculate_atm, t_start, growdown, growup, get_fluxes

from .wavelength import get_cld_input_grid
from .optics import RetrieveOpacities,compute_opacity,RetrieveCKs
from .disco import get_angles_1d, get_angles_3d, compute_disco, compress_disco, compress_thermal
from .justplotit import numba_cumsum, find_nearest_2d, mean_regrid
from .deq_chem import quench_level,initiate_cld_matrices
from .build_3d_input import regrid_xarray
from .photochem import run_photochem


from virga import justdoit as vj
from scipy.interpolate import UnivariateSpline
from scipy import special
from numpy import exp, sqrt,log
from numba import jit,njit
from scipy.io import FortranFile


import os
import pickle as pk
import numpy as np
import pandas as pd
import copy
import json
import warnings
with warnings.catch_warnings():#

    warnings.filterwarnings("ignore")
    import pysynphot as psyn
import astropy.units as u
import astropy.constants as c
from astropy.utils.misc import JsonCustomEncoder
import math
import xarray as xr
from joblib import Parallel, delayed, cpu_count

# #testing error tracker
# from loguru import logger 
__refdata__ = os.environ.get('picaso_refdata')
__version__ = 3.1


if not os.path.exists(__refdata__): 
    raise Exception("You have not downloaded the PICASO reference data. You can find it on github here: https://github.com/natashabatalha/picaso/tree/master/reference . If you think you have already downloaded it then you likely just need to set your environment variable. See instructions here: https://natashabatalha.github.io/picaso/installation.html#download-and-link-reference-documentation . You can use `os.environ['PYSYN_CDBS']=<yourpath>` directly in python if you run the line of code before you import PICASO.")
else: 
    ref_v = json.load(open(os.path.join(__refdata__,'config.json'))).get('version',2.3)
    
    if __version__ > ref_v: 
        warnings.warn(f"Your code version is {__version__} but your reference data version is {ref_v}. For some functionality you may experience Keyword errors. Please download the newest ref version or update your code: https://github.com/natashabatalha/picaso/tree/master/reference")


if not os.path.exists(os.environ.get('PYSYN_CDBS')): 
    raise Exception("You have not downloaded the Stellar reference data. Follow the installation instructions here: https://natashabatalha.github.io/picaso/installation.html#download-and-link-pysynphot-stellar-data. If you think you have already downloaded it then you likely just need to set your environment variable. You can use `os.environ['PYSYN_CDBS']=<yourpath>` directly in python if you run the line of code before you import PICASO.")

#hello peter

def picaso(bundle,opacityclass, dimension = '1d',calculation='reflected', 
    full_output=False, plot_opacity= False, as_dict=True):
    """
    Currently top level program to run albedo code 
    Parameters 
    ----------
    bundle : dict 
        This input dict is built by loading the input = `justdoit.load_inputs()` 
    opacityclass : class
        Opacity class from `justdoit.opannection`
    dimension : str 
        (Optional) Dimensions of the calculation. Default = '1d'. But '3d' is also accepted. 
        In order to run '3d' calculations, user must build 3d input (see tutorials)
    full_output : bool 
        (Optional) Default = False. Returns atmosphere class, which enables several 
        plotting capabilities. 
    plot_opacity : bool 
        (Optional) Default = False, Creates pop up of the weighted opacity
    as_dict : bool 
        (Optional) Default = True. If true, returns a condensed dictionary to the user. 
        If false, returns the atmosphere class, which can be used for debugging. 
        The class is clunky to navigate so if you are consiering navigating through this, ping one of the 
        developers. 
    Return
    ------
    dictionary with albedos or fluxes or both (depending on what calculation type)
    """
    inputs = bundle.inputs

    wno = opacityclass.wno
    nwno = opacityclass.nwno
    ngauss = opacityclass.ngauss
    gauss_wts = opacityclass.gauss_wts #for opacity

    #check to see if we are running in test mode
    test_mode = inputs['test_mode']

    ############# DEFINE ALL APPROXIMATIONS USED IN CALCULATION #############
    #see class `inputs` attribute `approx`
    #what rt method are we using?? 
    rt_method = inputs['approx']['rt_method'] #either toon or spherical harmonics
    
    #USED by all RT
    stream = inputs['approx']['rt_params']['common']['stream']
    #parameters needed for the two term hg phase function. 
    #Defaults are set in config.json
    f = inputs['approx']['rt_params']['common']['TTHG_params']['fraction']
    frac_a = f[0]
    frac_b = f[1]
    frac_c = f[2]
    constant_back = inputs['approx']['rt_params']['common']['TTHG_params']['constant_back']
    constant_forward = inputs['approx']['rt_params']['common']['TTHG_params']['constant_forward']
    raman_approx =inputs['approx']['rt_params']['common']['raman']
    #define delta eddington approximinations 
    delta_eddington = inputs['approx']['rt_params']['common']['delta_eddington']


    #USED in TOON (if being used)
    single_phase = inputs['approx']['rt_params']['toon']['single_phase']
    toon_coefficients = inputs['approx']['rt_params']['toon']['toon_coefficients']
    multi_phase = inputs['approx']['rt_params']['toon']['multi_phase']

    #USED in SH (if being used)
    single_form = inputs['approx']['rt_params']['SH']['single_form']
    w_single_form = inputs['approx']['rt_params']['SH']['w_single_form']
    w_multi_form = inputs['approx']['rt_params']['SH']['w_multi_form']
    psingle_form = inputs['approx']['rt_params']['SH']['psingle_form']
    w_single_rayleigh = inputs['approx']['rt_params']['SH']['w_single_rayleigh']
    w_multi_rayleigh = inputs['approx']['rt_params']['SH']['w_multi_rayleigh']
    psingle_rayleigh = inputs['approx']['rt_params']['SH']['psingle_rayleigh']
    calculate_fluxes = inputs['approx']['rt_params']['SH']['calculate_fluxes']


    # save returns to output file
    output_dir = inputs['output_dir']

    #save level fluxes in addition to the top of atmosphere fluxes?
    #default is false
    get_lvl_flux = inputs['approx'].get('get_lvl_flux',False)
    


    #pressure assumption
    p_reference =  inputs['approx']['p_reference']

    ############# DEFINE ALL GEOMETRY USED IN CALCULATION #############
    #see class `inputs` attribute `phase_angle`
    

    #phase angle 
    phase_angle = inputs['phase_angle']
    #get geometry
    geom = inputs['disco']

    ng, nt = geom['num_gangle'], geom['num_tangle']
    gangle,gweight,tangle,tweight = geom['gangle'], geom['gweight'],geom['tangle'], geom['tweight']
    lat, lon = geom['latitude'], geom['longitude']
    cos_theta = geom['cos_theta']
    ubar0, ubar1 = geom['ubar0'], geom['ubar1']
   # ubar1 = np.array([[-.99999],[-0.5],[0.5],[1.]])
   # ubar0 = np.array([[1/np.sqrt(2)],[1/np.sqrt(2)],[1/np.sqrt(2)],[1/np.sqrt(2)]])
   # ng = 4; nt = 1

    #set star parameters
    radius_star = inputs['star']['radius']
    F0PI = np.zeros(nwno) + 1.
    b_top = 0.
    #semi major axis
    sa = inputs['star']['semi_major']

    #begin atm setup
    atm = ATMSETUP(inputs)

    #Add inputs to class 
    atm.surf_reflect = inputs['surface_reflect']
    atm.hard_surface = inputs['hard_surface']#0=no hard surface, 1=hard surface
    atm.wavenumber = wno
    atm.planet.gravity = inputs['planet']['gravity']
    atm.planet.radius = inputs['planet']['radius']
    atm.planet.mass = inputs['planet']['mass']

    if dimension == '1d':
        atm.get_profile()
    elif dimension == '3d':
        atm.get_profile_3d()

    #now can get these 
    atm.get_mmw()
    atm.get_density()
    atm.get_altitude(p_reference = p_reference)#will calculate altitude if r and m are given (opposed to just g)
    atm.get_column_density()

    #gets both continuum and needed rayleigh cross sections 
    #relies on continuum molecules are added into the opacity 
    #database. Rayleigh molecules are all in `rayleigh.py` 
    atm.get_needed_continuum(opacityclass.rayleigh_molecules,
                             opacityclass.avail_continuum)

    #get cloud properties, if there are any and put it on current grid 
    atm.get_clouds(wno)

    #Make sure that all molecules are in opacityclass. If not, remove them and add warning
    no_opacities = [i for i in atm.molecules if i not in opacityclass.molecules]
    atm.add_warnings('No computed opacities for: '+','.join(no_opacities))
    atm.molecules = np.array([ x for x in atm.molecules if x not in no_opacities ])
    
    #opacity assumptions
    query_method = inputs['opacities'].get('query',0)
    exclude_mol = inputs['atmosphere']['exclude_mol']

    #only use nearest neighbor if not using CK method and not using specied by user
    if ((query_method == 0) & (isinstance(getattr(opacityclass,'ck_filename',1),int))): 
        get_opacities = opacityclass.get_opacities_nearest
    elif ((query_method == 1) | (isinstance(getattr(opacityclass,'ck_filename',1),str))):
        get_opacities = opacityclass.get_opacities

    nlevel = atm.c.nlevel
    nlayer = atm.c.nlayer
    

    if dimension == '1d':
        #lastly grab needed opacities for the problem
        get_opacities(atm,exclude_mol=exclude_mol)
        #only need to get opacities for one pt profile

        #There are two sets of dtau,tau,w0,g in the event that the user chooses to use delta-eddington
        #We use HG function for single scattering which gets the forward scattering/back scattering peaks 
        #well. We only really want to use delta-edd for multi scattering legendre polynomials. 

        DTAU, TAU, W0, COSB,ftau_cld, ftau_ray,GCOS2, DTAU_OG, TAU_OG, W0_OG, COSB_OG, W0_no_raman, f_deltaM= compute_opacity(
            atm, opacityclass, ngauss=ngauss, stream=stream, delta_eddington=delta_eddington,test_mode=test_mode,raman=raman_approx,
            full_output=full_output, plot_opacity=plot_opacity)

        if  'reflected' in calculation:
            xint_at_top = 0 
            for ig in range(ngauss): # correlated - loop (which is different from gauss-tchevychev angle)
                nlevel = atm.c.nlevel

                if rt_method == 'SH':
                    (xint, flux_out)  = get_reflected_SH(nlevel, nwno, ng, nt, 
                                    DTAU[:,:,ig], TAU[:,:,ig], W0[:,:,ig], COSB[:,:,ig], 
                                    ftau_cld[:,:,ig], ftau_ray[:,:,ig], f_deltaM[:,:,ig],
                                    DTAU_OG[:,:,ig], TAU_OG[:,:,ig], W0_OG[:,:,ig], COSB_OG[:,:,ig], 
                                    atm.surf_reflect, ubar0, ubar1, cos_theta, F0PI, 
                                    w_single_form, w_multi_form, psingle_form, 
                                    w_single_rayleigh, w_multi_rayleigh, psingle_rayleigh,
                                    frac_a, frac_b, frac_c, constant_back, constant_forward, 
                                    stream, b_top=b_top, flx=calculate_fluxes, 
                                    single_form=single_form) 

                else:
                    if get_lvl_flux: 
                        atm.get_lvl_flux=True
                        atm.lvl_output_reflected = dict(flux_minus=0, flux_plus=0, flux_minus_mdpt=0, flux_plus_mdpt=0)
                    else: 
                        atm.get_lvl_flux=False

                    """xint = get_reflected_1d(nlevel, wno,nwno,ng,nt,
                                        DTAU[:,:,ig], TAU[:,:,ig], W0[:,:,ig], COSB[:,:,ig],
                                        GCOS2[:,:,ig],ftau_cld[:,:,ig],ftau_ray[:,:,ig],
                                        DTAU_OG[:,:,ig], TAU_OG[:,:,ig], W0_OG[:,:,ig], COSB_OG[:,:,ig],
                                        atm.surf_reflect, ubar0,ubar1,cos_theta, F0PI,
                                        single_phase,multi_phase,
                                        frac_a,frac_b,frac_c,constant_back,constant_forward, toon_coefficients,
                                        b_top=b_top)
                                        #get_toa_intensity=1, get_lvl_flux=0)"""
                    
                    xint,lvl_fluxes = get_reflected_1d(nlevel, wno,nwno,ng,nt,
                                    DTAU[:,:,ig], TAU[:,:,ig], W0[:,:,ig], COSB[:,:,ig],
                                    GCOS2[:,:,ig],ftau_cld[:,:,ig],ftau_ray[:,:,ig],
                                    DTAU_OG[:,:,ig], TAU_OG[:,:,ig], W0_OG[:,:,ig], COSB_OG[:,:,ig],
                                    atm.surf_reflect, ubar0,ubar1,cos_theta, F0PI,
                                    single_phase,multi_phase,
                                    frac_a,frac_b,frac_c,constant_back,constant_forward,
                                    get_toa_intensity=1,get_lvl_flux=int(atm.get_lvl_flux),
                                    toon_coefficients=toon_coefficients,b_top=b_top) 

                xint_at_top += xint*gauss_wts[ig]

                if get_lvl_flux: 
                    atm.lvl_output_reflected['flux_minus']+=lvl_fluxes[0]*gauss_wts[ig]
                    atm.lvl_output_reflected['flux_plus']+=lvl_fluxes[1]*gauss_wts[ig]
                    atm.lvl_output_reflected['flux_minus_mdpt']+=lvl_fluxes[2]*gauss_wts[ig]
                    atm.lvl_output_reflected['flux_plus_mdpt']+=lvl_fluxes[3]*gauss_wts[ig]

            #if full output is requested add in xint at top for 3d plots
            if full_output: 
                atm.xint_at_top = xint_at_top
                #atm.flux= flux_out
                #atm.int_layer = intensity

        
        if 'thermal' in calculation:
            #use toon method (and tridiagonal matrix solver) to get net cumulative fluxes 
            flux_at_top = 0 

            if get_lvl_flux: 
                atm.get_lvl_flux=True
                atm.lvl_output_thermal = dict(flux_minus=0, flux_plus=0, flux_minus_mdpt=0, flux_plus_mdpt=0)
            else: 
                atm.get_lvl_flux=False


            for ig in range(ngauss): # correlated-k - loop (which is different from gauss-tchevychev angle)
                
                #remember all OG values (e.g. no delta eddington correction) go into thermal as well as 
                #the uncorrected raman single scattering 
                if rt_method == 'toon':
                    #flux  = get_thermal_1d(nlevel, wno,nwno,ng,nt,atm.level['temperature'],
                    #                                    DTAU_OG[:,:,ig], W0_no_raman[:,:,ig], COSB_OG[:,:,ig], 
                    #                                    atm.level['pressure'],ubar1,
                    #                                    atm.surf_reflect, atm.hard_surface, tridiagonal)
                    flux,lvl_fluxes  = get_thermal_1d(nlevel, wno,nwno,ng,nt,atm.level['temperature'],
                                                        DTAU_OG[:,:,ig], W0_no_raman[:,:,ig], COSB_OG[:,:,ig], 
                                                        atm.level['pressure'],ubar1,
                                                        atm.surf_reflect, atm.hard_surface,
                                                        #setting wno to zero since only used for climate, calctype only gets TOA flx 
                                                        wno*0, calc_type=0)



                elif rt_method == 'SH':
                    flux, flux_layers = get_thermal_SH(nlevel, wno, nwno, ng, nt, atm.level['temperature'],
                                                DTAU[:,:,ig], TAU[:,:,ig], W0[:,:,ig], COSB[:,:,ig], 
                                                DTAU_OG[:,:,ig], TAU_OG[:,:,ig], W0_OG[:,:,ig], 
                                                W0_no_raman[:,:,ig], COSB_OG[:,:,ig], 
                                                atm.level['pressure'], ubar1, 
                                                atm.surf_reflect, stream, atm.hard_surface)

                if ((rt_method == 'toon') & get_lvl_flux): 
                    atm.lvl_output_thermal['flux_minus']+=lvl_fluxes[0]*gauss_wts[ig]
                    atm.lvl_output_thermal['flux_plus']+=lvl_fluxes[1]*gauss_wts[ig]
                    atm.lvl_output_thermal['flux_minus_mdpt']+=lvl_fluxes[2]*gauss_wts[ig]
                    atm.lvl_output_thermal['flux_plus_mdpt']+=lvl_fluxes[3]*gauss_wts[ig]

                flux_at_top += flux*gauss_wts[ig]
                
                
            #if full output is requested add in flux at top for 3d plots
            if full_output: 
                atm.flux_at_top = flux_at_top

        
        if 'transmission' in calculation:
            rprs2 = 0 
            for ig in range(ngauss): # correlated - loop (which is different from gauss-tchevychev angle)

                rprs2_g = get_transit_1d(atm.level['z'],atm.level['dz'],
                                  nlevel, nwno, radius_star, atm.layer['mmw'], 
                                  atm.c.k_b, atm.c.amu, atm.level['pressure'], 
                                  atm.level['temperature'], atm.layer['colden'],
                                  DTAU_OG[:,:,ig])
                rprs2 += rprs2_g*gauss_wts[ig]
    elif dimension == '3d':
        #setup zero array to fill with opacities
        TAU_3d = np.zeros((nlevel, nwno, ng, nt, ngauss))
        DTAU_3d = np.zeros((nlayer, nwno, ng, nt, ngauss))
        W0_3d = np.zeros((nlayer, nwno, ng, nt, ngauss))
        COSB_3d = np.zeros((nlayer, nwno, ng, nt, ngauss))
        GCOS2_3d = np.zeros((nlayer, nwno, ng, nt, ngauss))
        FTAU_CLD_3d = np.zeros((nlayer, nwno, ng, nt, ngauss))
        FTAU_RAY_3d = np.zeros((nlayer, nwno, ng, nt, ngauss))

        #these are the unchanged values from delta-eddington
        TAU_OG_3d = np.zeros((nlevel, nwno, ng, nt, ngauss))
        DTAU_OG_3d = np.zeros((nlayer, nwno, ng, nt, ngauss))
        W0_OG_3d = np.zeros((nlayer, nwno, ng, nt, ngauss))
        COSB_OG_3d = np.zeros((nlayer, nwno, ng, nt, ngauss))
        #this is the single scattering without the raman correction 
        #used for the thermal caclulation
        W0_no_raman_3d = np.zeros((nlayer, nwno, ng, nt, ngauss))

        #pressure and temperature 
        TLEVEL_3d = np.zeros((nlevel, ng, nt))
        PLEVEL_3d = np.zeros((nlevel, ng, nt))

        #if users want to retain all the individual opacity info they can here 
        if full_output:
            TAUGAS_3d = np.zeros((nlayer, nwno, ng, nt, ngauss))
            TAUCLD_3d = np.zeros((nlayer, nwno, ng, nt, ngauss))
            TAURAY_3d = np.zeros((nlayer, nwno, ng, nt, ngauss))  

        #get opacities at each facet
        #sample MPI code 
        #from mpi4py improt MPI
        #comm = MPI.COMM_WORLD
        #rank = comm.Get_rank()
        #size = comm.Get_size()
        #idx = rank-1 
        #gts = [[g,t] for g in range(ng) for t in range(nt)]
        for g in range(ng):
            for t in range(nt): 
                #g,t = gts[idx]
                #edit atm class to only have subsection of 3d stuff 
                atm_1d = copy.deepcopy(atm)

                #diesct just a subsection to get the opacity 
                atm_1d.disect(g,t)

                get_opacities(atm_1d)

                dtau, tau, w0, cosb,ftau_cld, ftau_ray, gcos2, DTAU_OG, TAU_OG, W0_OG, COSB_OG, WO_no_raman, f_deltaM = compute_opacity(
                    atm_1d, opacityclass, ngauss=ngauss, stream=stream,delta_eddington=delta_eddington,
                    test_mode=test_mode,raman=raman_approx, full_output=full_output)
                DTAU_3d[:,:,g,t,:] = dtau
                TAU_3d[:,:,g,t,:] = tau
                W0_3d[:,:,g,t,:] = w0 
                COSB_3d[:,:,g,t,:] = cosb
                GCOS2_3d[:,:,g,t,:]= gcos2 
                FTAU_CLD_3d[:,:,g,t,:]= ftau_cld
                FTAU_RAY_3d[:,:,g,t,:]= ftau_ray

                #these are the unchanged values from delta-eddington
                TAU_OG_3d[:,:,g,t,:] = TAU_OG
                DTAU_OG_3d[:,:,g,t,:] = DTAU_OG
                W0_OG_3d[:,:,g,t,:] = W0_OG
                COSB_OG_3d[:,:,g,t,:] = COSB_OG
                W0_no_raman_3d[:,:,g,t,:] = WO_no_raman

                #temp and pressure on 3d grid
                
                TLEVEL_3d[:,g,t] = atm_1d.level['temperature']
                PLEVEL_3d[:,g,t] = atm_1d.level['pressure']

                if full_output:
                    TAUGAS_3d[:,:,g,t,:] = atm_1d.taugas
                    TAUCLD_3d[:,:,g,t,:] = atm_1d.taucld
                    TAURAY_3d[:,:,g,t,:] = atm_1d.tauray

        if full_output:
            atm.taugas = TAUGAS_3d
            atm.taucld = TAUCLD_3d
            atm.tauray = TAURAY_3d

        if  'reflected' in calculation:
            xint_at_top=0
            for ig in range(ngauss): # correlated - loop (which is different from gauss-tchevychev angle)
                #use toon method  to get net cumulative fluxes 
                xint  = get_reflected_3d(nlevel, wno,nwno,ng,nt,
                                                DTAU_3d[:,:,:,:,ig], TAU_3d[:,:,:,:,ig], W0_3d[:,:,:,:,ig], COSB_3d[:,:,:,:,ig],GCOS2_3d[:,:,:,:,ig],
                                                FTAU_CLD_3d[:,:,:,:,ig],FTAU_RAY_3d[:,:,:,:,ig],
                                                DTAU_OG_3d[:,:,:,:,ig], TAU_OG_3d[:,:,:,:,ig], W0_OG_3d[:,:,:,:,ig], COSB_OG_3d[:,:,:,:,ig],
                                                atm.surf_reflect, ubar0,ubar1,cos_theta, F0PI,
                                                single_phase,multi_phase,
                                                frac_a,frac_b,frac_c,constant_back,constant_forward)
                xint_at_top += xint*gauss_wts[ig]
                #if full output is requested add in xint at top for 3d plots
            if full_output: 
                atm.xint_at_top = xint_at_top

        if 'thermal' in calculation:
            flux_at_top=0
            for ig in range(ngauss): # correlated - loop (which is different from gauss-tchevychev angle)
                #remember all OG values (e.g. no delta eddington correction) go into thermal as well as 
                #the uncorrected raman single scattering 
                flux  = get_thermal_3d(nlevel, wno,nwno,ng,nt,TLEVEL_3d,
                                            DTAU_OG_3d[:,:,:,:,ig], W0_no_raman_3d[:,:,:,:,ig], COSB_OG_3d[:,:,:,:,ig], 
                                            PLEVEL_3d,ubar1, atm.surf_reflect, atm.hard_surface)
                flux_at_top += flux*gauss_wts[ig]
            #if full output is requested add in flux at top for 3d plots
            if full_output: 
                atm.flux_at_top = flux_at_top

    #set up initial returns
    returns = {}
    returns['wavenumber'] = wno
    #returns['flux'] = flux
    if 'transmission' in calculation: 
        returns['transit_depth'] = rprs2

    #COMPRESS FULL TANGLE-GANGLE FLUX OUTPUT ONTO 1D FLUX GRID

    #for reflected light use compress_disco routine
    #this takes the intensity as a functin of tangle/gangle and creates a 1d spectrum
    if  ('reflected' in calculation):
        albedo = compress_disco(nwno, cos_theta, xint_at_top, gweight, tweight,F0PI)
        returns['albedo'] = albedo 

        if ((rt_method == 'toon') & get_lvl_flux): 
            for i in atm.lvl_output_reflected.keys():
                atm.lvl_output_reflected[i] = compress_disco(nwno,cos_theta,atm.lvl_output_reflected[i], gweight, tweight,F0PI)   


        #see equation 18 Batalha+2019 PICASO 
        returns['bond_albedo'] = (np.trapz(x=1/wno, y=albedo*opacityclass.unshifted_stellar_spec)/
                                    np.trapz(x=1/wno, y=opacityclass.unshifted_stellar_spec))

        if ((not np.isnan(sa ) and (not np.isnan(atm.planet.radius))) ):
            returns['fpfs_reflected'] = albedo*(atm.planet.radius/sa)**2.0
        else: 
            returns['fpfs_reflected'] =[]
            if np.isnan(sa ):
                returns['fpfs_reflected'] += ['Semi-major axis not supplied. If you want fpfs, add it to `star` function. ']
            if np.isnan(atm.planet.radius): 
                returns['fpfs_reflected'] += ['Planet Radius not supplied. If you want fpfs, add it to `gravity` function with a mass.']

    #for thermal light use the compress thermal routine
    #this takes the intensity as a functin of tangle/gangle and creates a 1d spectrum
    if ('thermal' in calculation):
        thermal = compress_thermal(nwno,flux_at_top, gweight, tweight)
        returns['thermal'] = thermal
        returns['thermal_unit'] = 'erg/s/(cm^2)/(cm)'#'erg/s/(cm^2)/(cm^(-1))'
        returns['effective_temperature'] = (np.trapz(x=1/wno[::-1], y=thermal[::-1])/5.67e-5)**0.25

        if full_output: 
            atm.thermal_flux_planet = thermal

        if ((rt_method == 'toon') & get_lvl_flux): 
            for i in atm.lvl_output_thermal.keys():
                atm.lvl_output_thermal[i] = compress_thermal(nwno,atm.lvl_output_thermal[i], gweight, tweight)   

        #only need to return relative flux if not a browndwarf calculation
        if radius_star == 'nostar': 
            returns['fpfs_thermal'] = ['No star mode for Brown Dwarfs was used']
        elif ((not np.isnan(atm.planet.radius)) & (not np.isnan(radius_star))) :
            fpfs_thermal = thermal/(opacityclass.unshifted_stellar_spec)*(atm.planet.radius/radius_star)**2.0
            returns['fpfs_thermal'] = fpfs_thermal
        else:
            returns['fpfs_thermal'] =[]
            if np.isnan(atm.planet.radius): 
                returns['fpfs_thermal'] += ['Planet Radius not supplied. If you want fpfs, add it to `gravity` function with radius.']
            if np.isnan(radius_star): 
                returns['fpfs_thermal'] += ['Stellar Radius not supplied. If you want fpfs, add it to `stellar` function.']


    #return total if users have calculated both thermal and reflected 
    if (('fpfs_reflected' in list(returns.keys())) & ('fpfs_thermal' in list(returns.keys()))): 
        if ((not isinstance(returns['fpfs_reflected'],list)) & (not isinstance(returns['fpfs_thermal'],list))) :
            returns['fpfs_total'] = returns['fpfs_thermal'] + returns['fpfs_reflected']

    if full_output: 
        if as_dict:
            returns['full_output'] = atm.as_dict()
            if radius_star != 'nostar':returns['full_output']['star']['flux'] = opacityclass.unshifted_stellar_spec
        else:
            returns['full_output'] = atm

    #if output_dir != None:
    #    filename = output_dir
    #    pk.dump({'pressure': atm.level['pressure'], 'temperature': atm.level['temperature'], 
    #        'nlevel':nlevel, 'wno':wno, 'nwno':nwno, 'ng':ng, 'nt':nt, 
    #        'dtau':DTAU, 'tau':TAU, 'w0':W0, 'cosb':COSB, 'gcos2':GCOS2,'ftcld':ftau_cld,'ftray': ftau_ray,
    #        'dtau_og':DTAU_OG, 'tau_og':TAU_OG, 'w0_og':W0_OG, 'cosb_og':COSB_OG, 
    #        'surf_reflect':atm.surf_reflect, 'ubar0':ubar0, 'ubar1':ubar1, 'costheta':cos_theta, 'F0PI':F0PI, 
    #        'single_phase':single_phase, 'multi_phase':multi_phase, 
    #        'frac_a':frac_a, 'frac_b':frac_b, 'frac_c':frac_c, 'constant_back':constant_back, 
    #        'constant_forward':constant_forward, 'dim':dimension, 'stream':stream,
    #        #'xint_at_top': xint_at_top, 'albedo': albedo, 'flux': flux_out, 'xint': intensity,
    #        'b_top': b_top, 'gweight': gweight, 'tweight': tweight, 'gangle': gangle, 'tangle': tangle}, 
    #        open(filename,'wb'), protocol=2)
    return returns

def _finditem(obj, key):
    if key in obj: return obj[key]
    for k, v in obj.items():
        if isinstance(v,dict):
            item = _finditem(v, key)
            if item is not None:
                return item
def standard_metadata(): 
    return {
    'author':'optional',
    'contact':'optional', 
    'code':'optional', 
    'doi':'optional', 
    'planet_params':{
        'rp':'usually taken from picaso',
        'mp':'usually taken from picaso',
        'mh':'optional',
        'cto':'optional',
        'heat_redis':'optional',
        'p_reference':'usually taken from picaso',
        'tint':'optional'
    },
    'stellar_params':{
         'logg':'usually taken from picaso', 
         'feh': 'usually taken from picaso', 
         'steff':'usually taken from picaso', 
         'rs': 'usually taken from picaso', 
         'ms': 'optional', 
         'database':'usually taken from picaso',
    },
    'orbit_params':{
        'sma':'usually taken from picaso', 
    }
}
def check_units(unit):
    try: 
        return u.Unit(unit)
    except ValueError: 
        #check if real unit
        return None
    
def output_xarray(df, picaso_class, add_output={}, savefile=None): 
    """
    This function converts all picaso output to xarray which is easy to save 
    It is recommended for reuse and reproducibility of models. the returned 
    xarray can be used with input_xarray to rerun models. See Preservation notebook. 
    
    Parameters
    ----------
    df : dict 
        This is the output of your spectrum and must include "full_output=True"
        For example, df = case.spectrum(opa, full_output=True)
    picaso_class : picaso.inputs
        This is the original class that you made to do your run. 
        For example, case=jdi.inputs();followed by case.atmosphere(), case.clouds(), etc
    add_output : dict
        These are any additional outputs you want included in your xarray metadata 
        This dictionary has a very specific struture if you want it to work correctly. 
        To see the structure you can run justdoit.standard_metadata() which will 
        return an empty dictionary that you can fill. 
    savefile : str 
        Optional, if string it will save a xarray file for you 
    
    Returns
    -------
    xarray.Dataset
        this xarray dataset can be easily passed to justdoit.input_xarray to run a spectrum 
        
    """
        
    full_output = df['full_output'] if 'full_output' in df.keys() else  df['spectrum_output']['full_output']
    df_atmo = picaso_class.inputs['atmosphere']['profile']
    molecules_included = full_output['weights']
    
    #start with simple layer T
    data_vars=dict(temperature = (["pressure"], 
                                  df_atmo['temperature'],
                                  {'units': 'Kelvin'}))
    
    #spectral data 
    if 'thermal' in df.keys(): 
        data_vars['flux_emission'] = (["wavelength"], df['thermal'],{'units': 'erg/cm**2/s/cm'}) 
    if 'transit_depth' in df.keys(): 
        data_vars['transit_depth'] = (["wavelength"], df['transit_depth'],{'units': 'R_jup**2/R_jup**2'}) 
    if 'temp_brightness' in df.keys(): 
        data_vars['temp_brightness'] = (["wavelength"], df['temp_brightness'],{'units': 'Kelvin'})
    if 'fpfs_thermal' in df.keys(): 
        if isinstance(df['fpfs_thermal'], np.ndarray): 
            data_vars['fpfs_emission'] = (["wavelength"], df['fpfs_thermal'],{'units': 'erg/cm**2/s/cm/(erg/cm**2/s/cm)'})
    if 'albedo' in df.keys(): 
        data_vars['albedo'] = (["wavelength"], df['albedo'],{'units': 'none'})
    if 'fpfs_reflected' in df.keys(): 
        if isinstance(df['fpfs_reflected'], np.ndarray): 
            data_vars['fpfs_reflected'] = (["wavelength"], df['fpfs_reflected'],{'units': 'erg/cm**2/s/cm/(erg/cm**2/s/cm)'})
    
    #atmospheric data data 
    for ikey in molecules_included:
        data_vars[ikey] = (["pressure"], df_atmo[ikey].values,{'units': 'v/v'})
        
    if 'kz' in picaso_class.inputs['atmosphere']['profile'].keys(): 
        data_vars['kzz'] = (["pressure"], picaso_class.inputs['atmosphere']['profile']['kz'].values,{'units': 'cm**2/s'})
      
    #clouds if they exist 
    if 'clouds' in picaso_class.inputs: 
        if not isinstance(picaso_class.inputs['clouds']['profile'],type(None)):
            for ikey,lbl in zip( ['opd', 'w0', 'g0'], ['opd','ssa','asy']):
                array = np.reshape(picaso_class.inputs['clouds']['profile'][ikey].values, 
                       (picaso_class.nlevel-1, 
                        len(picaso_class.inputs['clouds']['wavenumber'])))

                data_vars[lbl]=(['pressure_cld','wavenumber_cld'],array,{'units': 'unitless'})
    
    attrs = {}
    #basic info
    for ikey in ['author','code','doi','contact']:
        if add_output.get(ikey,'optional') != 'optional':
            attrs[ikey] = add_output[ikey]
            
    #planet params 
    planet_params = add_output.get('planet_params',{})
    attrs['planet_params'] = {}
    
    #find gravity in picaso
    gravity = picaso_class.inputs['planet'].get('gravity',np.nan)
    if np.isfinite(gravity): 
        gravity = gravity * check_units(picaso_class.inputs['planet']['gravity_unit'])
    #otherwise find gravity from user input
    else: 
        gravity = planet_params.get('logg', np.nan) 
    
    mp = picaso_class.inputs['planet'].get('mass',np.nan)
    if np.isfinite(mp):
        mp = mp * check_units(picaso_class.inputs['planet']['mass_unit'])
    else: 
        mp = planet_params.get('mp',np.nan) 
        
    rp = picaso_class.inputs['planet'].get('radius',np.nan)
    if np.isfinite(mp):
        rp = rp * check_units(picaso_class.inputs['planet']['radius_unit'])
    else: 
        rp = planet_params.get('rp',np.nan) 
        
    #add required RP/MP or gravity
    if (not np.isnan(mp) & (not np.isnan(rp))):
        attrs['planet_params']['mp'] = mp
        attrs['planet_params']['rp'] = rp
        assert isinstance(attrs['planet_params']['mp'],u.quantity.Quantity ), "User supplied mp in planet_params must be an astropy unit: e.g. 1*u.Unit('M_jup')"
        assert isinstance(attrs['planet_params']['rp'],u.quantity.Quantity ), "User supplied rp in planet_params must be an astropy unit: e.g. 1*u.Unit('R_jup')"
    elif (not np.isnan(gravity)): 
        attrs['planet_params']['gravity'] = gravity
        assert isinstance(attrs['planet_params']['gravity'],u.quantity.Quantity ), "User supplied gravity in planet_params must be an astropy unit: e.g. 1*u.Unit('m/s**2')"
    else: 
        print('Mass and Radius, or gravity not provided in add_output, and wasn not found in picaso class')
    
    #add anything else the user had in planet params
    for ikey in planet_params.keys(): 
        if ikey not in ['rp','mp','logg','gravity']:
            if planet_params[ikey]!='optional':attrs['planet_params'][ikey] = planet_params[ikey]

    #find gravity in picaso
    p_reference = picaso_class.inputs['approx'].get('p_reference',np.nan)
    if np.isfinite(p_reference): 
        p_reference = p_reference * u.Unit('bar')
    #otherwise find gravity from user input
    else: 
        p_reference = planet_params.get('p_reference', np.nan) 
    if not np.isnan(p_reference): attrs['planet_params']['p_reference'] = p_reference
        

    attrs['planet_params'] = json.dumps(attrs['planet_params'],cls=JsonCustomEncoder)


    if 'nostar' not in picaso_class.inputs['star']['database']:
        #stellar params 
        stellar_params = add_output.get('stellar_params',{})
        attrs['stellar_params'] = {}
        #must be supplied in picaso
        attrs['stellar_params']['database'] = stellar_params.get('database', picaso_class.inputs['star'].get('database',None)) 
        attrs['stellar_params']['steff'] = stellar_params.get('steff', picaso_class.inputs['star'].get('temp',None)) 
        attrs['stellar_params']['feh'] = stellar_params.get('feh', picaso_class.inputs['star'].get('metal',None)) 
        attrs['stellar_params']['logg'] = stellar_params.get('logg', picaso_class.inputs['star'].get('logg',None)) 
        #optional could be nan
        rs = picaso_class.inputs['star'].get('radius',np.nan)
        if np.isfinite(rs):
            rs = rs * check_units(picaso_class.inputs['star']['radius_unit'])
        else: 
            rs = stellar_params.get('rs',np.nan)
            
        if not np.isnan(rs):
            attrs['stellar_params']['rs'] = rs
            assert isinstance(attrs['stellar_params']['rs'],u.quantity.Quantity ), "User supplied rs in stellar_params must be an astropy unit: e.g. 1*u.Unit('R_sun')"
        
        #perform stellar params checks
        for ikey in attrs['stellar_params'].keys():
            assert not isinstance(attrs['stellar_params'][ikey],type(None)), f"We couldnt find these stellar parameters in add_output or the picaso class {attrs['stellar_params']}" 
        for ikey in stellar_params.keys(): 
            if ikey not in ['database','steff','feh','logg','rs']:
                if stellar_params[ikey]!='optional':attrs['stellar_params'][ikey] = stellar_params[ikey]
                
        #orbit params
        orbit_params = add_output.get('orbit_params',{})
        sma = picaso_class.inputs['star'].get('semi_major',np.nan)
        if np.isfinite(sma):
            sma = sma * check_units(picaso_class.inputs['star']['semi_major_unit'])
        else: 
            sma = orbit_params.get('sma',np.nan)        
        
        if not np.isnan(sma): 
            attrs['orbit_params'] = {}
            attrs['orbit_params']['sma'] = sma
            assert isinstance(attrs['orbit_params']['sma'],u.quantity.Quantity ), "User supplied rs in orbit_params must be an astropy unit: e.g. 1*u.Unit('AU')"
            
            for ikey in orbit_params.keys(): 
                if ikey not in ['sma']:
                    if orbit_params[ikey]!='optional':attrs['orbit_params'][ikey] = orbit_params[ikey] 
                    
            attrs['orbit_params'] = json.dumps(attrs['orbit_params'],cls=JsonCustomEncoder)
            

               
        attrs['stellar_params'] = json.dumps(attrs['stellar_params'],cls=JsonCustomEncoder)
        
        
    #add anything else requested by the user
    for ikey in add_output.keys(): 
        if ikey not in attrs.keys(): 
            if add_output[ikey]!="optional":attrs[ikey] = add_output[ikey]
    
    
    coords=dict(
            pressure=(["pressure"], picaso_class.inputs['atmosphere']['profile']['pressure'].values,{'units': 'bar'}),#required*
            wavelength=(["wavelength"], 1e4/df['wavenumber'],{'units': 'micron'})
        )
    if 'clouds' in 'opd' in data_vars.keys(): 
        coords['wavenumber_cld'] = (["wavenumber_cld"], picaso_class.inputs['clouds']['wavenumber'],{'units': 'cm**(-1)'})
        coords['pressure_cld'] = (["pressure_cld"], full_output['layer']['pressure'] ,{'units': full_output['layer']['pressure_unit']})
        
    # put data into a dataset where each
    ds = xr.Dataset(
        data_vars=data_vars,
        coords=coords,
        attrs=attrs
    )
    
    if isinstance(savefile, str): ds.to_netcdf(savefile)
    return ds
def input_xarray(xr_usr, opacity,p_reference=10, calculation='planet'):
    """
    This takes an input based on these standards and runs: 
    -gravity
    -phase_angle
    -star
    -approx (p_reference=10)
    -atmosphere
    -clouds (if there are any)

    Parameters
    ----------
    xr_usr : xarray
        xarray based on ERS formatting requirements 
    opacity : justdoit.opannection
        opacity connection
    p_reference : float 
        Default is to take from xarray reference pressure in bars 
    calculation : str 
        'planet' or 'browndwarf'

    Example
    -------
    case = jdi.input_xarray(xr_user)
    case.spectrum(opacity,calculation='transit_depth')
    """
    case = inputs(calculation = calculation)
    case.phase_angle(0) #radians

    #define gravity
    planet_params = eval(xr_usr.attrs['planet_params'])
    if 'brown' not in calculation:
        stellar_params = eval(xr_usr.attrs['stellar_params'])
        orbit_params = eval(xr_usr.attrs['orbit_params'])
        steff = _finditem(stellar_params,'steff')
        feh = _finditem(stellar_params,'feh')
        logg = _finditem(stellar_params,'logg')
        database = 'phoenix' if type(_finditem(stellar_params,'database')) == type(None) else _finditem(stellar_params,'database')
        ms = _finditem(stellar_params,'ms')
        rs = _finditem(stellar_params,'rs')
        semi_major = _finditem(planet_params,'sma')
        case.star(opacity, steff,feh,logg, radius=rs['value'], 
                  radius_unit=u.Unit(rs['unit']), database=database)

    mp = _finditem(planet_params,'mp')
    rp = _finditem(planet_params,'rp')
    logg = _finditem(planet_params,'logg')

    if ((not isinstance(mp, type(None))) & (not isinstance(rp, type(None)))):
        case.gravity(mass = mp['value'], mass_unit=u.Unit(mp['unit']),
                    radius=rp['value'], radius_unit=u.Unit(rp['unit']))
    elif (not isinstance(logg, type(None))): 
        case.gravity(gravity = logg['value'], gravity_unit=u.Unit(logg['unit']))
    else: 
        print('Mass and Radius or gravity not provided in xarray, user needs to run gravity function')

    p_reference_xarray = _finditem(planet_params,'p_reference')
    if (not isinstance(p_reference_xarray, type(None))): 
        p_bar = p_reference_xarray['value']*u.Unit(p_reference_xarray['unit'])
        p_bar = p_bar.to('bar').value
        case.approx(p_reference=p_bar)
    elif (not isinstance(p_reference, type(None))): 
        #is it common to want to change the reference pressure
        case.approx(p_reference=p_reference)
    else: 
        raise Exception("p_reference couldnt be found in the xarray, nor was it supplied to this function inputs. Please rerun function with p_reference=10 (or another number in bars).")

    df = {'pressure':xr_usr.coords['pressure'].values}
    for i in [i for i in xr_usr.data_vars.keys() if 'transit' not in i]:
        if i not in ['opd','ssa','asy']:
            #only get single coord pressure stuff
            if (len(xr_usr.data_vars[i].values.shape)==1 &
                        ('pressure' in xr_usr.data_vars[i].coords)):
                df[i]=xr_usr.data_vars[i].values
        
    case.atmosphere(df=pd.DataFrame(df))

    if 'opd' in xr_usr.data_vars.keys():
        df_cld = vj.picaso_format(xr_usr['opd'].values, 
                xr_usr['ssa'].values, 
                xr_usr['asy'].values)

        case.clouds(df=df_cld)

    return case

def get_contribution(bundle, opacityclass, at_tau=1, dimension='1d'):
    """
    Currently top level program to run albedo code 

    Parameters 
    ----------
    bundle : dict 
        This input dict is built by loading the input = `justdoit.load_inputs()` 
    opacityclass : class
        Opacity class from `justdoit.opannection`
    at_tau : float 
        (Optional) Default = 1, This is to compute the pressure level at which cumulative opacity reaches 
        at_tau. Usually users want to know when the cumulative opacity reaches a tau of 1. 
    dimension : str 
        (Optional) Default = '1d'. Currently only 1d is supported. 

    Return
    ------
    taus_by_species : dict
        Each dictionary entry is a nlayer x nwave that represents the 
        per layer optical depth for that molecule. If you do not see 
        a molecule that you have added as input, check to make sure it is
        propertly formatted (e.g. Sodium must be Na not NA, Titanium Oxide must be TiO not TIO)
    cumsum_taus : dict
        Each dictionary entry is a nlevel x nwave that represents the cumulative summed opacity
        for that molecule. If you do not see a molecule that you have added as input, check to make sure it is
        propertly formatted (e.g. Sodium must be Na not NA, Titanium Oxide must be TiO not TIO)
    at_pressure_array : dict 
        Each dictionary entry is a nwave array that represents the 
        pressure level where the cumulative opacity reaches the value specieid by the user through `at_tau`.
        If you do not see a molecule that you have added as input, check to make sure it is
        a molecule that you have added as input, check to make sure it is
        propertly formatted (e.g. Sodium must be Na not NA, Titanium Oxide must be TiO not TIO)
        
    """
    inputs = bundle.inputs

    wno = opacityclass.wno
    nwno = opacityclass.nwno
    ngauss = opacityclass.ngauss
    gauss_wts = opacityclass.gauss_wts #for opacity
    #check to see if we are running in test mode
    test_mode = inputs['test_mode']

    ############# DEFINE ALL APPROXIMATIONS USED IN CALCULATION #############
    #see class `inputs` attribute `approx`
    rt_method = inputs['approx']['rt_method']

    #set approx numbers options (to be used in numba compiled functions)
    stream = inputs['approx']['rt_params']['common']['stream']
    
    #only used in toon
    multi_phase = inputs['approx']['rt_params']['toon']['multi_phase']
    single_phase = inputs['approx']['rt_params']['toon']['single_phase']
    #define delta eddington approximinations 
    delta_eddington = inputs['approx']['rt_params']['common']['delta_eddington']    
    raman_approx = 2

    #parameters needed for the two term hg phase function. 
    #Defaults are set in config.json
    f = inputs['approx']['rt_params']['common']['TTHG_params']['fraction']
    frac_a = f[0]
    frac_b = f[1]
    frac_c = f[2]
    constant_back = inputs['approx']['rt_params']['common']['TTHG_params']['constant_back']
    constant_forward = inputs['approx']['rt_params']['common']['TTHG_params']['constant_forward']



    #pressure assumption
    p_reference =  inputs['approx']['p_reference']

    ############# DEFINE ALL GEOMETRY USED IN CALCULATION #############
    #see class `inputs` attribute `phase_angle`
    #get geometry
    geom = inputs['disco']

    ng, nt = geom['num_gangle'], geom['num_tangle']
    gangle,gweight,tangle,tweight = geom['gangle'], geom['gweight'],geom['tangle'], geom['tweight']
    lat, lon = geom['latitude'], geom['longitude']
    cos_theta = geom['cos_theta']
    ubar0, ubar1 = geom['ubar0'], geom['ubar1']

    #set star parameters
    radius_star = inputs['star']['radius']
    F0PI = np.zeros(nwno) + 1.
    #semi major axis
    sa = inputs['star']['semi_major']

    #begin atm setup
    atm = ATMSETUP(inputs)

    #Add inputs to class 
    atm.wavenumber = wno
    atm.planet.gravity = inputs['planet']['gravity']
    atm.planet.radius = inputs['planet']['radius']
    atm.planet.mass = inputs['planet']['mass']

    if dimension == '1d':
        atm.get_profile()
    elif dimension == '3d':
        atm.get_profile_3d()

    #now can get these 
    atm.get_mmw()
    atm.get_density()
    atm.get_altitude(p_reference = p_reference)#will calculate altitude if r and m are given (opposed to just g)
    atm.get_column_density()

    #gets both continuum and needed rayleigh cross sections 
    #relies on continuum molecules are added into the opacity 
    #database. Rayleigh molecules are all in `rayleigh.py` 
    atm.get_needed_continuum(opacityclass.rayleigh_molecules,
                             opacityclass.avail_continuum)

    #get cloud properties, if there are any and put it on current grid 
    atm.get_clouds(wno)

    #Make sure that all molecules are in opacityclass. If not, remove them and add warning
    no_opacities = [i for i in atm.molecules if i not in opacityclass.molecules]
    atm.add_warnings('No computed opacities for: '+','.join(no_opacities))
    atm.molecules = np.array([ x for x in atm.molecules if x not in no_opacities ])
    query_method = inputs['opacities'].get('query',0)

    if query_method == 0: 
        get_opacities = opacityclass.get_opacities_nearest
    elif query_method == 1:
        get_opacities = opacityclass.get_opacities

    nlevel = atm.c.nlevel
    nlayer = atm.c.nlayer
    
    #lastly grab needed opacities for the problem
    get_opacities(atm)
    #only need to get opacities for one pt profile

    #There are two sets of dtau,tau,w0,g in the event that the user chooses to use delta-eddington
    #We use HG function for single scattering which gets the forward scattering/back scattering peaks 
    #well. We only really want to use delta-edd for multi scattering legendre polynomials. 
    taus_by_species= compute_opacity(atm, opacityclass, ngauss=ngauss,  stream=stream,raman=raman_approx, return_mode=True)

    cumsum_taus = {}
    for i in taus_by_species.keys(): 
        shape = taus_by_species[i].shape
        taugas = np.zeros((shape[0]+1, shape[1]))
        taugas[1:,:]=numba_cumsum(taus_by_species[i])
        cumsum_taus[i] = taugas

    pressure = atm.level['pressure']/atm.c.pconv

    at_pressure_array = {}
    for i in taus_by_species.keys(): 
        at_pressure_array[i] = find_press(at_tau, cumsum_taus[i], shape[1], pressure)

    return {'taus_per_layer':taus_by_species, 
            'cumsum_taus':cumsum_taus, 
            'tau_p_surface':at_pressure_array}

@njit()
def find_press(at_tau, a, b, c):
    at_press = []
    for iw in range(b): 
        at_press.append(np.interp([at_tau],a[:,iw],c)[0])
    return at_press

def opannection(wave_range = None, filename_db = None, raman_db = None, 
                resample=1, ck_db=None, deq= False, on_fly=False,
                gases_fly =None,ck=False,
                verbose=True):
    """
    Sets up database connection to opacities. 

    Parameters
    ----------
    wave_range : list of float 
        Subset of wavelength range for which to run models for 
        Default : None, which pulls entire grid 
    filename_db : str 
        Filename of opacity database to query from 
        Default is none which pulls opacity file that comes with distribution 
    raman_db : str 
        Filename of raman opacity cross section 
        Default is none which pulls opacity file that comes with distribution 
    resample : int 
        Default=1 (no resampling) PROCEED WITH CAUTION!!!!!This will resample your opacites. 
        This effectively takes opacity[::BINS] depending on what the 
        sampling requested is. Consult your local theorist before 
        using this. 
    ck_db : str 
        ASCII filename of ck file
    verbose : bool 
        Error message to warn users about resampling. Can be turned off by supplying 
        verbose=False
    """
    inputs = json.load(open(os.path.join(__refdata__,'config.json')))

    if isinstance(ck_db, type(None)): 
        #only allow raman if no correlated ck is used 
        if isinstance(raman_db,type(None)): raman_db = os.path.join(__refdata__, 'opacities', inputs['opacities']['files']['raman'])
        
        if isinstance(filename_db,type(None)): 
            filename_db = os.path.join(__refdata__, 'opacities', inputs['opacities']['files']['opacity'])
            if not os.path.isfile(filename_db):
                raise Exception(f'The default opacity file does not exist: {filename_db}. In order to have a default database please download one of the opacity files from Zenodo and place into this folder with the name opacities.db: https://zenodo.org/record/6928501#.Y2w4C-zMI8Y if you dont want a single default file then you just need to point to the opacity db using the keyword filename_db.')
        elif not isinstance(filename_db,type(None) ): 
            if not os.path.isfile(filename_db):
                raise Exception('The opacity file you have entered does not exist: '  + filename_db)

        if resample != 1:
            if verbose:print("YOU ARE REQUESTING RESAMPLING!! This could degrade the precision of your spectral calculations so should be used with caution. If you are unsure check out this tutorial: https://natashabatalha.github.io/picaso/notebooks/10_ResamplingOpacities.html")

        opacityclass=RetrieveOpacities(
                    filename_db, 
                    raman_db,
                    wave_range = wave_range, resample = resample)
    else: 

        if isinstance(filename_db,type(None)): 
            filename_db = os.path.join(__refdata__, 'opacities', inputs['opacities']['files']['ktable_continuum'])
        if not os.path.exists(ck_db):
            if ck_db[-1] == '/':ck_db = ck_db[0:-1]
            if os.path.isfile(ck_db+'.tar.gz'): 
                raise Exception('The CK filename that you have selected appears still be .tar.gz. Please unpack and rerun')
            else: 
                raise Exception('The CK filename that you have selected does not exist. Please make sure you have downloaded and unpacked the right CK file.')
        opacityclass=RetrieveCKs(
                    ck_db, 
                    filename_db, 
                    wave_range = wave_range, 
                    deq=deq,on_fly=on_fly,gases_fly = gases_fly)

    return opacityclass

class inputs():
    """Class to setup planet to run

    Parameters
    ----------
    calculation: str 
        (Optional) Controls planet or brown dwarf calculation. Default = 'planet'. Other option is "browndwarf".
    climate : bool 
        (Optional) If true, this do a thorough iterative calculation to compute 
        a temperature pressure profile.


    Attributes
    ----------
    phase_angle() : set phase angle
    gravity() : set gravity
    star() : set stellar spec
    atmosphere() : set atmosphere composition and PT
    clouds() : set cloud profile
    approx()  : set approximation
    spectrum() : create spectrum
    """
    def __init__(self, calculation='planet', climate=False):

        self.inputs = json.load(open(os.path.join(__refdata__,'config.json')))
        
        if 'brown' in calculation:
            self.setup_nostar()
        
        if climate: 
            self.setup_climate()

    def phase_angle(self, phase=0,num_gangle=10, num_tangle=1,symmetry=False, 
        phase_grid=None, calculation=None):
        """Define phase angle and number of gauss and tchebychev angles to compute. 
        Controls all geometry of the calculation. Computes latitude and longitudes. 
        Computes cos theta and incoming and outgoing angles. Adds everything to class. 

        Please see geometry notebook for a deep dive into how these angles are incorporated 
        into the calculation.

        Typical numbers:
        - 1D Thermal: num_gangle = 10, num_tangle=1
        - 1D Reflected light with zero phase : num_gangle = 10, num_tangle=1
        - 1D Reflected light with non zero phase : num_gangle = 8, num_tangle=8
        - 3D Thermal or Reflected : angles will depend on 3D features interested in resolving.
        
        Parameters
        ----------
        phase : float,int
            Phase angle in radians 
        num_gangle : int 
            Number of Gauss angles to integrate over facets (Default is 10). This 
            is defined as angles over the full sphere. So 10 as the default compute the RT 
            with 5 points on the west hemisphere and 5 points on the west. 
            Higher numbers will slow down code. 
        num_tangle : int 
            Number of Tchebyshev angles to integrate over facets (Default is 1, which automatically 
            assumes symmetry). 
            Must be even if considering symmetry. 
        symmetry : bool 
            Default is False. Note, if num_tangle=1 you are automatically considering symmetry.
            This will only compute the unique incoming angles so that the calculation 
            isn't doing repetetive models. E.g. if num_tangles=10, num_gangles=10. Instead of running a 10x10=100
            FT calculations, it will only run 5x5 = 25 (or a quarter of the sphere).
        phase_grid : array 
            This is ONLY for computing phase curves and ONLY can be used 
        calculation : str 
            Used for phase curve calculation. Needs to be specified in order 
            to determine integrable angles correctly.
        """
        #phase curve requested?? 
        if not isinstance(phase_grid,type(None)):
            if isinstance(calculation, type(None)):
                raise Exception("Phase curve calculation activated because phase_grid is supplied. However, 'calculation' needs to be specified to either 'reflected' or 'thermal'")
            self.phase_curve_geometry(calculation, phase_grid, num_gangle=num_gangle, num_tangle=num_tangle)
            return #no need to continue if compute a phase curve

        if (phase > 2*np.pi) or (phase<0): raise Exception('Oops! you input a phase angle greater than 2*pi or less than 0. Please make sure your inputs are in radian units: 0<phase<2pi')
        if ((num_tangle==1) or (num_gangle==1)): 
            #this is here so that we can compare to older models 
            #this model only works for full phase calculations

            if phase!=0: raise Exception("""The default PICASO disk integration 
                is to use num_tangle=1 and num_gangle>1. This method is faster because 
                it makes use of symmetry and only computs one fourth of the sphere. 
                However, it looks like you would like to compute non-zero phase functions. 
                In this case, we can no longer utilize symmetry in our disk integration. Therefore, 
                please resubmit phase_angle with num_tange>10 and num_gangle>10.""")
            if num_gangle==1:  raise Exception("""num_gangle cannot be 1. 
                Please resubmit your run with num_tangle=1, and increase number of Gauss points""")

            num_gangle = int(num_gangle/2) #utilizing symmetry

            #currently only supported values
            possible_values = np.array([5,6,7,8])
            idx = (np.abs(possible_values - num_gangle)).argmin() 
            num_gangle = possible_values[idx]


            gangle, gweight, tangle, tweight = get_angles_1d(num_gangle) 
            ng = len(gangle)
            nt = len(tangle)

            ubar0, ubar1, cos_theta,lat,lon = compute_disco(ng, nt, gangle, tangle, phase)

            geom = {}
            #build dictionary
            geom['num_gangle'], geom['num_tangle'] = ng, nt 
            geom['gangle'], geom['gweight'],geom['tangle'], geom['tweight'] = gangle,gweight,tangle,tweight
            geom['latitude'], geom['longitude']  = lat, lon 
            geom['cos_theta'] = 1.0 
            geom['ubar0'], geom['ubar1'] = ubar0, ubar1 
            self.inputs['phase_angle'] = phase
            self.inputs['disco'] = geom
        else: 

            #this is the new unhardcoded way except 
            self.inputs['phase_angle'] = phase
            
            ng = int(num_gangle)
            nt = int(num_tangle)

            gangle,gweight,tangle,tweight = get_angles_3d(ng, nt) 

            unique_geom = {}
            full_geom = {}

            #planet disk is divided into gaussian and chebyshev angles and weights for perfoming the 
            #intensity as a function of planetary phase angle 
            ubar0, ubar1, cos_theta,lat,lon = compute_disco(ng, nt, gangle, tangle, phase)

            #build dictionary
            full_geom['num_gangle'] = ng
            full_geom['num_tangle'] = nt 
            full_geom['gangle'], full_geom['gweight'],full_geom['tangle'], full_geom['tweight'] = gangle,gweight,tangle,tweight
            full_geom['latitude'], full_geom['longitude']  = lat, lon 
            full_geom['cos_theta'] = cos_theta 
            full_geom['ubar0'], full_geom['ubar1'] = ubar0, ubar1 

            #if running symmetric calculations
            if symmetry:
                if (phase!=0): 
                    raise Exception('If phase is non zero then you cannot utilize symmetry to \
                        reduce computation speed.')
                if (((num_gangle==2) | (num_tangle==2)) and symmetry):
                    raise Exception('Youve selected num_tangle or num_gangle of 2 \
                        however for symmetry to be utilized we need at LEAST two points \
                        on either side of the symmetric axis (e.g. num angles >=4 or 1).\
                        Conducting a help(phase_angle) will tell you \
                        Typical num_tangle and num_gangles to use')
                if ((np.mod(num_tangle,2) !=0 ) and (num_tangle !=1 )):
                    raise Exception('Youve selected an odd num_tangle that isnt 1 \
                        however for symmetry to be utilized we need at LEAST two points \
                        on either side of the symmetric axis (e.g. num angles >=4 or 1).\
                        Conducting a help(phase_angle) will tell you \
                        Typical num_tangle and num_gangles to use')
                if ((np.mod(num_gangle,2) !=0 ) and (num_gangle !=1 )):
                    raise Exception('Youve selected an odd num_gangle that isnt 1 \
                        however for symmetry to be utilized we need at LEAST two points \
                        on either side of the symmetric axis (e.g. num angles >=4 or 1).\
                        Conducting a help(phase_angle) will tell you \
                        Typical num_tangle and num_gangles to use')

                unique_geom['symmetry'] = 'true'
                nt_uni = len(np.unique((tweight*1e6).astype(int))) #unique to 1ppm  
                unique_geom['num_tangle'] = nt_uni
                ng_uni = len(np.unique((gweight*1e6).astype(int)))  #unique to 1ppm 
                unique_geom['num_gangle'] = ng_uni
                unique_geom['ubar1'] = ubar1[0:ng_uni, 0:nt_uni]
                unique_geom['ubar0'] = ubar0[0:ng_uni, 0:nt_uni]
                unique_geom['latitude'] = lat[0:nt_uni]
                unique_geom['longitude'] = lon[0:ng_uni] 
                #adjust weights since we will have to multiply everything by 2 
                adjust_gweight = num_tangle/nt_uni
                adjust_tweight = num_gangle/ng_uni
                unique_geom['gangle'], unique_geom['gweight'] = gangle[0:ng_uni] ,adjust_gweight*gweight[0:ng_uni]
                unique_geom['tangle'], unique_geom['tweight'] = tangle[0:nt_uni],adjust_tweight*tweight[0:nt_uni]
                unique_geom['cos_theta'] = cos_theta 
                #add this to disco
                self.inputs['disco'] = unique_geom
                self.inputs['disco']['full_geometry'] = full_geom
            else: 
                full_geom['symmetry'] = 'false'
                self.inputs['disco'] = full_geom

    def phase_curve_geometry(self, calculation, phase_grid, num_gangle=10, num_tangle=10): 
        """
        Geometry setup for phase curve calculation. This computes all the 
        necessary 

        Parameters 
        ----------
        calculation : str 
            'reflected' or 'thermal'
        phase_grid : float 
            phase angle grid to compute phase curve in radians
        num_gangle : int 
            number of gauss angles, equivalent to longitude 
        num_tangle : int 
            number of tchebychev angles, equivalent to latitude 
        """
        if min(phase_grid)<0:raise Exception('Input minimum of phase grid less than 0. Input phase_grid such that there are only values between 0-2pi')
        if max(phase_grid)>np.pi*2:raise Exception('Input maximum of phase grid is greater than 2pi. Input phase_grid such that there are only values between 0-2pi')
        self.inputs['phase_angle'] = phase_grid
        
        ng = int(num_gangle)
        nt = int(num_tangle)

        gangle,gweight,tangle,tweight = get_angles_3d(ng, nt) 
        def compute_angles(phase):
            out = {}
            #planet disk is divided into gaussian and chebyshev angles and weights for perfoming the 
            #intensity as a function of planetary phase angle 
            ubar0, ubar1, cos_theta,lat,lon = compute_disco(ng, nt, gangle, tangle, phase)

            #build dictionary
            out['num_gangle'] = ng
            out['num_tangle'] = nt 
            out['gangle'], out['gweight'],out['tangle'], out['tweight'] = gangle,gweight,tangle,tweight
            out['latitude'], out['longitude']  = lat, lon 
            out['cos_theta'] = cos_theta 
            out['ubar0'], out['ubar1'] = ubar0, ubar1 
            out['symmetry'] = 'false'
            return out 

        full_geom = {}
        for iphase in self.inputs['phase_angle'] :  
            if calculation == 'thermal': 
                #this may seem odd but for thermal emission, flux 
                #emits at all angles. 
                #so for all phases we need the same integrable geometry
                full_geom[iphase] = compute_angles(0)
            elif calculation == 'reflected': 
                full_geom[iphase] = compute_angles(iphase)
            else: 
                raise Exception('Phase curve setup only works for calculation=thermal or reflected')


        self.inputs['disco'] = full_geom
        self.inputs['disco']['calculation'] = calculation
    
    def gravity(self, gravity=None, gravity_unit=None, 
        radius=None, radius_unit=None, mass = None, mass_unit=None):
        """
        Get gravity based on mass and radius, or gravity inputs 

        Parameters
        ----------
        gravity : float 
            (Optional) Gravity of planet 
        gravity_unit : astropy.unit
            (Optional) Unit of Gravity
        radius : float 
            (Optional) radius of planet MUST be specified for thermal emission!
        radius_unit : astropy.unit
            (Optional) Unit of radius
        mass : float 
            (Optional) mass of planet 
        mass_unit : astropy.unit
            (Optional) Unit of mass 
        """
        if (mass is not None) and (radius is not None):
            m = (mass*mass_unit).to(u.g)
            r = (radius*radius_unit).to(u.cm)
            g = (c.G.cgs * m /  (r**2)).value
            self.inputs['planet']['radius'] = r.value
            self.inputs['planet']['radius_unit'] = 'cm'
            self.inputs['planet']['mass'] = m.value
            self.inputs['planet']['mass_unit'] = 'g'
            self.inputs['planet']['gravity'] = g
            self.inputs['planet']['gravity_unit'] = 'cm/(s**2)'
        elif gravity is not None:
            g = (gravity*gravity_unit).to('cm/(s**2)')
            g = g.value
            self.inputs['planet']['gravity'] = g
            self.inputs['planet']['gravity_unit'] = 'cm/(s**2)'
            self.inputs['planet']['radius'] = np.nan
            self.inputs['planet']['radius_unit'] = 'Radius not specified'
            self.inputs['planet']['mass'] = np.nan
            self.inputs['planet']['mass_unit'] = 'Mass not specified'
        else: 
            raise Exception('Need to specify gravity or radius and mass + additional units')
    
    def setup_climate(self):
        """
        Turns off planet specific things, so program can run as usual
        """
        self.inputs['calculation'] ='climate'

        self.inputs['approx']['rt_params']['common']['raman'] = 2 #turning off raman scattering
        #auto turn on zero phase for now there is no use giving users a choice in disk gauss angle 
        self.phase_angle(0,num_gangle=10,num_tangle=1) #auto turn on zero phase

        #set didier raw data -- NEED TO CHECK WHAT THIS IS
        #t_table=np.loadtxt(os.path.join(__refdata__,'climate_INPUTS/tlog'),usecols=[0],unpack=True)
        #p_table=np.loadtxt(os.path.join(__refdata__,'climate_INPUTS/plog'),usecols=[0],unpack=True)

        #grad=np.zeros(shape=(53,26))
        #cp = np.zeros(shape=(53,26))
        
        #grad_inp, i_inp, j_inp = np.loadtxt(os.path.join(__refdata__,'climate_INPUTS/GRAD_FOR_PY_Y28'),usecols=[0,1,2],unpack=True)
        #for i in range(len(grad_inp)):
        #    grad[int(i_inp[i]-1),int(j_inp[i]-1)]=grad_inp[i]
        
        cp_grad = json.load(open(os.path.join(__refdata__,'climate_INPUTS','specific_heat_p_adiabat_grad.json')))

        #log10 base temperature Kelvin 
        self.inputs['climate']['t_table'] = np.array(cp_grad['temperature'])
        #log10 base pressure bars 
        self.inputs['climate']['p_table'] = np.array(cp_grad['pressure'])
        #\nabla_ad = d ln T/ d ln P |_S (at constant entropy)
        self.inputs['climate']['grad'] = np.array(cp_grad['adiabat_grad'])
        #log Cp (erg/g/K);Specific heat at constant pressure for the same H/He 
        self.inputs['climate']['cp'] = np.array(cp_grad['specific_heat'])


    

    def setup_nostar(self):
        """
        Turns off planet specific things, so program can run as usual
        """
        self.inputs['approx']['rt_params']['common']['raman'] = 2 #turning off raman scattering
        self.inputs['star']['database'] = 'nostar'
        self.inputs['star']['temp'] = 'nostar'
        self.inputs['star']['logg'] = 'nostar'
        self.inputs['star']['metal'] = 'nostar'
        self.inputs['star']['radius'] = 'nostar'
        self.inputs['star']['radius_unit'] = 'nostar' 
        self.inputs['star']['flux'] = 'nostar' 
        self.inputs['star']['wno'] = 'nostar' 
        self.inputs['star']['semi_major'] = 'nostar' 
        self.inputs['star']['semi_major_unit'] = 'nostar' 

    def star(self, opannection,temp=None, metal=None, logg=None ,radius = None, radius_unit=None,
        semi_major=None, semi_major_unit = None, #deq = False, 
        database='ck04models',filename=None, w_unit=None, f_unit=None):
        """
        Get the stellar spectrum using pysynphot and interpolate onto a much finer grid than the 
        planet grid. 

        Parameters
        ----------
        opannection : class picaso.RetrieveOpacities
            This is the opacity class and it's needed to get the correct wave info and raman scattering cross sections
        temp : float 
            (Optional) Teff of the stellar model if using the stellar database feature. 
            Not needed for filename option. 
        metal : float 
            (Optional) Metallicity of the stellar model if using the stellar database feature. 
            Not needed for filename option. 
        logg : float 
            (Optional) Logg cgs of the stellar model if using the stellar database feature. 
            Not needed for filename option. 
        radius : float 
            (Optional) Radius of the star. Only needed as input if you want relative flux units (Fp/Fs)
        radius_unit : astropy.unit
            (Optional) Any astropy unit (e.g. `radius_unit=astropy.unit.Unit("R_sun")`)
        semi_major : float 
            (Optional) Semi major axis of the planet. Only needed to compute fp/fs for albedo calculations. 
        semi_major_unit : astropy.unit 
            (Optional) Any astropy unit (e.g. `radius_unit=astropy.unit.Unit("au")`)
        database : str 
            (Optional)The database to pull stellar spectrum from. See documentation for pysynphot. 
            Most popular are 'ck04models', phoenix' and 
        filename : str 
            (Optional) Upload your own stellar spectrum. File format = two column white space (wave, flux). 
            Must specify w_unit and f_unit 
        w_unit : str 
            (Optional) Used for stellar file wave units. Needed for filename input.
            Pick: 'um', 'nm', 'cm', 'hz', or 'Angs'
        f_unit : str 
            (Optional) Used for stellar file flux units. Needed for filename input.
            Pick: 'FLAM' or 'Jy' or 'erg/cm2/s/Hz'
        """
        #most people will just upload their thing from a database
        if (not isinstance(radius, type(None))):
            r = (radius*radius_unit).to(u.cm).value
            radius_unit='cm'
        else :
            r = np.nan
            radius_unit = "Radius not supplied"

        #add semi major axis if supplied 
        if (not isinstance(semi_major, type(None))):
            semi_major = (semi_major*semi_major_unit).to(u.cm).value
            semi_major_unit='cm'
        else :
            semi_major = np.nan
            semi_major_unit = "Semi Major axis not supplied"        

        #upload from file  
        if (not isinstance(filename,type(None))):
            star = np.genfromtxt(filename, dtype=(float, float), names='w, f')
            flux = star['f']
            wave = star['w']
            #sort if not in ascending order 
            sort = np.array([wave,flux]).T
            sort= sort[sort[:,0].argsort()]
            wave = sort[:,0]
            flux = sort[:,1] 
            if w_unit == 'um':
                WAVEUNITS = 'um' 
            elif w_unit == 'nm':
                WAVEUNITS = 'nm'
            elif w_unit == 'cm' :
                WAVEUNITS = 'cm'
            elif w_unit == 'Angs' :
                WAVEUNITS = 'angstrom'
            elif w_unit == 'Hz' :
                WAVEUNITS = 'Hz'
            else: 
                raise Exception('Stellar units are not correct. Pick um, nm, cm, hz, or Angs')        

            #http://www.gemini.edu/sciops/instruments/integration-time-calculators/itc-help/source-definition
            if f_unit == 'Jy':
                FLUXUNITS = 'jy' 
            elif f_unit == 'FLAM' :
                FLUXUNITS = 'FLAM'
            elif f_unit == 'erg/cm2/s/Hz':
                flux = flux*1e23
                FLUXUNITS = 'jy' 
            else: 
                raise Exception('Stellar units are not correct. Pick FLAM or Jy or erg/cm2/s/Hz')

            sp = psyn.ArraySpectrum(wave, flux, waveunits=WAVEUNITS, fluxunits=FLUXUNITS)        #Convert evrything to nanometer for converstion based on gemini.edu  
            sp.convert("um")
            sp.convert('flam') #ergs/cm2/s/ang
            wno_star = 1e4/sp.wave[::-1] #convert to wave number and flip
            flux_star = sp.flux[::-1]*1e8 #flip and convert to ergs/cm3/s here to get correct order         
            

        elif ((not isinstance(temp, type(None))) & (not isinstance(metal, type(None))) & (not isinstance(logg, type(None)))):
            sp = psyn.Icat(database, temp, metal, logg)
            sp.convert("um")
            sp.convert('flam') 
            wno_star = 1e4/sp.wave[::-1] # cm-1 #convert to wave number and flip
            flux_star = sp.flux[::-1]*1e8    #flip here and convert to ergs/cm3/s to get correct order
        else: 
            raise Exception("Must enter 1) filename,w_unit & f_unit OR 2)temp, metal & logg ")

        #now convert to erg/cm2/s/wavenumber
        #flux_star = flux_star/wno_star**2

        wno_planet = opannection.wno
        #this adds stellar shifts 'self.raman_stellar_shifts' to the opacity class
        #the cross sections are computed later 
        if self.inputs['approx']['rt_params']['common']['raman'] == 0: 
            max_shift = np.max(wno_planet)+6000 #this 6000 is just the max raman shift we could have 
            min_shift = np.min(wno_planet) -2000 #it is just to make sure we cut off the right wave ranges
            #do a fail safe to make sure that star is on a fine enough grid for planet case 
            fine_wno_star = np.linspace(min_shift, max_shift, len(wno_planet)*5)
            fine_flux_star = np.interp(fine_wno_star,wno_star, flux_star)
            
            opannection.compute_stellar_shits(fine_wno_star, fine_flux_star)
            bin_flux_star = opannection.unshifted_stellar_spec
        elif 'climate' in self.inputs['calculation']: 
            #stellar flux of star 
            #print(len(wno_planet),len(flux_star[0:-1]),len(flux_star[1:]))
            # np.diff(1/wno_star) is wavelength window in cm.
            # when multiplied below with flux in ergs/cm3/s from above
            # stellar flux becomes ergs/cm^2/s which is the unit in RT in EGP
            # the fine_flux_star becomes same as "solarf" in EGP
            # remember distance and radius still needs to be adjusted for your case to get the incident flux on your planet
            nrg_flux = 0.5*np.flip(np.diff(1/np.flip(wno_star)))*(flux_star[0:-1]+flux_star[1:])
            fine_wno_star = wno_planet
            #_x,fine_flux_star = mean_regrid(wno_star[:-1], nrg_flux,newx=wno_planet)  
            # getting some Nans at very long wavelengths
            # they are not needed anyways so just moving them to 0
            # look why is this happening
            fine_flux_star = np.zeros(len(wno_planet))
            
            for j in range(len(wno_planet)-1):
                fl = 0
                
                for k in range(1,len(wno_star)):
        
                    if  (wno_star[k] > wno_planet[j]) and (wno_star[k] < wno_planet[j+1]):
                        fl+= 0.5*(flux_star[k-1] +flux_star[k])*abs((1.0/wno_star[k])-(1.0/wno_star[k-1]))
                fine_flux_star[j] = fl

            #fix issue if there are zeros in certain bins 
            mask = np.logical_or(np.isnan(fine_flux_star), fine_flux_star == 0)
            if len(fine_wno_star[mask])>20:
                print(f"Having to replace {len(fine_wno_star[mask])} zeros or nans in stellar spectra with interpolated values. It is advised you check this is correct and something has not gone wrong by plotting classname.inputs['star']['wno'] vs classname.inputs'star'['flux']")
                non_zero_indices = np.where(~mask)
                zero_nans = np.interp(fine_wno_star[mask], fine_wno_star[non_zero_indices], fine_flux_star[non_zero_indices])
                fine_flux_star[mask] = zero_nans  
            
            opannection.unshifted_stellar_spec = fine_flux_star  
            bin_flux_star = fine_flux_star          
        else :
            flux_star_interp = np.interp(wno_planet, wno_star, flux_star)
            _x,bin_flux_star = mean_regrid(wno_star, flux_star,newx=wno_planet)
            #where the star wasn't high enough resolution  
            idx_nobins = np.where(np.isnan(bin_flux_star))[0]
            #replace no bins with interpolated values 
            bin_flux_star[idx_nobins] = flux_star_interp[idx_nobins]
            opannection.unshifted_stellar_spec =bin_flux_star

        self.inputs['star']['database'] = database
        self.inputs['star']['temp'] = temp
        self.inputs['star']['logg'] = logg
        self.inputs['star']['metal'] = metal
        self.inputs['star']['radius'] = r 
        self.inputs['star']['radius_unit'] = radius_unit 
        self.inputs['star']['flux'] = bin_flux_star
        self.inputs['star']['flux_unit'] = 'ergs cm^{-2} s^{-1} cm^{-1}'
        self.inputs['star']['wno'] = wno_planet
        self.inputs['star']['semi_major'] = semi_major 
        self.inputs['star']['semi_major_unit'] = semi_major_unit    
        self.inputs['star']['filename'] = filename
        self.inputs['star']['w_unit'] = w_unit
        self.inputs['star']['f_unit'] = f_unit     

        """
        return not needed anymore
        if deq == True :
            FOPI = fine_flux_star * ((r/semi_major)**2)
            return FOPI
        """

    def atmosphere(self, df=None, filename=None, exclude_mol=None, verbose=True, **pd_kwargs):
        """
        Builds a dataframe and makes sure that minimum necessary parameters have been suplied.
        Sets number of layers in model.  

        Parameters
        ----------
        df : pandas.DataFrame or dict
            (Optional) Dataframe with volume mixing ratios and pressure, temperature profile. 
            Must contain pressure (bars) at least one molecule
        filename : str 
            (Optional) Filename with pressure, temperature and volume mixing ratios.
            Must contain pressure at least one molecule
        exclude_mol : list of str 
            (Optional) List of molecules to ignore from opacity. It will NOT 
            change other aspects of the calculation like mean molecular weight. 
            This should be used as exploratory ONLY. if you actually want to remove 
            the contribution of a molecule entirely from your profile you should remove 
            it from your input data frame. 
        verbose : bool 
            (Optional) prints out warnings. Default set to True
        pd_kwargs : kwargs 
            Key word arguments for pd.read_csv to read in supplied atmosphere file 
        """
        if not isinstance(exclude_mol, type(None)):
            if  isinstance(exclude_mol, str):
                exclude_mol = [exclude_mol]

        if not isinstance(df, type(None)):
            if ((not isinstance(df, dict )) & (not isinstance(df, pd.core.frame.DataFrame ))): 
                raise Exception("df must be pandas DataFrame or dictionary")
            else:
                self.nlevel=df.shape[0] 
        elif not isinstance(filename, type(None)):
            df = pd.read_csv(filename, **pd_kwargs)
            self.nlevel=df.shape[0] 

        if 'pressure' not in df.keys(): 
            raise Exception("Check column names. `pressure` must be included.")

        if ('temperature' not in df.keys()):
            raise Exception("`temperature` not specified as a column/key name")

        if not isinstance(exclude_mol, type(None)):
            #df = df.drop(exclude_mol, axis=1)
            self.inputs['atmosphere']['exclude_mol'] = {i:1 for i in df.keys()}
            for i in exclude_mol: 
                self.inputs['atmosphere']['exclude_mol'][i]=0
        else: 
            self.inputs['atmosphere']['exclude_mol'] = 1

        self.inputs['atmosphere']['profile'] = df.sort_values('pressure').reset_index(drop=True)

        #lastly check to see if the atmosphere is non-H2 dominant. 
        #if it is, let's turn off Raman scattering for the user. 
        if df.shape[1]>2:
            if (("H2" not in df.keys()) and (self.inputs['approx']['rt_params']['common']['raman'] != 2)):
                if verbose: print("Turning off Raman for Non-H2 atmosphere")
                self.inputs['approx']['rt_params']['common']['raman'] = 2
            elif (("H2" in df.keys()) and (self.inputs['approx']['rt_params']['common']['raman'] != 2)): 
                if df['H2'].min() < 0.7: 
                    if verbose: print("Turning off Raman for Non-H2 atmosphere")
                    self.inputs['approx']['rt_params']['common']['raman'] = 2

    def premix_atmosphere(self, opa, df=None, filename=None, **pd_kwargs):
        """
        Builds a dataframe and makes sure that minimum necessary parameters have been suplied.
        Sets number of layers in model.  
        Parameters
        ----------
        opa : class 
            Opacity class from opannection : RetrieveCks() 
        df : pandas.DataFrame or dict
            (Optional) Dataframe with volume mixing ratios and pressure, temperature profile. 
            Must contain pressure (bars) at least one molecule
        filename : str 
            (Optional) Filename with pressure, temperature and volume mixing ratios.
            Must contain pressure at least one molecule
        exclude_mol : list of str 
            (Optional) List of molecules to ignore from file
        pd_kwargs : kwargs 
            Key word arguments for pd.read_csv to read in supplied atmosphere file 
        """
        if not isinstance(df, type(None)):
            if ((not isinstance(df, dict )) & (not isinstance(df, pd.core.frame.DataFrame ))): 
                raise Exception("df must be pandas DataFrame or dictionary")
            else:
                self.nlevel=df.shape[0] 
        elif not isinstance(filename, type(None)):
            df = pd.read_csv(filename, **pd_kwargs)
            self.nlevel=df.shape[0] 

        if 'pressure' not in df.keys(): 
            raise Exception("Check column names. `pressure` must be included.")

        if ('temperature' not in df.keys()):
            raise Exception("`temperature` not specified as a column/key name")

        self.inputs['atmosphere']['profile'] = df.sort_values('pressure').reset_index(drop=True)

        #Turn off raman for 196 premix calculations 
        self.inputs['approx']['rt_params']['common']['raman'] = 2

        self.chem_interp(opa.full_abunds)

    def premix_atmosphere_diseq(self, opa, quench_levels,t_mix=None, df=None, filename=None, **pd_kwargs):
        """
        Builds a dataframe and makes sure that minimum necessary parameters have been suplied.
        Sets number of layers in model.  
        Parameters
        ----------
        opa : class 
            Opacity class from opannection : RetrieveCks() 
        df : pandas.DataFrame or dict
            (Optional) Dataframe with volume mixing ratios and pressure, temperature profile. 
            Must contain pressure (bars) at least one molecule
        filename : str 
            (Optional) Filename with pressure, temperature and volume mixing ratios.
            Must contain pressure at least one molecule
        exclude_mol : list of str 
            (Optional) List of molecules to ignore from file
        pd_kwargs : kwargs 
            Key word arguments for pd.read_csv to read in supplied atmosphere file 
        """
        if not isinstance(df, type(None)):
            if ((not isinstance(df, dict )) & (not isinstance(df, pd.core.frame.DataFrame ))): 
                raise Exception("df must be pandas DataFrame or dictionary")
            else:
                self.nlevel=df.shape[0] 
        elif not isinstance(filename, type(None)):
            df = pd.read_csv(filename, **pd_kwargs)
            self.nlevel=df.shape[0] 

        if 'pressure' not in df.keys(): 
            raise Exception("Check column names. `pressure` must be included.")

        if ('temperature' not in df.keys()):
            raise Exception("`temperature` not specified as a column/key name")

        self.inputs['atmosphere']['profile'] = df.sort_values('pressure').reset_index(drop=True)

        #Turn off raman for 196 premix calculations 
        self.inputs['approx']['rt_params']['common']['raman'] = 2

        self.chem_interp(opa.full_abunds)
        
        # first quench PH3 from eq abundances of H2O and H2

        # quenching PH3 now, this will only have effect if everything is mixed on the fly
        # formalism from # https://iopscience.iop.org/article/10.1086/428493/pdf
        OH = OH_conc(self.inputs['atmosphere']['profile']['temperature'].values,self.inputs['atmosphere']['profile']['pressure'].values,self.inputs['atmosphere']['profile']['H2O'].values,self.inputs['atmosphere']['profile']['H2'].values)
        t_chem_ph3 = 0.19047619047*1e13*np.exp(6013.6/self.inputs['atmosphere']['profile']['temperature'].values)/OH
        quench_levels_ph3 = int(0.0)
        for j in range(len(self.inputs['atmosphere']['profile']['temperature'].values)-1,0,-1):

            if ((t_mix[j-1]/1e15) <=  (t_chem_ph3[j-1]/1e15)) and ((t_mix[j]/1e15) >=  (t_chem_ph3[j]/1e15)):
                quench_levels_ph3 = j
                break
        #quench_levels_ph3 =0
        print('PH3 quenched at level', quench_levels_ph3)
        # quench ph3 now

        self.inputs['atmosphere']['profile']['PH3'][0:quench_levels_ph3+1] = self.inputs['atmosphere']['profile']['PH3'][0:quench_levels_ph3+1]*0.0 + self.inputs['atmosphere']['profile']['PH3'][quench_levels_ph3]
        


        
        qvmrs=np.zeros(shape=(5))
        qvmrs2=np.zeros(shape=(3))

        if np.min(quench_levels) >-1 :
        
        ### quench point abundances of each
            qvmrs[0] = self.inputs['atmosphere']['profile']['CH4'][quench_levels[0]]
            qvmrs[1] = self.inputs['atmosphere']['profile']['H2O'][quench_levels[0]]
            qvmrs[2] = self.inputs['atmosphere']['profile']['CO'][quench_levels[0]]
        
            qvmrs2[0] = self.inputs['atmosphere']['profile']['CO2'][quench_levels[1]]

            qvmrs[3] = self.inputs['atmosphere']['profile']['NH3'][quench_levels[2]]
            qvmrs2[1] = self.inputs['atmosphere']['profile']['N2'][quench_levels[2]]

            qvmrs2[2] = self.inputs['atmosphere']['profile']['HCN'][quench_levels[3]]

            qvmrs[4]  =1- np.sum(qvmrs[:4])

            ### difference between equilibrium and quench abundances above quench points
            dq_h2o =  self.inputs['atmosphere']['profile']['H2O'][0:quench_levels[0]+1] - qvmrs[1]
            dq_ch4 =  self.inputs['atmosphere']['profile']['CH4'][0:quench_levels[0]+1] - qvmrs[0]
            dq_co  =  self.inputs['atmosphere']['profile']['CO'][0:quench_levels[0]+1]- qvmrs[2]
            dq_co2 =  self.inputs['atmosphere']['profile']['CO2'][0:quench_levels[1]+1] - qvmrs2[0]
            dq_nh3 =  self.inputs['atmosphere']['profile']['NH3'][0:quench_levels[2]+1] - qvmrs[3]
            dq_n2  =  self.inputs['atmosphere']['profile']['NH3'][0:quench_levels[2]+1] - qvmrs2[1]
            dq_hcn =  self.inputs['atmosphere']['profile']['HCN'][0:quench_levels[3]+1] - qvmrs2[2]
            # first quench ch4/co/h2o
            self.inputs['atmosphere']['profile']['CO'][0:quench_levels[0]+1] = self.inputs['atmosphere']['profile']['CO'][0:quench_levels[0]+1]*0.0 + qvmrs[2]
            self.inputs['atmosphere']['profile']['CH4'][0:quench_levels[0]+1] = self.inputs['atmosphere']['profile']['CH4'][0:quench_levels[0]+1]*0.0 + qvmrs[0]
            self.inputs['atmosphere']['profile']['H2O'][0:quench_levels[0]+1] = self.inputs['atmosphere']['profile']['H2O'][0:quench_levels[0]+1]*0.0 + qvmrs[1]

            # then quench co2
            self.inputs['atmosphere']['profile']['CO2'][0:quench_levels[1]+1] = self.inputs['atmosphere']['profile']['CO2'][0:quench_levels[1]+1]*0.0 + qvmrs2[0]

            # then quench nh3 and n2

            self.inputs['atmosphere']['profile']['NH3'][0:quench_levels[2]+1] = self.inputs['atmosphere']['profile']['NH3'][0:quench_levels[2]+1]*0.0 + qvmrs[3]
            self.inputs['atmosphere']['profile']['N2'][0:quench_levels[2]+1] = self.inputs['atmosphere']['profile']['N2'][0:quench_levels[2]+1]*0.0 + qvmrs2[1]

            # then quench hcn
            self.inputs['atmosphere']['profile']['HCN'][0:quench_levels[3]+1] = self.inputs['atmosphere']['profile']['HCN'][0:quench_levels[3]+1]*0.0 + qvmrs2[2]
            
                        
            # lastly quench H2 accordingly
            self.inputs['atmosphere']['profile']['H2'][0:quench_levels[0]+1] -= (dq_co + dq_ch4 + dq_h2o) 
            self.inputs['atmosphere']['profile']['H2'][0:quench_levels[1]+1] -= (dq_co2)
            self.inputs['atmosphere']['profile']['H2'][0:quench_levels[2]+1] -= (dq_nh3 + dq_n2)
            self.inputs['atmosphere']['profile']['H2'][0:quench_levels[3]+1] -= (dq_hcn)
            
        #self.inputs['atmosphere']['profile'][species] = pd.DataFrame(abunds)
        
        return qvmrs, qvmrs2
    

    
    def sonora(self, sonora_path, teff, chem='low'):
        """
        This queries Sonora temperature profile that can be downloaded from profiles.tar on 
        Zenodo: [profile.tar file](https://zenodo.org/record/1309035#.Xo5GbZNKjGJ)
        
        Alterntiavely you can grab the sonora bobcat models here: 
        https://zenodo.org/record/5063476/files/structures_m%2B0.0.tar.gz?download=1

        Note gravity is not an input because it grabs gravity from self. 

        Parameters
        ----------
        sonora_path : str   
            Path to the untarred profile.tar file from sonora grid 
        teff : float 
            teff to query. does not have to be exact (it will query one the nearest neighbor)
        chem : str 
            Default = 'low'. There are two sonora chemistry grids. the default is use low. 
            There is sublety to this that is going to be explained at length in the sonora grid paper. 
            Until then, ONLY use chem='low' unless you have reached out to one of the developers. 
        """
        try: 
            g = self.inputs['planet']['gravity']/100 #m/s2 for sonora
        except AttributeError : 
            raise Exception('Oops! Looks like gravity has not been set. Can you please \
                run the gravity function to set gravity')

        flist = os.listdir(os.path.join(sonora_path))
        #ignore hidden drive files 
        flist = [i for i in flist if '._' != i[0:2]]


        if ('cmp.gz' in str(flist)):

            flist = [i.split('/')[-1] for i in flist if 'gz' in i]
            ts = [i.split('g')[0][1:] for i in flist if 'gz' in i]
            gs = [i.split('g')[1].split('nc')[0] for i in flist]

            pairs = [[ind, float(i),float(j)] for ind, i, j in zip(range(len(ts)), ts, gs)]
            coordinate = [teff, g]

            get_ind = min(pairs, key=lambda c: math.hypot(c[1]- coordinate[0], c[2]-coordinate[1]))[0]

            build_filename = 't'+ts[get_ind]+'g'+gs[get_ind]+'nc_m0.0.cmp.gz'
            if build_filename not in flist: 
                raise Exception(f"The Sonora file you are looking for {build_filename} does not exist in your specified directory {sonora_path}. Please check that it is in there.")
            ptchem = pd.read_csv(os.path.join(sonora_path,build_filename),sep='\s+',compression='gzip')
            ptchem = ptchem.rename(columns={'P(BARS)':'pressure',
                                            'TEMP':'temperature',
                                            'HE':'He'})
            self.nlevel = ptchem.shape[0]

            self.inputs['atmosphere']['profile'] = ptchem.loc[:,['pressure','temperature']]
        elif ('.dat' in str(flist)):
            flist = [i.split('/')[-1] for i in flist if 'dat' in i]
            ts = [i.split('g')[0][1:] for i in flist if 'dat' in i]
            gs = [i.split('g')[1].split('nc')[0] for i in flist]
            pairs = [[ind, float(i),float(j)] for ind, i, j in zip(range(len(ts)), ts, gs)]
            coordinate = [teff, g]

            get_ind = min(pairs, key=lambda c: math.hypot(c[1]- coordinate[0], c[2]-coordinate[1]))[0]
            end_file = 'nc'+flist[0].split('nc')[-1]
            build_filename = 't'+ts[get_ind]+'g'+gs[get_ind]+end_file
            pressure_bobcat,temp_bobcat = np.loadtxt(os.path.join(sonora_path,build_filename),usecols=[1,2],unpack=True, skiprows = 1)
            self.add_pt(temp_bobcat, pressure_bobcat)

        else: 
            raise Exception('Oops! Looks like the sonora path you specified does not contain any files that end in .cmp.gz or .dat. Please either: 1) untar the profile.tar file here https://zenodo.org/record/1309035#.Xo5GbZNKjGJ and point to this file path as your input. There should be around 390 files that end in cmp.gz. No need to unzip then individually. OR, 2) Alternatively you can download the structures files from the Bobcat grid located on zenodo https://zenodo.org/record/5063476#.YwPkduzMI-Q')

        if chem == 'high':
            self.channon_grid_high(filename=os.path.join(__refdata__, 'chemistry','grid75_feh+000_co_100_highP.txt'))
        elif chem == 'low':
            self.channon_grid_low(filename=os.path.join(__refdata__,'chemistry','visscher_abunds_m+0.0_co1.0' ))
        elif chem=='grid':
            #solar C/O and M/H 
            self.chemeq_visscher(c_o=1.0,log_mh=0.0)
        self.inputs['atmosphere']['sonora_filename'] = build_filename

    def chemeq_deprecate(self, CtoO, Met):
        """
        This interpolates from a precomputed grid of CEA runs (run by M.R. Line)
        Parameters
        ----------
        CtoO : float
            C to O ratio (solar = 0.55)
        Met : float 
            Metallicity relative to solar (solar = 1)
        """
         
        P, T = self.inputs['atmosphere']['profile']['pressure'].values,self.inputs['atmosphere']['profile']['temperature'].values
        
        T[T<400] = 400
        T[T>2800] = 2800

        logCtoO, logMet, Tarr, logParr, gases=self.chemeq_pic
        assert Met <= 10**np.max(logMet), 'Metallicity entered is higher than the max of the grid: M/H = '+ str(np.max(10**logMet))+'. Make sure units are not in log. Solar M/H = 1.'
        assert CtoO <= 10**np.max(logCtoO), 'C/O ratio entered is higher than the max of the grid: C/O = '+ str(np.max(10**logCtoO))+'. Make sure units are not in log. Solar C/O = 0.55'
        assert Met >= 10**np.min(logMet), 'Metallicity entered is lower than the min of the grid: M/H = '+ str(np.min(10**logMet))+'. Make sure units are not in log. Solar M/H = 1.'
        assert CtoO >= 10**np.min(logCtoO), 'C/O ratio entered is lower than the min of the grid: C/O = '+ str(np.min(10**logCtoO))+'. Make sure units are not in log. Solar C/O = 0.55'

        loggas=np.log10(gases)
        Ngas = loggas.shape[3]
        gas=np.zeros((Ngas,len(P)))
        for j in range(Ngas):
            gas_to_interp=loggas[:,:,:,j,:]
            IF=RegularGridInterpolator((logCtoO, logMet, np.log10(Tarr),logParr),gas_to_interp,bounds_error=False)
            for i in range(len(P)):
                gas[j,i]=10**IF(np.array([np.log10(CtoO), np.log10(Met), np.log10(T[i]), np.log10(P[i])]))
        H2Oarr, CH4arr, COarr, CO2arr, NH3arr, N2arr, HCNarr, H2Sarr,PH3arr, C2H2arr, C2H6arr, Naarr, Karr, TiOarr, VOarr, FeHarr, Harr,H2arr, Hearr, mmw=gas

        df = pd.DataFrame({'H2O': H2Oarr, 'CH4': CH4arr, 'CO': COarr, 'CO2': CO2arr, 'NH3': NH3arr, 
                           'N2' : N2arr, 'HCN': HCNarr, 'H2S': H2Sarr, 'PH3': PH3arr, 'C2H2': C2H2arr, 
                           'C2H6' :C2H6arr, 'Na' : Naarr, 'K' : Karr, 'TiO': TiOarr, 'VO' : VOarr, 
                           'Fe': FeHarr,  'H': Harr, 'H2' : H2arr, 'He' : Hearr, 'temperature':T, 
                           'pressure': P})
        self.inputs['atmosphere']['profile'] = df
        return 

    def channon_grid_high(self,filename=None):
        if isinstance(filename, type(None)):filename=os.path.join(__refdata__,'chemistry','grid75_feh+000_co_100_highP.txt')
        df = self.inputs['atmosphere']['profile'].sort_values('pressure').reset_index(drop=True)

        #sort pressure
        self.inputs['atmosphere']['profile'] = df
        self.nlevel = df.shape[0]
        
        #player = df['pressure'].values
        #tlayer  = df['temperature'].values
        
        grid = pd.read_csv(filename,sep='\s+')
        grid['pressure'] = 10**grid['pressure']

        self.chem_interp(grid)

    def chemeq_visscher(self, c_o, log_mh):#, interp_window = 11, interp_poly=2):
        """
        Author of Data: Channon Visscher

        Find nearest neighbor from visscher grid
        JUNE 2015
        MODELS BASED ON 1060-POINT MARLEY GRID
        GRAPHITE ACTIVITY ADDED IN TEXT FILES (AFTER OCS)
        "ABUNDANCE" INDICATES CONDENSATION CONDITION (O OR 1)
        CURRENT GRID

        FE/H: 0.0, 0.5, 1.0, 1.5, 1.7, 2.0

        C/O: 0.5X, 1.0X, 1.5X, 2.0X, 2.5X

        The *solar* carbon-to-oxygen ratio is calculated from Lodders (2010):
        
        CARBON = 7.19E6 ATOMS
        OXYGEN = 1.57E7 ATOMS
        
        This gives a "solar" C/O ratio of 0.458
         
        The C/O ratio adjusted by keeping C + O = constant and adjusting the carbon-to-oxygen ratio by a factor relative to the solar value (i.e., a factor of "1" means 1x the solar value, i.e. a C/O ratio of 0.458).
         
        This approach keeps the heavy-element-to-hydrogen ratio (Z/X) constant for a given [Fe/H]
         
        These abundances are then multiplied by the metallicity factor (10**[Fe/H]) along with every other element in the model.
        
        Parameters
        ----------
        co : int 
            carbon to oxygen ratio relative to solar.
            Solar = 1
        log_mh : int 
            metallicity (relative to solar)
            Will find the nearest value to 0.0, 0.5, 1.0, 1.5, 1.7, 2.0
            Solar = 0
        """
        #allowable cos 
        cos = np.array([0.25,0.5,1.0,1.5,2.0,2.5])
        #allowable fehs
        fehs = np.array([-0.3, 0.0,0.3,0.5,0.7,1.0,1.5,1.7,2.0])

        if log_mh > max(fehs): 
            raise Exception('Choose a log metallicity less than 2.0')
        if c_o > max(cos): 
            raise Exception('Choose a C/O less than 2.5xSolar')

        grid_co = cos[np.argmin(np.abs(cos-c_o))]
        grid_feh = fehs[np.argmin(np.abs(fehs-log_mh))]
        str_co = str(grid_co).replace('.','')
        str_fe = str(grid_feh).replace('.','').replace('-','m')

        filename = os.path.join(__refdata__,'chemistry','visscher_grid',
            f'2015_06_1060grid_feh_{str_fe}_co_{str_co}.txt').replace('_m0','m0')

        header = pd.read_csv(filename).keys()[0]
        cols = header.replace('T (K)','temperature').replace('P (bar)','pressure').split()
        a = pd.read_csv(filename,sep='\s+',skiprows=1,header=None, names=cols)
        a['pressure']=10**a['pressure']


        self.chem_interp(a)

    def channon_grid_low(self, filename = None):
        """
        Interpolate from visscher grid
        """
        if isinstance(filename, type(None)):filename= os.path.join(__refdata__,'chemistry','visscher_abunds_m+0.0_co1.0')
        a = pd.read_csv(filename)
        a = a.iloc[:,1:]
        self.chem_interp(a)

    def chem_interp(self, chem_grid):
        """
        Interpolates chemistry based on dataframe input of either 1460 or 1060 grid
        This particular function needs to have all molecules as columns as well as 
        pressure and temperature
        """
        #from user input
        plevel = self.inputs['atmosphere']['profile']['pressure'].values
        tlevel =self.inputs['atmosphere']['profile']['temperature'].values
        t_inv = 1/tlevel
        p_log = np.log10(plevel)

        nc_p = chem_grid.groupby('temperature').size().values
        pressures = chem_grid['pressure'].unique()
        temps = chem_grid['temperature'].unique()
        log_abunds = np.log10(chem_grid.drop(['pressure','temperature'],axis=1))
        species = log_abunds.keys()

        #make sure to interp on log and inv array
        p_log_grid = np.unique(pressures)
        p_log_grid =np.log10(p_log_grid[p_log_grid>0])
        t_inv_grid = 1/np.array(temps)

        #Now for the temp point on either side of our atmo grid
        #first the lower interp temp
        t_low_ind = []
        for i in t_inv:
            find = np.where(t_inv_grid>i)[0]
            if len(find)==0:
                #IF T GOES BELOW THE GRID
                t_low_ind +=[0]
            else:    
                t_low_ind += [find[-1]]
        t_low_ind = np.array(t_low_ind)
        #IF T goes above the grid
        t_low_ind[t_low_ind==(len(t_inv_grid)-1)]=len(t_inv_grid)-2
        #get upper interp temp
        t_hi_ind = t_low_ind + 1 

        #now get associated temps
        t_inv_low =  np.array([t_inv_grid[i] for i in t_low_ind])
        t_inv_hi = np.array([t_inv_grid[i] for i in t_hi_ind])


        #We want the pressure points on either side of our atmo grid point
        #first the lower interp pressure
        p_low_ind = [] 
        for i in p_log:
            find = np.where(p_log_grid<=i)[0]
            if len(find)==0:
                #If P GOES BELOW THE GRID
                p_low_ind += [0]
            else: 
                p_low_ind += [find[-1]]
        p_low_ind = np.array(p_low_ind)

        #IF pressure GOES ABOVE THE GRID
        p_log_low = []
        for i in range(len(p_low_ind)): 
            ilo = p_low_ind[i]
            it = t_hi_ind[i]
            max_avail_p = np.min([ilo, nc_p[it]-3])#3 b/c using len instead of where as was done with t above
            p_low_ind[i] = max_avail_p
            p_log_low += [p_log_grid[max_avail_p]]
            
        p_log_low = np.array(p_log_low)

        #get higher pressure vals
        p_hi_ind = p_low_ind + 1 

        #now get associated pressures 
        #p_log_low =  np.array([p_log_grid[i] for i in p_low_ind])
        p_log_hi = np.array([p_log_grid[i] for i in p_hi_ind])

        #translate to full 1060/1460 account for potentially disparate number of pressures per grid point
        t_low_1060 = np.array([sum(nc_p[0:i]) for i in t_low_ind])
        t_hi_1060 = np.array([sum(nc_p[0:i]) for i in t_hi_ind])

        i_t_low_p_low =  t_low_1060 + p_low_ind #(opa.max_pc*t_low_ind)
        i_t_hi_p_low =  t_hi_1060 + p_low_ind #(opa.max_pc*t_hi_ind)
        i_t_low_p_hi = t_low_1060 + p_hi_ind
        i_t_hi_p_hi = t_hi_1060 + p_hi_ind

        t_interp = ((t_inv - t_inv_low) / (t_inv_hi - t_inv_low))[:,np.newaxis]
        p_interp = ((p_log - p_log_low) / (p_log_hi - p_log_low))[:,np.newaxis]

        log_abunds = log_abunds.values

        abunds = 10**(((1-t_interp)* (1-p_interp) * log_abunds[i_t_low_p_low,:]) +
                     ((t_interp)  * (1-p_interp) * log_abunds[i_t_hi_p_low,:]) + 
                     ((t_interp)  * (p_interp)   * log_abunds[i_t_hi_p_hi,:]) + 
                     ((1-t_interp)* (p_interp)   * log_abunds[i_t_low_p_hi,:]) ) 

        self.inputs['atmosphere']['profile'][species] = pd.DataFrame(abunds)

    def add_pt(self, T, P):
        """
        Adds temperature pressure profile to atmosphere
        Parameters
        ----------
        T : array
            Temperature Array
        P : array 
            Pressure Array 
        nlevel : int
            # of atmospheric levels
        
            
        Returns
        -------
        T : numpy.array 
            Temperature grid 
        P : numpy.array
            Pressure grid
                
        """
        self.inputs['atmosphere']['profile']  = pd.DataFrame({'temperature': T, 'pressure': P})
        self.nlevel=len(T) 
        # Return TP profile
        return self.inputs['atmosphere']['profile'] 

    def guillot_pt(self, Teq, T_int=100, logg1=-1, logKir=-1.5, alpha=0.5,nlevel=61, p_bottom = 1.5, p_top = -6):
        """
        Creates temperature pressure profile given parameterization in Guillot 2010 TP profile
        called in fx()
        Parameters
        ----------
        Teq : float 
            equilibrium temperature 
        T_int : float 
            Internal temperature, if low (100) currently set to 100 for everything  
        kv1 : float 
            see parameterization Guillot 2010 (10.**(logg1+logKir))
        kv2 : float
            see parameterization Guillot 2010 (10.**(logg1+logKir))
        kth : float
            see parameterization Guillot 2010 (10.**logKir)
        alpha : float , optional
            set to 0.5
        nlevel : int, optional
            Number of atmospheric layers
        p_bottom : float, optional 
            Log pressure (bars) of the lower bound pressure 
        p_top : float , optional
            Log pressure (bars) of the TOA 
            
        Returns
        -------
        T : numpy.array 
            Temperature grid 
        P : numpy.array
            Pressure grid
                
        """
        kv1, kv2 =10.**(logg1+logKir),10.**(logg1+logKir)
        kth=10.**logKir

        Teff = T_int
        f = 1.0  # solar re-radiation factor
        A = 0.0  # planetary albedo
        g0 = self.inputs['planet']['gravity']/100.0 #cm/s2 to m/s2

        # Compute equilibrium temperature and set up gamma's
        T0 = Teq
        gamma1 = kv1/kth #Eqn. 25
        gamma2 = kv2/kth

        # Initialize arrays
        logtau =np.arange(-10,20,.1)
        tau =10**logtau

        #computing temperature
        T4ir = 0.75*(Teff**(4.))*(tau+(2.0/3.0))
        f1 = 2.0/3.0 + 2.0/(3.0*gamma1)*(1.+(gamma1*tau/2.0-1.0)*np.exp(-gamma1*tau))+2.0*gamma1/3.0*(1.0-tau**2.0/2.0)*special.expn(2.0,gamma1*tau)
        f2 = 2.0/3.0 + 2.0/(3.0*gamma2)*(1.+(gamma2*tau/2.0-1.0)*np.exp(-gamma2*tau))+2.0*gamma2/3.0*(1.0-tau**2.0/2.0)*special.expn(2.0,gamma2*tau)
        T4v1=f*0.75*T0**4.0*(1.0-alpha)*f1
        T4v2=f*0.75*T0**4.0*alpha*f2
        T=(T4ir+T4v1+T4v2)**(0.25)
        P=tau*g0/(kth*0.1)/1.E5
        self.nlevel=nlevel 
        logP = np.linspace(p_top,p_bottom,nlevel)
        newP = 10.0**logP
        T = np.interp(logP,np.log10(P),T)

        self.inputs['atmosphere']['profile']  = pd.DataFrame({'temperature': T, 'pressure':newP})

        # Return TP profile
        return self.inputs['atmosphere']['profile'] 
    
    def TP_line_earth(self,P,Tsfc=294.0, Psfc=1.0, gam_trop=0.18, Ptrop=0.199, 
        gam_strat=-0.045,Pstrat=0.001,nlevel=150):
        """
        Author: Mike R. Line 
        Estimates Earth's pressure-temperature profile. All default 
        values have been tuned to semi reproduce Earth's temperature 
        pressure profile.
        Parameters
        ----------
        P : array 
            Pressure array usually np.logspace(-6,2,nlevel)
        Tsfc : float,optional 
            Surface Temperature (K). Earth is 294 K 
        Psfc : float ,optional
            Surface Pressure (bar). Earth is 1 bar. 
        gam_trop : float ,optional
            Tropospheric dry lapse rate. Earth is ~0.18 
        Ptrop : float ,optional
            Tropospheric pressure. Earth 0.199 bar. 
        gam_strat : float ,optional
            Stratospheric lapse rate. Earth is -0.045
        Pstrat : float ,optional
            Stratospheric pressure (bars). Earth is 0.001 bar. /
        nlevel : int ,optional
            Number of grid levels 
        Returns 
        -------
        array 
            Temperature array (K)Psfc
        """
        #P = np.logspace(np.log10(1e-6), np.log10(100),nlevel)

        if Ptrop <= P.min(): Ptrop=P.min()
        if Pstrat <= P.min(): Pstrat=P.min()

        T=np.zeros(len(P))

        #troposphere T--adibat

        Ttrop=Tsfc*(P/Psfc)**gam_trop  #P0=sfc p, Trop T
            
        #stratosphere
        Tpause=Ttrop[P <= Ptrop ][-1]  #tropopause Temp
        PPtrop=P[P <= Ptrop ][-1]
        Tstrat=Tpause*(P/PPtrop)**gam_strat

        #merging troposphere and stratosphfere
        T[P >= Ptrop]=Ttrop[P >= Ptrop]
        T[P <= Ptrop]=Tstrat[P <= Ptrop]

        #isothermal below surface (making surface a blackbody)
        T[P >= Psfc]=T[P >= Psfc][0]

        #isothermal above "stratopause" pressure, Pstrat
        T[P<=Pstrat]=T[P<=Pstrat][-1]
        T[T<=10]=10
        T[T>=1000]=1000
         
        self.inputs['atmosphere']['profile']  = pd.DataFrame({'temperature': T, 'pressure':P})

        # Return TP profile
        return self.inputs['atmosphere']['profile'] 

    def atmosphere_3d(self, ds, regrid=True, plot=True, iz_plot=0,verbose=True): 
        """
        Checks your xarray input to make sure the necessary elements are included. If 
        requested, it will regrid your output according to what you have specified in 
        phase_angle() routine. If you have not requested a regrid, it will check to make 
        sure that the latitude/longitude grid that you have specified in your xarray
        is the same one that you have set in the phase_angle() routine. 
        
        Parameters
        ----------
        ds : xarray.DataArray
            xarray input grid (see GCM 3D input tutorials)
        regrid : bool
            If True, this will auto regrid your data, based on the input to the 
            phase_angle function you have supllied
            If False, it will skip regridding. However, this assumes that you have already 
            regridded your data to the necessary gangles and tangles. PICASO will double check 
            for you by comparing latitude/longitudes of what is in your xarray to what was computed 
            in the phase_angle function. 
        plot : bool 
            If True, this will auto output a regridded plot 
        iz_plot : int 
            Altitude index to plot if it is requested
        verbose : bool 
            If True, this will plot out messages, letting you know if your input data is being transformed 
        """
        #check 
        if not isinstance(ds, xr.core.dataset.Dataset): 
            raise Exception('PICASO has moved to only accept xarray input. Please see GCM 3D input tutorials to learn how to reformat your input. ')

        #check for temperature and pressure
        if 'temperature' not in ds: raise Exception('Must include temperature as data component')
        
        #check for pressure and change units if needed
        if 'pressure' not in ds.coords: 
            raise Exception("Must include pressure in coords and units")
        else: 
            self.nlevel = len(ds.coords['pressure'].values)
            #CONVERT PRESSURE UNIT
            unit_old = ds.coords['pressure'].attrs['units'] 
            unit_reqd = 'bar'
            if unit_old != unit_reqd: 
                if verbose: print(f'verbose=True; Converting pressure grid from {unit_old} to required unit of {unit_reqd}.')
                ds.coords['pressure'] = (
                    ds.coords['pressure'].values*u.Unit(
                        unit_old)).to('bar').value

        
        #check for latitude and longitude 
        if (('lat' not in ds.coords) or ('lon' not in ds.coords)): 
            raise Exception("""Must include "lat" and "lon" as coordinates. 
                  Please see GCM 3D input tutorials to learn how to reformat your input.""")
        else :
            lat = ds.coords['lat'].values
            len_lat = len(lat)
            lon = ds.coords['lon'].values
            len_lon = len(lon)
            nt = self.inputs['disco']['num_tangle']
            ng = self.inputs['disco']['num_gangle']
            phase = self.inputs['phase_angle']


        if regrid: 
            #cannot regrid from a course grid to a high one
            assert nt <= len(lat), f'Cannot regrid from a course grid. num_tangle={nt} and input grid has len(lat)={len_lat}'
            assert ng <= len(lon), f'Cannot regrid from a course grid. num_gangle={nt} and input grid has len(lon)={len_lon}'
            #call regridder to get to gauss angle chevychev angle grid
            if verbose: print(f'verbose=True;regrid=True; Regridding 3D output to ngangle={ng}, ntangle={nt}, with phase={phase}.')
            ds = regrid_xarray(ds, num_gangle=ng, num_tangle=nt, phase_angle=phase)
        else: 
            #check lat and lons match up
            assert np.array_equal(self.inputs['disco']['latitude']*180/np.pi,
                lat), f"""Latitudes from the GCM do not match the PICASO grid even 
                          though the number of grid points are the same. 
                          Most likely this could be that the input phase of {phase}, is 
                          different from what the regridder used prior to this function. 
                          A simple fix is to provide this function with the native 
                          GCM xarray, turn regrid=True and it will ensure the grids are 
                          the same."""
            assert np.array_equal(self.inputs['disco']['longitude']*180/np.pi,
                lon), f"""Longitude from the GCM do not match the PICASO grid even 
                          though the number of grid points are the same. 
                          Most likely this could be that the input phase of {phase}, is 
                          different from what the regridder used prior to this function. 
                          A simple fix is to provide this function with the native  
                          GCM xarray, turn regrid=True and it will ensure the grids are 
                          the same."""
        
        #if there is only one data field through a warning to the user 
        #that they need to add in chemistry before running specturm
        if len(ds.keys()) ==1: 
            if verbose: print('verbose=True;Only one data variable included. Make sure to add in chemical abundances before trying to run spectra.')

        if plot: 
            if ((ng>1) & (nt>1)):
                ds['temperature'].isel(pressure=iz_plot).plot(x='lon', y ='lat')
            elif ((ng==1) & (nt>1)):
                ds['temperature'].isel(pressure=iz_plot).plot(y ='lat')
            elif ((ng>1) & (nt==1)):
                ds['temperature'].isel(pressure=iz_plot).plot(x ='lon')

        self.inputs['atmosphere']['profile'] = ds.sortby('pressure') 

    def premix_3d(self, opa, n_cpu=1): 
        """
        You must have already ran atmosphere_3d or pre-defined an xarray gcm 
        before running this function. 

        This function will post-process sonora chemical equillibrium 
        chemistry onto your 3D grid. 

        CURRENT options 
        log m/h: 0.0, 0.5, 1.0, 1.5, 1.7, 2.0
        C/O: 0.5X, 1.0X, 1.5X, 2.0X, 2.5X

        Parameters
        ----------
        c_o : float,optional
            default = 1 (solar), options= 0.5X, 1.0X, 1.5X, 2.0X, 2.5X
        log_mh : float, optional
            default = 0 (solar), options = 0.0, 0.5, 1.0, 1.5, 1.7, 2.0
        n_cpu : int 
            Number of cpu to use for parallelization of chemistry
        """
        not_molecules = ['temperature','pressure','kz']
        pt_3d_ds = self.inputs['atmosphere']['profile'].sortby('pressure') 
        lon = pt_3d_ds.coords['lon'].values
        lat = pt_3d_ds.coords['lat'].values
        nt = len(lat)
        ng = len(lon)

        pres = pt_3d_ds.coords['pressure'].values
        self.nlevel = len(pres)
        def run_chem(ilon,ilat):
            warnings.filterwarnings("ignore")
            df = pt_3d_ds.isel(lon=ilon,lat=ilat).to_pandas(
                    ).reset_index(
                    ).drop(['lat','lon'],axis=1
                    )#.sort_values('pressure')
            #convert to 1d format
            self.inputs['atmosphere']['profile']=df
            #run chemistry, which adds chem to inputs['atmosphere']['profile']
            self.chem_interp(opa.full_abunds)
            df_w_chem = self.inputs['atmosphere']['profile']            
            return df_w_chem

        results = Parallel(n_jobs=n_cpu)(delayed(run_chem)(ilon,ilat) for ilon in range(ng) for ilat in range(nt))
        
        all_out = {imol:np.zeros((ng,nt,self.nlevel)) for imol in results[0].keys() if imol not in not_molecules}

        i = -1
        for ilon in range(ng):
            for ilat in range(nt):
                i+=1
                for imol in all_out.keys():
                    if imol not in not_molecules:
                        all_out[imol][ilon, ilat,:] = results[i][imol].values

        data_vars = {imol:(["lon", "lat","pressure"], all_out[imol],{'units': 'v/v'}) for imol in results[0].keys() if imol not in not_molecules}
        # put data into a dataset
        ds_chem = xr.Dataset(
            data_vars=data_vars,
            coords=dict(
                lon=(["lon"], lon,{'units': 'degrees'}),#required
                lat=(["lat"], lat,{'units': 'degrees'}),#required
                pressure=(["pressure"], pres,{'units': 'bar'})#required*
            ),
            attrs=dict(description="coords with vectors"),
        )

        #append input
        self.inputs['atmosphere']['profile'] = pt_3d_ds.update(ds_chem)

    def chemeq_3d(self,c_o=1.0,log_mh=0.0, n_cpu=1): 
        """
        You must have already ran atmosphere_3d or pre-defined an xarray gcm 
        before running this function. 

        This function will post-process sonora chemical equillibrium 
        chemistry onto your 3D grid. 

        CURRENT options 
        log m/h: 0.0, 0.5, 1.0, 1.5, 1.7, 2.0
        C/O: 0.5X, 1.0X, 1.5X, 2.0X, 2.5X

        Parameters
        ----------
        c_o : float,optional
            default = 1 (solar), options= 0.5X, 1.0X, 1.5X, 2.0X, 2.5X
        log_mh : float, optional
            default = 0 (solar), options = 0.0, 0.5, 1.0, 1.5, 1.7, 2.0
        n_cpu : int 
            Number of cpu to use for parallelization of chemistry
        """
        not_molecules = ['temperature','pressure','kz']
        pt_3d_ds = self.inputs['atmosphere']['profile'].sortby('pressure') 
        lon = pt_3d_ds.coords['lon'].values
        lat = pt_3d_ds.coords['lat'].values
        nt = len(lat)
        ng = len(lon)

        pres = pt_3d_ds.coords['pressure'].values
        self.nlevel = len(pres)
        def run_chem(ilon,ilat):
            warnings.filterwarnings("ignore")
            df = pt_3d_ds.isel(lon=ilon,lat=ilat).to_pandas(
                    ).reset_index(
                    ).drop(['lat','lon'],axis=1
                    )#.sort_values('pressure')
            #convert to 1d format
            self.inputs['atmosphere']['profile']=df
            #run chemistry, which adds chem to inputs['atmosphere']['profile']
            self.chemeq_visscher(c_o=1.0,log_mh=0.0)
            df_w_chem = self.inputs['atmosphere']['profile']            
            return df_w_chem

        results = Parallel(n_jobs=n_cpu)(delayed(run_chem)(ilon,ilat) for ilon in range(ng) for ilat in range(nt))
        
        all_out = {imol:np.zeros((ng,nt,self.nlevel)) for imol in results[0].keys() if imol not in not_molecules}

        i = -1
        for ilon in range(ng):
            for ilat in range(nt):
                i+=1
                for imol in all_out.keys():
                    if imol not in not_molecules:
                        all_out[imol][ilon, ilat,:] = results[i][imol].values


        data_vars = {imol:(["lon", "lat","pressure"], all_out[imol],{'units': 'v/v'}) for imol in results[0].keys() if imol not in not_molecules}
        # put data into a dataset
        ds_chem = xr.Dataset(
            data_vars=data_vars,
            coords=dict(
                lon=(["lon"], lon,{'units': 'degrees'}),#required
                lat=(["lat"], lat,{'units': 'degrees'}),#required
                pressure=(["pressure"], pres,{'units': 'bar'})#required*
            ),
            attrs=dict(description="coords with vectors"),
        )

        #append input
        self.inputs['atmosphere']['profile'] = pt_3d_ds.update(ds_chem)

    def atmosphere_4d(self, ds=None, shift=None, plot=True, iz_plot=0,verbose=True, 
        zero_point='night_transit'): 
        """
        Regrids xarray 
        
        Parameters
        ----------
        ds : xarray.DataArray
            xarray input grid (see GCM 3D input tutorials)
            Only optional if you have already defined your dataframe to 
            self.inputs['atmosphere']['profile'] 
        shift : array 
            Degrees, for each orbital `phase`, `picaso` will rotate the longitude grid `phase_i`+`shift_i`. 
            For example, for tidally locked planets, `shift`=0 at all phase angles. 
            Therefore, `shift` must be input as an array of length `n_phase`, set by phase_angle() routine. 
            Use plot=True to understand how your grid is being shifted.
        plot : bool 
            If True, this will auto output a regridded plot
        iz_plot : bool 
            pressure index to plot  
        verbose : bool 
            If True, this will plot out messages, letting you know if your input data is being transformed
        zero_point : str 
            Is your zero point "night_transit", or "secondary_eclipse"
            Default, "night_transit"
        """ 
        if isinstance(ds, type(None)):
            ds = self.inputs['atmosphere']['profile']
            if isinstance(ds, type(None)):
                raise Exception("Need to submit an xarray.DataArray because there is no input attached to self.inputs['atmosphere']['profile']")
        else: 
            #do a deep copy so that users runs dont get over written 
            ds = copy.deepcopy(ds)

        phases = self.inputs['phase_angle']

        #define shift based on user specified shift, and user specified zero point
        if isinstance(shift, type(None)):
            shift = np.zeros(len(phases))
        
        if zero_point == 'night_transit':
            shift = shift + 180
        elif zero_point == 'secondary_eclipse':
            shift=shift 
        else: 
            raise Exception("Do not regocnize input zero point. Please specify: night_transit or secondary_eclipse")

        self.inputs['shift'] = shift

        #make sure order is correct 
        if [i for i in ds.dims] != ["lon", "lat","pressure"]:
            ds = ds.transpose("lon", "lat","pressure")

        if not isinstance(ds, xr.core.dataset.Dataset): 
            raise Exception('PICASO has moved to only accept xarray input. Please see GCM 3D input tutorials to learn how to reformat your input. ')

        #check for temperature and pressure
        if 'temperature' not in ds: raise Exception('Must include temperature as data component')
        

        #check for pressure and change units if needed
        if 'pressure' not in ds.coords: 
            raise Exception("Must include pressure in coords and units")
        else: 
            self.nlevel = len(ds.coords['pressure'].values)
            #CONVERT PRESSURE UNIT
            unit_old = ds.coords['pressure'].attrs['units'] 
            unit_reqd = 'bar'
            if unit_old != unit_reqd: 
                if verbose: print(f'verbose=True; Converting pressure grid from {unit_old} to required unit of {unit_reqd}.')
                ds.coords['pressure'] = (
                    ds.coords['pressure'].values*u.Unit(
                        unit_old)).to('bar').value

        
        #check for latitude and longitude 
        if (('lat' not in ds.coords) or ('lon' not in ds.coords)): 
            raise Exception("""Must include "lat" and "lon" as coordinates. 
                  Please see GCM 3D input tutorials to learn how to reformat your input.""")
        else :
            og_lat = ds.coords['lat'].values #degrees
            og_lon = ds.coords['lon'].values #degrees

        #store so we can rotate
        data_vars_og = {i:ds[i].values for i in ds.keys()}
        #run through phases and regrid each one
        shifted_grids = {}
        for i,iphase in enumerate(phases): 
            new_lat = self.inputs['disco'][iphase]['latitude']*180/np.pi#to degrees
            new_lon = self.inputs['disco'][iphase]['longitude']*180/np.pi#to degrees
            total_shift = (iphase*180/np.pi + shift[i]) % 360 
            change_zero_pt = og_lon +  total_shift
            change_zero_pt[change_zero_pt>360]=change_zero_pt[change_zero_pt>360]%360 #such that always between -180 and 180
            change_zero_pt[change_zero_pt>180]=change_zero_pt[change_zero_pt>180]%180-180 #such that always between -180 and 180
            #ds.coords['lon'].values = change_zero_pt
            split = np.argmin(abs(change_zero_pt + 180)) #find point where we should shift the grid
            for idata in data_vars_og.keys():
                swap1 = data_vars_og[idata][0:split,:,:]
                swap2 = data_vars_og[idata][split:,:,:]
                data = np.concatenate((swap2,swap1))
                ds[idata].values = data
            shifted_grids[iphase] = regrid_xarray(ds, latitude=new_lat, longitude=new_lon)
        new_phase_grid=xr.concat(list(shifted_grids.values()), pd.Index(list(shifted_grids.keys()), name='phase'))

        if plot: 
            new_phase_grid['temperature'].isel(pressure=iz_plot).plot(x='lon', y ='lat', col='phase',col_wrap=4)
        
        self.inputs['atmosphere']['profile'] = new_phase_grid

    def clouds_4d(self, ds=None, plot=True, iz_plot=0,iw_plot=0,verbose=True): 
        """
        Regrids xarray 
        
        Parameters
        ----------
        ds : xarray.DataArray
            xarray input grid (see GCM 3D input tutorials)
            Only optional if you have already defined your dataframe to 
            self.inputs['clouds']['profile'] 
        plot : bool 
            If True, this will auto output a regridded plot
        iz_plot : bool 
            pressure index to plot  
        iw_plot : bool 
            wavelength index to plot 
        verbose : bool 
            If True, this will plot out messages, letting you know if your input data is being transformed 
        """ 
        phases = self.inputs['phase_angle']

        if isinstance(ds, type(None)):
            ds = self.inputs['clouds']['profile']
            if isinstance(ds, type(None)):
                raise Exception("Need to submit an xarray.DataArray because there is no input attached to self.inputs['clouds']['profile']")
        else: 
            ds = copy.deepcopy(ds)

        if not isinstance(ds, xr.core.dataset.Dataset): 
            raise Exception('PICASO has moved to only accept xarray input. Please see GCM 3D input tutorials to learn how to reformat your input. ')

        if 'shift' in self.inputs: 
            shift =  self.inputs['shift']
        else: 
            raise Exception('Oops! It looks like cloud_4d is being run before atmosphere_4d. Please run atmosphere_4d first so that you can speficy a shift, relative to the phase. This shift will then be used in cloud_4d.')
                
        #check for temperature and pressure
        if 'opd' not in ds: raise Exception('Must include opd as data component')
        if 'g0' not in ds: raise Exception('Must include g0 as data component')
        if 'w0' not in ds: raise Exception('Must include w0 as data component')
        

        #check for pressure and change units if needed
        if 'pressure' not in ds.coords: 
            raise Exception("Must include pressure in coords and units")
        else: 
            self.nlevel = len(ds.coords['pressure'].values)
            #CONVERT PRESSURE UNIT
            unit_old = ds.coords['pressure'].attrs['units'] 
            unit_reqd = 'bar'
            if unit_old != unit_reqd: 
                if verbose: print(f'verbose=True; Converting pressure grid from {unit_old} to required unit of {unit_reqd}.')
                ds.coords['pressure'] = (
                    ds.coords['pressure'].values*u.Unit(
                        unit_old)).to('bar').value

        #check for wavenumber coordinates 
        if 'wno' not in ds.coords: 
            raise Exception("Must include 'wno' (wavenumber) in coords and units")
        else:
            #CONVERT wavenumber UNIT if not the right units
            unit_old = ds.coords['wno'].attrs['units'] 
            unit_reqd = 'cm^(-1)'
            if unit_old != unit_reqd: 
                if verbose: print(f'verbose=True; Converting wno grid from {unit_old} to required unit of {unit_reqd}.')
                ds.coords['wno'] = (
                    ds.coords['wno'].values*u.Unit(
                        unit_old)).to('cm^(-1)').value 

        #check for latitude and longitude 
        if (('lat' not in ds.coords) or ('lon' not in ds.coords)): 
            raise Exception("""Must include "lat" and "lon" as coordinates. 
                  Please see GCM 3D input tutorials to learn how to reformat your input.""")
        else :
            og_lat = ds.coords['lat'].values #degrees
            og_lon = ds.coords['lon'].values #degrees

        #store so we can rotate
        data_vars_og = {i:ds[i].values for i in ds.keys()}
        #run through phases and regrid each one
        shifted_grids = {}
        for i,iphase in enumerate(phases): 
            new_lat = self.inputs['disco'][iphase]['latitude']*180/np.pi#to degrees
            new_lon = self.inputs['disco'][iphase]['longitude']*180/np.pi#to degrees
            total_shift = (iphase*180/np.pi + shift[i]) % 360 
            change_zero_pt = og_lon +  total_shift
            change_zero_pt[change_zero_pt>360]=change_zero_pt[change_zero_pt>360]%360 #such that always between -180 and 180
            change_zero_pt[change_zero_pt>180]=change_zero_pt[change_zero_pt>180]%180-180 #such that always between -180 and 180
            #ds.coords['lon'].values = change_zero_pt
            split = np.argmin(abs(change_zero_pt + 180)) #find point where we should shift the grid
            for idata in data_vars_og.keys():
                swap1 = data_vars_og[idata][0:split,:,:]
                swap2 = data_vars_og[idata][split:,:,:]
                data = np.concatenate((swap2,swap1))
                ds[idata].values = data
            shifted_grids[iphase] = regrid_xarray(ds, latitude=new_lat, longitude=new_lon)
        new_phase_grid=xr.concat(list(shifted_grids.values()), pd.Index(list(shifted_grids.keys()), name='phase'))

        if plot: 
            new_phase_grid['opd'].isel(pressure=iz_plot,wno=iw_plot).plot(x='lon', y ='lat', col='phase',col_wrap=4)
        
        self.inputs['clouds']['profile'] = new_phase_grid
        self.inputs['clouds']['wavenumber'] = ds.coords['wno'].values

    def surface_reflect(self, albedo, wavenumber, old_wavenumber = None):
        """
        Set atmospheric surface reflectivity. This preps the code to run a terrestrial 
        planet. This will automatically change the run to "hardsurface", which alters 
        the lower boundary condition of the thermal_1d flux calculation.
        Parameters
        ----------
        albedo : float
            Set constant albedo for surface reflectivity 
        """
        if isinstance(albedo, (float, int)):
            self.inputs['surface_reflect'] = np.array([albedo]*len(wavenumber))
        elif isinstance(albedo, (list, np.ndarray)): 
            if isinstance(old_wavenumber, type(None)):
                self.inputs['surface_reflect'] = albedo
            else: 
                self.inputs['surface_reflect'] = np.interp(wavenumber, old_wavenumber, albedo)
        self.inputs['hard_surface'] = 1 #let's the code know you have a hard surface at depth
    
    def clouds_reset(self):
        """Reset cloud dict to zeros"""
        df = self.inputs['clouds']['profile']
        zeros=np.zeros(196*(self.nlevel-1))

        #add in cloud layers 
        df['g0'] = zeros
        df['w0'] = zeros
        df['opd'] = zeros
        self.inputs['clouds']['profile'] = df
    
    def clouds(self, filename = None, g0=None, w0=None, opd=None,p=None, dp=None,df =None,**pd_kwargs):
        """
        Cloud specification for the model. Clouds are parameterized by a single scattering albedo (w0), 
        an assymetry parameter (g0), and a total extinction per layer (opd).
        g0,w0, and opd are both wavelength and pressure dependent. Our cloud models come 
        from eddysed. Their output look something like this where 
        pressure is in bars and wavenumber is inverse cm. We will sort pressure and wavenumber before we reshape
        so the exact order doesn't matter
        pressure wavenumber opd w0 g0
        1.   1.   ... . .
        1.   2.   ... . .
        1.   3.   ... . .
        .     . ... . .
        .     . ... . .
        1.   M.   ... . .
        2.   1.   ... . .
        .     . ... . .
        N.   .  ... . .
        If you are creating your own file you have to make sure that you have a 
        **pressure** (bars) and **wavenumber**(inverse cm) column. We will use this to make sure that your cloud 
        and atmospheric profiles are on the same grid. **If there is no pressure or wavelength parameter
        we will assume that you are on the same grid as your atmospheric input, and on the 
        eddysed wavelength grid! **
        Users can also input their own fixed cloud parameters, by specifying a single value 
        for g0,w0,opd and defining the thickness and location of the cloud. 
        Parameters
        ----------
        filename : str 
            (Optional) Filename with info on the wavelength and pressure-dependent single scattering
            albedo, asymmetry factor, and total extinction per layer. Input associated pd_kwargs 
            so that the resultant output has columns named : `g0`, `w0` and `opd`. If you are not 
            using the eddysed output, you will also need a `wavenumber` and `pressure` column in units 
            of inverse cm, and bars. 
        g0 : float, list of float
            (Optional) Asymmetry factor. Can be a single float for a single cloud. Or a list of floats 
            for two different cloud layers 
        w0 : list of float 
            (Optional) Single Scattering Albedo. Can be a single float for a single cloud. Or a list of floats 
            for two different cloud layers      
        opd : list of float 
            (Optional) Total Extinction in `dp`. Can be a single float for a single cloud. Or a list of floats 
            for two different cloud layers 
        p : list of float 
            (Optional) Bottom location of cloud deck (LOG10 bars). Can be a single float for a single cloud. Or a list of floats 
            for two different cloud layers 
        dp : list of float 
            (Optional) Total thickness cloud deck above p (LOG10 bars). 
            Can be a single float for a single cloud or a list of floats 
            for two different cloud layers 
            Cloud will span 10**(np.log10(p-dp))
        df : pd.DataFrame, dict
            (Optional) Same as what would be included in the file, but in DataFrame or dict form
        """
        assert hasattr(self,'nlevel'), "Please make sure to run `atmosphere` before adding clouds"

        #first complete options if user inputs dataframe or dict 
        if (not isinstance(filename, type(None)) & isinstance(df, type(None))) or (isinstance(filename, type(None)) & (not isinstance(df, type(None)))):

            if not isinstance(filename, type(None)):
                df = pd.read_csv(filename, **pd_kwargs)

            cols = df.keys()

            assert 'g0' in cols, "Please make sure g0 is a named column in cld file"
            assert 'w0' in cols, "Please make sure w0 is a named column in cld file"
            assert 'opd' in cols, "Please make sure opd is a named column in cld file"
            

            #CHECK SIZES

            #if it's a user specified pressure and wavenumber
            if (('pressure' in cols) & ('wavenumber' in cols)):
                df = df.sort_values(['pressure', 'wavenumber']).reset_index(drop=True)
                self.inputs['clouds']['wavenumber'] = df['wavenumber'].unique()
                nwave = len(self.inputs['clouds']['wavenumber'])
                nlayer = len(df['pressure'].unique())
                assert df.shape[0] == (self.nlevel-1)*nwave, "There are {0} rows in the df, which does not equal {1} layers previously specified x {2} wave pts".format(df.shape[0], self.nlevel-1, nwave) 
            
            #if its eddysed, make sure there are 196 wave points 
            else: 
                if df.shape[0] == (self.nlevel-1)*196 :
                    self.inputs['clouds']['wavenumber'] = get_cld_input_grid('wave_EGP.dat')
                elif df.shape[0] == (self.nlevel-1)*661:
                    self.inputs['clouds']['wavenumber'] = get_cld_input_grid('wave_EGP.dat',grid661=True)
                else: 
                    raise Exception( "There are {0} rows in the df, which does not equal {1} layers x 196 or 661 eddysed wave pts".format(df.shape[0], self.nlevel-1) )

            #add it to input
            self.inputs['clouds']['profile'] = df

        #first make sure that all of these have been specified
        elif None in [g0, w0, opd, p,dp]:
            raise Exception("Must either give dataframe/dict, OR a complete set of g0, w0, opd,p,dp to compute cloud profile")
        else:
            pressure_level = self.inputs['atmosphere']['profile']['pressure'].values
            pressure = np.sqrt(pressure_level[1:] * pressure_level[0:-1])#layer

            w = get_cld_input_grid('wave_EGP.dat')

            self.inputs['clouds']['wavenumber'] = w

            pressure_all =[]
            for i in pressure: pressure_all += [i]*len(w)
            wave_all = list(w)*len(pressure)

            df = pd.DataFrame({'pressure':pressure_all,
                                'wavenumber': wave_all })


            zeros=np.zeros(196*(self.nlevel-1))

            #add in cloud layers 
            df['g0'] = zeros
            df['w0'] = zeros
            df['opd'] = zeros
            #loop through all cloud layers and set cloud profile
            for ig, iw, io , ip, idp in zip(g0,w0,opd,p,dp):
                maxp = 10**ip #max pressure is bottom of cloud deck
                minp = 10**(ip-idp) #min pressure 
                df.loc[((df['pressure'] >= minp) & (df['pressure'] <= maxp)),'g0']= ig
                df.loc[((df['pressure'] >= minp) & (df['pressure'] <= maxp)),'w0']= iw
                df.loc[((df['pressure'] >= minp) & (df['pressure'] <= maxp)),'opd']= io

            self.inputs['clouds']['profile'] = df  
    
    def virga(self, condensates, directory,
        fsed=1, b=1, eps=1e-2, param='const', 
        mh=1, mmw=2.2, kz_min=1e5, sig=2, 
        full_output=False, Teff=None, alpha_pressure=None, supsat=0,
        gas_mmr=None, do_virtual=False, verbose=True): 
        """
        Runs virga cloud code based on the PT and Kzz profiles 
        that have been added to inptus class.
        Parameters
        ----------
        condensates : str 
            Condensates to run in cloud model 
        fsed : float 
            Sedimentation efficiency coefficient
        b : float
            Denominator of exponential in sedimentation efficiency  (if param is 'exp')
        eps: float
            Minimum value of fsed function (if param=exp)
        param : str
            fsed parameterisation
            'const' (constant), 'exp' (exponential density derivation), 'pow' (power-law)
        mh : float 
            Metallicity 
        mmw : float 
            Atmospheric mean molecular weight 
        gas_mmr : dict 
            Gas MMR as a dictionary for individual gases. This allows users to override 
            virga's chemistry. E.g. {'SiO2':1e-6}
        kz_min : float
            Minimum kzz value
        sig : float 
            Width of the log normal distribution for the particle sizes 
        Teff : float, optional
            Effective temperature. If None, Teff set to temperature at 1 bar
        alpha_pressure: float, optional
            Pressure at which we want fsed=alpha for variable fsed calculation.
            If None, pressure set to the top of the atmosphere
        do_virtual : bool 
            Turn on and off the "virtual" cloud which is a cloud that forms below 
            the pressure grid defined by the user. 
        verbose : bool 
            Turn off warnings 
        """
        
        cloud_p = vj.Atmosphere(condensates,fsed=fsed,mh=mh,
                 mmw = mmw, sig =sig, b=b, eps=eps, param=param, supsat=supsat,
                 gas_mmr=gas_mmr, verbose=verbose) 
        if 'kz' not in self.inputs['atmosphere']['profile'].keys():
            raise Exception ("Must supply kz to atmosphere/chemistry DataFrame, \
                if running `virga` through `picaso`. This should go in the \
                same place that you specified you pressure-temperature profile. \
                Alternatively, you can manually add it by doing \
                `case.inputs['atmosphere']['profile']['kz'] = KZ`")
        df = self.inputs['atmosphere']['profile'].loc[:,['pressure','temperature','kz']]
        
        cloud_p.gravity(gravity=self.inputs['planet']['gravity'],
                 gravity_unit=u.Unit(self.inputs['planet']['gravity_unit']))#
        
        cloud_p.ptk(df =df, kz_min = kz_min, Teff = Teff, alpha_pressure = alpha_pressure)
        out = vj.compute(cloud_p, as_dict=full_output,
                          directory=directory, do_virtual=do_virtual)
        if not full_output:
            opd, w0, g0 = out
            df = vj.picaso_format(opd, w0, g0)
        else: 
            opd, w0, g0 = out['opd_per_layer'],out['single_scattering'],out['asymmetry']
            pres = out['pressure']
            wno = 1e4/out['wave']
            df = vj.picaso_format(opd, w0, g0, pressure = pres, wavenumber=wno)
        #only pass through clouds 1d if clouds are one dimension 
        self.clouds(df=df)
        if full_output : return out
        else: return opd, w0, g0
    
    def virga_3d(self, condensates, directory,
        fsed=1, mh=1, mmw=2.2,kz_min=1e5,sig=2, full_output=False,
        n_cpu=1,verbose=True,smooth_kz=False):
        """
        Runs virga cloud code based on the PT and Kzz profiles 
        that have been added to inptus class.

        Parameters
        ----------
        condensates : str 
            Condensates to run in cloud model 
        fsed : float 
            Sedimentation efficiency 
        mh : float 
            Metallicity 
        mmw : float 
            Atmospheric mean molecular weight  
        n_cpu : int 
            number cpu to parallelize
        verbose : bool 
            Print statements to help user
        smooth_kz : bool 
            If true, it uses the min_kz value and does a UnivariateSpline
            accross the kz values to smooth out the profile
        """
        lat =self.inputs['atmosphere']['profile'].coords['lat'].values
        lon = self.inputs['atmosphere']['profile'].coords['lon'].values
        nt = len(lat)
        ng = len(lon)
        self.nlevel = len(self.inputs['atmosphere']['profile'].coords['pressure'].values)
        nlayer = self.nlevel-1

        
        
        if 'kz' not in self.inputs['atmosphere']['profile']: 
            raise Exception("Must include 'kzz' (vertical mixing) as data component")
        else:
            #CONVERT wavenumber UNIT if not the right units
            unit_old = self.inputs['atmosphere']['profile']['kz'].units 
            unit_reqd = 'cm^2/s'
            if unit_old != unit_reqd: 
                if verbose: print(f'verbose=True; Converting wno grid from {unit_old} to required unit of {unit_reqd}.')
                self.inputs['atmosphere']['profile']['kz'].values = (
                    self.inputs['atmosphere']['profile']['kz'].values*u.Unit(
                        unit_old)).to('cm^2/s').value
                self.inputs['atmosphere']['profile'].kz.attrs['units'] = unit_reqd

        ptk_3d = self.inputs['atmosphere']['profile'][['temperature','kz']] 
        def run_virga(ilon,ilat): 
            cloud_p = vj.Atmosphere(condensates,fsed=fsed,mh=mh,
                     mmw = mmw, sig =sig,verbose=verbose) 
            cloud_p.gravity(gravity=self.inputs['planet']['gravity'],
                     gravity_unit=u.Unit(self.inputs['planet']['gravity_unit']))#
            df = ptk_3d.isel(lon=ilon, lat=ilat
                            ).to_pandas(
                            ).reset_index(
                            ).drop(
                            ['lat','lon'],axis=1
                            ).sort_values('pressure')
            if smooth_kz: 
                x=np.log10(df['pressure'].values)
                y = np.log10(df['kz'].values)
                x=x[y>np.log10(kz_min)]
                y = y[y>np.log10(kz_min)]
                if len(y)<2: 
                    raise Exception(f'Not enough kz values above kz_min of {kz_min} to perform spline smoothing')
                spl = UnivariateSpline(x, y,ext=3)
                df['kz'] = spl(np.log10(df['pressure'].values))
            cloud_p.ptk(df =df, kz_min = kz_min)
            out = vj.compute(cloud_p, as_dict=True,
                              directory=directory)
            return out 

        results = Parallel(n_jobs=n_cpu)(delayed(run_virga)(ilon,ilat) for ilon in range(ng) for ilat in range(nt))
        
        wno_grid = 1e4/results[0]['wave']
        nwno = len(wno_grid)
        pres = results[0]['pressure']

        data_vars=dict(
                opd=(["pressure","wno","lon", "lat"], np.zeros((nlayer,nwno,ng,nt)),{'units': 'depth per layer'}),
                g0=(["pressure","wno","lon", "lat"], np.zeros((nlayer,nwno,ng,nt)),{'units': 'none'}),
                w0=(["pressure","wno","lon", "lat"], np.zeros((nlayer,nwno,ng,nt)),{'units': 'none'}),
            )

        i=0
        if full_output: all_out = {f'lat{i}':{} for i in range(ng)}
        for ig in range(ng):
            for it in range(nt):
                out = results[i];i+=1
                data_vars['opd'][1][:,:,ig,it]= out['opd_per_layer']
                data_vars['g0'][1][:,:,ig,it] = out['asymmetry']
                data_vars['w0'][1][:,:,ig,it] = out['single_scattering']
                if full_output: all_out[f'lat{it}'][f'lon{ig}'] = out

        ds_virga= xr.Dataset(
            data_vars=data_vars,
            coords=dict(
                lon=(["lon"], lon,{'units': 'degrees'}),#required
                lat=(["lat"], lat,{'units': 'degrees'}),#required
                pressure=(["pressure"], pres,{'units': 'bar'}),#required
                wno=(["wno"], wno_grid,{'units': 'cm^(-1)'})#required for clouds
            ),
            attrs=dict(description="coords with vectors"),
        )

        self.inputs['clouds']['profile'] = ds_virga 
        self.inputs['clouds']['wavenumber'] = ds_virga.coords['wno'].values

        if full_output:    return all_out 
    
    def clouds_3d(self, ds, regrid=True, plot=True, iz_plot=0, iw_plot=0,
        verbose=True):
        """
        Checks your cloud xarray input to make sure the necessary elements are included. If 
        requested, it will regrid your output according to what you have specified in 
        phase_angle() routine. If you have not requested a regrid, it will check to make 
        sure that the latitude/longitude grid that you have specified in your xarray
        is the same one that you have set in the phase_angle() routine. 
        
        Parameters
        ----------
        ds : xarray.DataArray
            xarray input grid (see cloud GCM 3D input tutorials)
        regrid : bool
            If True, this will auto regrid your data, based on the input to the 
            phase_angle function you have supllied
            If False, it will skip regridding. However, this assumes that you have already 
            regridded your data to the necessary gangles and tangles. PICASO will double check 
            for you by comparing latitude/longitudes of what is in your xarray to what was computed 
            in the phase_angle function. 
        plot : bool 
            If True, this will auto output a regridded plot 
        iz_plot : int 
            Altitude index to plot if a plot is requested
        iw_plot : int 
            Wavelength index to plot if plot is requested
        verbose : bool 
            If True, this will plot out messages, letting you know if your input data is being transformed 
        """
        #tell program that clouds are 3 dimensional 
        self.inputs['clouds']['dims']='3d'

        #check 
        if not isinstance(ds, xr.core.dataset.Dataset): 
            raise Exception('PICASO has moved to only accept xarray input. Please see GCM 3D input tutorials to learn how to reformat your input. ')

        #check for cloud properties
        if 'opd' not in ds: raise Exception("Must include 'opd' (optical detph) as data component")
        if 'g0' not in ds: raise Exception("Must include 'g0' (assymetry) as data component")
        if 'w0' not in ds: raise Exception("Must include 'w0' (single scattering) as data component")
        
        #check for wavenumber coordinates 
        if 'wno' not in ds.coords: 
            raise Exception("Must include 'wno' (wavenumber) in coords and units")
        else:
            #CONVERT wavenumber UNIT if not the right units
            unit_old = ds.coords['wno'].attrs['units'] 
            unit_reqd = 'cm^(-1)'
            if unit_old != unit_reqd: 
                if verbose: print(f'verbose=True; Converting wno grid from {unit_old} to required unit of {unit_reqd}.')
                ds.coords['wno'] = (
                    ds.coords['wno'].values*u.Unit(
                        unit_old)).to('cm^(-1)').value 

        #check for pressure and change units if needed
        if 'pressure' not in ds.coords: 
            raise Exception("Must include pressure in coords and units")
        else: 
            self.nlevel = len(ds.coords['pressure'].values)
            #CONVERT PRESSURE UNIT
            unit_old = ds.coords['pressure'].attrs['units'] 
            unit_reqd = 'bar'
            if unit_old != unit_reqd: 
                if verbose: print(f'verbose=True; Converting pressure grid from {unit_old} to required unit of {unit_reqd}.')
                ds.coords['pressure'] = (
                    ds.coords['pressure'].values*u.Unit(
                        unit_old)).to('bar').value

        
        #check for latitude and longitude 
        if (('lat' not in ds.coords) or ('lon' not in ds.coords)): 
            raise Exception("""Must include "lat" and "lon" as coordinates. 
                  Please see GCM 3D input tutorials to learn how to reformat your input.""")
        else :
            lat = ds.coords['lat'].values
            len_lat = len(lat)
            lon = ds.coords['lon'].values
            len_lon = len(lon)
            nt = self.inputs['disco']['num_tangle']
            ng = self.inputs['disco']['num_gangle']
            phase = self.inputs['phase_angle']


        if regrid: 
            #cannot regrid from a course grid to a high one
            assert nt <= len(lat), f'Cannot regrid from a course grid. num_tangle={nt} and input grid has len(lat)={len_lat}'
            assert ng <= len(lon), f'Cannot regrid from a course grid. num_gangle={nt} and input grid has len(lon)={len_lon}'
            #call regridder to get to gauss angle chevychev angle grid
            if verbose: print(f'verbose=True;regrid=True; Regridding 3D output to ngangle={ng}, ntangle={nt}, with phase={phase}.')
            ds = regrid_xarray(ds, num_gangle=ng, num_tangle=nt, phase_angle=phase)
        else: 
            #check lat and lons match up
            assert np.array_equal(self.inputs['disco']['latitude']*180/np.pi,
                lat), f"""Latitudes from the GCM do not match the PICASO grid even 
                          though the number of grid points are the same. 
                          Most likely this could be that the input phase of {phase}, is 
                          different from what the regridder used prior to this function. 
                          A simple fix is to provide this function with the native 
                          GCM xarray, turn regrid=True and it will ensure the grids are 
                          the same."""
            assert np.array_equal(self.inputs['disco']['longitude']*180/np.pi,
                lon), f"""Longitude from the GCM do not match the PICASO grid even 
                          though the number of grid points are the same. 
                          Most likely this could be that the input phase of {phase}, is 
                          different from what the regridder used prior to this function. 
                          A simple fix is to provide this function with the native  
                          GCM xarray, turn regrid=True and it will ensure the grids are 
                          the same."""

        if plot: 
            if ((ng>1) & (nt>1)):
                ds['opd'].isel(pressure=iz_plot,wno=iw_plot).plot(x='lon', y ='lat')
            elif ((ng==1) & (nt>1)):
                ds['opd'].isel(pressure=iz_plot,wno=iw_plot).plot(y ='lat')
            elif ((ng>1) & (nt==1)):
                ds['opd'].isel(pressure=iz_plot,wno=iw_plot).plot(x ='lon')

        self.inputs['clouds']['profile'] = ds 
        self.inputs['clouds']['wavenumber'] = ds.coords['wno'].values
    
    def approx(self,single_phase='TTHG_ray',multi_phase='N=2',delta_eddington=True,
        raman='pollack',tthg_frac=[1,-1,2], tthg_back=-0.5, tthg_forward=1,
        p_reference=1, rt_method='toon', stream=2, toon_coefficients="quadrature",
        single_form='explicit', calculate_fluxes='off', query='nearest_neighbor',
        w_single_form='TTHG', w_multi_form='TTHG', psingle_form='TTHG', 
        w_single_rayleigh = 'on', w_multi_rayleigh='on', psingle_rayleigh='on', 
        get_lvl_flux = False):
        """
        This function REsets all the default approximations in the code from what is in config file.
        This means that it will rewrite what is specified via config file defaults.
        It transforms the string specificatons
        into a number so that they can be used in numba nopython routines. 

        To see the `str` cases such as `TTHG_ray` users see all the options by using the function `justdoit.single_phase_options`
        or `justdoit.multi_phase_options`, etc. 

        single_phase : str 
            Single scattering phase function approximation 
        multi_phase : str 
            Multiple scattering phase function approximation 
        delta_eddington : bool 
            Turns delta-eddington on and off
        raman : str 
            Uses various versions of raman scattering
            default is to use the pollack approximation 
        tthg_frac : list 
            Functional of forward to back scattering with the form of polynomial :
            tthg_frac[0] + tthg_frac[1]*g_b^tthg_frac[2]
            See eqn. 6 in picaso paper 
        tthg_back : float 
            Back scattering asymmetry factor gf = g_bar*tthg_back
        tthg_forward : float 
            Forward scattering asymmetry factor gb = g_bar * tthg_forward 
        p_reference : float 
            Reference pressure (bars) This is an arbitrary pressure that 
            corresponds do the user's input of radius. Usually something "at depth"
            around 1-10 bars. 
        method : str
            Toon ('toon') or spherical harmonics ('SH'). 
        stream : int 
            Two stream or four stream (options are 2 or 4). For 4 stream need to set method='SH'
        toon_coefficients: str
            Decide whether to use Quadrature ("quadrature") or Eddington ("eddington") schemes
            to define Toon coefficients in two-stream approximation (see Table 1 in Toon et al 1989)
        single_form : str 
            form of the phase function can either be written as an 'explicit' henyey greinstein 
            or it can be written as a 'legendre' expansion. Default is 'explicit'
        query : str 
            method to grab opacities. either "nearest_neighbor" or "interp" which 
            interpolates based on 4 nearest neighbors. Default is nearest_neighbor
            which is significantly faster.
        w_single_form : str 
            Single scattering phase function approximation for SH
        w_multi_form : str 
            Multiple scattering phase function approximation for SH
        psingle_form : str 
            Scattering phase function approximation for psingle in SH
        w_single_rayleigh : str 
            Toggle rayleigh scattering on/off for single scattering in SH
        w_multi_rayleigh : str 
            Toggle rayleigh scattering on/off for multi scattering in SH
        psingle_rayleigh : str 
            Toggle rayleigh scattering on/off for psingle in SH
        get_lvl_flux : bool 
            This parameter returns the level by level and layer by layer 
            fluxes in the full output
            Default is False
        """
        self.inputs['approx']['get_lvl_flux'] = get_lvl_flux

        self.inputs['approx']['rt_method'] = rt_method

        #common to any RT code
        if rt_method == 'toon':
                self.inputs['approx']['rt_params']['common']['stream'] = 2 # having method="Toon" and stream=4 messes up delta-eddington stuff
        else:
                self.inputs['approx']['rt_params']['common']['stream'] = stream

        self.inputs['approx']['rt_params']['common']['delta_eddington'] = delta_eddington
        self.inputs['approx']['rt_params']['common']['raman'] =  raman_options().index(raman)
        if isinstance(tthg_frac, (list, np.ndarray)):
            if len(tthg_frac) == 3:
                self.inputs['approx']['rt_params']['common']['TTHG_params']['fraction'] = tthg_frac
            else:
                raise Exception('tthg_frac should be of length=3 so that : tthg_frac[0] + tthg_frac[1]*g_b^tthg_frac[2]')
        else: 
            raise Exception('tthg_frac should be a list or ndarray of length=3')

        self.inputs['approx']['rt_params']['common']['TTHG_params']['constant_back'] = tthg_back
        self.inputs['approx']['rt_params']['common']['TTHG_params']['constant_forward']=tthg_forward

        #unique to toon 
        #eddington or quradrature
        self.inputs['approx']['rt_params']['toon']['toon_coefficients'] = toon_phase_coefficients(printout=False).index(toon_coefficients)
        self.inputs['approx']['rt_params']['toon']['multi_phase'] = multi_phase_options(printout=False).index(multi_phase)
        self.inputs['approx']['rt_params']['toon']['single_phase'] = single_phase_options(printout=False).index(single_phase)
        
        #unique to SH
        self.inputs['approx']['rt_params']['SH']['single_form'] = SH_psingle_form_options(printout=False).index(single_form)
        self.inputs['approx']['rt_params']['SH']['w_single_form'] = SH_scattering_options(printout=False).index(w_single_form)
        self.inputs['approx']['rt_params']['SH']['w_multi_form'] = SH_scattering_options(printout=False).index(w_multi_form)
        self.inputs['approx']['rt_params']['SH']['psingle_form'] = SH_scattering_options(printout=False).index(psingle_form)
        self.inputs['approx']['rt_params']['SH']['w_single_rayleigh'] = SH_rayleigh_options(printout=False).index(w_single_rayleigh)
        self.inputs['approx']['rt_params']['SH']['w_multi_rayleigh'] = SH_rayleigh_options(printout=False).index(w_multi_rayleigh)
        self.inputs['approx']['rt_params']['SH']['psingle_rayleigh'] = SH_rayleigh_options(printout=False).index(psingle_rayleigh)
        self.inputs['approx']['rt_params']['SH']['calculate_fluxes'] = SH_calculate_fluxes_options(printout=False).index(calculate_fluxes)


        self.inputs['opacities']['query'] = query_options().index(query)

        self.inputs['approx']['p_reference']= p_reference
        

    def phase_curve(self, opacityclass,  full_output=False, 
        plot_opacity= False,n_cpu =1 ): 
        """
        Run phase curve 
        Parameters
        -----------
        opacityclass : class
            Opacity class from `justdoit.opannection`
        full_output : bool 
            (Optional) Default = False. Returns atmosphere class, which enables several 
            plotting capabilities. 
        n_cpu : int 
            (Optional) Default = 1 (no parallelization). Number of cpu to parallelize calculation.
        """
        phases = self.inputs['phase_angle']
        calculation = self.inputs['disco']['calculation']
        all_geom = self.inputs['disco']
        all_profiles = self.inputs['atmosphere']['profile']
        all_cld_profiles = self.inputs['clouds']['profile']

        def run_phases(iphase):
            self.inputs['phase_angle'] = iphase[1]
            self.inputs['atmosphere']['profile'] = all_profiles.isel(phase=iphase[0])
            self.inputs['disco'] = all_geom[iphase[1]]
            if not isinstance(all_cld_profiles, type(None)):
                self.inputs['clouds']['profile'] = all_cld_profiles.isel(phase=iphase[0])
            out = self.spectrum(opacityclass,calculation=calculation,dimension='3d',full_output=full_output)
            return out
        
        results = Parallel(n_jobs=n_cpu)(delayed(run_phases)(iphase) for iphase in enumerate(phases))
        
        #return dict such that each key is a different phase 
        return {iphase:results[i] for i,iphase in enumerate(phases)}

    def spectrum(self, opacityclass, calculation='reflected', dimension = '1d',  full_output=False, 
        plot_opacity= False, as_dict=True):
        """Run Spectrum
        Parameters
        -----------
        opacityclass : class
            Opacity class from `justdoit.opannection`
        calculation : str
            Either 'reflected' or 'thermal' for reflected light or thermal emission. 
            If running a brown dwarf, this will automatically default to thermal    
        dimension : str 
            (Optional) Dimensions of the calculation. Default = '1d'. But '3d' is also accepted. 
            In order to run '3d' calculations, user must build 3d input (see tutorials)
        full_output : bool 
            (Optional) Default = False. Returns atmosphere class, which enables several 
            plotting capabilities. 
        plot_opacity : bool 
            (Optional) Default = False, Creates pop up of the weighted opacity
        as_dict : bool 
            (Optional) Default = True. If true, returns a condensed dictionary to the user. 
            If false, returns the atmosphere class, which can be used for debugging. 
            The class is clunky to navigate so if you are consiering navigating through this, ping one of the 
            developers. 
        """
        #CHECKS 

        #if there is not star, the only picaso option to run is thermal emission
        try: 
            if self.inputs['star']['radius'] == 'nostar':
                calculation = 'thermal' 
        except KeyError: 
            pass

        #make sure phase angle has been run for reflected light
        try: 
            #phase angles dont need to be specified for thermal emission or transmission
            phase = self.inputs['phase_angle']
        except KeyError: 
            if 'reflected' not in calculation:
                self.phase_angle(0)
                phase = self.inputs['phase_angle']
            else: 
                raise Exception("Phase angle not specified. It is needed for reflected light. Please run the jdi.inputs().phase_angle() routine.")
        
        #make sure no one is running a nonzero phase with thermal emission in 1d
        if ((phase != 0) & ('thermal' in calculation) & (dimension=='1d')):
            raise Exception("Non-zero phase is not an option for this type of calculation. This includes a thermal calculation in 1 dimensions.  Unlike reflected light, thermal flux emanates from the planet in all directions regardless of phase. Thermal phase curves are computed by rotating 3D temperature maps, which can be done in PICASO using the 3d functionality.")
        
        #I don't make people add this as an input so adding a default here if it hasnt
        #been run 
        try:
            a = self.inputs['surface_reflect']
        except KeyError:
            self.inputs['surface_reflect'] = 0 
            self.inputs['hard_surface'] = 0 

            
        return picaso(self, opacityclass,dimension=dimension,calculation=calculation,
            full_output=full_output, plot_opacity=plot_opacity, as_dict=as_dict)

    def effective_temp(self, teff=None):
        """Same as T_eff with different notation


        Parameters
        ----------
        teff : float 
            (Optional) Effective temperature of Planet
        """
        return self.T_eff(teff)

    def T_eff(self, Teff=None):
        """
        Get Teff for climate run 

        Parameters
        ----------
        T_eff : float 
            (Optional) Effective temperature of Planet
        
        """
        if Teff is not None:
            self.inputs['planet']['T_eff'] = Teff
        else :
            self.inputs['planet']['T_eff'] = 0

    def inputs_climate(self, temp_guess= None, pressure= None, rfaci = 1,nofczns = 1 ,
        nstr = None,  rfacv = None, 
        cloudy = False, mh = None, CtoO = None, species = None, fsed = None, mieff_dir = None,
        photochem=False, photochem_file=None,photochem_stfile = None,photonetwork_file = None,photonetworkct_file=None,tstop=1e7,psurf=10):
        """
        Get Inputs for Climate run

        Parameters
        ----------
        temp_guess : array 
            Guess T(P) profile to begin with
        pressure : array
            Pressure Grid for climate code (this wont change on the fly)
        nstr : array
            NSTR vector describes state of the atmosphere:
            0   is top layer [0]
            1   is top layer of top convective region
            2   is bottom layer of top convective region
            3   is top layer of lower radiative region
            4   is top layer of lower convective region
            5   is bottom layer of lower convective region [nlayer-1]
        nofczns : integer
            Number of guessed Convective Zones. 1 or 2
        rfacv : float
            Fractional contribution of reflected light in net flux.
            =0 for no stellar irradition, 
            =0.5 for full day-night heat redistribution
            =1 for dayside
        rfaci : float
            Default=1, Fractional contribution of thermal light in net flux
            Usually this is kept at one and then the redistribution is controlled 
            via rfacv
        cloudy : bool
            Include Clouds or not (True or False)
        mh : string
            Metallicity string for 1060 grid, '+0.5','0.0','-0.5'.
        CtoO : string
            C/O ratio string for 1060 grid
        species : string
            Cloud species to be included if cloudy
        fsed : float
            Sedimentation Efficiency (f_sed) if cloudy
        mieff_dir: str
            path to directory with mieff files for virga
        photochem : bool 
            Turns off (False) and on (True) Photochem 
        """
        
        if cloudy: 
            print("Cloudy functionality still in beta form and not ready for public use.")
            # raise Exception('Cloudy functionality still in beta fosrm and not ready for public use.')
        
        elif photochem == False: 
            #dummy values only used for cloud model
            mh = 0 
            CtoO = 0 

        if self.inputs['planet']['T_eff'] == 0.0:
            raise Exception('Need to specify Teff with jdi.input for climate run')
        if self.inputs['planet']['gravity'] == 0.0:
            raise Exception('Need to specify gravity with jdi.input for climate run')

        
        self.inputs['climate']['guess_temp'] = temp_guess
        self.inputs['climate']['pressure'] = pressure
        self.inputs['climate']['nstr'] = nstr
        self.inputs['climate']['nofczns'] = nofczns
        self.inputs['climate']['rfacv'] = rfacv
        self.inputs['climate']['rfaci'] = rfaci
        if cloudy:
            self.inputs['climate']['cloudy'] = 1
            self.inputs['climate']['cld_species'] = species
            self.inputs['climate']['fsed'] = fsed
            self.inputs['climate']['mieff_dir'] = mieff_dir
        else :
            self.inputs['climate']['cloudy'] = 0
            self.inputs['climate']['cld_species'] = 0
            self.inputs['climate']['fsed'] = 0
            self.inputs['climate']['mieff_dir'] = mieff_dir
        self.inputs['climate']['mh'] = mh
        self.inputs['climate']['CtoO'] = CtoO


        if photochem:
            if m_planet is None:
                raiseExceptions("Supply planet mass if you want to run photochem")
            else:
                self.inputs['climate']['m_planet'] = m_planet

            if r_planet is None:
                raiseExceptions("Supply planet radius if you want to run photochem")
            else:
                self.inputs['climate']['r_planet'] = r_planet

            if photochem_file is None:
                raiseExceptions("Supply photochem_filename if you want to run photochem")
            else:
                self.inputs['climate']['photochem_file'] =photochem_file

            if photochem_stfile is None:
                raiseExceptions("Supply photochem star filename if you want to run photochem")
            else:
                self.inputs['climate']['photochem_stfile'] =photochem_stfile
            self.inputs['climate']['tstop'] =tstop
            self.inputs['climate']['psurf'] =psurf
            self.inputs['climate']['photochem'] =photochem
            self.inputs['climate']['photochem_network'] =photonetwork_file
            self.inputs['climate']['photochem_networkct'] =photonetworkct_file
            

        else:
            self.inputs['climate']['photochem'] =False

    def climate(self, opacityclass, save_all_profiles = False, as_dict=True,with_spec=False,
        save_all_kzz = False, diseq_chem = False, self_consistent_kzz =False, kz = None, 
        on_fly=False,gases_fly=None, chemeq_first=True,verbose=True):#,
       
        """
        Top Function to run the Climate Model

        Parameters
        -----------
        opacityclass : class
            Opacity class from `justdoit.opannection`
        save_all_profiles : bool
            If you want to save and return all iterations in the T(P) profile,True/False
        with_spec : bool 
            Runs picaso spectrum at the end to get the full converged outputs, Default=False
        save_all_kzz : bool
            If you want to save and return all iterations in the kzz profile,True/False
        diseq_chem : bool
            If you want to run `on-the-fly' mixing (takes longer),True/False
        self_consistent_kzz : bool
            If you want to run MLT in convective zones and Moses in the radiative zones
        kz : array
            Kzz input array if user wants constant or whatever input profile (cgs)
        verbose : bool  
            If True, triggers prints throughout code 
        """
        #save to user 
        all_out = {}
        
        #get necessary parameters from opacity ck-tables 
        wno = opacityclass.wno
        delta_wno = opacityclass.delta_wno
        nwno = opacityclass.nwno
        min_temp = min(opacityclass.temps)
        max_temp = max(opacityclass.temps)

        
        
        # first calculate the BB grid
        ntmps = self.inputs['climate']['ntemp_bb_grid']
        dt = self.inputs['climate']['dt_bb_grid']
        #we will extend the black body grid 30% beyond the min and max temp of the 
        #opacity grid just to be safe with the spline
        extension = 0.3 
        tmin = min_temp*(1-extension)
        tmax = max_temp*(1+extension)
        ntmps = int((tmax-tmin)/dt)
        
        bb , y2 , tp = 0,0,0
        #bb , y2 , tp = set_bb_deprecate(wno,delta_wno,nwno,ntmps,dt,tmin,tmax)

        nofczns = self.inputs['climate']['nofczns']
        nstr= self.inputs['climate']['nstr']

        rfaci= self.inputs['climate']['rfaci']
        
        #turn off stellar radiation if user has run "setup_nostar() function"
        if 'nostar' in self.inputs['star']['database']:
            rfacv=0.0 
            FOPI = np.zeros(nwno) + 1.0
        #otherwise assume that there is stellar irradiation 
        else:
            rfacv = self.inputs['climate']['rfacv']
            r_star = self.inputs['star']['radius'] 
            r_star_unit = self.inputs['star']['radius_unit'] 
            semi_major = self.inputs['star']['semi_major']
            semi_major_unit = self.inputs['star']['semi_major_unit'] 
            fine_flux_star  = self.inputs['star']['flux']  # erg/s/cm^2
            FOPI = fine_flux_star * ((r_star/semi_major)**2)

        #turn off reflected light permanently for all these runs if rfacv=0 
        if rfacv==0:compute_reflected=False
        else:compute_reflected=True

        all_profiles= []
        if save_all_profiles:
            save_profile = 1
        else :
            save_profile = 0

        TEMP1 = self.inputs['climate']['guess_temp']
        all_profiles=np.append(all_profiles,TEMP1)
        pressure = self.inputs['climate']['pressure']
        t_table = self.inputs['climate']['t_table']
        p_table = self.inputs['climate']['p_table']
        grad = self.inputs['climate']['grad']
        cp = self.inputs['climate']['cp']


        Teff = self.inputs['planet']['T_eff']
        grav = 0.01*self.inputs['planet']['gravity'] # cgs to si
        mh = self.inputs['climate']['mh']
        mh = float(mh) if mh is not None else 0
        sigma_sb = 0.56687e-4 # stefan-boltzmann constant
        
        col_den = 1e6*(pressure[1:] -pressure[:-1] ) / (grav/0.01) # cgs g/cm^2
        wave_in, nlevel, pm, hratio = 0.9, len(pressure), 0.001, 0.1
        #tidal = tidal_flux(Teff, wave_in,nlevel, pressure, pm, hratio, col_den)
        tidal = np.zeros_like(pressure) - sigma_sb *(Teff**4)
        
        cloudy = self.inputs['climate']['cloudy']
        cld_species = self.inputs['climate']['cld_species']
        fsed = self.inputs['climate']['fsed']
        mieff_dir = self.inputs['climate']['mieff_dir']
        
        opd_cld_climate = np.zeros(shape=(nlevel-1,nwno,4))
        g0_cld_climate = np.zeros(shape=(nlevel-1,nwno,4))
        w0_cld_climate = np.zeros(shape=(nlevel-1,nwno,4))


        # first conv call
        
        it_max= 10   ### inner loop calls
        itmx= 7  ### outer loop calls (opacity re-calculation)
        conv = 10.0
        convt=5.0
        x_max_mult=7.0
        

        final = False
        flag_hack = False

        
        if chemeq_first: pressure, temperature, dtdp, profile_flag, all_profiles,opd_cld_climate,g0_cld_climate,w0_cld_climate,flux_net_ir_layer, flux_plus_ir_attop = profile(mieff_dir,it_max, itmx, conv, convt, nofczns,nstr,x_max_mult,
            TEMP1,pressure, FOPI, t_table, p_table, grad, cp, opacityclass, grav, 
            rfaci, rfacv, nlevel, tidal, tmin, tmax, delta_wno, bb , y2 , tp, final , 
            cloudy, cld_species,mh,fsed,flag_hack, save_profile,all_profiles,
            opd_cld_climate,g0_cld_climate,w0_cld_climate,
            first_call_ever=True, verbose=verbose)

        # second convergence call
        it_max= 7
        itmx= 5
        conv = 5.0
        convt=4.0
        x_max_mult=7.0

        
        final = False
        if chemeq_first: pressure, temperature, dtdp, profile_flag, all_profiles,opd_cld_climate,g0_cld_climate,w0_cld_climate,flux_net_ir_layer, flux_plus_ir_attop = profile(mieff_dir, it_max, itmx, conv, convt, nofczns,nstr,x_max_mult,
                    temperature,pressure, FOPI, t_table, p_table, grad, cp, opacityclass, grav, 
                    rfaci, rfacv, nlevel, tidal, tmin, tmax, delta_wno, bb , y2 , tp, final, cloudy, 
                    cld_species, mh,fsed,flag_hack,save_profile,all_profiles,
                    opd_cld_climate,g0_cld_climate,w0_cld_climate,flux_net_ir_layer, 
                    flux_plus_ir_attop, verbose=verbose )   

        if chemeq_first: pressure, temp, dtdp, nstr_new, flux_plus_final, df, all_profiles, opd_now,w0_now,g0_now ,final_conv_flag=find_strat(mieff_dir, pressure, temperature, dtdp ,FOPI, nofczns,nstr,x_max_mult,
                             t_table, p_table, grad, cp, opacityclass, grav, 
                             rfaci, rfacv, nlevel, tidal, tmin, tmax, delta_wno, bb , y2 , tp , cloudy, cld_species, mh,fsed, flag_hack, save_profile,all_profiles,opd_cld_climate,g0_cld_climate,w0_cld_climate,flux_net_ir_layer, flux_plus_ir_attop,
                             verbose=verbose)

        
        if diseq_chem:
            #Starting with user's guess since there was no request to converge a chemeq profile first 
            if not chemeq_first: 
                temp = TEMP1

            wv196 = 1e4/wno

            # first change the nstr vector because need to check if they grow or not
            # delete upper convective zone if one develops
            
            del_zone =0 # move 4 levels deeper
            if (nstr[1] > 0) & (nstr[4] > 0) & (nstr[3] > 0) :
                nstr[1] = nstr[4]+del_zone
                nstr[2] = 89
                nstr[3],nstr[4],nstr[5] = 0,0,0
                
                if verbose: print("2 conv Zones, so making small adjustments")
            elif (nstr[1] > 0) & (nstr[3] == 0):
                if nstr[4] == 0:
                    nstr[1]+= del_zone #5#15
                else:
                    nstr[1] += del_zone #5#15  
                    nstr[3], nstr[4] ,nstr[5] = 0,0,0#6#16
                if verbose: print("1 conv Zone, so making small adjustment")
            if nstr[1] >= nlevel -2 : # making sure we haven't pushed zones too deep
                nstr[1] = nlevel -4
            if nstr[4] >= nlevel -2:
                nstr[4] = nlevel -3
            
            if verbose: print("New NSTR status is ", nstr)

            

            bundle = inputs(calculation='brown')

            bundle.phase_angle(0,num_gangle=10, num_tangle=1)
            bundle.gravity(gravity=grav , gravity_unit=u.Unit('m/s**2'))
            bundle.add_pt( temp, pressure)
            bundle.premix_atmosphere(opacityclass, df = bundle.inputs['atmosphere']['profile'].loc[:,['pressure','temperature']])
            DTAU, TAU, W0, COSB,ftau_cld, ftau_ray,GCOS2, DTAU_OG, TAU_OG, W0_OG, COSB_OG, \
                W0_no_raman , surf_reflect, ubar0,ubar1,cos_theta, single_phase,multi_phase, \
                frac_a,frac_b,frac_c,constant_back,constant_forward, \
                wno,nwno,ng,nt, nlevel, ngauss, gauss_wts, mmw,gweight,tweight =  calculate_atm(bundle, opacityclass)
            
            all_kzz= []
            if save_all_kzz == True :
                save_kzz = 1
            else :
                save_kzz = 0
            
            #here begins the self consistent Kzz calculation 
            # MLT plus some prescription in radiative zone
            if self_consistent_kzz or (not chemeq_first): 
                #flux_net_v_layer, flux_net_v, flux_plus_v, flux_minus_v , flux_net_ir_layer, flux_net_ir, flux_plus_ir, flux_minus_ir
                flux_net_v_layer_full, flux_net_v_full, flux_plus_v_full, flux_minus_v_full , flux_net_ir_layer_full, flux_net_ir_full, flux_plus_ir_full, flux_minus_ir_full = get_fluxes(pressure, temp, delta_wno, bb , y2, tp, tmin, tmax, DTAU, TAU, W0, 
                COSB,ftau_cld, ftau_ray,GCOS2, DTAU_OG, TAU_OG, W0_OG, COSB_OG, W0_no_raman , surf_reflect, 
                ubar0,ubar1,cos_theta, FOPI, single_phase,multi_phase,frac_a,frac_b,frac_c,constant_back,constant_forward, 
                wno,nwno,ng,nt,gweight,tweight, nlevel, ngauss, gauss_wts,compute_reflected, True)#True for reflected, True for thermal

                flux_net_ir_layer = flux_net_ir_layer_full[:]
                flux_plus_ir_attop = flux_plus_ir_full[0,:] 
                calc_type = 0
                
                # use mixing length theory to calculate Kzz profile
                if self_consistent_kzz: 
                    kz = get_kzz(pressure, temp,grav,mmw,tidal,flux_net_ir_layer, flux_plus_ir_attop,t_table, p_table, grad, cp, calc_type,nstr)
            
            
            
            
            # shift everything to the 661 grid now.
            #mh = '+0.0'  #don't change these as the opacities you are using are based on these 
            #CtoO = '1.0' # don't change these as the opacities you are using are based on these #
            filename_db=os.path.join(__refdata__, 'climate_INPUTS/ck_cx_cont_opacities_661.db')
            
            if on_fly:
                if verbose: print("From now I will mix "+str(gases_fly)+" only on--the--fly")
                #mhdeq and ctodeq will be auto by opannection
                #NO Background, just CIA + whatever in gases_fly
                #ck_db=os.path.join(__refdata__, 'climate_INPUTS/sonora_2020_feh'+mhdeq+'_co_'+CtoOdeq+'.data.196')
                opacityclass = opannection(ck=True, 
                    ck_db=opacityclass.ck_filename,filename_db=filename_db,
                    deq = True,on_fly=True,gases_fly=gases_fly)
            else:
                #phillips comparison (discontinued) 
                #background + gases 
                #ck_db=os.path.join(__refdata__, 'climate_INPUTS/m+0.0_co1.0.data.196')
                opacityclass = opannection(ck=True, ck_db=opacityclass.ck_filename,
                    filename_db=filename_db,deq = True,on_fly=False)

        
            
            
            if cloudy == 1:    
                wv661 = 1e4/opacityclass.wno
                opd_cld_climate,g0_cld_climate,w0_cld_climate = initiate_cld_matrices(opd_cld_climate,g0_cld_climate,w0_cld_climate,wv196,wv661)
            
            #Rerun star so that F0PI can now be on the 
            #661 grid 
            if 'nostar' in self.inputs['star']['database']:
                FOPI = np.zeros(opacityclass.nwno) + 1.0
            else:
                T_star = self.inputs['star']['temp']
                r_star = self.inputs['star']['radius']
                r_star_unit = self.inputs['star']['radius_unit']
                logg = self.inputs['star']['logg']
                metal =  self.inputs['star']['metal']
                semi_major = self.inputs['star']['semi_major']
                sm_unit = self.inputs['star']['semi_major_unit']
                database = self.inputs['star']['database']
                filename = self.inputs['star']['filename']
                f_unit = self.inputs['star']['f_unit']
                w_unit = self.inputs['star']['w_unit']
                self.star(opacityclass, database=database,temp =T_star,metal =metal, logg =logg, 
                    radius = r_star, radius_unit=u.Unit(r_star_unit),semi_major= semi_major , 
                    semi_major_unit = u.Unit(sm_unit), 
                    filename = filename, 
                    f_unit=f_unit, 
                    w_unit=w_unit)
                fine_flux_star  = self.inputs['star']['flux']  # erg/s/cm^2
                FOPI = fine_flux_star * ((r_star/semi_major)**2)
            
            if self.inputs['climate']['photochem']==False:
                quench_levels, t_mix = quench_level(pressure, temp, kz ,mmw, grav, return_mix_timescale= True) # determine quench levels

                all_kzz = np.append(all_kzz, t_mix) # save kzz

                if verbose: print("Quench Levels are CO, CO2, NH3, HCN, PH3 ", quench_levels) # print quench levels
                
                final = False
                #finall = False #### what is this thing?
                
                ## this code block is mostly safeguarding
                
                if quench_levels[2] > nlevel -2 :
                    quench_levels[2] = nlevel -2

                    if quench_levels[0] > nlevel -2 :
                        quench_levels[0] = nlevel -2
                    
                    if quench_levels[1] > nlevel -2 :
                        quench_levels[1] = nlevel -2
                    
                    if quench_levels[3] > nlevel -2 :
                        quench_levels[3] = nlevel -2 
                
                
                
                

                # determine the chemistry now

                qvmrs, qvmrs2= bundle.premix_atmosphere_diseq(opacityclass, df = bundle.inputs['atmosphere']['profile'].loc[:,['pressure','temperature']], quench_levels= quench_levels,t_mix=t_mix)
                #was for check SM
                #bundle.inputs['atmosphere']['profile'].to_csv('/data/users/samukher/Disequilibrium-picaso/first_iteration_testpls300min500',sep='\t')
                #raise SystemExit(0) 
                photo_inputs_dict = {}
                photo_inputs_dict['yesorno'] = False
            else :
                bundle.premix_atmosphere(opacityclass, df = bundle.inputs['atmosphere']['profile'].loc[:,['pressure','temperature']])

                pc= bundle.call_photochem(temp,pressure,float(self.inputs['climate']['mh']),float(self.inputs['climate']['CtoO']),self.inputs['climate']['psurf'],self.inputs['climate']['m_planet'],self.inputs['climate']['r_planet'],kz,tstop=self.inputs['climate']['tstop'],filename = self.inputs['climate']['photochem_file'],stfilename = self.inputs['climate']['photochem_stfile'],network = self.inputs['climate']['photochem_network'],network_ct = self.inputs['climate']['photochem_networkct'],first=True,pc=None)
                all_kzz = np.append(all_kzz, kz)
                quench_levels = np.array([0,0,0,0])
                photo_inputs_dict = {}
                photo_inputs_dict['yesorno'] = True
                photo_inputs_dict['mh'] = float(self.inputs['climate']['mh'])
                photo_inputs_dict['CtoO'] = float(self.inputs['climate']['CtoO'])
                photo_inputs_dict['psurf'] = self.inputs['climate']['psurf']
                photo_inputs_dict['m_planet'] = self.inputs['climate']['m_planet']
                photo_inputs_dict['r_planet'] = self.inputs['climate']['r_planet']
                photo_inputs_dict['tstop']=self.inputs['climate']['tstop']
                photo_inputs_dict['photochem_file']=self.inputs['climate']['photochem_file']
                photo_inputs_dict['photochem_stfile']=self.inputs['climate']['photochem_stfile']
                photo_inputs_dict['photochem_network']=self.inputs['climate']['photochem_network']
                photo_inputs_dict['photochem_networkct']=self.inputs['climate']['photochem_networkct']
                photo_inputs_dict['pc'] = pc
                photo_inputs_dict['kz'] = kz
                





            wno = opacityclass.wno
            delta_wno = opacityclass.delta_wno
            nwno = opacityclass.nwno
            min_temp = min(opacityclass.temps)
            max_temp = max(opacityclass.temps)

            # first calculate the BB grid
            ntmps = self.inputs['climate']['ntemp_bb_grid']
            dt = self.inputs['climate']['dt_bb_grid']
            
            extension = 0.3 
            tmin = min_temp*(1-extension)
            tmax = max_temp*(1+extension)

            ntmps = int((tmax-tmin)/dt)
            

            #bb , y2 , tp = set_bb(wno,delta_wno,nwno,ntmps,dt,tmin,tmax)

        

            
            final = False

            
            # diseq calculations start here actually
            
            if verbose: print("DOING DISEQ CALCULATIONS NOW")
            it_max= 7
            itmx= 5
            conv = 5.0
            convt=4.0
            x_max_mult=7.0

            #if nstr[2] < nstr[5]:
            #    nofczns = 2
            #    print("nofczns corrected") 

<<<<<<< HEAD
            
            pressure, temperature, dtdp, profile_flag, qvmrs, qvmrs2, all_profiles, all_kzz,opd_cld_climate,g0_cld_climate,w0_cld_climate,flux_net_ir_layer, flux_plus_ir_attop,photo_inputs_dict  = profile_deq(mieff_dir, it_max, itmx, conv, convt, nofczns,nstr,x_max_mult,
            temp,pressure, FOPI, t_table, p_table, grad, cp, opacityclass, grav, 
            rfaci, rfacv, nlevel, tidal, tmin, tmax, delta_wno, bb , y2 , tp, final , 
            cloudy, cld_species,mh,fsed,flag_hack, quench_levels, kz, mmw,save_profile,
            all_profiles, self_consistent_kzz,save_kzz,all_kzz, opd_cld_climate,
            g0_cld_climate,w0_cld_climate,flux_net_ir_layer, flux_plus_ir_attop,
            photo_inputs_dict,
            on_fly=on_fly, gases_fly=gases_fly, verbose=verbose)
            
            pressure, temp, dtdp, nstr_new, flux_plus_final, qvmrs, qvmrs2, df, all_profiles, all_kzz,opd_now,g0_now,w0_now,photo_inputs_dict,final_conv_flag=find_strat_deq(mieff_dir, pressure, temperature, dtdp ,FOPI, nofczns,nstr,x_max_mult,
                            t_table, p_table, grad, cp, opacityclass, grav, 
                            rfaci, rfacv, nlevel, tidal, tmin, tmax, delta_wno, bb , y2 , tp , cloudy, cld_species, mh,fsed, flag_hack, quench_levels,kz ,mmw, save_profile,all_profiles, self_consistent_kzz,save_kzz,all_kzz, opd_cld_climate,g0_cld_climate,w0_cld_climate,flux_net_ir_layer, flux_plus_ir_attop,photo_inputs_dict,on_fly=on_fly, gases_fly=gases_fly,
                             verbose=verbose)
            
=======
            if self.inputs['climate']['photochem']==False:
                pressure, temperature, dtdp, profile_flag, qvmrs, qvmrs2, all_profiles, all_kzz,opd_cld_climate,g0_cld_climate,w0_cld_climate,flux_net_ir_layer, flux_plus_ir_attop,photo_inputs_dict  = profile_deq(mieff_dir, it_max, itmx, conv, convt, nofczns,nstr,x_max_mult,
                temp,pressure, FOPI, t_table, p_table, grad, cp, opacityclass, grav, 
                rfaci, rfacv, nlevel, tidal, tmin, tmax, delta_wno, bb , y2 , tp, final , cloudy, cld_species,mh,fsed,flag_hack, quench_levels, kz, mmw,save_profile,all_profiles, self_consistent_kzz,save_kzz,all_kzz, opd_cld_climate,g0_cld_climate,w0_cld_climate,flux_net_ir_layer, flux_plus_ir_attop,photo_inputs_dict,on_fly=on_fly, gases_fly=gases_fly)
>>>>>>> 63cb3342
                
                print(photo_inputs_dict)
                pressure, temp, dtdp, nstr_new, flux_plus_final, qvmrs, qvmrs2, df, all_profiles, all_kzz,opd_now,g0_now,w0_now,photo_inputs_dict=find_strat_deq(mieff_dir, pressure, temperature, dtdp ,FOPI, nofczns,nstr,x_max_mult,
                                t_table, p_table, grad, cp, opacityclass, grav, 
                                rfaci, rfacv, nlevel, tidal, tmin, tmax, delta_wno, bb , y2 , tp , cloudy, cld_species, mh,fsed, flag_hack, quench_levels,kz ,mmw, save_profile,all_profiles, self_consistent_kzz,save_kzz,all_kzz, opd_cld_climate,g0_cld_climate,w0_cld_climate,flux_net_ir_layer, flux_plus_ir_attop,photo_inputs_dict,on_fly=on_fly, gases_fly=gases_fly)
                
            else:
                print("Only doing Profiles and not extending/reducing CZs")
                pressure, temperature, dtdp, profile_flag, qvmrs, qvmrs2, all_profiles, all_kzz,opd_cld_climate,g0_cld_climate,w0_cld_climate,flux_net_ir_layer, flux_plus_ir_attop,photo_inputs_dict, df  = profile_deq(mieff_dir, it_max, itmx, conv, convt, nofczns,nstr,x_max_mult,
                temp,pressure, FOPI, t_table, p_table, grad, cp, opacityclass, grav, 
                rfaci, rfacv, nlevel, tidal, tmin, tmax, delta_wno, bb , y2 , tp, final , cloudy, cld_species,mh,fsed,flag_hack, quench_levels, kz, mmw,save_profile,all_profiles, self_consistent_kzz,save_kzz,all_kzz, opd_cld_climate,g0_cld_climate,w0_cld_climate,flux_net_ir_layer, flux_plus_ir_attop,photo_inputs_dict,on_fly=on_fly, gases_fly=gases_fly)
                nstr_new = nstr.copy()
                flux_plus_final = flux_plus_ir_attop.copy()
                temp=temperature.copy()


            #diseq stuff
            all_out['diseq_out'] = {}
            if save_all_kzz: all_out['diseq_out']['all_kzz'] = all_kzz
            all_out['diseq_out']['quench_levels'] = quench_levels


            #return pressure , temp, dtdp, nstr_new, flux_plus_final, quench_levels, df, all_profiles, all_kzz, opd_now,w0_now,g0_now
        
        #all output to user
        all_out['pressure'] = pressure
        all_out['temperature'] = temp
        all_out['ptchem_df'] = df
        all_out['dtdp'] = dtdp
        all_out['cvz_locs'] = nstr_new
        all_out['flux']=flux_plus_final
        all_out['converged']=final_conv_flag

        if save_all_profiles: all_out['all_profiles'] = all_profiles            
           
        if with_spec:
            opacityclass = opannection(ck=True, ck_db=opacityclass.ck_filename,deq=False)
            bundle = inputs(calculation='brown')
            bundle.phase_angle(0)
            bundle.gravity(gravity=grav , gravity_unit=u.Unit('m/s**2'))
            bundle.premix_atmosphere(opacityclass,df)
            df_spec = bundle.spectrum(opacityclass,full_output=True)    
            all_out['spectrum_output'] = df_spec 

        #put cld output in all_out
        if cloudy == 1:
            df_cld = vj.picaso_format(opd_now, w0_now, g0_now)
            all_out['cld_output'] = df_cld
        if as_dict: 
            return all_out
        else: 
            return pressure , temp, dtdp, nstr_new, flux_plus_final, df, all_profiles , opd_now,w0_now,g0_now
    
    def call_photochem(self,temp,pressure,logMH, cto,pressure_surf,mass,radius,kzz,tstop=1e7,filename = None,stfilename=None,network=None,network_ct=None,first=True,pc=None,user_psurf=True,user_psurf_add=3):
    
        pc,output_array,species,pressure = run_photochem(temp,pressure,logMH, cto,pressure_surf,mass,radius,kzz,tstop=tstop,filename = filename,stfilename=stfilename,network=network,network_ct= network_ct,first=first,pc=pc,user_psurf=user_psurf,user_psurf_add=user_psurf_add)
        #pc,output_array,species,pressure = run_photochem(temp,pressure,logMH, cto,pressure_surf,mass,radius,kzz,tstop=tstop,filename = filename,stfilename=stfilename,network=network,network_ct= network_ct,first=False,pc=pc)
        #pc,output_array,species,pressure = run_photochem(temp,pressure,logMH, cto,pressure_surf,mass,radius,kzz,tstop=tstop,filename = filename,stfilename=stfilename,network=network,network_ct= network_ct,first=False,pc=pc)
        #pc,output_array,species,pressure = run_photochem(temp,pressure,logMH, cto,pressure_surf,mass,radius,kzz,tstop=tstop,filename = filename,stfilename=stfilename,network=network,network_ct= network_ct,first=False,pc=pc)
        #pc,output_array,species,pressure = run_photochem(temp,pressure,logMH, cto,pressure_surf,mass,radius,kzz,tstop=tstop,filename = filename,stfilename=stfilename,network=network,network_ct= network_ct,first=False,pc=pc)
        #pc,output_array,species,pressure = run_photochem(temp,pressure,logMH, cto,pressure_surf,mass,radius,kzz,tstop=tstop,filename = filename,stfilename=stfilename,network=network,network_ct= network_ct,first=False,pc=pc)

        for i in range(len(species)):
            self.inputs['atmosphere']['profile'][species[i]] = output_array[i,:]
        return pc

def get_targets():
    """Function to grab available targets using exoplanet archive data. 

    Returns
    -------
    Dataframe from Exoplanet Archive
    """
    planets_df =  pd.read_csv('https://exoplanetarchive.ipac.caltech.edu/TAP/sync?query=select+*+from+PSCompPars&format=csv')
    # convert to float when possible
    for i in planets_df.columns: 
        planets_df[i] = planets_df[i].astype(float,errors='ignore')

    return planets_df
def load_planet(df, opacity, phase_angle = 0, stellar_db='ck04models', verbose=False,  **planet_kwargs):
    """
    Wrapper to simplify PICASO run. This really turns picaso into a black box. This was created 
    specifically Sagan School tutorial. It grabs planet parameters from the user supplied df, then 
    adds a parametric PT profile (Guillot et al. 2010). The user still has to add chemistry. 

    Parameters
    -----------
    df : pd.DataFrame
        This is single row from `all_planets()`
    opacity : np.array 
        Opacity loaded from opannection
    phase_angle : float 
        Observing phase angle (radians)
    stellar_db : str 
        Stellar database to pull from. Default is ck04models but you can also 
        use phoenix if you have those downloaded.
    verbose : bool , options
        Print out warnings 
    planet_kwargs : dict 
        List of parameters to supply NexSci database is values don't exist 
    """
    if len(df.index)>1: raise Exception("Dataframe consists of more than 1 row. Make sure to select single planet")
    if len(df.index)==0: raise Exception("No planets found in database. Check name.")

    for i in df.index:

        planet = df.loc[i,:].dropna().to_dict()

        temp = planet.get('st_teff', planet_kwargs.get('st_teff',np.nan))
        if np.isnan(temp) : raise Exception('Stellar temperature is not added to \
            dataframe input or to planet_kwargs through the column/key named st_teff. Please add it to one of them')

        logg = planet.get('st_logg', planet_kwargs.get('st_logg',np.nan))
        if np.isnan(logg) : raise Exception('Stellar logg is not added to \
            dataframe input or to planet_kwargs through the column/key named st_logg. Please add it to one of them')

        logmh = planet.get('st_metfe', planet_kwargs.get('st_metfe',np.nan))
        if np.isnan(logmh) : raise Exception('Stellar Fe/H is not added to \
            dataframe input or to planet_kwargs through the column/key named st_metfe. Please add it to one of them')


        if logmh > 0.5: 
            if verbose: print ('Stellar M/H exceeded max value of 0.5. Value has been reset to the maximum')
            logmh = 0.5
        elif logmh < -4.0 :
            if verbose: print ('Stellar M/H exceeded min value of -4.0 . Value has been reset to the mininum')
            logmh = -4.0 

        if logg > 4.5: 
            if verbose: print ('Stellar logg exceeded max value of 4.5. Value has been reset to the maximum')
            logg = 4.5   


        #the parameters
        #planet/star system params--typically not free parameters in retrieval
        # Planet radius in Jupiter Radii--this will be forced to be 10 bar radius--arbitrary (scaling to this is free par)

        Rp = planet.get('pl_radj', planet_kwargs.get('pl_radj',np.nan))
        if np.isnan(Rp) : raise Exception('Planet Radii is not added to \
            dataframe input or to planet_kwargs through the column/key named pl_radj. J for JUPITER! \
            Please add it to one of them')


        #Stellar Radius in Solar Radii
        Rstar = planet.get('st_rad', planet_kwargs.get('st_rad',np.nan))
        if np.isnan(Rstar) : raise Exception('Stellar Radii is not added to \
            dataframe input or to planet_kwargs through the column/key named st_rad. Solar radii! \
            Please add it to one of them')

        #Mass in Jupiter Masses
        Mp = planet.get('pl_bmassj', planet_kwargs.get('pl_bmassj',np.nan))
        if np.isnan(Mp) : raise Exception('Planet Mass is not added to \
            dataframe input or to planet_kwargs through the column/key named pl_bmassj. J for JUPITER! \
            Please add it to one of them')  

        #TP profile params (3--Guillot 2010, Parmentier & Guillot 2013--see Line et al. 2013a for implementation)
        Tirr=planet.get('pl_eqt', planet_kwargs.get('pl_eqt',np.nan))

        if np.isnan(Tirr): 
            p =  planet.get('pl_orbper', planet_kwargs.get('pl_orbper',np.nan))
            p = p * (1*u.day).to(u.yr).value #convert to year 
            a =  (p**(2/3)*u.au).to(u.R_sun).value
            temp = planet.get('st_teff', planet_kwargs.get('st_teff',np.nan))
            Tirr = temp * np.sqrt(Rstar/(2*a))

        if np.isnan(Tirr): raise Exception('Planet Eq Temp is not added to \
            dataframe input or to planet_kwargs through the column/key named pl_eqt. Kelvin \
            Please add it to one of them') 

        p=planet.get('pl_orbper', planet_kwargs.get('pl_orbper',np.nan))

        if np.isnan(Tirr): raise Exception('Orbital Period is not added to \
            dataframe input or to planet_kwargs through the column/key named pl_orbper. Days Units') 
        else: 
            p = p * (1*u.day).to(u.yr).value #convert to year 
            a =  p**(2/3) #semi major axis in AU


        #setup picaso
        start_case = inputs()
        start_case.approx(raman="none")
        start_case.phase_angle(phase_angle) #radians 

        #define gravity
        start_case.gravity(mass=Mp, mass_unit=u.Unit('M_jup'),
                            radius=Rp, radius_unit=u.Unit('R_jup')) #any astropy units available

        #define star
        start_case.star(opacity, temp,logmh,logg,radius=Rstar, radius_unit=u.Unit('R_sun'),
                            semi_major=a, semi_major_unit=u.Unit('au'),
                            database = stellar_db ) #opacity db, pysynphot database, temp, metallicity, logg

        ##running this with all default inputs (users can override whatever after this initial run)
        start_case.guillot_pt(Tirr) 

    return start_case
def jupiter_pt():
    """Function to get Jupiter's PT profile"""
    return os.path.join(__refdata__, 'base_cases','jupiter.pt')
def jupiter_cld():
    """Function to get rough Jupiter Cloud model with fsed=3"""
    return os.path.join(__refdata__, 'base_cases','jupiterf3.cld')
def HJ_pt():
    """Function to get Jupiter's PT profile"""
    return os.path.join(__refdata__, 'base_cases','HJ.pt')
def HJ_pt_3d(as_xarray=False,add_kz=False, input_file = os.path.join(__refdata__, 'base_cases','HJ_3d.pt')):
    """Function to get Jupiter's PT profile
    
    Parameters
    ----------
    as_xarray : bool 
        Returns as xarray, instead of dictionary
    add_kz : bool 
        Returns kzz along with PT info
    input_file : str 
        point to input file in the same format as mitgcm example 
        file in base_cases/HJ_3d.pt
    """
    #input_file = os.path.join(__refdata__, 'base_cases','HJ_3d.pt')
    threed_grid = pd.read_csv(input_file,sep='\s+',names=['p','t','k'])
    all_lon= threed_grid.loc[np.isnan(threed_grid['k'])]['p'].values
    all_lat=  threed_grid.loc[np.isnan(threed_grid['k'])]['t'].values
    latlong_ind = np.concatenate((np.array(threed_grid.loc[np.isnan(threed_grid['k'])].index),[threed_grid.shape[0]] ))
    threed_grid = threed_grid.dropna() 

    lon = np.unique(all_lon)
    lat = np.unique(all_lat)

    nlon = len(lon)
    nlat = len(lat)
    total_pts = nlon*nlat
    nz = latlong_ind[1] - 1 

    p = np.zeros((nlon,nlat,nz))
    t = np.zeros((nlon,nlat,nz))
    kzz = np.zeros((nlon,nlat,nz))

    for i in range(len(latlong_ind)-1):

        ilon = list(lon).index(all_lon[i])
        ilat = list(lat).index(all_lat[i])

        p[ilon, ilat, :] = threed_grid.loc[latlong_ind[i]:latlong_ind[i+1]]['p'].values
        t[ilon, ilat, :] = threed_grid.loc[latlong_ind[i]:latlong_ind[i+1]]['t'].values
        kzz[ilon, ilat, :] = threed_grid.loc[latlong_ind[i]:latlong_ind[i+1]]['k'].values
    
    gcm_out = {'pressure':p, 'temperature':t, 'kzz':kzz, 'latitude':lat, 'longitude':lon}
    if as_xarray:
        # create data
        data = gcm_out['temperature']

        # create coords
        lon = gcm_out['longitude']
        lat = gcm_out['latitude']
        pres = gcm_out['pressure'][0,0,:]

        # put data into a dataset
        if add_kz:
            data_vars = dict(
                temperature=(["lon", "lat","pressure"], data,{'units': 'Kelvin'}),#, required
                kz = (["lon", "lat","pressure"], kzz,{'units': 'm^2/s'})
            )
        else: 
            data_vars = dict(temperature=(["lon", "lat","pressure"], data,{'units': 'Kelvin'}))

        ds = xr.Dataset(
            data_vars=data_vars,
            coords=dict(
                lon=(["lon"], lon,{'units': 'degrees'}),#required
                lat=(["lat"], lat,{'units': 'degrees'}),#required
                pressure=(["pressure"], pres,{'units': 'bar'})#required*
            ),
            attrs=dict(description="coords with vectors"),
        )
        return  ds
    else: 
        return gcm_out
def HJ_cld():
    """Function to get rough Jupiter Cloud model with fsed=3"""
    return os.path.join(__refdata__, 'base_cases','HJ.cld')
def brown_dwarf_pt():
    """Function to get rough Brown Dwarf climate model with Teff=1270 K M/H=1xSolar, C/O=1xSolar, fsed=1"""
    return os.path.join(__refdata__, 'base_cases','t1270g200f1_m0.0_co1.0.cmp')    
def brown_dwarf_cld():
    """Function to get rough Brown Dwarf cloud model with Teff=1270 K M/H=1xSolar, C/O=1xSolar, fsed=1"""
    return os.path.join(__refdata__, 'base_cases','t1270g200f1_m0.0_co1.0.cld')    


def single_phase_options(printout=True):
    """Retrieve all the options for direct radation"""
    if printout: print("Can also set functional form of forward/back scattering in approx['TTHG_params']")
    return ['cahoy','OTHG','TTHG','TTHG_ray']
def multi_phase_options(printout=True):
    """Retrieve all the options for multiple scattering radiation"""
    if printout: print("Can also set delta_eddington=True/False in approx['delta_eddington']")
    return ['N=2','N=1','isotropic']
def SH_scattering_options(printout=True):
    """Retrieve all the options for scattering radiation in SH"""
    return  ["TTHG","OTHG","isotropic"]
def SH_rayleigh_options(printout=True):
    """Retrieve options for rayleigh scattering"""
    return ['off','on']
def SH_psingle_form_options(printout=True):
    """Retrieve options for direct scattering form approximation"""
    return  ["explicit","legendre"]
def SH_calculate_fluxes_options(printout=True):
    """Retrieve options for calculating layerwise fluxes"""
    return  ["off","on"]
def raman_options():
    """Retrieve options for raman scattering approximtions"""
    return ["oklopcic","pollack","none"]
def query_options():
    """Retrieve options for querying opacities """
    return ["nearest_neighbor","interp"]

def evolution_track(mass=1, age='all'):
    """
    Plot or grab an effective temperature for a certain age and mass planet. 
    Parameters
    ----------
    mass : int or str, optional
        (Optional) Mass of planet, in Jupiter Masses. Only valid options = 1, 2, 4, 6, 8, 10,'all'
        If another value is entered, it will find the nearest option. 
    age : float or str, optional
        (Optional) Age of planet, in years or 'all' to return full model 
    Return 
    ------
    if age=None: data = {'cold':all_data_cold_start, 'hot':all_data_hot_start}
    if age=float: data = {'cold':data_at_age, 'hot':data_at_age}
    
    if plot=False: returns data 
    else: returns data, plot
    
    """
    cols_return = ['age_years','Teff','grav_cgs','logL','R_cm'] #be careful when changing these as they are used to build all_cols
    valid_options = np.array([1,2,4,6,8,10]) # jupiter masses

    if mass == 'all':
        all_cols = np.concatenate([[cols_return[0]]]+[[f'{cols_return[1]}{iv}Mj',f'{cols_return[2]}{iv}Mj'] for iv in valid_options])
        for imass in valid_options:
            mass = f'00{imass}0'            
            if len(mass)==5:mass=mass[1:]
            cold = pd.read_csv(os.path.join(__refdata__, 'evolution','cold_start',f'model_seq.{mass}'),
                skiprows=12,sep='\s+',
                    header=None,names=['age_years','logL','R_cm','Ts','Teff',
                                       'log rc','log Pc','log Tc','grav_cgs','Uth','Ugrav','log Lnuc'])
            hot = pd.read_csv(os.path.join(__refdata__, 'evolution','hot_start',f'model_seq.{mass}'),
                skiprows=12,sep='\s+',
                    header=None,names=['age_years','logL','R_cm','Ts','Teff',
                                       'log rc','log Pc','log Tc','grav_cgs','Uth','Ugrav','log Lnuc'])
            if imass==1 :
                all_cold = pd.DataFrame(columns=all_cols,index=range(cold.shape[0]))
                all_cold['age_years'] = cold['age_years'].values
                all_hot = pd.DataFrame(columns=all_cols,index=range(hot.shape[0]))
                all_hot['age_years'] = hot['age_years'].values
            #add teff for this mass
            all_cold.loc[:,f'{cols_return[1]}{imass}Mj'] = cold.loc[:,f'{cols_return[1]}'].values
            #add gravity for this mass
            all_cold.loc[:,f'{cols_return[2]}{imass}Mj'] = cold.loc[:,f'{cols_return[2]}'].values
            #add luminosity
            all_cold.loc[:,f'{cols_return[3]}{imass}Mj'] = cold.loc[:,f'{cols_return[3]}'].values
            #add radius
            all_cold.loc[:,f'{cols_return[4]}{imass}Mj'] = cold.loc[:,f'{cols_return[4]}'].values
            #add teff for this mass
            all_hot.loc[:,f'{cols_return[1]}{imass}Mj'] = hot.loc[:,f'{cols_return[1]}'].values
            #add gravity for this mass
            all_hot.loc[:,f'{cols_return[2]}{imass}Mj'] = hot.loc[:,f'{cols_return[2]}'].values
            #add luminosity for this mass
            all_hot.loc[:,f'{cols_return[3]}{imass}Mj'] = hot.loc[:,f'{cols_return[3]}'].values
            #add luminosity for this mass
            all_hot.loc[:,f'{cols_return[4]}{imass}Mj'] = hot.loc[:,f'{cols_return[4]}'].values

        #grab the desired age, if the user asks for it
        if not isinstance(age, str):
            #returning to just hot and cold names so that they can be returned below 
            all_hot = (all_hot.iloc[(all_hot['age_years']-age).abs().argsort()[0:1]]).to_dict('records')[0]
            all_cold = (all_cold.iloc[(all_cold['age_years']-age).abs().argsort()[0:1]]).to_dict('records')[0]

        to_return = {'hot': all_hot, 
                'cold': all_cold}
    else:   
        
        idx = np.argmin(abs(valid_options - mass))
        mass = int(valid_options[idx])
        mass = f'00{mass}0'
        if len(mass)==5:mass=mass[1:]
        cold = pd.read_csv(os.path.join(__refdata__, 'evolution','cold_start',f'model_seq.{mass}'),skiprows=12,sep='\s+',
                    header=None,names=['age_years','logL','R_cm','Ts','Teff',
                                       'log rc','log Pc','log Tc','grav_cgs','Uth','Ugrav','log Lnuc'])
        hot = pd.read_csv(os.path.join(__refdata__, 'evolution','hot_start',f'model_seq.{mass}'),skiprows=12,sep='\s+',
                    header=None,names=['age_years','logL','R_cm','Ts','Teff',
                                       'log rc','log Pc','log Tc','grav_cgs','Uth','Ugrav','log Lnuc'])
        #return only what we want
        hot = hot.loc[:,cols_return]
        cold = cold.loc[:,cols_return]

        #grab the desired age, if the user asks for it
        if not isinstance(age, str):
            hot = (hot.iloc[(hot['age_years']-age).abs().argsort()[0:1]]).to_dict('records')[0]
            cold = (cold.iloc[(cold['age_years']-age).abs().argsort()[0:1]]).to_dict('records')[0]

        to_return = {'hot': hot, 
                    'cold': cold}


    return to_return
def all_planets():
    """
    Load all planets from https://exoplanetarchive.ipac.caltech.edu
    """
    # use this default URL to start out with 
    planets_df =  pd.read_csv('https://exoplanetarchive.ipac.caltech.edu/TAP/sync?query=select+*+from+PSCompPars&format=csv')
    # convert to float when possible
    for i in planets_df.columns: 
        planets_df[i] = planets_df[i].astype(float,errors='ignore')

    return planets_df
def young_planets(): 
    """
    Load planets from ZJ's paper
    """    
    planets_df = pd.read_csv(os.path.join(__refdata__, 'evolution','benchmarks_age_lbol.csv'),skiprows=12)
    return planets_df

def rt_methodology_options(printout=True):
    """Retrieve all the options for methodology"""
    if printout: print("Can calculate spectrum using Toon 1989 methodology or sperhical harmonics")
    return ['toon','SH']
def stream_options(printout=True):
    """Retrieve all the options for stream"""
    if printout: print("Can use 2-stream or 4-stream sperhical harmonics")
    return [2,4]
def toon_phase_coefficients(printout=True):
    """Retrieve options for coefficients used in Toon calculation
    """
    return ["quadrature","eddington"]

def profile(mieff_dir, it_max, itmx, conv, convt, nofczns,nstr,x_max_mult,
            temp,pressure,FOPI, t_table, p_table, grad, cp, opacityclass, grav, 
             rfaci, rfacv, nlevel, tidal, tmin, tmax, dwni, bb , y2 , tp, final, 
             cloudy, cld_species,mh,fsed,flag_hack, save_profile, 
             all_profiles,opd_cld_climate,g0_cld_climate,w0_cld_climate,
             flux_net_ir_layer=None, flux_plus_ir_attop=None,first_call_ever=False,
             verbose=True):
    """
    Function iterating on the TP profile by calling tstart and changing opacities as well
    Parameters
    ----------
    mieff_dir: str
        path to directory with mieff files for virga
    it_max : int
        Maximum iterations allowed in the inner no opa change loop
    itmx : int
        Maximum iterations allowed in the outer opa change loop
    conv : float
        
    convt: float
        Convergence criteria , if max avg change in temp is less than this then outer loop converges
        
    nofczns: int
        # of conv zones 
    nstr : array 
        dimension of 20
        NSTR vector describes state of the atmosphere:
        0   is top layer
        1   is top layer of top convective region
        2   is bottom layer of top convective region
        3   is top layer of lower radiative region
        4   is top layer of lower convective region
        5   is bottom layer of lower convective region
    xmaxmult : 
        
    temp : array 
        Guess temperatures to start with
    pressure : array
        Atmospheric pressure
    t_table : array
        Visible flux addition fraction
    nlevel : int
        # of levels
    temp : array
        Guess Temperature array, dimension is nlevel
    pressure : array
        Pressure array
    t_table : array
        Tabulated Temperature array for convection calculations
    p_table : array
        Tabulated pressure array for convection calculations
    grad : array
        Tabulated grad array for convection calculations
    cp : array
        Tabulated cp array for convection calculations
    opacityclass : class
        Opacity class created with jdi.oppanection
    grav : float
        Gravity of planet in SI
    rfaci : float 
        IR flux addition fraction 
    rfacv : float
        Visible flux addition fraction
    nlevel : int
        # of levels, not layers
    tidal : array
        Tidal Fluxes dimension = nlevel
    tmin : float
        Minimum allwed Temp in the profile
    tmax : float
        Maximum allowed Temp in the profile
    dwni : array
        Spectral interval corrections (dimension= nwvno)   
        
    Returns
    -------
    array 
        Temperature array and lapse ratio array if converged
        else Temperature array twice
    """
    conv_flag = 0
    # taudif is fixed to be 0 here since it is needed only for clouds mh
    taudif = 0.0
    taudif_tol = 0.1
    
    # first calculate the convective zones
    for nb in range(0,3*nofczns,3):
        
        n_strt_b= nstr[nb+1]
        n_ctop_b= n_strt_b+1
        n_bot_b= nstr[nb+2] +1

        for j1 in range(n_ctop_b,n_bot_b+1): 
            press = sqrt(pressure[j1-1]*pressure[j1])
            calc_type =  0 # only need grad_x in return
            grad_x, cp_x = did_grad_cp( temp[j1-1], press, t_table, p_table, grad, cp, calc_type)
            temp[j1]= exp(log(temp[j1-1]) + grad_x*(log(pressure[j1]) - log(pressure[j1-1])))
    
    temp_old= np.copy(temp)


    
    bundle = inputs(calculation='brown')
    bundle.phase_angle(0,num_gangle=10, num_tangle=1)
    bundle.gravity(gravity=grav , gravity_unit=u.Unit('m/s**2'))
    bundle.add_pt( temp, pressure)
    
    bundle.premix_atmosphere(opacityclass, df = bundle.inputs['atmosphere']['profile'].loc[:,['pressure','temperature']])
    if save_profile == 1:
            all_profiles = np.append(all_profiles,temp_old)
    
    if first_call_ever == False:
        if cloudy == 1 :
            DTAU, TAU, W0, COSB,ftau_cld, ftau_ray,GCOS2, DTAU_OG, TAU_OG, W0_OG, COSB_OG, \
            W0_no_raman , surf_reflect, ubar0,ubar1,cos_theta, single_phase,multi_phase, \
            frac_a,frac_b,frac_c,constant_back,constant_forward,  \
            wno,nwno,ng,nt, nlevel, ngauss, gauss_wts, mmw,gweight,tweight =  calculate_atm(bundle, opacityclass )


            we0,we1,we2,we3 = 0.25,0.25,0.25,0.25
            opd_prev_cld_step = (we0*opd_cld_climate[:,:,0]+we1*opd_cld_climate[:,:,1]+we2*opd_cld_climate[:,:,2]+we3*opd_cld_climate[:,:,3]) # last average
            
            metallicity = 10**(mh) #atmospheric metallicity relative to Solar
            mean_molecular_weight = np.mean(mmw) # atmospheric mean molecular weight
            # directory ='/Users/sagnickmukherjee/Documents/GitHub/virga/refr_new'
            # directory = '/home/jjm6243/dev_virga/'
            directory = mieff_dir
            
            kzz  = get_kzz(pressure, temp,grav,mmw,tidal,flux_net_ir_layer, flux_plus_ir_attop,t_table, p_table, grad, cp, calc_type,nstr)
            bundle.inputs['atmosphere']['profile']['kz'] = kzz
        

            cld_out = bundle.virga(cld_species,directory, fsed=fsed,mh=metallicity,
                        mmw = mean_molecular_weight,full_output=False) #,climate=True)
            
            opd_now, w0_now, g0_now = cld_out
            
            opd_cld_climate[:,:,3], g0_cld_climate[:,:,3], w0_cld_climate[:,:,3] = opd_cld_climate[:,:,2], g0_cld_climate[:,:,2], w0_cld_climate[:,:,2]
            opd_cld_climate[:,:,2], g0_cld_climate[:,:,2], w0_cld_climate[:,:,2] = opd_cld_climate[:,:,1], g0_cld_climate[:,:,1], w0_cld_climate[:,:,1]
            opd_cld_climate[:,:,1], g0_cld_climate[:,:,1], w0_cld_climate[:,:,1] = opd_cld_climate[:,:,0], g0_cld_climate[:,:,0], w0_cld_climate[:,:,0]
                        
            opd_cld_climate[:,:,0], g0_cld_climate[:,:,0], w0_cld_climate[:,:,0] = opd_now, g0_now, w0_now
            
            #if np.sum(opd_cld_climate[:,:,1]) == 0 :
            #    w0,w1,w2,w3 = 1,0,0,0
            #elif (np.sum(opd_cld_climate[:,:,1]) != 0) and (np.sum(opd_cld_climate[:,:,2]) == 0):
            #    w0,w1,w2,w3 = 0.5,0.5,0,0
            #elif (np.sum(opd_cld_climate[:,:,2]) != 0) and (np.sum(opd_cld_climate[:,:,3]) == 0):
            #    w0,w1,w2,w3 = 0.33,0.33,0.33,0
            #else:
            #    w0,w1,w2,w3 = 0.25,0.25,0.25,0.25
            we0,we1,we2,we3 = 0.25,0.25,0.25,0.25
            
            #sum_opd_clmt = (opd_cld_climate[:,:,0]+opd_cld_climate[:,:,1]+opd_cld_climate[:,:,2]+opd_cld_climate[:,:,3])
            sum_opd_clmt = (we0*opd_cld_climate[:,:,0]+we1*opd_cld_climate[:,:,1]+we2*opd_cld_climate[:,:,2]+we3*opd_cld_climate[:,:,3])
            opd_clmt = (we0*opd_cld_climate[:,:,0]+we1*opd_cld_climate[:,:,1]+we2*opd_cld_climate[:,:,2]+we3*opd_cld_climate[:,:,3])
            g0_clmt = (we0*opd_cld_climate[:,:,0]*g0_cld_climate[:,:,0]+we1*opd_cld_climate[:,:,1]*g0_cld_climate[:,:,1]+we2*opd_cld_climate[:,:,2]*g0_cld_climate[:,:,2]+we3*opd_cld_climate[:,:,3]*g0_cld_climate[:,:,3])/(sum_opd_clmt)
            w0_clmt = (we0*opd_cld_climate[:,:,0]*w0_cld_climate[:,:,0]+we1*opd_cld_climate[:,:,1]*w0_cld_climate[:,:,1]+we2*opd_cld_climate[:,:,2]*w0_cld_climate[:,:,2]+we3*opd_cld_climate[:,:,3]*w0_cld_climate[:,:,3])/(sum_opd_clmt)
            g0_clmt = np.nan_to_num(g0_clmt,nan=0.0)
            w0_clmt = np.nan_to_num(w0_clmt,nan=0.0)
            opd_clmt[np.where(opd_clmt <= 1e-5)] = 0.0
            
            
            df_cld = vj.picaso_format(opd_clmt, w0_clmt, g0_clmt)
            bundle.clouds(df=df_cld)


    DTAU, TAU, W0, COSB,ftau_cld, ftau_ray,GCOS2, DTAU_OG, TAU_OG, W0_OG, COSB_OG, \
        W0_no_raman , surf_reflect, ubar0,ubar1,cos_theta, single_phase,multi_phase, \
        frac_a,frac_b,frac_c,constant_back,constant_forward, \
        wno,nwno,ng,nt, nlevel, ngauss, gauss_wts, mmw,gweight,tweight =  calculate_atm(bundle, opacityclass )
    
    ## begin bigger loop which gets opacities
    for iii in range(itmx):
        
        temp, dtdp, flag_converge, flux_net_ir_layer, flux_plus_ir_attop, all_profiles = t_start(
                    nofczns,nstr,it_max,conv,x_max_mult, 
                    rfaci, rfacv, nlevel, temp, pressure, p_table, t_table, 
                    grad, cp, tidal,tmin,tmax,dwni, bb , y2, tp, DTAU, TAU, W0, COSB,ftau_cld, ftau_ray,GCOS2, 
                    DTAU_OG, TAU_OG, W0_OG, COSB_OG, W0_no_raman , surf_reflect, 
                    ubar0,ubar1,cos_theta, FOPI, single_phase,multi_phase,frac_a,frac_b,frac_c,constant_back,constant_forward, 
                    wno,nwno,ng,nt,gweight,tweight, 
                    ngauss, gauss_wts, save_profile, all_profiles,
                    verbose=verbose)
        
        #NEB stage delete after confirmation from SM
        #if (temp <= min(opacityclass.cia_temps)).any():
        #    wh = np.where(temp <= min(opacityclass.cia_temps))
        #    if len(wh[0]) <= 30 :
        #        if verbose: print(len(wh[0])," points went below the opacity grid. Correcting those.")
        #        temp = correct_profile(temp,pressure,wh,min(opacityclass.cia_temps))
        #    else :
        #        raise Exception('Many points in your profile went off the grid to lower temperatures. Try re-starting from a different guess profile. Parametrized profiles can work better sometime as guess profiles.')
        
        
        
        bundle = inputs(calculation='brown')
        bundle.phase_angle(0)
        bundle.gravity(gravity=grav , gravity_unit=u.Unit('m/s**2'))
        bundle.add_pt( temp, pressure)
        
        bundle.premix_atmosphere(opacityclass, df = bundle.inputs['atmosphere']['profile'].loc[:,['pressure','temperature']])
        #if save_profile == 1:
        #    all_profiles = np.append(all_profiles,bundle.inputs['atmosphere']['profile']['NH3'].values)
        if cloudy == 1 :
            we0,we1,we2,we3 = 0.25,0.25,0.25,0.25
            opd_prev_cld_step = (we0*opd_cld_climate[:,:,0]+we1*opd_cld_climate[:,:,1]+we2*opd_cld_climate[:,:,2]+we3*opd_cld_climate[:,:,3]) # last average
            
            metallicity = 10**(mh) #atmospheric metallicity relative to Solar
            mean_molecular_weight = np.mean(mmw) # atmospheric mean molecular weight
            # directory ='/Users/sagnickmukherjee/Documents/GitHub/virga/refr_new'
            # directory = '/home/jjm6243/dev_virga/'
            directory = mieff_dir

            kzz  = get_kzz(pressure, temp,grav,mmw,tidal,flux_net_ir_layer, flux_plus_ir_attop,t_table, p_table, grad, cp, calc_type,nstr)
            bundle.inputs['atmosphere']['profile']['kz'] = kzz
    
            cld_out = bundle.virga(cld_species,directory, fsed=fsed,mh=metallicity,
                        mmw = mean_molecular_weight,full_output=False)#,climate=True)

            opd_now, w0_now, g0_now = cld_out
            
            opd_cld_climate[:,:,3], g0_cld_climate[:,:,3], w0_cld_climate[:,:,3] = opd_cld_climate[:,:,2], g0_cld_climate[:,:,2], w0_cld_climate[:,:,2]
            opd_cld_climate[:,:,2], g0_cld_climate[:,:,2], w0_cld_climate[:,:,2] = opd_cld_climate[:,:,1], g0_cld_climate[:,:,1], w0_cld_climate[:,:,1]
            opd_cld_climate[:,:,1], g0_cld_climate[:,:,1], w0_cld_climate[:,:,1] = opd_cld_climate[:,:,0], g0_cld_climate[:,:,0], w0_cld_climate[:,:,0]
                        
            opd_cld_climate[:,:,0], g0_cld_climate[:,:,0], w0_cld_climate[:,:,0] = opd_now, g0_now, w0_now
            
            #if np.sum(opd_cld_climate[:,:,1]) == 0 :
            #    w0,w1,w2,w3 = 1,0,0,0
            #elif (np.sum(opd_cld_climate[:,:,1]) != 0) and (np.sum(opd_cld_climate[:,:,2]) == 0):
            #    w0,w1,w2,w3 = 0.5,0.5,0,0
            #elif (np.sum(opd_cld_climate[:,:,2]) != 0) and (np.sum(opd_cld_climate[:,:,3]) == 0):
            #    w0,w1,w2,w3 = 0.33,0.33,0.33,0
            #else:
            #    w0,w1,w2,w3 = 0.25,0.25,0.25,0.25
            we0,we1,we2,we3 = 0.25,0.25,0.25,0.25
            
            #sum_opd_clmt = (opd_cld_climate[:,:,0]+opd_cld_climate[:,:,1]+opd_cld_climate[:,:,2]+opd_cld_climate[:,:,3])
            sum_opd_clmt = (we0*opd_cld_climate[:,:,0]+we1*opd_cld_climate[:,:,1]+we2*opd_cld_climate[:,:,2]+we3*opd_cld_climate[:,:,3])
            opd_clmt = (we0*opd_cld_climate[:,:,0]+we1*opd_cld_climate[:,:,1]+we2*opd_cld_climate[:,:,2]+we3*opd_cld_climate[:,:,3])
            g0_clmt = (we0*opd_cld_climate[:,:,0]*g0_cld_climate[:,:,0]+we1*opd_cld_climate[:,:,1]*g0_cld_climate[:,:,1]+we2*opd_cld_climate[:,:,2]*g0_cld_climate[:,:,2]+we3*opd_cld_climate[:,:,3]*g0_cld_climate[:,:,3])/(sum_opd_clmt)
            w0_clmt = (we0*opd_cld_climate[:,:,0]*w0_cld_climate[:,:,0]+we1*opd_cld_climate[:,:,1]*w0_cld_climate[:,:,1]+we2*opd_cld_climate[:,:,2]*w0_cld_climate[:,:,2]+we3*opd_cld_climate[:,:,3]*w0_cld_climate[:,:,3])/(sum_opd_clmt)
            g0_clmt = np.nan_to_num(g0_clmt,nan=0.0)
            w0_clmt = np.nan_to_num(w0_clmt,nan=0.0)
            opd_clmt[np.where(opd_clmt <= 1e-5)] = 0.0
            
            
            df_cld = vj.picaso_format(opd_clmt, w0_clmt, g0_clmt)
            bundle.clouds(df=df_cld)
            
            diff = (opd_clmt-opd_prev_cld_step)
            taudif = np.max(np.abs(diff))
            taudif_tol = 0.4*np.max(0.5*(opd_clmt+opd_prev_cld_step))
            
            print("Max TAUCLD diff is", taudif, " Tau tolerance is ", taudif_tol)



        

        DTAU, TAU, W0, COSB,ftau_cld, ftau_ray,GCOS2, DTAU_OG, TAU_OG, W0_OG, COSB_OG, \
        W0_no_raman , surf_reflect, ubar0,ubar1,cos_theta, single_phase,multi_phase, \
        frac_a,frac_b,frac_c,constant_back,constant_forward,  \
        wno,nwno,ng,nt, nlevel, ngauss, gauss_wts, mmw,gweight,tweight  =  calculate_atm(bundle, opacityclass)

        ert = 0.0 # avg temp change
        scalt= 1.5

        dtx= abs(temp-temp_old)
        ert = np.sum(dtx) 
        
        temp_old= np.copy(temp)
        
        ert = ert/(float(nlevel)*scalt)
        
        if ((iii > 0) & (ert < convt) & (taudif < taudif_tol)) :
            if verbose: print("Profile converged before itmx")
            conv_flag = 1

            return pressure, temp , dtdp, conv_flag, all_profiles, opd_cld_climate,g0_cld_climate,w0_cld_climate, flux_net_ir_layer, flux_plus_ir_attop
        
        if verbose: print("Big iteration is ",min(temp), iii)
    
    
    if conv_flag == 0:
        if verbose: print("Not converged")
    else :
        if verbose: print("Profile converged after itmx hit")
    return pressure, temp, dtdp, conv_flag, all_profiles, opd_cld_climate,g0_cld_climate,w0_cld_climate,flux_net_ir_layer, flux_plus_ir_attop

def find_strat(mieff_dir, pressure, temp, dtdp , FOPI, nofczns,nstr,x_max_mult,
             t_table, p_table, grad, cp, opacityclass, grav, 
             rfaci, rfacv, nlevel, tidal, tmin, tmax, dwni, bb , y2 , tp, 
             cloudy, cld_species,mh,fsed,flag_hack, save_profile, all_profiles, 
             opd_cld_climate,g0_cld_climate,w0_cld_climate,flux_net_ir_layer, 
             flux_plus_ir_attop,verbose=1):
    """
    Function iterating on the TP profile by calling tstart and changing opacities as well
    Parameters
    ----------
    mieff_dir: str
        path to directory with mieff files for virga
    it_max : int
        Maximum iterations allowed in the inner no opa change loop
    itmx : int
        Maximum iterations allowed in the outer opa change loop
    conv : float
        
    convt: float
        Convergence criteria , if max avg change in temp is less than this then outer loop converges
        
    nofczns: int
        # of conv zones 
    nstr : array 
        dimension of 20
        NSTR vector describes state of the atmosphere:
        0   is top layer
        1   is top layer of top convective region
        2   is bottom layer of top convective region
        3   is top layer of lower radiative region
        4   is top layer of lower convective region
        5   is bottom layer of lower convective region
    xmaxmult : 
        
    temp : array 
        Guess temperatures to start with
    pressure : array
        Atmospheric pressure
    t_table : array
        Visible flux addition fraction
    nlevel : int
        # of levels
    temp : array
        Guess Temperature array, dimension is nlevel
    pressure : array
        Pressure array
    t_table : array
        Tabulated Temperature array for convection calculations
    p_table : array
        Tabulated pressure array for convection calculations
    grad : array
        Tabulated grad array for convection calculations
    cp : array
        Tabulated cp array for convection calculations
    opacityclass : class
        Opacity class created with jdi.oppanection
    grav : float
        Gravity of planet in SI
    rfaci : float 
        IR flux addition fraction 
    rfacv : float
        Visible flux addition fraction
    nlevel : int
        # of levels, not layers
    tidal : array
        Tidal Fluxes dimension = nlevel
    tmin : float
        Minimum allwed Temp in the profile
    tmax : float
        Maximum allowed Temp in the profile
    dwni : array
        Spectral interval corrections (dimension= nwvno)
    verbose: int 
        If 0 nothing gets printed
        If 1 this prints everything out 
        
    Returns
    -------
    array 
        Temperature array and lapse ratio array if converged
        else Temperature array twice
    """
    # new conditions for this routine

    itmx_strat = 5 #itmx  # outer loop counter
    it_max_strat = 8 # its # inner loop counter # original code is 8
    conv_strat = 5.0 # conv
    convt_strat = 3.0 # convt 
    ip2 = -10 #?
    subad = 0.98 # degree to which layer can be subadiabatic and
                    # we still make it adiabatic
    ifirst = 10-1  # start looking after this many layers from top for a conv zone
                   # -1 is for python referencing
    iend = 0 #?
    final = False

    grad_x, cp_x =convec(temp,pressure, t_table, p_table, grad, cp)
    # grad_x = 
    while dtdp[nstr[1]-1] >= subad*grad_x[nstr[1]-1] :
        ratio = dtdp[nstr[1]-1]/grad_x[nstr[1]-1]

        if ratio > 1.8 :
            if verbose: print("Move up two levels")
            ngrow = 2
            nstr = growup( 1, nstr , ngrow)
        else :
            ngrow = 1
            nstr = growup( 1, nstr , ngrow)
        
        if nstr[1] < 5 :
            raise ValueError( "Convection zone grew to Top of atmosphere, Need to Stop")
        
        pressure, temp, dtdp, profile_flag, all_profiles, opd_cld_climate,g0_cld_climate,w0_cld_climate,flux_net_ir_layer, flux_plus_ir_attop = profile(mieff_dir, it_max_strat, itmx_strat, conv_strat, convt_strat, nofczns,nstr,x_max_mult,
                            temp,pressure, FOPI, t_table, p_table, grad, cp, opacityclass, grav, 
                             rfaci, rfacv, nlevel, tidal, tmin, tmax, dwni, bb , y2 , tp, final, 
                             cloudy, cld_species, mh,fsed,flag_hack, save_profile, all_profiles, 
                             opd_cld_climate,g0_cld_climate,w0_cld_climate,flux_net_ir_layer, 
                             flux_plus_ir_attop, verbose=verbose)

    # now for the 2nd convection zone
    dt_max = 0.0 #DTMAX
    i_max = 0 #IMAX
    # -1 in ifirst to include ifirst index
    flag_super = 0
    for i in range(nstr[1]-1, ifirst-1, -1):
        add = dtdp[i] - grad_x[i]
        if add > dt_max and add/grad_x[i] >= 0.02 : # non-neglegible super-adiabaticity
            dt_max = add
            i_max =i
            break
    
    flag_final_convergence =0
    if i_max == 0 or dt_max/grad_x[i_max] < 0.02: # no superadiabaticity, we are done
        flag_final_convergence = 1

    if flag_final_convergence  == 0:
        if verbose: print(" convection zone status")
        if verbose: print(nstr[0],nstr[1],nstr[2],nstr[3],nstr[4],nstr[5])
        if verbose: print(nofczns)

        nofczns = 2
        nstr[4]= nstr[1]
        nstr[5]= nstr[2]
        nstr[1]= i_max
        nstr[2] = i_max
        nstr[3] = i_max #+ 1
        if verbose: print(nstr)
        if nstr[3] >= nstr[4] :
            #print(nstr[0],nstr[1],nstr[2],nstr[3],nstr[4],nstr[5])
            #print(nofczns)
            raise ValueError("Overlap happened !")
        pressure, temp, dtdp, profile_flag, all_profiles, opd_cld_climate,g0_cld_climate,w0_cld_climate,flux_net_ir_layer, flux_plus_ir_attop = profile(mieff_dir, it_max_strat, itmx_strat, conv_strat, convt_strat, nofczns,nstr,x_max_mult,
            temp,pressure, FOPI, t_table, p_table, grad, cp, opacityclass, grav, 
             rfaci, rfacv, nlevel, tidal, tmin, tmax, dwni, bb , y2 , tp, final, 
             cloudy, cld_species,mh, fsed,flag_hack,save_profile, all_profiles,
             opd_cld_climate,g0_cld_climate,w0_cld_climate,flux_net_ir_layer, 
             flux_plus_ir_attop, verbose=verbose)

        i_change = 1
        while i_change == 1 :
            if verbose: print("Grow Phase : Upper Zone")
            i_change = 0

            d1 = dtdp[nstr[1]-1]
            d2 = dtdp[nstr[3]]
            c1 = grad_x[nstr[1]-1]
            c2 = grad_x[nstr[3]]

            while ((d1 > subad*c1) or (d2 > subad*c2)):

                if (((d1-c1)>= (d2-c2)) or (nofczns == 1)) :
                    ngrow = 1
                    nstr = growup( 1, nstr , ngrow)

                    if nstr[1] < 3 :
                        raise ValueError( "Convection zone grew to Top of atmosphere, Need to Stop")
                else :
                    ngrow = 1
                    nstr = growdown( 1, nstr , ngrow)

                    if nstr[2] == nstr[4]: # one conv zone
                        nofczns =1
                        nstr[2] = nstr[5]
                        nstr[3] = 0
                        i_change = 1
                if verbose: print(nstr)
                pressure, temp, dtdp, profile_flag, all_profiles,opd_cld_climate,g0_cld_climate,w0_cld_climate,flux_net_ir_layer, flux_plus_ir_attop = profile(mieff_dir, it_max_strat, itmx_strat, conv_strat, convt_strat, nofczns,nstr,x_max_mult,
                                temp,pressure, FOPI, t_table, p_table, grad, cp, opacityclass, grav, 
                                 rfaci, rfacv, nlevel, tidal, tmin, tmax, dwni, bb , y2 , tp, final, 
                                 cloudy, cld_species, mh,fsed,flag_hack,save_profile, all_profiles,
                                 opd_cld_climate,g0_cld_climate,w0_cld_climate,flux_net_ir_layer, 
                                 flux_plus_ir_attop, verbose=verbose)

                d1 = dtdp[nstr[1]-1]
                d2 = dtdp[nstr[3]]
                c1 = grad_x[nstr[1]-1]
                c2 = grad_x[nstr[3]]
            #Now grow the lower zone.
            while ((dtdp[nstr[4]-1] >= subad*grad_x[nstr[4]-1]) and nofczns > 1):
                
                ngrow = 1
                nstr = growup( 2, nstr , ngrow)
                #Now check to see if two zones have merged and stop further searching if so.
                if nstr[2] == nstr[4] :
                    nofczns = 1
                    nstr[2] = nstr[5]
                    nstr[3] = 0
                    i_change =1
                if verbose: print(nstr)
                pressure, temp, dtdp, profile_flag, all_profiles,opd_cld_climate,g0_cld_climate,w0_cld_climate,flux_net_ir_layer, flux_plus_ir_attop = profile(mieff_dir, it_max_strat, itmx_strat, conv_strat, convt_strat, nofczns,nstr,x_max_mult,
                    temp,pressure, FOPI, t_table, p_table, grad, cp, opacityclass, grav, 
                    rfaci, rfacv, nlevel, tidal, tmin, tmax, dwni, bb , y2 , tp, final, 
                    cloudy, cld_species, mh,fsed,flag_hack,save_profile, all_profiles,
                    opd_cld_climate,g0_cld_climate,w0_cld_climate,flux_net_ir_layer, 
                    flux_plus_ir_attop, verbose=verbose)
            

            flag_final_convergence = 1
        
    itmx_strat =6
    it_max_strat = 10
    convt_strat = 2.0
    convt_strat = 2.0
    x_max_mult = x_max_mult/2.0
    ip2 = -10

    final = True
    if verbose: print("final",nstr)
    pressure, temp, dtdp, profile_flag, all_profiles,opd_cld_climate,g0_cld_climate,w0_cld_climate,flux_net_ir_layer, flux_plus_ir_attop = profile(mieff_dir, it_max_strat, itmx_strat, conv_strat, convt_strat, nofczns,nstr,x_max_mult,
                temp,pressure, FOPI, t_table, p_table, grad, cp,opacityclass, grav, 
                rfaci, rfacv, nlevel, tidal, tmin, tmax, dwni, bb , y2 , tp, final, 
                cloudy, cld_species,mh,fsed,flag_hack,save_profile, all_profiles,
                opd_cld_climate,g0_cld_climate,w0_cld_climate,flux_net_ir_layer, 
                flux_plus_ir_attop, verbose=verbose)

    #    else :
    #        raise ValueError("Some problem here with goto 125")
        
    if profile_flag == 0:
        if verbose: print("ENDING WITHOUT CONVERGING")
    elif profile_flag == 1:
        if verbose: print("YAY ! ENDING WITH CONVERGENCE")
        
    bundle = inputs(calculation='brown')
    bundle.phase_angle(0)
    bundle.gravity(gravity=grav , gravity_unit=u.Unit('m/s**2'))
    bundle.add_pt( temp, pressure)
    
    bundle.premix_atmosphere(opacityclass, df = bundle.inputs['atmosphere']['profile'].loc[:,['pressure','temperature']])

    if cloudy == 1:
        DTAU, TAU, W0, COSB,ftau_cld, ftau_ray,GCOS2, DTAU_OG, TAU_OG, W0_OG, COSB_OG, W0_no_raman , surf_reflect, ubar0,ubar1,cos_theta, single_phase,multi_phase,frac_a,frac_b,frac_c,constant_back,constant_forward, wno,nwno,ng,nt, nlevel, ngauss, gauss_wts, mmw,gweight,tweight  =  calculate_atm(bundle, opacityclass)

        metallicity = 10**(mh) #atmospheric metallicity relative to Solar
        mean_molecular_weight = np.mean(mmw) # atmospheric mean molecular weight
        # directory ='/Users/sagnickmukherjee/Documents/GitHub/virga/refr_new'
        # directory = '/home/jjm6243/dev_virga/'
        directory = mieff_dir

        calc_type =0
        kzz  = get_kzz(pressure, temp,grav,mmw,tidal,flux_net_ir_layer, flux_plus_ir_attop,t_table, p_table, grad, cp, calc_type,nstr)
        bundle.inputs['atmosphere']['profile']['kz'] = kzz


        cld_out = bundle.virga(cld_species,directory, fsed=fsed,mh=metallicity,
                        mmw = mean_molecular_weight,full_output=False) #,climate=True)
        
        opd_now, w0_now, g0_now = cld_out
        df_cld = vj.picaso_format(opd_now, w0_now, g0_now)
        bundle.clouds(df=df_cld)
    else:
        opd_now,w0_now,g0_now = 0,0,0

    DTAU, TAU, W0, COSB,ftau_cld, ftau_ray,GCOS2, DTAU_OG, TAU_OG, W0_OG, COSB_OG, W0_no_raman , surf_reflect, ubar0,ubar1,cos_theta, single_phase,multi_phase,frac_a,frac_b,frac_c,constant_back,constant_forward,  wno,nwno,ng,nt, nlevel, ngauss, gauss_wts, mmw,gweight,tweight  =  calculate_atm(bundle, opacityclass)
    
    flux_net_v_layer_full, flux_net_v_full, flux_plus_v_full, flux_minus_v_full , flux_net_ir_layer_full, flux_net_ir_full, flux_plus_ir_full, flux_minus_ir_full = get_fluxes(pressure, temp, dwni, bb , y2, tp, tmin, tmax, DTAU, TAU, W0, 
            COSB,ftau_cld, ftau_ray,GCOS2, DTAU_OG, TAU_OG, W0_OG, COSB_OG, W0_no_raman , surf_reflect, 
            ubar0,ubar1,cos_theta, FOPI, single_phase,multi_phase,frac_a,frac_b,frac_c,constant_back,constant_forward,
            wno,nwno,ng,nt,gweight,tweight, nlevel, ngauss, gauss_wts, False, True) #false for reflected, true for thermal

      
    
    return pressure, temp, dtdp, nstr , flux_plus_ir_full, bundle.inputs['atmosphere']['profile'], all_profiles,opd_now,w0_now,g0_now,profile_flag

def profile_deq(mieff_dir, it_max, itmx, conv, convt, nofczns,nstr,x_max_mult,
            temp,pressure,FOPI, t_table, p_table, grad, cp, opacityclass, grav, 
             rfaci, rfacv, nlevel, tidal, tmin, tmax, dwni, bb , y2 , tp, final, 
             cloudy, cld_species,mh,fsed,flag_hack,quench_levels,kz,mmw, save_profile,
              all_profiles,self_consistent_kzz,save_kzz,all_kzz, opd_cld_climate,
              g0_cld_climate,w0_cld_climate,flux_net_ir_layer, flux_plus_ir_attop,
              photo_inputs_dict=None,on_fly=False,gases_fly=None,verbose=True ):
    """
    Function iterating on the TP profile by calling tstart and changing opacities as well
    Parameters
    ----------
    mieff_dir: str
        path to directory with mieff files for virga
    it_max : int
        Maximum iterations allowed in the inner no opa change loop
    itmx : int
        Maximum iterations allowed in the outer opa change loop
    conv : float
        
    convt: float
        Convergence criteria , if max avg change in temp is less than this then outer loop converges
        
    nofczns: int
        # of conv zones 
    nstr : array 
        dimension of 20
        NSTR vector describes state of the atmosphere:
        0   is top layer
        1   is top layer of top convective region
        2   is bottom layer of top convective region
        3   is top layer of lower radiative region
        4   is top layer of lower convective region
        5   is bottom layer of lower convective region
    xmaxmult : 
        
    temp : array 
        Guess temperatures to start with
    pressure : array
        Atmospheric pressure
    t_table : array
        Visible flux addition fraction
    nlevel : int
        # of levels
    temp : array
        Guess Temperature array, dimension is nlevel
    pressure : array
        Pressure array
    t_table : array
        Tabulated Temperature array for convection calculations
    p_table : array
        Tabulated pressure array for convection calculations
    grad : array
        Tabulated grad array for convection calculations
    cp : array
        Tabulated cp array for convection calculations
    opacityclass : class
        Opacity class created with jdi.oppanection
    grav : float
        Gravity of planet in SI
    rfaci : float 
        IR flux addition fraction 
    rfacv : float
        Visible flux addition fraction
    nlevel : int
        # of levels, not layers
    tidal : array
        Tidal Fluxes dimension = nlevel
    tmin : float
        Minimum allwed Temp in the profile
    tmax : float
        Maximum allowed Temp in the profile
    dwni : array
        Spectral interval corrections (dimension= nwvno)   
    verbose : bool 
        If True, prints out messages 
    Returns
    -------
    array 
        Temperature array and lapse ratio array if converged
        else Temperature array twice
    """

    #permanently turn of ref light for cases where rfacv is zero 
    #turn off reflected light permanently for all these runs if rfacv=0 
    if rfacv==0:compute_reflected=False
    else:compute_reflected=True

    # taudif is fixed to be 0 here since it is needed only for clouds
    taudif = 0.0
    taudif_tol = 0.1
    
    # first calculate the convective zones
    for nb in range(0,3*nofczns,3):
        
        n_strt_b= nstr[nb+1]
        n_ctop_b= n_strt_b+1
        n_bot_b= nstr[nb+2] +1

        for j1 in range(n_ctop_b,n_bot_b+1): 
            press = sqrt(pressure[j1-1]*pressure[j1])
            calc_type =  0 # only need grad_x in return
            grad_x, cp_x = did_grad_cp( temp[j1-1], press, t_table, p_table, grad, cp, calc_type)
            temp[j1]= exp(log(temp[j1-1]) + grad_x*(log(pressure[j1]) - log(pressure[j1-1])))
    '''            
    if (temp <= min(opacityclass.cia_temps)).any():
            wh = np.where(temp <= min(opacityclass.cia_temps))
            if len(wh[0]) <= 30 :
                print(len(wh[0])," points went off the opacity grid. Correcting those.")
                temp = correct_profile(temp,pressure,wh,min(opacityclass.cia_temps))
            else :
                raise Exception('Many points in your profile went off the grid. Try re-starting from a different guess profile. Parametrized profiles can work better sometime as guess profiles.')
    '''
    
    temp_old= np.copy(temp)


    
    bundle = inputs(calculation='brown')
    bundle.phase_angle(0)
    bundle.gravity(gravity=grav , gravity_unit=u.Unit('m/s**2'))
    bundle.add_pt( temp, pressure)
    #### to get the last Kzz in the calculation
    

    if photo_inputs_dict['yesorno'] == False:
        k_b = 1.38e-23 # boltzmann constant
        m_p = 1.66e-27 # proton mass
        
        if len(mmw) < len(temp):
            mmw = np.append(mmw,mmw[-1])
        con  = k_b/(mmw*m_p)

        scale_H = con * temp*1e2/(grav)

        kz = scale_H**2/all_kzz[-len(temp):] ## level mixing timescales
        quench_levels, t_mix = quench_level(pressure, temp, kz ,mmw, grav, return_mix_timescale=True)
        if save_kzz == 1:
            all_kzz = np.append(all_kzz,t_mix)
        qvmrs, qvmrs2 = bundle.premix_atmosphere_diseq(opacityclass, quench_levels=quench_levels, df = bundle.inputs['atmosphere']['profile'].loc[:,['pressure','temperature']],t_mix=t_mix)
    else :
        bundle.premix_atmosphere(opacityclass, df = bundle.inputs['atmosphere']['profile'].loc[:,['pressure','temperature']])
        pc= bundle.call_photochem(temp,pressure,photo_inputs_dict['mh'],photo_inputs_dict['CtoO'],photo_inputs_dict['psurf'],photo_inputs_dict['m_planet'],photo_inputs_dict['r_planet'],photo_inputs_dict['kz'],tstop=photo_inputs_dict['tstop'],filename = photo_inputs_dict['photochem_file'],stfilename =photo_inputs_dict['photochem_stfile'],network = photo_inputs_dict['photochem_network'],network_ct=photo_inputs_dict['photochem_networkct'],first=False,pc=photo_inputs_dict['pc'])
        photo_inputs_dict['pc'] = pc
        all_kzz = np.append(all_kzz, kz)
        quench_levels = np.array([0,0,0,0])
        photo_inputs_dict['pc'] = pc
        qvmrs, qvmrs2=0,0
    
    #if save_profile == 1:
    #        all_profiles = np.append(all_profiles,bundle.inputs['atmosphere']['profile']['NH3'].values)
    # no flux calculation yet so no cloud calculation needed
    #if cloudy == 1 :
    #    metallicity = mh #atmospheric metallicity relative to Solar
    #    mean_molecular_weight = 2.2 # atmospheric mean molecular weight
    #    directory ='/Users/sagnickmukherjee/Documents/software/optics'
    #    bundle.inputs['atmosphere']['profile']['kz'] = 1e5 + np.zeros_like(temp) # start with kzmin
    #    
    
    #    bundle.virga(cld_species,directory, fsed=fsed,mh=metallicity,
    #    mmw = mean_molecular_weight,full_output=False)
    

    if cloudy == 1 :
            

            we0,we1,we2,we3 = 0.25,0.25,0.25,0.25
            opd_prev_cld_step = (we0*opd_cld_climate[:,:,0]+we1*opd_cld_climate[:,:,1]+we2*opd_cld_climate[:,:,2]+we3*opd_cld_climate[:,:,3]) # last average
            
            metallicity = 10**(0) #atmospheric metallicity relative to Solar
            mean_molecular_weight = np.mean(mmw) # atmospheric mean molecular weight
            # directory ='/Users/sagnickmukherjee/Documents/GitHub/virga/refr_new661'
            # directory = '/home/jjm6243/dev_virga/'
            directory = mieff_dir

            kzz  = get_kzz(pressure, temp,grav,mmw,tidal,flux_net_ir_layer, flux_plus_ir_attop,t_table, p_table, grad, cp, calc_type,nstr)
            bundle.inputs['atmosphere']['profile']['kz'] = kzz
            photo_inputs_dict['kz'] = kzz

            cld_out = bundle.virga(cld_species,directory, fsed=fsed,mh=metallicity,
                        mmw = mean_molecular_weight,full_output=False)#,climate=True)
            
            opd_now, w0_now, g0_now = cld_out
            
            opd_cld_climate[:,:,3], g0_cld_climate[:,:,3], w0_cld_climate[:,:,3] = opd_cld_climate[:,:,2], g0_cld_climate[:,:,2], w0_cld_climate[:,:,2]
            opd_cld_climate[:,:,2], g0_cld_climate[:,:,2], w0_cld_climate[:,:,2] = opd_cld_climate[:,:,1], g0_cld_climate[:,:,1], w0_cld_climate[:,:,1]
            opd_cld_climate[:,:,1], g0_cld_climate[:,:,1], w0_cld_climate[:,:,1] = opd_cld_climate[:,:,0], g0_cld_climate[:,:,0], w0_cld_climate[:,:,0]
                        
            opd_cld_climate[:,:,0], g0_cld_climate[:,:,0], w0_cld_climate[:,:,0] = opd_now, g0_now, w0_now
            
            #if np.sum(opd_cld_climate[:,:,1]) == 0 :
            #    w0,w1,w2,w3 = 1,0,0,0
            #elif (np.sum(opd_cld_climate[:,:,1]) != 0) and (np.sum(opd_cld_climate[:,:,2]) == 0):
            #    w0,w1,w2,w3 = 0.5,0.5,0,0
            #elif (np.sum(opd_cld_climate[:,:,2]) != 0) and (np.sum(opd_cld_climate[:,:,3]) == 0):
            #    w0,w1,w2,w3 = 0.33,0.33,0.33,0
            #else:
            #    w0,w1,w2,w3 = 0.25,0.25,0.25,0.25
            we0,we1,we2,we3 = 0.25,0.25,0.25,0.25
            
            #sum_opd_clmt = (opd_cld_climate[:,:,0]+opd_cld_climate[:,:,1]+opd_cld_climate[:,:,2]+opd_cld_climate[:,:,3])
            sum_opd_clmt = (we0*opd_cld_climate[:,:,0]+we1*opd_cld_climate[:,:,1]+we2*opd_cld_climate[:,:,2]+we3*opd_cld_climate[:,:,3])
            opd_clmt = (we0*opd_cld_climate[:,:,0]+we1*opd_cld_climate[:,:,1]+we2*opd_cld_climate[:,:,2]+we3*opd_cld_climate[:,:,3])
            g0_clmt = (we0*opd_cld_climate[:,:,0]*g0_cld_climate[:,:,0]+we1*opd_cld_climate[:,:,1]*g0_cld_climate[:,:,1]+we2*opd_cld_climate[:,:,2]*g0_cld_climate[:,:,2]+we3*opd_cld_climate[:,:,3]*g0_cld_climate[:,:,3])/(sum_opd_clmt)
            w0_clmt = (we0*opd_cld_climate[:,:,0]*w0_cld_climate[:,:,0]+we1*opd_cld_climate[:,:,1]*w0_cld_climate[:,:,1]+we2*opd_cld_climate[:,:,2]*w0_cld_climate[:,:,2]+we3*opd_cld_climate[:,:,3]*w0_cld_climate[:,:,3])/(sum_opd_clmt)
            g0_clmt = np.nan_to_num(g0_clmt,nan=0.0)
            w0_clmt = np.nan_to_num(w0_clmt,nan=0.0)
            opd_clmt[np.where(opd_clmt <= 1e-5)] = 0.0
            
            
            df_cld = vj.picaso_format(opd_clmt, w0_clmt, g0_clmt)
            bundle.clouds(df=df_cld)

    DTAU, TAU, W0, COSB,ftau_cld, ftau_ray,GCOS2, DTAU_OG, TAU_OG, W0_OG, COSB_OG, \
        W0_no_raman , surf_reflect, ubar0,ubar1,cos_theta, single_phase,multi_phase, \
        frac_a,frac_b,frac_c,constant_back,constant_forward, \
        wno,nwno,ng,nt, nlevel, ngauss, gauss_wts, mmw,gweight,tweight =  calculate_atm_deq(bundle, opacityclass,on_fly=on_fly,gases_fly=gases_fly)
    if self_consistent_kzz == True :
                
        flux_net_v_layer_full, flux_net_v_full, flux_plus_v_full, flux_minus_v_full , flux_net_ir_layer_full, flux_net_ir_full, flux_plus_ir_full, flux_minus_ir_full = get_fluxes(pressure, temp, dwni, bb , y2, tp, tmin, tmax, DTAU, TAU, W0, 
        COSB,ftau_cld, ftau_ray,GCOS2, DTAU_OG, TAU_OG, W0_OG, COSB_OG, W0_no_raman , surf_reflect, 
        ubar0,ubar1,cos_theta, FOPI, single_phase,multi_phase,frac_a,frac_b,frac_c,constant_back,constant_forward, 
        wno,nwno,ng,nt, gweight,tweight,nlevel, ngauss, gauss_wts,compute_reflected, True)#True for reflected, True for thermal

        flux_net_ir_layer = flux_net_ir_layer_full[:]
        flux_plus_ir_attop = flux_plus_ir_full[0,:] 
        calc_type = 0
    
        kz = get_kzz(pressure, temp,grav,mmw,tidal,flux_net_ir_layer, flux_plus_ir_attop,t_table, p_table, grad, cp, calc_type,nstr)
        photo_inputs_dict['kz'] = kz
    ## begin bigger loop which gets opacities
    for iii in range(itmx):
        
        temp, dtdp, flag_converge, flux_net_ir_layer, flux_plus_ir_attop, all_profiles = t_start(nofczns,nstr,it_max,conv,x_max_mult, 
            rfaci, rfacv, nlevel, temp, pressure, p_table, t_table, 
            grad, cp, tidal,tmin,tmax,dwni, bb , y2, tp, DTAU, TAU, W0, 
            COSB,ftau_cld, ftau_ray,GCOS2, DTAU_OG, TAU_OG, W0_OG, COSB_OG, 
            W0_no_raman , surf_reflect, ubar0,ubar1,cos_theta, FOPI, 
            single_phase,multi_phase,frac_a,frac_b,frac_c,constant_back,constant_forward, 
            wno,nwno,ng,nt,gweight,tweight, ngauss, gauss_wts, save_profile, all_profiles,
            verbose=verbose)
        '''
        if (temp <= min(opacityclass.cia_temps)).any():
            wh = np.where(temp <= min(opacityclass.cia_temps))
            if len(wh[0]) <= 30 :
                print(len(wh[0])," points went off the opacity grid. Correcting those.")
                temp = correct_profile(temp,pressure,wh,min(opacityclass.cia_temps))
            else :
                raise Exception('Many points in your profile went off the grid. Try re-starting from a different guess profile. Parametrized profiles can work better sometime as guess profiles.')
       '''
        
        
        bundle = inputs(calculation='brown')
        bundle.phase_angle(0)
        bundle.gravity(gravity=grav , gravity_unit=u.Unit('m/s**2'))
        bundle.add_pt( temp, pressure)
        if photo_inputs_dict['yesorno'] == False:
            quench_levels, t_mix = quench_level(pressure, temp, kz ,mmw, grav, return_mix_timescale=True)
            
            qvmrs, qvmrs2 = bundle.premix_atmosphere_diseq(opacityclass, quench_levels=quench_levels, df = bundle.inputs['atmosphere']['profile'].loc[:,['pressure','temperature']],t_mix=t_mix)
            print("Quench Levels are CO, CO2, NH3, HCN ", quench_levels)
        else :
            bundle.premix_atmosphere(opacityclass, df = bundle.inputs['atmosphere']['profile'].loc[:,['pressure','temperature']])
            pc= bundle.call_photochem(temp,pressure,photo_inputs_dict['mh'],photo_inputs_dict['CtoO'],photo_inputs_dict['psurf'],photo_inputs_dict['m_planet'],photo_inputs_dict['r_planet'],photo_inputs_dict['kz'],tstop=photo_inputs_dict['tstop'],filename = photo_inputs_dict['photochem_file'],stfilename =photo_inputs_dict['photochem_stfile'],network = photo_inputs_dict['photochem_network'],network_ct=photo_inputs_dict['photochem_networkct'],first=False,pc=photo_inputs_dict['pc'])
            photo_inputs_dict['pc'] = pc
            all_kzz = np.append(all_kzz, kz)
            quench_levels = np.array([0,0,0,0])
            photo_inputs_dict['pc'] = pc
            qvmrs, qvmrs2=0,0
            photo_inputs_dict['kz'] = kz
        
    
        #if save_profile == 1:
        #    all_profiles = np.append(all_profiles,bundle.inputs['atmosphere']['profile']['NH3'].values)
        
        if cloudy == 1 :
            we0,we1,we2,we3 = 0.25,0.25,0.25,0.25
            opd_prev_cld_step = (we0*opd_cld_climate[:,:,0]+we1*opd_cld_climate[:,:,1]+we2*opd_cld_climate[:,:,2]+we3*opd_cld_climate[:,:,3]) # last average
            
            metallicity = 10**(0) #atmospheric metallicity relative to Solar
            mean_molecular_weight = np.mean(mmw) # atmospheric mean molecular weight
            # directory ='/Users/sagnickmukherjee/Documents/GitHub/virga/refr_new661'
            # directory = '/home/jjm6243/dev_virga/'
            directory = mieff_dir

            kzz  = get_kzz(pressure, temp,grav,mmw,tidal,flux_net_ir_layer, flux_plus_ir_attop,t_table, p_table, grad, cp, calc_type,nstr)
            bundle.inputs['atmosphere']['profile']['kz'] = kzz
            photo_inputs_dict['kz'] =kzz
        
    
            cld_out = bundle.virga(cld_species,directory, fsed=fsed,mh=metallicity,
                        mmw = mean_molecular_weight,full_output=False)#,climate=True)
            
            opd_now, w0_now, g0_now = cld_out
            
            opd_cld_climate[:,:,3], g0_cld_climate[:,:,3], w0_cld_climate[:,:,3] = opd_cld_climate[:,:,2], g0_cld_climate[:,:,2], w0_cld_climate[:,:,2]
            opd_cld_climate[:,:,2], g0_cld_climate[:,:,2], w0_cld_climate[:,:,2] = opd_cld_climate[:,:,1], g0_cld_climate[:,:,1], w0_cld_climate[:,:,1]
            opd_cld_climate[:,:,1], g0_cld_climate[:,:,1], w0_cld_climate[:,:,1] = opd_cld_climate[:,:,0], g0_cld_climate[:,:,0], w0_cld_climate[:,:,0]
                        
            opd_cld_climate[:,:,0], g0_cld_climate[:,:,0], w0_cld_climate[:,:,0] = opd_now, g0_now, w0_now
            
            #if np.sum(opd_cld_climate[:,:,1]) == 0 :
            #    w0,w1,w2,w3 = 1,0,0,0
            #elif (np.sum(opd_cld_climate[:,:,1]) != 0) and (np.sum(opd_cld_climate[:,:,2]) == 0):
            #    w0,w1,w2,w3 = 0.5,0.5,0,0
            #elif (np.sum(opd_cld_climate[:,:,2]) != 0) and (np.sum(opd_cld_climate[:,:,3]) == 0):
            #    w0,w1,w2,w3 = 0.33,0.33,0.33,0
            #else:
            #    w0,w1,w2,w3 = 0.25,0.25,0.25,0.25
            we0,we1,we2,we3 = 0.25,0.25,0.25,0.25
            
            #sum_opd_clmt = (opd_cld_climate[:,:,0]+opd_cld_climate[:,:,1]+opd_cld_climate[:,:,2]+opd_cld_climate[:,:,3])
            sum_opd_clmt = (we0*opd_cld_climate[:,:,0]+we1*opd_cld_climate[:,:,1]+we2*opd_cld_climate[:,:,2]+we3*opd_cld_climate[:,:,3])
            opd_clmt = (we0*opd_cld_climate[:,:,0]+we1*opd_cld_climate[:,:,1]+we2*opd_cld_climate[:,:,2]+we3*opd_cld_climate[:,:,3])
            g0_clmt = (we0*opd_cld_climate[:,:,0]*g0_cld_climate[:,:,0]+we1*opd_cld_climate[:,:,1]*g0_cld_climate[:,:,1]+we2*opd_cld_climate[:,:,2]*g0_cld_climate[:,:,2]+we3*opd_cld_climate[:,:,3]*g0_cld_climate[:,:,3])/(sum_opd_clmt)
            w0_clmt = (we0*opd_cld_climate[:,:,0]*w0_cld_climate[:,:,0]+we1*opd_cld_climate[:,:,1]*w0_cld_climate[:,:,1]+we2*opd_cld_climate[:,:,2]*w0_cld_climate[:,:,2]+we3*opd_cld_climate[:,:,3]*w0_cld_climate[:,:,3])/(sum_opd_clmt)
            g0_clmt = np.nan_to_num(g0_clmt,nan=0.0)
            w0_clmt = np.nan_to_num(w0_clmt,nan=0.0)
            opd_clmt[np.where(opd_clmt <= 1e-5)] = 0.0
            
            
            df_cld = vj.picaso_format(opd_clmt, w0_clmt, g0_clmt)
            bundle.clouds(df=df_cld)
            
            diff = (opd_clmt-opd_prev_cld_step)
            taudif = np.max(np.abs(diff))
            taudif_tol = 0.4*np.max(0.5*(opd_clmt+opd_prev_cld_step))
            
            if verbose: print("Max TAUCLD diff is", taudif, " Tau tolerance is ", taudif_tol)

        
        DTAU, TAU, W0, COSB,ftau_cld, ftau_ray,GCOS2, DTAU_OG, TAU_OG, W0_OG, COSB_OG, \
        W0_no_raman , surf_reflect, ubar0,ubar1,cos_theta, single_phase,multi_phase, \
        frac_a,frac_b,frac_c,constant_back,constant_forward, \
        wno,nwno,ng,nt, nlevel, ngauss, gauss_wts, mmw,gweight,tweight =  calculate_atm_deq(bundle, opacityclass,on_fly=on_fly, gases_fly=gases_fly)

        if self_consistent_kzz == True :
                
            flux_net_v_layer_full, flux_net_v_full, flux_plus_v_full, flux_minus_v_full , flux_net_ir_layer_full, flux_net_ir_full, flux_plus_ir_full, flux_minus_ir_full = get_fluxes(pressure, temp, dwni, bb , y2, tp, tmin, tmax, DTAU, TAU, W0, 
            COSB,ftau_cld, ftau_ray,GCOS2, DTAU_OG, TAU_OG, W0_OG, COSB_OG, W0_no_raman , surf_reflect, 
            ubar0,ubar1,cos_theta, FOPI, single_phase,multi_phase,frac_a,frac_b,frac_c,constant_back,constant_forward,  
            wno,nwno,ng,nt, gweight,tweight, nlevel, ngauss, gauss_wts,compute_reflected, True)#True for reflected if rfacv!=0, True for thermal

            flux_net_ir_layer = flux_net_ir_layer_full[:]
            flux_plus_ir_attop = flux_plus_ir_full[0,:] 
            calc_type = 0
        
            kz = get_kzz(pressure, temp,grav,mmw,tidal,flux_net_ir_layer, flux_plus_ir_attop,t_table, p_table, grad, cp, calc_type,nstr)
            photo_inputs_dict['kz'] = kz
        if save_kzz == 1: 
            if photo_inputs_dict['yesorno'] == False:
                all_kzz = np.append(all_kzz,t_mix)
            else:
                all_kzz = np.append(all_kzz,kz)


        ert = 0.0 # avg temp change
        scalt= 1.5

        dtx= abs(temp-temp_old)
        ert = np.sum(dtx)
        
        ## this is a terrible hack but it perhaps works
        ## do this hack only during findstrat maybe ?
        ## otherwise problematic
        #####################################
    #        if flag_hack == True:
    #            temp= 0.5*(temp+temp_old) 
    #            print("Hack Activated")
        #####################################   
        
        temp_old= np.copy(temp)
        
        ert = ert/(float(nlevel)*scalt)
        
        if ((iii > 0) & (ert < convt) & (taudif < taudif_tol)) :
            if verbose: print("Profile converged")
            conv_flag = 1
            if final == True :
                itmx = 6
                it_max = it_max
            else :
                itmx = 3
                it_max= it_max
            '''
            for iprime in range(itmx):
                bundle = inputs(calculation='brown')
                bundle.phase_angle(0)
                bundle.gravity(gravity=grav , gravity_unit=u.Unit('m/s**2'))
                bundle.add_pt( temp, pressure)
    
                bundle.premix_atmosphere(opacityclass, df = bundle.inputs['atmosphere']['profile'].loc[:,['pressure','temperature']])
                if cloudy == 1 :
                    metallicity = mh #atmospheric metallicity relative to Solar
                    mean_molecular_weight = mmw # atmospheric mean molecular weight
                    directory ='/Users/sagnickmukherjee/Documents/software/optics'
                    kzz  = get_kzz(pressure, temp,grav,mmw,tidal,flux_net_ir_layer, flux_plus_ir_attop,t_table, p_table, grad, cp, calc_type)
                    bundle.inputs['atmosphere']['profile']['kz'] = kzz
                
            
                    bundle.virga(cld_species,directory, fsed=fsed,mh=metallicity,
                                mmw = mean_molecular_weight,full_output=False)
                DTAU, TAU, W0, COSB,ftau_cld, ftau_ray,GCOS2, DTAU_OG, TAU_OG, W0_OG, COSB_OG, \
                W0_no_raman , surf_reflect, ubar0,ubar1,cos_theta, single_phase,multi_phase, \
                frac_a,frac_b,frac_c,constant_back,constant_forward, tridiagonal , \
                wno,nwno,ng,nt, nlevel, ngauss, gauss_wts , mmw =  calculate_atm(bundle, opacityclass)
                
                temp, dtdp, flag_converge, flux_net_ir_layer, flux_plus_ir_attop = t_start(nofczns,nstr,it_max,conv,x_max_mult, 
            rfaci, rfacv, nlevel, temp, pressure, p_table, t_table, 
            grad, cp, tidal,tmin,tmax,dwni, bb , y2, tp, DTAU, TAU, W0, COSB,ftau_cld, ftau_ray,GCOS2, DTAU_OG, TAU_OG, W0_OG, COSB_OG, W0_no_raman , surf_reflect, ubar0,ubar1,cos_theta, FOPI, single_phase,multi_phase,frac_a,frac_b,frac_c,constant_back,constant_forward, tridiagonal , wno,nwno,ng,nt, ngauss, gauss_wts)
                if (temp <= min(opacityclass.cia_temps)).any():
                    wh = np.where(temp <= min(opacityclass.cia_temps))
                    if len(wh[0]) <= 30 :
                        print(len(wh[0])," points went off the opacity grid. Correcting those.")
                        temp = correct_profile(temp,pressure,wh,min(opacityclass.cia_temps))
                    else :
                        raise Exception('Many points in your profile went off the grid. Try re-starting from a different guess profile. Parametrized profiles can work better sometime as guess profiles.')
            
                
                
                ert = 0.0 # avg temp change
                scalt= 1.0
                dtx= abs(temp-temp_old)
                ert = np.sum(dtx)
                temp_old= np.copy(temp)
                '''
            
            return pressure, temp , dtdp, conv_flag, qvmrs, qvmrs2, all_profiles, all_kzz, opd_cld_climate, g0_cld_climate, w0_cld_climate,flux_net_ir_layer, flux_plus_ir_attop,photo_inputs_dict,bundle.inputs['atmosphere']['profile']
            
        
        if verbose: print("Big iteration is ",min(temp), iii)
    conv_flag = 0
    ## this is supposed to be useless so testing this
    '''
    if final == True :
        itmx = 6
        it_max = it_max
    else :
        itmx = 3
        it_max= it_max
    
    for iprime in range(itmx):
        bundle = inputs(calculation='brown')
        bundle.phase_angle(0)
        bundle.gravity(gravity=grav , gravity_unit=u.Unit('m/s**2'))
        bundle.add_pt( temp, pressure)
        bundle.premix_atmosphere(opacityclass, df = bundle.inputs['atmosphere']['profile'].loc[:,['pressure','temperature']])
        
        if cloudy == 1 :
            metallicity = mh #atmospheric metallicity relative to Solar
            mean_molecular_weight = mmw # atmospheric mean molecular weight
            directory ='/Users/sagnickmukherjee/Documents/software/optics'
            kzz  = get_kzz(pressure, temp,grav,mmw,tidal,flux_net_ir_layer, flux_plus_ir_attop,t_table, p_table, grad, cp, calc_type)
            bundle.inputs['atmosphere']['profile']['kz'] = kzz
        
    
            bundle.virga(cld_species,directory, fsed=fsed,mh=metallicity,
                        mmw = mean_molecular_weight,full_output=False)
        DTAU, TAU, W0, COSB,ftau_cld, ftau_ray,GCOS2, DTAU_OG, TAU_OG, W0_OG, COSB_OG, W0_no_raman , surf_reflect, ubar0,ubar1,cos_theta, single_phase,multi_phase,frac_a,frac_b,frac_c,constant_back,constant_forward, tridiagonal , wno,nwno,ng,nt, nlevel, ngauss, gauss_wts, mmw =  calculate_atm(bundle, opacityclass)
        
        
        
        temp, dtdp, flag_converge, flux_net_ir_layer, flux_plus_ir_attop = t_start(nofczns,nstr,it_max,conv,x_max_mult, 
    rfaci, rfacv, nlevel, temp, pressure, p_table, t_table, 
    grad, cp, tidal,tmin,tmax,dwni, bb , y2, tp, DTAU, TAU, W0, COSB,ftau_cld, ftau_ray,GCOS2, DTAU_OG, TAU_OG, W0_OG, COSB_OG, W0_no_raman , surf_reflect, ubar0,ubar1,cos_theta, FOPI, single_phase,multi_phase,frac_a,frac_b,frac_c,constant_back,constant_forward, tridiagonal , wno,nwno,ng,nt, ngauss, gauss_wts)
        if (temp <= min(opacityclass.cia_temps)).any():
            wh = np.where(temp <= min(opacityclass.cia_temps))
            if len(wh[0]) <= 30 :
                print(len(wh[0])," points went off the opacity grid. Correcting those.")
                temp = correct_profile(temp,pressure,wh,min(opacityclass.cia_temps))
            else :
                raise Exception('Many points in your profile went off the grid. Try re-starting from a different guess profile. Parametrized profiles can work better sometime as guess profiles.')
        
        ert = 0.0 # avg temp change
        scalt= 1.0
        dtx= abs(temp-temp_old)
        ert = np.sum(dtx)
        temp_old= np.copy(temp)   
        ert = ert/(float(nlevel)*scalt)
        if ((iii > 0) & (ert < convt) & (taudif < 0.1)) :
            print("Profile converged")
            conv_flag = 1
    '''
    if conv_flag == 0:
        if verbose: print("Not converged")
    else :
        if verbose: print("Profile converged")
    
    return pressure, temp , dtdp, conv_flag, qvmrs, qvmrs2, all_profiles, all_kzz, opd_cld_climate, g0_cld_climate, w0_cld_climate,flux_net_ir_layer, flux_plus_ir_attop,photo_inputs_dict
    
def find_strat_deq(mieff_dir, pressure, temp, dtdp , FOPI, nofczns,nstr,x_max_mult,
             t_table, p_table, grad, cp, opacityclass, grav, 
             rfaci, rfacv, nlevel, tidal, tmin, tmax, dwni, 
             bb , y2 , tp, cloudy, cld_species,mh,fsed,flag_hack, 
             quench_levels, kz,mmw, save_profile, all_profiles,
             self_consistent_kzz ,save_kzz,all_kzz, 
             opd_cld_climate,g0_cld_climate,w0_cld_climate,
             flux_net_ir_layer, flux_plus_ir_attop,
             photo_inputs_dict=None,on_fly=False, gases_fly=None , verbose=1):
    """
    Function iterating on the TP profile by calling tstart and changing opacities as well
    Parameters
    ----------
    mieff_dir: str
        path to directory with mieff files for virga
    it_max : int
        Maximum iterations allowed in the inner no opa change loop
    itmx : int
        Maximum iterations allowed in the outer opa change loop
    conv : float
        
    convt: float
        Convergence criteria , if max avg change in temp is less than this then outer loop converges
        
    nofczns: int
        # of conv zones 
    nstr : array 
        dimension of 20
        NSTR vector describes state of the atmosphere:
        0   is top layer
        1   is top layer of top convective region
        2   is bottom layer of top convective region
        3   is top layer of lower radiative region
        4   is top layer of lower convective region
        5   is bottom layer of lower convective region
    xmaxmult : 
        
    temp : array 
        Guess temperatures to start with
    pressure : array
        Atmospheric pressure
    t_table : array
        Visible flux addition fraction
    nlevel : int
        # of levels
    temp : array
        Guess Temperature array, dimension is nlevel
    pressure : array
        Pressure array
    t_table : array
        Tabulated Temperature array for convection calculations
    p_table : array
        Tabulated pressure array for convection calculations
    grad : array
        Tabulated grad array for convection calculations
    cp : array
        Tabulated cp array for convection calculations
    opacityclass : class
        Opacity class created with jdi.oppanection
    grav : float
        Gravity of planet in SI
    rfaci : float 
        IR flux addition fraction 
    rfacv : float
        Visible flux addition fraction
    nlevel : int
        # of levels, not layers
    tidal : array
        Tidal Fluxes dimension = nlevel
    tmin : float
        Minimum allwed Temp in the profile
    tmax : float
        Maximum allowed Temp in the profile
    dwni : array
        Spectral interval corrections (dimension= nwvno)   
    verbose : int 
        If 1= prints out all output 
        If 0= does not print anything out
        
    Returns
    -------
    array 
        Temperature array and lapse ratio array if converged
        else Temperature array twice
    """
    # new conditions for this routine

    itmx_strat = 5 #itmx  # outer loop counter
    it_max_strat = 8 # its # inner loop counter # original code is 8
    conv_strat = 5.0 # conv
    convt_strat = 3.0 # convt 
    ip2 = -10 #?
    subad = 0.98 # degree to which layer can be subadiabatic and
                    # we still make it adiabatic
    ifirst = 10-1  # start looking after this many layers from top for a conv zone
                   # -1 is for python referencing
    iend = 0 #?
    final = False

    grad_x, cp_x =convec(temp,pressure, t_table, p_table, grad, cp)
    # grad_x = 
    while dtdp[nstr[1]-1] >= subad*grad_x[nstr[1]-1] :
        ratio = dtdp[nstr[1]-1]/grad_x[nstr[1]-1]

        if ratio > 1.8 :
            if verbose: print("Move up two levels")
            ngrow = 2
            nstr = growup( 1, nstr , ngrow)
        else :
            ngrow = 1
            nstr = growup( 1, nstr , ngrow)
        
        if nstr[1] < 5 :
            raise ValueError( "Convection zone grew to Top of atmosphere, Need to Stop")
        pressure, temp, dtdp, profile_flag, qvmrs, qvmrs2, all_profiles, all_kzz,opd_cld_climate,g0_cld_climate,w0_cld_climate,flux_net_ir_layer, flux_plus_ir_attop,photo_inputs_dict,_ = profile_deq(mieff_dir,it_max_strat, itmx_strat, conv_strat, convt_strat, nofczns,nstr,x_max_mult,\
            temp,pressure, FOPI, t_table, p_table, grad, cp, opacityclass, grav,rfaci, rfacv, nlevel, tidal, tmin, tmax, dwni, bb , y2 , tp, final, cloudy, cld_species, mh,fsed,flag_hack, quench_levels, kz, mmw, save_profile, all_profiles, self_consistent_kzz,save_kzz,all_kzz,opd_cld_climate,g0_cld_climate,\
            w0_cld_climate,flux_net_ir_layer, flux_plus_ir_attop,photo_inputs_dict,on_fly=on_fly, gases_fly=gases_fly , verbose=verbose)

    # now for the 2nd convection zone
    dt_max = 0.0 #DTMAX
    i_max = 0 #IMAX
    # -1 in ifirst to include ifirst index
    flag_super = 0
    for i in range(nstr[1]-1, ifirst-1, -1):
        add = dtdp[i] - grad_x[i]
        if add > dt_max and add/grad_x[i] >= 0.02 : # non-neglegible super-adiabaticity
            dt_max = add
            i_max =i
            break
    
    flag_final_convergence =0
    if i_max == 0 or dt_max/grad_x[i_max] < 0.02: # no superadiabaticity, we are done
        flag_final_convergence = 1

    if flag_final_convergence  == 0:
        if verbose: print(" convection zone status")
        if verbose: print(nstr[0],nstr[1],nstr[2],nstr[3],nstr[4],nstr[5])
        if verbose: print(nofczns)

        nofczns = 2
        nstr[4]= nstr[1]
        nstr[5]= nstr[2]
        nstr[1]= i_max
        nstr[2] = i_max
        nstr[3] = i_max #+ 1
        if verbose: print(nstr)
        if nstr[3] >= nstr[4] :
            #print(nstr[0],nstr[1],nstr[2],nstr[3],nstr[4],nstr[5])
            #print(nofczns)
            raise ValueError("Overlap happened !")
        pressure, temp, dtdp, profile_flag, qvmrs, qvmrs2, all_profiles, all_kzz,opd_cld_climate,g0_cld_climate,w0_cld_climate,flux_net_ir_layer, flux_plus_ir_attop,photo_inputs_dict,_ = profile_deq(mieff_dir,it_max_strat, itmx_strat, conv_strat, convt_strat, nofczns,nstr,x_max_mult,\
            temp,pressure, FOPI, t_table, p_table, grad, cp, opacityclass, grav, \
             rfaci, rfacv, nlevel, tidal, tmin, tmax, dwni, bb , y2 , tp, final, 
             cloudy, cld_species,mh, fsed,flag_hack, quench_levels, kz , mmw,
             save_profile, all_profiles, self_consistent_kzz, save_kzz,all_kzz,
             opd_cld_climate,g0_cld_climate,w0_cld_climate,flux_net_ir_layer, 
             flux_plus_ir_attop,photo_inputs_dict,
             on_fly=on_fly, gases_fly=gases_fly, verbose=verbose )

        i_change = 1
        while i_change == 1 :
            if verbose: print("Grow Phase : Upper Zone")
            i_change = 0

            d1 = dtdp[nstr[1]-1]
            d2 = dtdp[nstr[3]]
            c1 = grad_x[nstr[1]-1]
            c2 = grad_x[nstr[3]]

            while ((d1 > subad*c1) or (d2 > subad*c2)):

                if (((d1-c1)>= (d2-c2)) or (nofczns == 1)) :
                    ngrow = 1
                    nstr = growup( 1, nstr , ngrow)

                    if nstr[1] < 3 :
                        raise ValueError( "Convection zone grew to Top of atmosphere, Need to Stop")
                else :
                    ngrow = 1
                    nstr = growdown( 1, nstr , ngrow)

                    if nstr[2] == nstr[4]: # one conv zone
                        nofczns =1
                        nstr[2] = nstr[5]
                        nstr[3] = 0
                        i_change = 1
<<<<<<< HEAD
                if verbose: print(nstr)
                pressure, temp, dtdp, profile_flag,qvmrs, qvmrs2, all_profiles, all_kzz,opd_cld_climate,g0_cld_climate,w0_cld_climate,flux_net_ir_layer, flux_plus_ir_attop,photo_inputs_dict = profile_deq(mieff_dir,it_max_strat, itmx_strat, conv_strat, convt_strat, nofczns,nstr,x_max_mult,\
=======
                print(nstr)
                pressure, temp, dtdp, profile_flag,qvmrs, qvmrs2, all_profiles, all_kzz,opd_cld_climate,g0_cld_climate,w0_cld_climate,flux_net_ir_layer, flux_plus_ir_attop,photo_inputs_dict,_ = profile_deq(mieff_dir,it_max_strat, itmx_strat, conv_strat, convt_strat, nofczns,nstr,x_max_mult,\
>>>>>>> 63cb3342
            temp,pressure, FOPI, t_table, p_table, grad, cp, opacityclass, grav, \
             rfaci, rfacv, nlevel, tidal, tmin, tmax, dwni, bb , y2 , tp, final, cloudy, cld_species, mh,fsed,flag_hack, quench_levels, kz, mmw, save_profile, all_profiles,self_consistent_kzz,save_kzz,all_kzz,opd_cld_climate,g0_cld_climate,w0_cld_climate,flux_net_ir_layer, flux_plus_ir_attop,photo_inputs_dict,on_fly=on_fly, gases_fly=gases_fly, verbose=verbose)

                d1 = dtdp[nstr[1]-1]
                d2 = dtdp[nstr[3]]
                c1 = grad_x[nstr[1]-1]
                c2 = grad_x[nstr[3]]
            #Now grow the lower zone.
            while ((dtdp[nstr[4]-1] >= subad*grad_x[nstr[4]-1]) and nofczns > 1):
                
                ngrow = 1
                nstr = growup( 2, nstr , ngrow)
                #Now check to see if two zones have merged and stop further searching if so.
                if nstr[2] == nstr[4] :
                    nofczns = 1
                    nstr[2] = nstr[5]
                    nstr[3] = 0
                    i_change =1
<<<<<<< HEAD
                if verbose: print(nstr)
                pressure, temp, dtdp, profile_flag, qvmrs, qvmrs2, all_profiles, all_kzz,opd_cld_climate,g0_cld_climate,w0_cld_climate,flux_net_ir_layer, flux_plus_ir_attop,photo_inputs_dict = profile_deq(mieff_dir,it_max_strat, itmx_strat, conv_strat, convt_strat, nofczns,nstr,x_max_mult, \
                                                        temp,pressure, FOPI, t_table, p_table, grad, cp, opacityclass, grav,rfaci, rfacv, nlevel, tidal, tmin, tmax, dwni, bb , y2 , tp, final, cloudy, cld_species, mh,fsed,flag_hack, quench_levels, kz, mmw,save_profile, all_profiles, self_consistent_kzz, save_kzz,all_kzz,opd_cld_climate,g0_cld_climate,w0_cld_climate,flux_net_ir_layer, flux_plus_ir_attop,photo_inputs_dict,on_fly=on_fly, gases_fly=gases_fly, verbose=verbose)
=======
                print(nstr)
                pressure, temp, dtdp, profile_flag, qvmrs, qvmrs2, all_profiles, all_kzz,opd_cld_climate,g0_cld_climate,w0_cld_climate,flux_net_ir_layer, flux_plus_ir_attop,photo_inputs_dict,_ = profile_deq(mieff_dir,it_max_strat, itmx_strat, conv_strat, convt_strat, nofczns,nstr,x_max_mult, \
                                                        temp,pressure, FOPI, t_table, p_table, grad, cp, opacityclass, grav,rfaci, rfacv, nlevel, tidal, tmin, tmax, dwni, bb , y2 , tp, final, cloudy, cld_species, mh,fsed,flag_hack, quench_levels, kz, mmw,save_profile, all_profiles, self_consistent_kzz, save_kzz,all_kzz,opd_cld_climate,g0_cld_climate,w0_cld_climate,flux_net_ir_layer, flux_plus_ir_attop,photo_inputs_dict,on_fly=on_fly, gases_fly=gases_fly)
>>>>>>> 63cb3342
            

            flag_final_convergence = 1
        
    itmx_strat =6
    it_max_strat = 10
    convt_strat = 2.0
    convt_strat = 2.0
    x_max_mult = x_max_mult/2.0
    ip2 = -10

    final = True
<<<<<<< HEAD
    if verbose: print("final",nstr)
    pressure, temp, dtdp, profile_flag,qvmrs, qvmrs2, all_profiles, all_kzz,opd_cld_climate,g0_cld_climate,w0_cld_climate,flux_net_ir_layer, flux_plus_ir_attop,photo_inputs_dict = profile_deq(mieff_dir,it_max_strat, itmx_strat, conv_strat, convt_strat, nofczns,nstr,x_max_mult,\
=======
    print("final",nstr)
    pressure, temp, dtdp, profile_flag,qvmrs, qvmrs2, all_profiles, all_kzz,opd_cld_climate,g0_cld_climate,w0_cld_climate,flux_net_ir_layer, flux_plus_ir_attop,photo_inputs_dict,_ = profile_deq(mieff_dir,it_max_strat, itmx_strat, conv_strat, convt_strat, nofczns,nstr,x_max_mult,\
>>>>>>> 63cb3342
                temp,pressure, FOPI, t_table, p_table, grad, cp,opacityclass, grav, \
                rfaci, rfacv, nlevel, tidal, tmin, tmax, dwni, bb , y2 , tp, final, cloudy, cld_species,mh,fsed,flag_hack,quench_levels,kz, mmw,save_profile, all_profiles, self_consistent_kzz,save_kzz,all_kzz,opd_cld_climate,g0_cld_climate,w0_cld_climate,flux_net_ir_layer, flux_plus_ir_attop,photo_inputs_dict,on_fly=on_fly, gases_fly=gases_fly, verbose=verbose)

    #    else :
    #        raise ValueError("Some problem here with goto 125")
        
    if profile_flag == 0:
        if verbose: print("ENDING WITHOUT CONVERGING")
    elif profile_flag == 1:
        if verbose: print("YAY ! ENDING WITH CONVERGENCE")
        
    bundle = inputs(calculation='brown')
    bundle.phase_angle(0)
    bundle.gravity(gravity=grav , gravity_unit=u.Unit('m/s**2'))
    bundle.add_pt( temp, pressure)

    if photo_inputs_dict['yesorno'] == False:
        k_b = 1.38e-23 # boltzmann constant
        m_p = 1.66e-27 # proton mass

        if len(mmw) < len(temp):
            mmw = np.append(mmw,mmw[-1])
        con  = k_b/(mmw*m_p)

        scale_H = con * temp*1e2/(grav)

        kz = scale_H**2/all_kzz[-len(temp):] ## level mixing timescales

        quench_levels, t_mix = quench_level(pressure, temp, kz ,mmw, grav, return_mix_timescale=True)

        qvmrs, qvmrs2 = bundle.premix_atmosphere_diseq(opacityclass, quench_levels=quench_levels, df = bundle.inputs['atmosphere']['profile'].loc[:,['pressure','temperature']],t_mix=t_mix)
    else :
        bundle.premix_atmosphere(opacityclass, df = bundle.inputs['atmosphere']['profile'].loc[:,['pressure','temperature']])
        

        kz = all_kzz[-len(temp):] ## level mixing timescales
        pc= bundle.call_photochem(temp,pressure,photo_inputs_dict['mh'],photo_inputs_dict['CtoO'],photo_inputs_dict['psurf'],photo_inputs_dict['m_planet'],photo_inputs_dict['r_planet'],photo_inputs_dict['kz'],tstop=photo_inputs_dict['tstop'],filename = photo_inputs_dict['photochem_file'],stfilename =photo_inputs_dict['photochem_stfile'],network = photo_inputs_dict['photochem_network'],network_ct=photo_inputs_dict['photochem_networkct'],first=False,pc=photo_inputs_dict['pc'])
        photo_inputs_dict['pc'] = pc
        all_kzz = np.append(all_kzz, kz)
        quench_levels = np.array([0,0,0,0])
        photo_inputs_dict['pc'] = pc
        
        qvmrs,qvmrs2 = 0,0
    
    if cloudy == 1:
        DTAU, TAU, W0, COSB,ftau_cld, ftau_ray,GCOS2, DTAU_OG, TAU_OG, W0_OG, COSB_OG, W0_no_raman , surf_reflect, ubar0,ubar1,cos_theta, single_phase,multi_phase,frac_a,frac_b,frac_c,constant_back,constant_forward, wno,nwno,ng,nt, nlevel, ngauss, gauss_wts, mmw,gweight,tweight =  calculate_atm_deq(bundle, opacityclass,on_fly=on_fly, gases_fly=gases_fly)
        metallicity = 10**(0.0) #atmospheric metallicity relative to Solar
        mean_molecular_weight = np.mean(mmw) # atmospheric mean molecular weight
        # directory ='/Users/sagnickmukherjee/Documents/GitHub/virga/refr_new661'
        # directory = '/home/jjm6243/dev_virga/'
        directory = mieff_dir

        calc_type =0
        kzz  = get_kzz(pressure, temp,grav,mmw,tidal,flux_net_ir_layer, flux_plus_ir_attop,t_table, p_table, grad, cp, calc_type,nstr)
        bundle.inputs['atmosphere']['profile']['kz'] = kzz


        cld_out = bundle.virga(cld_species,directory, fsed=fsed,mh=metallicity,
                        mmw = mean_molecular_weight,full_output=False)#,climate=True)
        
        opd_now, w0_now, g0_now = cld_out
        df_cld = vj.picaso_format(opd_now, w0_now, g0_now)
        bundle.clouds(df=df_cld)  
    else:
        opd_now,w0_now,g0_now = 0,0,0
    
    #bundle.premix_atmosphere_diseq(opacityclass, quench_levels=quench_levels, df = bundle.inputs['atmosphere']['profile'].loc[:,['pressure','temperature']])
    DTAU, TAU, W0, COSB,ftau_cld, ftau_ray,GCOS2, DTAU_OG, TAU_OG, W0_OG, COSB_OG, W0_no_raman , surf_reflect, ubar0,ubar1,cos_theta, single_phase,multi_phase,frac_a,frac_b,frac_c,constant_back,constant_forward, wno,nwno,ng,nt, nlevel, ngauss, gauss_wts, mmw,gweight,tweight =  calculate_atm_deq(bundle, opacityclass,on_fly=on_fly, gases_fly=gases_fly)
    
    flux_net_v_layer_full, flux_net_v_full, flux_plus_v_full, flux_minus_v_full , flux_net_ir_layer_full, flux_net_ir_full, flux_plus_ir_full, flux_minus_ir_full = get_fluxes(pressure, temp, dwni, bb , y2, tp, tmin, tmax, DTAU, TAU, W0, 
            COSB,ftau_cld, ftau_ray,GCOS2, DTAU_OG, TAU_OG, W0_OG, COSB_OG, W0_no_raman , surf_reflect, 
            ubar0,ubar1,cos_theta, FOPI, single_phase,multi_phase,frac_a,frac_b,frac_c,constant_back,constant_forward, 
            wno,nwno,ng,nt,gweight,tweight, nlevel, ngauss, gauss_wts, False, True) #false for reflected, true for thermal


    
    return pressure, temp, dtdp, nstr , flux_plus_ir_full, qvmrs, qvmrs2, bundle.inputs['atmosphere']['profile'], all_profiles, all_kzz,opd_now,w0_now,g0_now,photo_inputs_dict,profile_flag

#@jit(nopython=True, cache=True)
def OH_conc(temp,press,x_h2o,x_h2):
    K = 10**(3.672 - (14791/temp))
    kb= 1.3807e-16 #cgs
    
    x_oh = K * x_h2o * (x_h2**(-0.5)) * (press**(-0.5))
    press_cgs = press*1e6
    
    n = press_cgs/(kb*temp)
    
    return x_oh*n



'''
12/13/2023 - NEB deprecated thi code from SM as it was not proven to help correct 
profiles that went off the grid 

@jit(nopython=True, cache=True)
def correct_profile(temp,pressure,wh,min_temp):
    
    indices = wh[0]
    for i in range(len(indices)):
        if indices[i] == 0:
            temp[indices[i]] = min_temp+0.5
        elif (temp[indices[i]-1] > min_temp) and (temp[indices[i]+1]) > min_temp :
            temp_prev = temp[indices[i]-1]
            temp_next = temp[indices[i]+1]
            press_prev = pressure[indices[i]-1]
            press_next = pressure[indices[i]+1]
            dtdlnp = (temp_next-temp_prev)/np.log(press_next/press_prev)
            temp[indices[i]] = temp_prev +np.log(pressure[indices[i]]/press_prev)*dtdlnp
        else :
            temp[indices[i]] = min_temp+0.5
            temp[indices[i]-1] = min_temp+0.5
            temp[indices[i]+1] = min_temp + 0.5
    


    return temp
'''
<|MERGE_RESOLUTION|>--- conflicted
+++ resolved
@@ -3958,33 +3958,20 @@
             #    nofczns = 2
             #    print("nofczns corrected") 
 
-<<<<<<< HEAD
-            
-            pressure, temperature, dtdp, profile_flag, qvmrs, qvmrs2, all_profiles, all_kzz,opd_cld_climate,g0_cld_climate,w0_cld_climate,flux_net_ir_layer, flux_plus_ir_attop,photo_inputs_dict  = profile_deq(mieff_dir, it_max, itmx, conv, convt, nofczns,nstr,x_max_mult,
-            temp,pressure, FOPI, t_table, p_table, grad, cp, opacityclass, grav, 
-            rfaci, rfacv, nlevel, tidal, tmin, tmax, delta_wno, bb , y2 , tp, final , 
+            if self.inputs['climate']['photochem']==False:
+                pressure, temperature, dtdp, profile_flag, qvmrs, qvmrs2, all_profiles, all_kzz,opd_cld_climate,g0_cld_climate,w0_cld_climate,flux_net_ir_layer, flux_plus_ir_attop,photo_inputs_dict  = profile_deq(mieff_dir, it_max, itmx, conv, convt, nofczns,nstr,x_max_mult,
+                temp,pressure, FOPI, t_table, p_table, grad, cp, opacityclass, grav, 
+                rfaci, rfacv, nlevel, tidal, tmin, tmax, delta_wno, bb , y2 , tp, final , 
             cloudy, cld_species,mh,fsed,flag_hack, quench_levels, kz, mmw,save_profile,
             all_profiles, self_consistent_kzz,save_kzz,all_kzz, opd_cld_climate,
             g0_cld_climate,w0_cld_climate,flux_net_ir_layer, flux_plus_ir_attop,
             photo_inputs_dict,
             on_fly=on_fly, gases_fly=gases_fly, verbose=verbose)
-            
-            pressure, temp, dtdp, nstr_new, flux_plus_final, qvmrs, qvmrs2, df, all_profiles, all_kzz,opd_now,g0_now,w0_now,photo_inputs_dict,final_conv_flag=find_strat_deq(mieff_dir, pressure, temperature, dtdp ,FOPI, nofczns,nstr,x_max_mult,
-                            t_table, p_table, grad, cp, opacityclass, grav, 
-                            rfaci, rfacv, nlevel, tidal, tmin, tmax, delta_wno, bb , y2 , tp , cloudy, cld_species, mh,fsed, flag_hack, quench_levels,kz ,mmw, save_profile,all_profiles, self_consistent_kzz,save_kzz,all_kzz, opd_cld_climate,g0_cld_climate,w0_cld_climate,flux_net_ir_layer, flux_plus_ir_attop,photo_inputs_dict,on_fly=on_fly, gases_fly=gases_fly,
+                
+                pressure, temp, dtdp, nstr_new, flux_plus_final, qvmrs, qvmrs2, df, all_profiles, all_kzz,opd_now,g0_now,w0_now,photo_inputs_dict,final_conv_flag=find_strat_deq(mieff_dir, pressure, temperature, dtdp ,FOPI, nofczns,nstr,x_max_mult,
+                                t_table, p_table, grad, cp, opacityclass, grav, 
+                                rfaci, rfacv, nlevel, tidal, tmin, tmax, delta_wno, bb , y2 , tp , cloudy, cld_species, mh,fsed, flag_hack, quench_levels,kz ,mmw, save_profile,all_profiles, self_consistent_kzz,save_kzz,all_kzz, opd_cld_climate,g0_cld_climate,w0_cld_climate,flux_net_ir_layer, flux_plus_ir_attop,photo_inputs_dict,on_fly=on_fly, gases_fly=gases_fly,
                              verbose=verbose)
-            
-=======
-            if self.inputs['climate']['photochem']==False:
-                pressure, temperature, dtdp, profile_flag, qvmrs, qvmrs2, all_profiles, all_kzz,opd_cld_climate,g0_cld_climate,w0_cld_climate,flux_net_ir_layer, flux_plus_ir_attop,photo_inputs_dict  = profile_deq(mieff_dir, it_max, itmx, conv, convt, nofczns,nstr,x_max_mult,
-                temp,pressure, FOPI, t_table, p_table, grad, cp, opacityclass, grav, 
-                rfaci, rfacv, nlevel, tidal, tmin, tmax, delta_wno, bb , y2 , tp, final , cloudy, cld_species,mh,fsed,flag_hack, quench_levels, kz, mmw,save_profile,all_profiles, self_consistent_kzz,save_kzz,all_kzz, opd_cld_climate,g0_cld_climate,w0_cld_climate,flux_net_ir_layer, flux_plus_ir_attop,photo_inputs_dict,on_fly=on_fly, gases_fly=gases_fly)
->>>>>>> 63cb3342
-                
-                print(photo_inputs_dict)
-                pressure, temp, dtdp, nstr_new, flux_plus_final, qvmrs, qvmrs2, df, all_profiles, all_kzz,opd_now,g0_now,w0_now,photo_inputs_dict=find_strat_deq(mieff_dir, pressure, temperature, dtdp ,FOPI, nofczns,nstr,x_max_mult,
-                                t_table, p_table, grad, cp, opacityclass, grav, 
-                                rfaci, rfacv, nlevel, tidal, tmin, tmax, delta_wno, bb , y2 , tp , cloudy, cld_species, mh,fsed, flag_hack, quench_levels,kz ,mmw, save_profile,all_profiles, self_consistent_kzz,save_kzz,all_kzz, opd_cld_climate,g0_cld_climate,w0_cld_climate,flux_net_ir_layer, flux_plus_ir_attop,photo_inputs_dict,on_fly=on_fly, gases_fly=gases_fly)
                 
             else:
                 print("Only doing Profiles and not extending/reducing CZs")
@@ -5667,13 +5654,8 @@
                         nstr[2] = nstr[5]
                         nstr[3] = 0
                         i_change = 1
-<<<<<<< HEAD
-                if verbose: print(nstr)
+                print(nstr)
                 pressure, temp, dtdp, profile_flag,qvmrs, qvmrs2, all_profiles, all_kzz,opd_cld_climate,g0_cld_climate,w0_cld_climate,flux_net_ir_layer, flux_plus_ir_attop,photo_inputs_dict = profile_deq(mieff_dir,it_max_strat, itmx_strat, conv_strat, convt_strat, nofczns,nstr,x_max_mult,\
-=======
-                print(nstr)
-                pressure, temp, dtdp, profile_flag,qvmrs, qvmrs2, all_profiles, all_kzz,opd_cld_climate,g0_cld_climate,w0_cld_climate,flux_net_ir_layer, flux_plus_ir_attop,photo_inputs_dict,_ = profile_deq(mieff_dir,it_max_strat, itmx_strat, conv_strat, convt_strat, nofczns,nstr,x_max_mult,\
->>>>>>> 63cb3342
             temp,pressure, FOPI, t_table, p_table, grad, cp, opacityclass, grav, \
              rfaci, rfacv, nlevel, tidal, tmin, tmax, dwni, bb , y2 , tp, final, cloudy, cld_species, mh,fsed,flag_hack, quench_levels, kz, mmw, save_profile, all_profiles,self_consistent_kzz,save_kzz,all_kzz,opd_cld_climate,g0_cld_climate,w0_cld_climate,flux_net_ir_layer, flux_plus_ir_attop,photo_inputs_dict,on_fly=on_fly, gases_fly=gases_fly, verbose=verbose)
 
@@ -5692,15 +5674,9 @@
                     nstr[2] = nstr[5]
                     nstr[3] = 0
                     i_change =1
-<<<<<<< HEAD
-                if verbose: print(nstr)
+                print(nstr)
                 pressure, temp, dtdp, profile_flag, qvmrs, qvmrs2, all_profiles, all_kzz,opd_cld_climate,g0_cld_climate,w0_cld_climate,flux_net_ir_layer, flux_plus_ir_attop,photo_inputs_dict = profile_deq(mieff_dir,it_max_strat, itmx_strat, conv_strat, convt_strat, nofczns,nstr,x_max_mult, \
-                                                        temp,pressure, FOPI, t_table, p_table, grad, cp, opacityclass, grav,rfaci, rfacv, nlevel, tidal, tmin, tmax, dwni, bb , y2 , tp, final, cloudy, cld_species, mh,fsed,flag_hack, quench_levels, kz, mmw,save_profile, all_profiles, self_consistent_kzz, save_kzz,all_kzz,opd_cld_climate,g0_cld_climate,w0_cld_climate,flux_net_ir_layer, flux_plus_ir_attop,photo_inputs_dict,on_fly=on_fly, gases_fly=gases_fly, verbose=verbose)
-=======
-                print(nstr)
-                pressure, temp, dtdp, profile_flag, qvmrs, qvmrs2, all_profiles, all_kzz,opd_cld_climate,g0_cld_climate,w0_cld_climate,flux_net_ir_layer, flux_plus_ir_attop,photo_inputs_dict,_ = profile_deq(mieff_dir,it_max_strat, itmx_strat, conv_strat, convt_strat, nofczns,nstr,x_max_mult, \
                                                         temp,pressure, FOPI, t_table, p_table, grad, cp, opacityclass, grav,rfaci, rfacv, nlevel, tidal, tmin, tmax, dwni, bb , y2 , tp, final, cloudy, cld_species, mh,fsed,flag_hack, quench_levels, kz, mmw,save_profile, all_profiles, self_consistent_kzz, save_kzz,all_kzz,opd_cld_climate,g0_cld_climate,w0_cld_climate,flux_net_ir_layer, flux_plus_ir_attop,photo_inputs_dict,on_fly=on_fly, gases_fly=gases_fly)
->>>>>>> 63cb3342
             
 
             flag_final_convergence = 1
@@ -5713,13 +5689,8 @@
     ip2 = -10
 
     final = True
-<<<<<<< HEAD
-    if verbose: print("final",nstr)
+    print("final",nstr)
     pressure, temp, dtdp, profile_flag,qvmrs, qvmrs2, all_profiles, all_kzz,opd_cld_climate,g0_cld_climate,w0_cld_climate,flux_net_ir_layer, flux_plus_ir_attop,photo_inputs_dict = profile_deq(mieff_dir,it_max_strat, itmx_strat, conv_strat, convt_strat, nofczns,nstr,x_max_mult,\
-=======
-    print("final",nstr)
-    pressure, temp, dtdp, profile_flag,qvmrs, qvmrs2, all_profiles, all_kzz,opd_cld_climate,g0_cld_climate,w0_cld_climate,flux_net_ir_layer, flux_plus_ir_attop,photo_inputs_dict,_ = profile_deq(mieff_dir,it_max_strat, itmx_strat, conv_strat, convt_strat, nofczns,nstr,x_max_mult,\
->>>>>>> 63cb3342
                 temp,pressure, FOPI, t_table, p_table, grad, cp,opacityclass, grav, \
                 rfaci, rfacv, nlevel, tidal, tmin, tmax, dwni, bb , y2 , tp, final, cloudy, cld_species,mh,fsed,flag_hack,quench_levels,kz, mmw,save_profile, all_profiles, self_consistent_kzz,save_kzz,all_kzz,opd_cld_climate,g0_cld_climate,w0_cld_climate,flux_net_ir_layer, flux_plus_ir_attop,photo_inputs_dict,on_fly=on_fly, gases_fly=gases_fly, verbose=verbose)
 

from .atmsetup import ATMSETUP
from .fluxes import get_reflected_1d, get_reflected_3d , get_thermal_1d, get_thermal_3d, get_reflected_new
from .wavelength import get_cld_input_grid
from .opacity_factory import create_grid
from .optics import RetrieveOpacities,compute_opacity
from .disco import get_angles_1d, get_angles_3d, compute_disco, compress_disco, compress_thermal

from virga import justdoit as vj
from scipy.signal import savgol_filter
from scipy.interpolate import RegularGridInterpolator
import scipy as sp
from scipy import special
from scipy.stats import binned_statistic

import requests
import os
import pickle as pk
import numpy as np
import pandas as pd
import copy
import json
import pysynphot as psyn
import astropy.units as u
import astropy.constants as c
import math

__refdata__ = os.environ.get('picaso_refdata')

def picaso(bundle,opacityclass, dimension = '1d',calculation='reflected', full_output=False, 
    plot_opacity= False, as_dict=True, tridiagonal=1, approximation='2stream', stream=2):
    """
    Currently top level program to run albedo code 

    Parameters 
    ----------
    bundle : dict 
        This input dict is built by loading the input = `justdoit.load_inputs()` 
    opacityclass : class
        Opacity class from `justdoit.opannection`
    dimension : str 
        (Optional) Dimensions of the calculation. Default = '1d'. But '3d' is also accepted. 
        In order to run '3d' calculations, user must build 3d input (see tutorials)
    full_output : bool 
        (Optional) Default = False. Returns atmosphere class, which enables several 
        plotting capabilities. 
    plot_opacity : bool 
        (Optional) Default = False, Creates pop up of the weighted opacity
    as_dict : bool 
        (Optional) Default = True. If true, returns a condensed dictionary to the user. 
        If false, returns the atmosphere class, which can be used for debugging. 
        The class is clunky to navigate so if you are consiering navigating through this, ping one of the 
        developers. 

    Return
    ------
    dictionary with albedos or fluxes or both (depending on what calculation type)
    """
    inputs = bundle.inputs

    wno = opacityclass.wno
    nwno = opacityclass.nwno

    #check to see if we are running in test mode
    test_mode = inputs['test_mode']

    ############# DEFINE ALL APPROXIMATIONS USED IN CALCULATION #############
    #see class `inputs` attribute `approx`

    #set approx numbers options (to be used in numba compiled functions)
    single_phase = inputs['approx']['single_phase']
    multi_phase = inputs['approx']['multi_phase']
    raman_approx =inputs['approx']['raman']

    #parameters needed for the two term hg phase function. 
    #Defaults are set in config.json
    f = inputs['approx']['TTHG_params']['fraction']
    frac_a = f[0]
    frac_b = f[1]
    frac_c = f[2]
    constant_back = inputs['approx']['TTHG_params']['constant_back']
    constant_forward = inputs['approx']['TTHG_params']['constant_forward']

    #define delta eddington approximinations 
    delta_eddington = inputs['approx']['delta_eddington']

    ############# DEFINE ALL GEOMETRY USED IN CALCULATION #############
    #see class `inputs` attribute `phase_angle`
    

    #phase angle 
    phase_angle = inputs['phase_angle']
    #get geometry
    geom = inputs['disco']

    ng, nt = geom['num_gangle'], geom['num_tangle']
    gangle,gweight,tangle,tweight = geom['gangle'], geom['gweight'],geom['tangle'], geom['tweight']
    lat, lon = geom['latitude'], geom['longitude']
    cos_theta = geom['cos_theta']
    ubar0, ubar1 = geom['ubar0'], geom['ubar1']

    #set star parameters
    radius_star = inputs['star']['radius']
    F0PI = np.zeros(nwno) + 1.0 
    #semi major axis
    sa = inputs['star']['semi_major']

    #begin atm setup
    atm = ATMSETUP(inputs)


    #surface albedo from inputs 
    atm.surf_reflect = inputs['surface_reflect']

    atm.wavenumber = wno

    ################ From here on out is everything that would go through retrieval or 3d input##############
    atm.planet.gravity = inputs['planet']['gravity']
    atm.planet.radius = inputs['planet']['radius']

    if dimension == '1d':
        atm.get_profile()
    elif dimension == '3d':
        atm.get_profile_3d()


    #now can get these 
    atm.get_mmw()
    atm.get_density()
    atm.get_column_density()

    #gets both continuum and needed rayleigh cross sections 
    #relies on continuum molecules are added into the opacity 
    #database. Rayleigh molecules are all in `rayleigh.py` 
    atm.get_needed_continuum(opacityclass.rayleigh_molecules)

    #get cloud properties, if there are any and put it on current grid 
    atm.get_clouds(wno)


    #determine surface reflectivity as function of wavelength (set to zero here)
    #TODO: Should be an input
    #atm.get_surf_reflect(nwno,albedo = surface_reflect) 

    #Make sure that all molecules are in opacityclass. If not, remove them and add warning
    no_opacities = [i for i in atm.molecules if i not in opacityclass.molecules]
    atm.add_warnings('No computed opacities for: '+','.join(no_opacities))
    atm.molecules = np.array([ x for x in atm.molecules if x not in no_opacities ])
    
    if dimension == '1d':
        #lastly grab needed opacities for the problem
        opacityclass.get_opacities(atm)
        #only need to get opacities for one pt profile

        #There are two sets of dtau,tau,w0,g in the event that the user chooses to use delta-eddington
        #We use HG function for single scattering which gets the forward scattering/back scattering peaks 
        #well. We only really want to use delta-edd for multi scattering legendre polynomials. 
        DTAU, TAU, W0, COSB,ftau_cld, ftau_ray,GCOS2, DTAU_OG, TAU_OG, W0_OG, COSB_OG, W0_no_raman= compute_opacity(
            atm, opacityclass,delta_eddington=delta_eddington,test_mode=test_mode,raman=raman_approx,
            full_output=full_output, plot_opacity=plot_opacity)
        if  'reflected' in calculation:
            #use toon method (and tridiagonal matrix solver) to get net cumulative fluxes 
            nlevel = atm.c.nlevel
            nwno = 50
            wno = wno[0:nwno]
            TAU = TAU[0:nlevel,0:nwno]
            DTAU = DTAU[0:nlevel-1,0:nwno]
            W0 = W0[0:nlevel-1,0:nwno]
            COSB = COSB[0:nlevel-1,0:nwno]
            GCOS2 = GCOS2[0:nlevel-1,0:nwno]
            ftau_cld = ftau_cld[0:nlevel-1,0:nwno]
            ftau_ray = ftau_ray[0:nlevel-1,0:nwno]
            TAU_OG = TAU_OG[0:nlevel-1,0:nwno]
            DTAU_OG = DTAU_OG[0:nlevel-1,0:nwno]
            W0_OG = W0_OG[0:nlevel-1,0:nwno]
            COSB_OG = COSB_OG[0:nlevel-1,0:nwno]
            F0PI = F0PI[0:nwno]
            if '4stream' in approximation:
                (xint_at_top, flux)= get_reflected_new(nlevel, nwno, ng, nt, 
                                            DTAU, TAU, W0, COSB, GCOS2, 
                                            DTAU_OG, TAU_OG, W0_OG, COSB_OG, 
                                            atm.surf_reflect, ubar0, ubar1, F0PI, dimension, stream)
                #import IPython; IPython.embed()
                #import sys; sys.exit()
            else:
                (xint_at_top, flux)= get_reflected_1d(nlevel, wno,nwno,ng,nt,
                                                    DTAU, TAU, W0, COSB,GCOS2,ftau_cld,ftau_ray,
                                                    DTAU_OG, TAU_OG, W0_OG, COSB_OG ,
                                                    atm.surf_reflect, ubar0,ubar1,cos_theta, F0PI,
                                                    single_phase,multi_phase,
                                                    frac_a,frac_b,frac_c,constant_back,constant_forward, tridiagonal)

            #if full output is requested add in xint at top for 3d plots
            if full_output: 
                atm.xint_at_top = xint_at_top


        if 'thermal' in calculation:
            #use toon method (and tridiagonal matrix solver) to get net cumulative fluxes 

            #remember all OG values (e.g. no delta eddington correction) go into thermal as well as 
            #the uncorrected raman single scattering 
            flux_at_top  = get_thermal_1d(atm.c.nlevel, wno,nwno,ng,nt,atm.level['temperature'],
                                                    DTAU_OG, W0_no_raman, COSB_OG, atm.level['pressure'],ubar1,
                                                    atm.surf_reflect)

            #if full output is requested add in flux at top for 3d plots
            if full_output: 
                atm.flux_at_top = flux_at_top
            
    elif dimension == '3d':

        #setup zero array to fill with opacities
        TAU_3d = np.zeros((atm.c.nlevel, nwno, ng, nt))
        DTAU_3d = np.zeros((atm.c.nlayer, nwno, ng, nt))
        W0_3d = np.zeros((atm.c.nlayer, nwno, ng, nt))
        COSB_3d = np.zeros((atm.c.nlayer, nwno, ng, nt))
        GCOS2_3d = np.zeros((atm.c.nlayer, nwno, ng, nt))
        FTAU_CLD_3d = np.zeros((atm.c.nlayer, nwno, ng, nt))
        FTAU_RAY_3d = np.zeros((atm.c.nlayer, nwno, ng, nt))

        #these are the unchanged values from delta-eddington
        TAU_OG_3d = np.zeros((atm.c.nlevel, nwno, ng, nt))
        DTAU_OG_3d = np.zeros((atm.c.nlayer, nwno, ng, nt))
        W0_OG_3d = np.zeros((atm.c.nlayer, nwno, ng, nt))
        COSB_OG_3d = np.zeros((atm.c.nlayer, nwno, ng, nt))
        #this is the single scattering without the raman correction 
        #used for the thermal caclulation
        W0_no_raman_3d = np.zeros((atm.c.nlayer, nwno, ng, nt))

        #pressure and temperature 
        TLEVEL_3d = np.zeros((atm.c.nlevel, ng, nt))
        PLEVEL_3d = np.zeros((atm.c.nlevel, ng, nt))

        #if users want to retain all the individual opacity info they can here 
        if full_output:
            TAUGAS_3d = np.zeros((atm.c.nlayer, nwno, ng, nt))
            TAUCLD_3d = np.zeros((atm.c.nlayer, nwno, ng, nt))
            TAURAY_3d = np.zeros((atm.c.nlayer, nwno, ng, nt))  

        #get opacities at each facet
        for g in range(ng):
            for t in range(nt): 

                #edit atm class to only have subsection of 3d stuff 
                atm_1d = copy.deepcopy(atm)

                #diesct just a subsection to get the opacity 
                atm_1d.disect(g,t)

                opacityclass.get_opacities(atm_1d)

                dtau, tau, w0, cosb,ftau_cld, ftau_ray, gcos2, DTAU_OG, TAU_OG, W0_OG, COSB_OG, WO_no_raman = compute_opacity(
                    atm_1d, opacityclass,delta_eddington=delta_eddington,test_mode=test_mode,raman=raman_approx, full_output=full_output)
                DTAU_3d[:,:,g,t] = dtau
                TAU_3d[:,:,g,t] = tau
                W0_3d[:,:,g,t] = w0 
                COSB_3d[:,:,g,t] = cosb
                GCOS2_3d[:,:,g,t]= gcos2 
                FTAU_CLD_3d[:,:,g,t]= ftau_cld
                FTAU_RAY_3d[:,:,g,t]= ftau_ray

                #these are the unchanged values from delta-eddington
                TAU_OG_3d[:,:,g,t] = TAU_OG
                DTAU_OG_3d[:,:,g,t] = DTAU_OG
                W0_OG_3d[:,:,g,t] = W0_OG
                COSB_OG_3d[:,:,g,t] = COSB_OG
                W0_no_raman_3d[:,:,g,t] = WO_no_raman

                #temp and pressure on 3d grid
                TLEVEL_3d[:,g,t] = atm_1d.level['temperature']
                PLEVEL_3d[:,g,t] = atm_1d.level['pressure']

                if full_output:
                    TAUGAS_3d[:,:,g,t] = atm_1d.taugas
                    TAUCLD_3d[:,:,g,t] = atm_1d.taucld
                    TAURAY_3d[:,:,g,t] = atm_1d.tauray

        if full_output:
            atm.taugas = TAUGAS_3d
            atm.taucld = TAUCLD_3d
            atm.tauray = TAURAY_3d

        if  'reflected' in calculation:
            #use toon method (and tridiagonal matrix solver) to get net cumulative fluxes 
            xint_at_top  = get_reflected_3d(atm.c.nlevel, wno,nwno,ng,nt,
                                            DTAU_3d, TAU_3d, W0_3d, COSB_3d,GCOS2_3d, FTAU_CLD_3d,FTAU_RAY_3d,
                                            DTAU_OG_3d, TAU_OG_3d, W0_OG_3d, COSB_OG_3d,
                                            atm.surf_reflect, ubar0,ubar1,cos_theta, F0PI,
                                            single_phase,multi_phase,
                                            frac_a,frac_b,frac_c,constant_back,constant_forward)
            #if full output is requested add in xint at top for 3d plots
            if full_output: 
                atm.xint_at_top = xint_at_top

        elif 'thermal' in calculation:

            #remember all OG values (e.g. no delta eddington correction) go into thermal as well as 
            #the uncorrected raman single scattering 
            flux_at_top  = get_thermal_3d(atm.c.nlevel, wno,nwno,ng,nt,TLEVEL_3d,
                                                    DTAU_OG_3d, W0_no_raman_3d, COSB_OG_3d, PLEVEL_3d,ubar1)

            #if full output is requested add in flux at top for 3d plots
            if full_output: 
                atm.flux_at_top = flux_at_top


    #COMPRESS FULL TANGLE-GANGLE FLUX OUTPUT ONTO 1D FLUX GRID

    #set up initial returns
    returns = {}
    returns['wavenumber'] = wno
    returns['flux'] = flux


    #for reflected light use compress_disco routine
    if  ('reflected' in calculation):
        albedo = compress_disco(nwno, cos_theta, xint_at_top, gweight, tweight,F0PI)
        returns['albedo'] = albedo 
        if ((not np.isnan(sa ) and (not np.isnan(atm.planet.radius))) ):
            returns['fpfs_reflected'] = albedo*(atm.planet.radius/sa)**2.0
        else: 
            returns['fpfs_reflected'] =[]
            if np.isnan(sa ):
                returns['fpfs_reflected'] += ['Semi-major axis not supplied. If you want fpfs, add it to `star` function. ']
            if np.isnan(atm.planet.radius): 
                returns['fpfs_reflected'] += ['Planet Radius not supplied. If you want fpfs, add it to `gravity` function with Mass.']

    #for thermal light use the compress thermal routine
    if ('thermal' in calculation):
        thermal = compress_thermal(nwno,ubar1, flux_at_top, gweight, tweight)
        returns['thermal'] = thermal

        #only need to return relative flux if not a browndwarf calculation
        if radius_star != 'nostar':
            fpfs_thermal = thermal/(opacityclass.unshifted_stellar_spec)*(atm.planet.radius/radius_star)**2.0
            returns['fpfs_thermal'] = fpfs_thermal
            if full_output: atm.thermal_flux_planet = thermal

        elif np.isnan(atm.planet.radius): 
            returns['fpfs_thermal'] = ['Planet Radius not supplied. If you want fpfs, add it to `gravity` function with Mass.']

    if (('fpfs_reflected' in list(returns.keys())) & ('fpfs_thermal' in list(returns.keys()))): 
        if (not isinstance(returns['fpfs_reflected'],str)):
            returns['fpfs_total'] = returns['fpfs_thermal'] + returns['fpfs_reflected']

    if full_output: 
        if as_dict:
            returns['full_output'] = atm.as_dict()
        else:
            returns['full_output'] = atm

    return returns

def opannection(wave_range = None, filename_db = None, raman_db = None, resample=1):
    """
    Sets up database connection to opacities. 

    Parameters
    ----------
    wave_range : list of float 
        Subset of wavelength range for which to run models for 
        Default : None, which pulls entire grid 
    filename_db : str 
        Filename of opacity database to query from 
        Default is none which pulls opacity file that comes with distribution 
    raman_db : str 
        Filename of raman opacity cross section 
        Default is none which pulls opacity file that comes with distribution 
    resample : int 
        Default=1 (no resampling) PROCEED WITH CAUTION!!!!!This will resample your opacites. 
        This effectively takes opacity[::BINS] depending on what the 
        sampling requested is. Consult your local theorist before 
        using this. 
    """

    inputs = json.load(open(os.path.join(__refdata__,'config.json')))

    if isinstance(filename_db,type(None) ): filename_db = os.path.join(__refdata__, 'opacities', inputs['opacities']['files']['opacity'])
    if isinstance(raman_db,type(None) ): raman_db = os.path.join(__refdata__, 'opacities', inputs['opacities']['files']['raman'])

    if resample != 1:
        print("YOU ARE REQUESTING RESAMPLING!!")

    opacityclass=RetrieveOpacities(
                filename_db, 
                raman_db,
                wave_range = wave_range, resample = resample)
    return opacityclass

class inputs():
    """Class to setup planet to run

    Parameters
    ----------
    calculation: str 
        (Optional) Controls planet or brown dwarf calculation. Default = 'planet'. Other option is "browndwarf".
    chemeq : bool 
        (Optional) If true, loads in full chemical equilibrium grid, which will take a little bit of time. 
        Default = False

    Attributes
    ----------
    phase_angle() : set phase angle
    gravity() : set gravity
    star() : set stellar spec
    atmosphere() : set atmosphere composition and PT
    clouds() : set cloud profile
    approx()  : set approximation
    spectrum() : create spectrum
    """
    def __init__(self, calculation='planet', chemeq=False):

        self.inputs = json.load(open(os.path.join(__refdata__,'config.json')))

        if 'brown' in calculation:
            self.nostar()

        #if runnng chemical equilibrium, need to load chemeq grid
        if chemeq: self.chemeq_pic = pk.load(open(os.path.join(__refdata__,'chemistry','chem_full.pic'),'rb'), encoding='latin1')


    def phase_angle(self, phase=0,num_gangle=10, num_tangle=1,symmetry=False):
        """Define phase angle and number of gauss and tchebychev angles to compute. 
        Controls all geometry of the calculation. Computes latitude and longitudes. 
        Computes cos theta and incoming and outgoing angles. Adds everything to class. 

        Please see geometry notebook for a deep dive into how these angles are incorporated 
        into the calculation.

        Typical numbers:
        - 1D Thermal: num_gangle = 10, num_tangle=1
        - 1D Reflected light with zero phase : num_gangle = 10, num_tangle=1
        - 1D Reflected light with non zero phase : num_gangle = 8, num_tangle=8
        - 3D Thermal or Reflected : angles will depend on 3D features interested in resolving.
        
        Parameters
        ----------
        phase : float,int
            Phase angle in radians 
        num_gangle : int 
            Number of Gauss angles to integrate over facets (Default is 10). This 
            is defined as angles over the full sphere. So 10 as the default compute the RT 
            with 5 points on the west hemisphere and 5 points on the west. 
            Higher numbers will slow down code. 
        num_tangle : int 
            Number of Tchebyshev angles to integrate over facets (Default is 1, which automatically 
            assumes symmetry). 
            Must be even if considering symmetry. 
        symmetry : bool 
            Default is False. Note, if num_tangle=1 you are automatically considering symmetry.
            This will only compute the unique incoming angles so that the calculation 
            isn't doing repetetive models. E.g. if num_tangles=10, num_gangles=10. Instead of running a 10x10=100
            FT calculations, it will only run 5x5 = 25 (or a quarter of the sphere).
        """
        if ((num_tangle==1) or (num_gangle==1)): 
            #this is here so that we can compare to older models 
            #this model only works for full phase calculations

            if phase!=0: raise Exception('This method is faster because it makes use of symmetry \
                and only computs one fourth of the sphere. ')
            if num_gangle==1:  raise Exception('Please resubmit your run with num_tangle=1. \
                Chebyshev angles are used for 3d implementation only.')

            num_gangle = int(num_gangle/2) #utilizing symmetry

            #currently only supported values
            possible_values = np.array([5,6,7,8])
            idx = (np.abs(possible_values - num_gangle)).argmin() 
            num_gangle = possible_values[idx]


            gangle, gweight, tangle, tweight = get_angles_1d(num_gangle) 

            ng = len(gangle)
            nt = len(tangle)

            ubar0, ubar1, cos_theta,lat,lon = compute_disco(ng, nt, gangle, tangle, phase)

            geom = {}
            #build dictionary
            geom['num_gangle'], geom['num_tangle'] = ng, nt 
            geom['gangle'], geom['gweight'],geom['tangle'], geom['tweight'] = gangle,gweight,tangle,tweight
            geom['latitude'], geom['longitude']  = lat, lon 
            geom['cos_theta'] = 1.0 
            geom['ubar0'], geom['ubar1'] = ubar0, ubar1 
            self.inputs['phase_angle'] = phase
            self.inputs['disco'] = geom
        else: 

            #this is the new unhardcoded way except 
            self.inputs['phase_angle'] = phase
            
            ng = int(num_gangle)
            nt = int(num_tangle)

            gangle,gweight,tangle,tweight = get_angles_3d(ng, nt) 

            unique_geom = {}
            full_geom = {}

            #planet disk is divided into gaussian and chebyshev angles and weights for perfoming the 
            #intensity as a function of planetary phase angle 
            ubar0, ubar1, cos_theta,lat,lon = compute_disco(ng, nt, gangle, tangle, phase)

            #build dictionary
            full_geom['num_gangle'] = ng
            full_geom['num_tangle'] = nt 
            full_geom['gangle'], full_geom['gweight'],full_geom['tangle'], full_geom['tweight'] = gangle,gweight,tangle,tweight
            full_geom['latitude'], full_geom['longitude']  = lat, lon 
            full_geom['cos_theta'] = cos_theta 
            full_geom['ubar0'], full_geom['ubar1'] = ubar0, ubar1 

            #if running symmetric calculations
            if symmetry:
                if (phase!=0): 
                    raise Exception('If phase is non zero then you cannot utilize symmetry to \
                        reduce computation speed.')
                if (((num_gangle==2) | (num_tangle==2)) and symmetry):
                    raise Exception('Youve selected num_tangle or num_gangle of 2 \
                        however for symmetry to be utilized we need at LEAST two points \
                        on either side of the symmetric axis (e.g. num angles >=4 or 1).\
                        Conducting a help(phase_angle) will tell you \
                        Typical num_tangle and num_gangles to use')
                if ((np.mod(num_tangle,2) !=0 ) and (num_tangle !=1 )):
                    raise Exception('Youve selected an odd num_tangle that isnt 1 \
                        however for symmetry to be utilized we need at LEAST two points \
                        on either side of the symmetric axis (e.g. num angles >=4 or 1).\
                        Conducting a help(phase_angle) will tell you \
                        Typical num_tangle and num_gangles to use')
                if ((np.mod(num_gangle,2) !=0 ) and (num_gangle !=1 )):
                    raise Exception('Youve selected an odd num_gangle that isnt 1 \
                        however for symmetry to be utilized we need at LEAST two points \
                        on either side of the symmetric axis (e.g. num angles >=4 or 1).\
                        Conducting a help(phase_angle) will tell you \
                        Typical num_tangle and num_gangles to use')

                unique_geom['symmetry'] = 'true'
                nt_uni = len(np.unique((tweight*1e6).astype(int))) #unique to 1ppm  
                unique_geom['num_tangle'] = nt_uni
                ng_uni = len(np.unique((gweight*1e6).astype(int)))  #unique to 1ppm 
                unique_geom['num_gangle'] = ng_uni
                unique_geom['ubar1'] = ubar1[0:ng_uni, 0:nt_uni]
                unique_geom['ubar0'] = ubar0[0:ng_uni, 0:nt_uni]
                unique_geom['latitude'] = lat[0:nt_uni]
                unique_geom['longitude'] = lon[0:ng_uni] 
                #adjust weights since we will have to multiply everything by 2 
                adjust_gweight = num_tangle/nt_uni
                adjust_tweight = num_gangle/ng_uni
                unique_geom['gangle'], unique_geom['gweight'] = gangle[0:ng_uni] ,adjust_gweight*gweight[0:ng_uni]
                unique_geom['tangle'], unique_geom['tweight'] = tangle[0:nt_uni],adjust_tweight*tweight[0:nt_uni]
                unique_geom['cos_theta'] = cos_theta 
                #add this to disco
                self.inputs['disco'] = unique_geom
                self.inputs['disco']['full_geometry'] = full_geom
            else: 
                full_geom['symmetry'] = 'false'
                self.inputs['disco'] = full_geom

    def gravity(self, gravity=None, gravity_unit=None, 
        radius=None, radius_unit=None, mass = None, mass_unit=None):
        """
        Get gravity based on mass and radius, or gravity inputs 

        Parameters
        ----------
        gravity : float 
            (Optional) Gravity of planet 
        gravity_unit : astropy.unit
            (Optional) Unit of Gravity
        radius : float 
            (Optional) radius of planet MUST be specified for thermal emission!
        radius_unit : astropy.unit
            (Optional) Unit of radius
        mass : float 
            (Optional) mass of planet 
        mass_unit : astropy.unit
            (Optional) Unit of mass 
        """
        if (mass is not None) and (radius is not None):
            m = (mass*mass_unit).to(u.g)
            r = (radius*radius_unit).to(u.cm)
            g = (c.G.cgs * m /  (r**2)).value
            self.inputs['planet']['radius'] = r.value
            self.inputs['planet']['radius_unit'] = 'cm'
            self.inputs['planet']['mass'] = m.value
            self.inputs['planet']['mass_unit'] = 'g'
            self.inputs['planet']['gravity'] = g
            self.inputs['planet']['gravity_unit'] = 'cm/(s**2)'
        elif gravity is not None:
            g = (gravity*gravity_unit).to('cm/(s**2)')
            g = g.value
            self.inputs['planet']['gravity'] = g
            self.inputs['planet']['gravity_unit'] = 'cm/(s**2)'
            self.inputs['planet']['radius'] = np.nan
            self.inputs['planet']['radius_unit'] = 'Radius not specified'
        else: 
            raise Exception('Need to specify gravity or radius and mass + additional units')

    def nostar(self):
        """
        Turns off planet specific things, so program can run as usual
        """
        self.inputs['approx']['raman'] = 2 #turning off raman scattering
        self.inputs['star']['database'] = 'nostar'
        self.inputs['star']['temp'] = 'nostar'
        self.inputs['star']['logg'] = 'nostar'
        self.inputs['star']['metal'] = 'nostar'
        self.inputs['star']['radius'] = 'nostar'
        self.inputs['star']['radius_unit'] = 'nostar' 
        self.inputs['star']['flux'] = 'nostar' 
        self.inputs['star']['wno'] = 'nostar' 
        self.inputs['star']['semi_major'] = 'nostar' 
        self.inputs['star']['semi_major_unit'] = 'nostar' 

    def star(self, opannection,temp=None, metal=None, logg=None ,radius = None, radius_unit=None,
        semi_major=None, semi_major_unit = None,
        database='ck04models',filename=None, w_units=None, f_units=None):
        """
        Get the stellar spectrum using pysynphot and interpolate onto a much finer grid than the 
        planet grid. 

        Parameters
        ----------
        opannection : class picaso.RetrieveOpacities
            This is the opacity class and it's needed to get the correct wave info and raman scattering cross sections
        temp : float 
            Teff of the stellar model 
        metal : float 
            Metallicity of the stellar model 
        logg : float 
            Logg cgs of the stellar model
        radius : float 
            Radius of the star 
        radius_unit : astropy.unit
            Any astropy unit (e.g. `radius_unit=astropy.unit.Unit("R_sun")`)
        semi_major : float 
            (Optional) Semi major axis of the planet. Used to compute fp/fs for albedo calculations. 
        semi_major_unit : astropy.unit 
            (Optional) Any astropy unit (e.g. `radius_unit=astropy.unit.Unit("au")`)
        database : str 
            (Optional)The database to pull stellar spectrum from. See documentation for pysynphot. 
        filename : str 
            (Optional) Upload your own stellar spectrum. File format = two column white space (wave, flux)
        wunits : str 
            (Optional) Used for stellar file wave units 
        funits : str 
            (Optional) Used for stellar file flux units 
        """
        #most people will just upload their thing from a database
        if (not isinstance(radius, type(None))):
            r = (radius*radius_unit).to(u.cm).value
            radius_unit='cm'
        else :
            r = np.nan
            radius_unit = "Radius not supplied"

        #add semi major axis if supplied 
        if (not isinstance(semi_major, type(None))):
            semi_major = (semi_major*semi_major_unit).to(u.cm).value
            semi_major_unit='cm'
        else :
            semi_major = np.nan
            semi_major_unit = "Semi Major axis not supplied"        

        if (not isinstance(temp, type(None))):
            sp = psyn.Icat(database, temp, metal, logg)
            sp.convert("um")
            sp.convert('flam') 
            wno_star = 1e4/sp.wave[::-1] #convert to wave number and flip
            flux_star = sp.flux[::-1]*1e8    #flip here and convert to ergs/cm3/s to get correct order

        #but you can also upload a stellar spec of your own 
        elif (not isinstance(filename,type(None))):
            star = np.genfromtxt(filename, dtype=(float, float), names='w, f')
            flux = star['f']
            wave = star['w']
            #sort if not in ascending order 
            sort = np.array([wave,flux]).T
            sort= sort[sort[:,0].argsort()]
            wave = sort[:,0]
            flux = sort[:,1] 
            if w_unit == 'um':
                WAVEUNITS = 'um' 
            elif w_unit == 'nm':
                WAVEUNITS = 'nm'
            elif w_unit == 'cm' :
                WAVEUNITS = 'cm'
            elif w_unit == 'Angs' :
                WAVEUNITS = 'angstrom'
            elif w_unit == 'Hz' :
                WAVEUNITS = 'Hz'
            else: 
                raise Exception('Stellar units are not correct. Pick um, nm, cm, hz, or Angs')        

            #http://www.gemini.edu/sciops/instruments/integration-time-calculators/itc-help/source-definition
            if f_unit == 'Jy':
                FLUXUNITS = 'jy' 
            elif f_unit == 'FLAM' :
                FLUXUNITS = 'FLAM'
            elif f_unit == 'erg/cm2/s/Hz':
                flux = flux*1e23
                FLUXUNITS = 'jy' 
            else: 
                raise Exception('Stellar units are not correct. Pick FLAM or Jy or erg/cm2/s/Hz')

            sp = psyn.ArraySpectrum(wave, flux, waveunits=WAVEUNITS, fluxunits=FLUXUNITS)        #Convert evrything to nanometer for converstion based on gemini.edu  
            sp.convert("um")
            sp.convert('flam') #ergs/cm2/s/ang
            wno_star = 1e4/sp.wave[::-1] #convert to wave number and flip
            flux_star = sp.flux[::-1]*1e8 #flip and convert to ergs/cm3/s here to get correct order         


        wno_planet = opannection.wno
        max_shift = np.max(wno_planet)+6000 #this 6000 is just the max raman shift we could have 
        min_shift = np.min(wno_planet) -2000 #it is just to make sure we cut off the right wave ranges

        #this adds stellar shifts 'self.raman_stellar_shifts' to the opacity class
        #the cross sections are computed later 
        if self.inputs['approx']['raman'] == 0: 
            #do a fail safe to make sure that star is on a fine enough grid for planet case 
            fine_wno_star = np.linspace(min_shift, max_shift, len(wno_planet)*5)
            fine_flux_star = np.interp(fine_wno_star,wno_star, flux_star)
            opannection.compute_stellar_shits(fine_wno_star, fine_flux_star)
        else :
            fine_wno_star = wno_planet
            fine_flux_star = np.interp(wno_planet,wno_star, flux_star)  
            opannection.unshifted_stellar_spec =fine_flux_star

        self.inputs['star']['database'] = database
        self.inputs['star']['temp'] = temp
        self.inputs['star']['logg'] = logg
        self.inputs['star']['metal'] = metal
        self.inputs['star']['radius'] = r 
        self.inputs['star']['radius_unit'] = radius_unit 
        self.inputs['star']['flux'] = fine_flux_star 
        self.inputs['star']['wno'] = fine_wno_star 
        self.inputs['star']['semi_major'] = semi_major 
        self.inputs['star']['semi_major_unit'] = semi_major_unit 

    def atmosphere(self, df=None, filename=None, exclude_mol=None, **pd_kwargs):
        """
        Builds a dataframe and makes sure that minimum necessary parameters have been suplied.
        Sets number of layers in model.  

        Parameters
        ----------
        df : pandas.DataFrame or dict
            (Optional) Dataframe with volume mixing ratios and pressure, temperature profile. 
            Must contain pressure (bars) at least one molecule
        filename : str 
            (Optional) Filename with pressure, temperature and volume mixing ratios.
            Must contain pressure at least one molecule
        exclude_mol : list of str 
            (Optional) List of molecules to ignore from file
        pd_kwargs : kwargs 
            Key word arguments for pd.read_csv to read in supplied atmosphere file 
        """

        if not isinstance(df, type(None)):
            if ((not isinstance(df, dict )) & (not isinstance(df, pd.core.frame.DataFrame ))): 
                raise Exception("df must be pandas DataFrame or dictionary")
            else:
                self.nlevel=df.shape[0] 
        elif not isinstance(filename, type(None)):
            df = pd.read_csv(filename, **pd_kwargs)
            self.nlevel=df.shape[0] 
        elif not isinstance(pt_params, type(None)): 
            self.inputs['atmosphere']['pt_params'] = pt_params
            self.nlevel=61 #default n of levels for parameterization
            raise Exception('Pt parameterization not in yet')

        if 'pressure' not in df.keys(): 
            raise Exception("Check column names. `pressure` must be included.")

        if (('temperature' not in df.keys()) and (isinstance(pt_params, type(None)))):
            raise Exception("`temperature` not specified as a column/key name, and `pt_params` for a parameterized PT profile was not supplied. Please make sure to use one or the other.")

        if not isinstance(exclude_mol, type(None)):
            df = df.drop(exclude_mol, axis=1)
            self.inputs['atmosphere']['exclude_mol'] = exclude_mol

        self.inputs['atmosphere']['profile'] = df.sort_values('pressure').reset_index(drop=True)

        #lastly check to see if the atmosphere is non-H2 dominant. 
        #if it is, let's turn off Raman scattering for the user. 
        if (("H2" not in df.keys()) and (self.inputs['approx']['raman'] != 2)):
            print("Turning off Raman for Non-H2 atmosphere")
            self.approx(raman='none')
        elif (("H2" in df.keys()) and (self.inputs['approx']['raman'] != 2)): 
            if df['H2'].min() < 0.7: 
                print("Turning off Raman for Non-H2 atmosphere")
                self.approx(raman='none')

    def sonora(self, sonora_path, teff, chem='low'):
        """
        This queries Sonora temperature profile that can be downloaded from profiles.tar on 
        Zenodo: [profile.tar file](https://zenodo.org/record/1309035#.Xo5GbZNKjGJ)

        Note gravity is not an input because it grabs gravity from self. 

        Parameters
        ----------
        sonora_path : str   
            Path to the untarred profile.tar file from sonora grid 
        teff : float 
            teff to query. does not have to be exact (it will query one the nearest neighbor)
        chem : str 
            Default = 'low'. There are two sonora chemistry grids. the default is use low. 
            There is sublety to this that is going to be explained at length in the sonora grid paper. 
            Until then, ONLY use chem='low' unless you have reached out to one of the developers. 
        """
        try: 
            g = self.inputs['planet']['gravity']/100 #m/s2 for sonora
        except AttributeError : 
            raise Exception('Oops! Looks like gravity has not been set. Can you please \
                run the gravity function to set gravity')

        flist = os.listdir(os.path.join(sonora_path))
        flist = [i.split('/')[-1] for i in flist if 'gz' in i]
        ts = [i.split('g')[0][1:] for i in flist if 'gz' in i]
        gs = [i.split('g')[1].split('nc')[0] for i in flist]

        pairs = [[ind, float(i),float(j)] for ind, i, j in zip(range(len(ts)), ts, gs)]
        coordinate = [teff, g]

        get_ind = min(pairs, key=lambda c: math.hypot(c[1]- coordinate[0], c[2]-coordinate[1]))[0]

        build_filename = 't'+ts[get_ind]+'g'+gs[get_ind]+'nc_m0.0.cmp.gz'
        ptchem = pd.read_csv(os.path.join(sonora_path,build_filename),delim_whitespace=True,compression='gzip')
        ptchem = ptchem.rename(columns={'P(BARS)':'pressure',
                                        'TEMP':'temperature',
                                        'HE':'He'})

        self.inputs['atmosphere']['profile'] = ptchem.loc[:,['pressure','temperature']]
        if chem == 'high':
            self.channon_grid_high(filename=os.path.join(__refdata__, 'chemistry','ChannonGrid.csv'))
        elif chem == 'low':
            self.channon_grid_low(filename=os.path.join(__refdata__,'chemistry','visscher_abunds_m+0.0_co1.0' ))
        self.inputs['atmosphere']['sonora_filename'] = build_filename
        self.nlevel = ptchem.shape[0]

    def chemeq(self, CtoO, Met):
        """
        This interpolates from a precomputed grid of CEA runs (run by M.R. Line)

        Parameters
        ----------
        CtoO : float
            C to O ratio (solar = 0.55)
        Met : float 
            Metallicity relative to solar (solar = 1)
        """
         
        P, T = self.inputs['atmosphere']['profile']['pressure'].values,self.inputs['atmosphere']['profile']['temperature'].values
        
        T[T<400] = 400
        T[T>2800] = 2800

        logCtoO, logMet, Tarr, logParr, gases=self.chemeq_pic
        assert Met <= 10**np.max(logMet), 'Metallicity entered is higher than the max of the grid: M/H = '+ str(np.max(10**logMet))+'. Make sure units are not in log. Solar M/H = 1.'
        assert CtoO <= 10**np.max(logCtoO), 'C/O ratio entered is higher than the max of the grid: C/O = '+ str(np.max(10**logCtoO))+'. Make sure units are not in log. Solar C/O = 0.55'
        assert Met >= 10**np.min(logMet), 'Metallicity entered is lower than the min of the grid: M/H = '+ str(np.min(10**logMet))+'. Make sure units are not in log. Solar M/H = 1.'
        assert CtoO >= 10**np.min(logCtoO), 'C/O ratio entered is lower than the min of the grid: C/O = '+ str(np.min(10**logCtoO))+'. Make sure units are not in log. Solar C/O = 0.55'

        loggas=np.log10(gases)
        Ngas = loggas.shape[3]
        gas=np.zeros((Ngas,len(P)))
        for j in range(Ngas):
            gas_to_interp=loggas[:,:,:,j,:]
            IF=RegularGridInterpolator((logCtoO, logMet, np.log10(Tarr),logParr),gas_to_interp,bounds_error=False)
            for i in range(len(P)):
                gas[j,i]=10**IF(np.array([np.log10(CtoO), np.log10(Met), np.log10(T[i]), np.log10(P[i])]))
        H2Oarr, CH4arr, COarr, CO2arr, NH3arr, N2arr, HCNarr, H2Sarr,PH3arr, C2H2arr, C2H6arr, Naarr, Karr, TiOarr, VOarr, FeHarr, Harr,H2arr, Hearr, mmw=gas

        df = pd.DataFrame({'H2O': H2Oarr, 'CH4': CH4arr, 'CO': COarr, 'CO2': CO2arr, 'NH3': NH3arr, 
                           'N2' : N2arr, 'HCN': HCNarr, 'H2S': H2Sarr, 'PH3': PH3arr, 'C2H2': C2H2arr, 
                           'C2H6' :C2H6arr, 'Na' : Naarr, 'K' : Karr, 'TiO': TiOarr, 'VO' : VOarr, 
                           'Fe': FeHarr,  'H': Harr, 'H2' : H2arr, 'He' : Hearr, 'temperature':T, 
                           'pressure': P})
        self.inputs['atmosphere']['profile'] = df
        return 

    def channon_grid_high(self,filename=os.path.join(__refdata__,'chemistry','ChannonGrid.csv')):
        #df = self.inputs['atmosphere']['profile']
        df = self.inputs['atmosphere']['profile']
        self.nlevel = df.shape[0]
        
        player = df['pressure'].values
        tlayer  = df['temperature'].values
        
        channon = pd.read_csv(filename,delim_whitespace=True)
        #get molecules list from channon db
        mols = list(channon.keys())
        mols.pop(mols.index('pressure'))
        mols.pop(mols.index('temperature'))
        
        #add molecules to df
        df = df.reindex(columns = ['pressure','temperature']+mols) 

        #add pt_ids so we can grab the right points
        pt_pairs = channon.loc[:,['pressure','temperature']]
        pt_pairs['pt_id'] = np.arange(pt_pairs.shape[0])
        channon['pt_id'] = pt_pairs['pt_id']

        pt_pairs = pt_pairs.values#p,t,id
        
        #find index corresponding to each pair
        ind_pt=[min(pt_pairs, 
                    key=lambda c: math.hypot(c[0]- coordinate[0], c[1]-coordinate[1]))[2] 
                        for coordinate in  zip(np.log10(player),tlayer)]
        #build dataframe with chemistry
        for i in range(df.shape[0]):
            pair_for_layer = ind_pt[i]
            df.loc[i,mols] = channon.loc[channon['pt_id'] == pair_for_layer,mols].values
        df['ptid'] = ind_pt
        
        self.inputs['atmosphere']['profile'] = df

    def channon_grid_low(self, filename = os.path.join(__refdata__,'chemistry','visscher_abunds_m+0.0_co1.0'), interp_window = 11, interp_poly=2):
        """
        Interpolate from visscher grid
        """
        a = pd.read_csv(filename)
        mols = list(a.loc[:, ~a.columns.isin(['Unnamed: 0','pressure','temperature'])].keys())
        #get pt from what users have already input
        player_tlayer = self.inputs['atmosphere']['profile'].loc[:,['pressure','temperature']]
        self.nlevel = player_tlayer.shape[0]

        #loop through all pressure and temperature layers
        for i in player_tlayer.index:
            p,t = player_tlayer.loc[i,['pressure','temperature']]
            #at each layer compute the distance to each point in the visscher table
            #create a weight that is 1/d**2
            a['weight'] = (1/((np.log10(a['pressure']) - np.log10(p))**2 + 
                                       (a['temperature'] - t)**2))
            #sort by the weight and only pick the TWO nearest neighbors. 
            #Note, there was a sensitivity study to determine how many nearest neighbors to choose 
            #It was determined that no more than 2 is best. 
            w = a.sort_values(by='weight',ascending=False).iloc[0:2,:]
            #now loop through all the molecules
            for im in mols:
                #compute the weighted mean of the mixing ratio
                weighted_mean = (np.sum(w['weight']*(w.loc[:,im]))/np.sum(w['weight']))
                player_tlayer.loc[i,im] = weighted_mean
        #now pass through everything and use savgol filter to average 
        for im in mols:
            y = np.log10(player_tlayer.loc[:,im])
            s = savgol_filter(y , interp_window, interp_poly)
            player_tlayer.loc[:,im] = 10**s #

        self.inputs['atmosphere']['profile'] = player_tlayer

    def guillot_pt(self, Teq, T_int=100, logg1=-1, logKir=-1.5, alpha=0.5,nlevel=61, p_bottom = 1.5, p_top = -6):
        """
        Creates temperature pressure profile given parameterization in Guillot 2010 TP profile
        called in fx()

        Parameters
        ----------
        Teq : float 
            equilibrium temperature 
        T_int : float 
            Internal temperature, if low (100) currently set to 100 for everything  
        kv1 : float 
            see parameterization Guillot 2010 (10.**(logg1+logKir))
        kv2 : float
            see parameterization Guillot 2010 (10.**(logg1+logKir))
        kth : float
            see parameterization Guillot 2010 (10.**logKir)
        alpha : float , optional
            set to 0.5
        nlevel : int, optional
            Number of atmospheric layers
        p_bottom : float, optional 
            Log pressure (bars) of the lower bound pressure 
        p_top : float , optional
            Log pressure (bars) of the TOA 
            
        Returns
        -------
        T : numpy.array 
            Temperature grid 
        P : numpy.array
            Pressure grid
                
        """
        kv1, kv2 =10.**(logg1+logKir),10.**(logg1+logKir)
        kth=10.**logKir

        Teff = T_int
        f = 1.0  # solar re-radiation factor
        A = 0.0  # planetary albedo
        g0 = self.inputs['planet']['gravity']/100.0 #cm/s2 to m/s2

        # Compute equilibrium temperature and set up gamma's
        T0 = Teq
        gamma1 = kv1/kth #Eqn. 25
        gamma2 = kv2/kth

        # Initialize arrays
        logtau =np.arange(-10,20,.1)
        tau =10**logtau

        #computing temperature
        T4ir = 0.75*(Teff**(4.))*(tau+(2.0/3.0))
        f1 = 2.0/3.0 + 2.0/(3.0*gamma1)*(1.+(gamma1*tau/2.0-1.0)*sp.exp(-gamma1*tau))+2.0*gamma1/3.0*(1.0-tau**2.0/2.0)*special.expn(2.0,gamma1*tau)
        f2 = 2.0/3.0 + 2.0/(3.0*gamma2)*(1.+(gamma2*tau/2.0-1.0)*sp.exp(-gamma2*tau))+2.0*gamma2/3.0*(1.0-tau**2.0/2.0)*special.expn(2.0,gamma2*tau)
        T4v1=f*0.75*T0**4.0*(1.0-alpha)*f1
        T4v2=f*0.75*T0**4.0*alpha*f2
        T=(T4ir+T4v1+T4v2)**(0.25)
        P=tau*g0/(kth*0.1)/1.E5
        self.nlevel=nlevel 
        logP = np.linspace(p_top,p_bottom,nlevel)
        newP = 10.0**logP
        T = np.interp(logP,np.log10(P),T)

        self.inputs['atmosphere']['profile']  = pd.DataFrame({'temperature': T, 'pressure':newP})

        # Return TP profile
        return self.inputs['atmosphere']['profile'] 

    def TP_line_earth(self,P,Tsfc=294.0, Psfc=1.0, gam_trop=0.18, Ptrop=0.199, 
        gam_strat=-0.045,Pstrat=0.001,nlevel=150):
        """
        Author: Mike R. Line 

        Estimates Earth's pressure-temperature profile. All default 
        values have been tuned to semi reproduce Earth's temperature 
        pressure profile.

        Parameters
        ----------
        P : array 
            Pressure array usually np.logspace(-6,2,nlevel)
        Tsfc : float,optional 
            Surface Temperature (K). Earth is 294 K 
        Psfc : float ,optional
            Surface Pressure (bar). Earth is 1 bar. 
        gam_trop : float ,optional
            Tropospheric dry lapse rate. Earth is ~0.18 
        Ptrop : float ,optional
            Tropospheric pressure. Earth 0.199 bar. 
        gam_strat : float ,optional
            Stratospheric lapse rate. Earth is -0.045
        Pstrat : float ,optional
            Stratospheric pressure (bars). Earth is 0.001 bar. /
        nlevel : int ,optional
            Number of grid levels 

        Returns 
        -------
        array 
            Temperature array (K)Psfc
        """
        #P = np.logspace(np.log10(1e-6), np.log10(100),nlevel)

        if Ptrop <= P.min(): Ptrop=P.min()
        if Pstrat <= P.min(): Pstrat=P.min()

        T=np.zeros(len(P))

        #troposphere T--adibat

        Ttrop=Tsfc*(P/Psfc)**gam_trop  #P0=sfc p, Trop T
            
        #stratosphere
        Tpause=Ttrop[P <= Ptrop ][-1]  #tropopause Temp
        PPtrop=P[P <= Ptrop ][-1]
        Tstrat=Tpause*(P/PPtrop)**gam_strat

        #merging troposphere and stratosphfere
        T[P >= Ptrop]=Ttrop[P >= Ptrop]
        T[P <= Ptrop]=Tstrat[P <= Ptrop]

        #isothermal below surface (making surface a blackbody)
        T[P >= Psfc]=T[P >= Psfc][0]

        #isothermal above "stratopause" pressure, Pstrat
        T[P<=Pstrat]=T[P<=Pstrat][-1]
        T[T<=10]=10
        T[T>=1000]=1000
         
        self.inputs['atmosphere']['profile']  = pd.DataFrame({'temperature': T, 'pressure':P})

        # Return TP profile
        return self.inputs['atmosphere']['profile'] 


    def atmosphere_3d(self, dictionary=None, filename=None):
        """
        Builds a dataframe and makes sure that minimum necessary parameters have been suplied. 

        Parameters
        ----------
        df : dict
            (Optional) Dataframe with volume mixing ratios and pressure, temperature profile. 
            Must contain pressure (bars) and at least one molecule
        filename : str 
            (Optional) Pickle filename that is a dictionary structured: 
            dictionary[int(lat) in degrees][int(lon) in degrees] = pd.DataFrame({'pressure':[], 'temperature': [],
            'H2O':[]....}). As well as df['phase_angle'] = 0 (in radians).
            Therefore, the latitude and longitude keys should be INTEGERS taken from the lat/longs calculated in 
            inputs.phase_angle! Any other meta data should be  represented by a string.
            Must contain pressure and at least one molecule

        Examples
        --------

        >>import picaso.justdoit as jdi
        >>new = jdi.inputs()
        >>new.phase_angle(0) #loads the geometry you need to get your 3d model on
        >>lats= new.inputs['disco']['latitude']*180/np.pi).astype(int)
        >>>lons = (new.inputs['disco']['longitude']*180/np.pi).astype(int)

        Build an empty dictionary to be filled later 

        >>dict_3d = {la: {lo : [] for lo in lons} for la in lats} #build empty one 
        >>dict_3d['phase_angle'] = 0 #this is a double check for consistency 
        
        Now you need to bin your GCM output on this grid and fill the dictionary with the necessary dataframes. For example:
        
        >>dict_3d[lats[0]][lons[0]] = pd.DataFrame({'pressure':[], 'temperature': [],'H2O':[]})

        Once this is filled you can add it to this function 

        >>new.atmosphere_3d(dictionary=dict_3d)
        """

        if (isinstance(dictionary, dict) and isinstance(filename, type(None))):
            df3d = dictionary

        elif (isinstance(dictionary, type(None)) and isinstance(filename, str)):
            df3d = pk.load(open(filename,'rb'))
        else:
            raise Exception("Please input either a dict using dictionary or a str using filename")

        #get lats and lons out of dictionary and puts them in reverse 
        #order so that they match what comes out of disco calcualtion
        lats = np.sort(list(i for i in df3d.keys() if isinstance(i,int))) #latitude is positive to negative 
        lons = np.sort(list(i for i in df3d[lats[0]].keys() if isinstance(i,int))) #longitude is negative to positive 
        #check they are about the same as the ones computed in phase angle 
        df3d_nt = len(lats)
        df3d_ng =  len(df3d[lats[0]].keys())

        assert self.inputs['disco']['num_gangle'] == int(df3d_nt), 'Number of gauss angles input does not match creation of 3d input file. Check function `inputs.phase_angle()`. num_gangle=10 is set by default and you may have to change it.'
        assert self.inputs['disco']['num_tangle']  == int(df3d_ng), 'Number of Tchebyshev angles does not match creation of 3d input file.  Check function `inputs.phase_angle()`.  num_tangle=10 is set by default and you may have to change it.'
        
        self.nlevel=df3d[lats[0]][lons[0]].shape[0]

        #now check that the lats and longs are about the same
        for ilat ,nlat in  zip(np.sort(self.inputs['disco']['latitude']*180/np.pi), lats): 
            np.testing.assert_almost_equal(int(ilat) ,nlat, decimal=0,err_msg='Latitudes from dictionary(units degrees) are not the same as latitudes computed in inputs.phase_angle', verbose=True)

        for ilon ,nlon in  zip(np.sort(self.inputs['disco']['longitude']*180/np.pi), lons): 
            np.testing.assert_almost_equal(int(ilon) ,nlon , decimal=0,err_msg='Longitudes from dictionary(units degrees) are not the same as longitudes computed in inputs.phase_angle', verbose=True)
        
        self.inputs['atmosphere']['profile'] = df3d

    def surface_reflect(self, albedo, wavenumber, old_wavenumber = None):
        """
        Set atmospheric surface reflectivity

        Parameters
        ----------
        albedo : float
            Set constant albedo for surface reflectivity 
        """
        if isinstance(albedo, (float, int)):
            self.inputs['surface_reflect'] = np.array([albedo]*len(wavenumber))
        elif isinstance(albedo, (list, np.ndarray)): 
            if isinstance(old_wavenumber, type(None)):
                self.inputs['surface_reflect'] = albedo
            else: 
                self.inputs['surface_reflect'] = np.interp(wavenumber, old_wavenumber, albedo)
    
    def clouds_reset(self):
        """Reset cloud dict to zeros"""
        df = self.inputs['clouds']['profile']
        zeros=np.zeros(196*(self.nlevel-1))

        #add in cloud layers 
        df['g0'] = zeros
        df['w0'] = zeros
        df['opd'] = zeros
        self.inputs['clouds']['profile'] = df
        
    def clouds(self, filename = None, g0=None, w0=None, opd=None,p=None, dp=None,df =None,**pd_kwargs):
        """
        Cloud specification for the model. Clouds are parameterized by a single scattering albedo (w0), 
        an assymetry parameter (g0), and a total extinction per layer (opd).

        g0,w0, and opd are both wavelength and pressure dependent. Our cloud models come 
        from eddysed. Their output look something like this where 
        pressure is in bars and wavenumber is inverse cm. We will sort pressure and wavenumber before we reshape
        so the exact order doesn't matter

        pressure wavenumber opd w0 g0
        1.   1.   ... . .
        1.   2.   ... . .
        1.   3.   ... . .
        .     . ... . .
        .     . ... . .
        1.   M.   ... . .
        2.   1.   ... . .
        .     . ... . .
        N.   .  ... . .

        If you are creating your own file you have to make sure that you have a 
        **pressure** (bars) and **wavenumber**(inverse cm) column. We will use this to make sure that your cloud 
        and atmospheric profiles are on the same grid. **If there is no pressure or wavelength parameter
        we will assume that you are on the same grid as your atmospheric input, and on the 
        eddysed wavelength grid! **

        Users can also input their own fixed cloud parameters, by specifying a single value 
        for g0,w0,opd and defining the thickness and location of the cloud. 

        Parameters
        ----------
        filename : str 
            (Optional) Filename with info on the wavelength and pressure-dependent single scattering
            albedo, asymmetry factor, and total extinction per layer. Input associated pd_kwargs 
            so that the resultant output has columns named : `g0`, `w0` and `opd`. If you are not 
            using the eddysed output, you will also need a `wavenumber` and `pressure` column in units 
            of inverse cm, and bars. 
        g0 : float, list of float
            (Optional) Asymmetry factor. Can be a single float for a single cloud. Or a list of floats 
            for two different cloud layers 
        w0 : list of float 
            (Optional) Single Scattering Albedo. Can be a single float for a single cloud. Or a list of floats 
            for two different cloud layers      
        opd : list of float 
            (Optional) Total Extinction in `dp`. Can be a single float for a single cloud. Or a list of floats 
            for two different cloud layers 
        p : list of float 
            (Optional) Bottom location of cloud deck (LOG10 bars). Can be a single float for a single cloud. Or a list of floats 
            for two different cloud layers 
        dp : list of float 
            (Optional) Total thickness cloud deck above p (LOG10 bars). 
            Can be a single float for a single cloud or a list of floats 
            for two different cloud layers 
            Cloud will span 10**(np.log10(p-dp))
        df : pd.DataFrame, dict
            (Optional) Same as what would be included in the file, but in DataFrame or dict form
        """

        #first complete options if user inputs dataframe or dict 
        if (not isinstance(filename, type(None)) & isinstance(df, type(None))) or (isinstance(filename, type(None)) & (not isinstance(df, type(None)))):

            if not isinstance(filename, type(None)):
                df = pd.read_csv(filename, **pd_kwargs)

            cols = df.keys()

            assert 'g0' in cols, "Please make sure g0 is a named column in cld file"
            assert 'w0' in cols, "Please make sure w0 is a named column in cld file"
            assert 'opd' in cols, "Please make sure opd is a named column in cld file"

            #CHECK SIZES

            #if it's a user specified pressure and wavenumber
            if (('pressure' in cols) & ('wavenumber' in cols)):
                df = df.sort_values(['pressure', 'wavenumber']).reset_index(drop=True)
                self.inputs['clouds']['wavenumber'] = df['wavenumber'].unique()
                nwave = len(self.inputs['clouds']['wavenumber'])
                nlayer = len(df['pressure'].unique())
                assert df.shape[0] == (self.nlevel-1)*nwave, "There are {0} rows in the df, which does not equal {1} layers previously specified x {2} wave pts".format(df.shape[0], self.nlevel-1, nwave) 
            
            #if its eddysed, make sure there are 196 wave points 
            else: 
                assert df.shape[0] == (self.nlevel-1)*196, "There are {0} rows in the df, which does not equal {1} layers x 196 eddysed wave pts".format(df.shape[0], self.nlevel-1) 
                
                self.inputs['clouds']['wavenumber'] = get_cld_input_grid('wave_EGP.dat')

            #add it to input
            self.inputs['clouds']['profile'] = df

        #first make sure that all of these have been specified
        elif None in [g0, w0, opd, p,dp]:
            raise Exception("Must either give dataframe/dict, OR a complete set of g0, w0, opd,p,dp to compute cloud profile")
        else:
            pressure_level = self.inputs['atmosphere']['profile']['pressure'].values
            pressure = np.sqrt(pressure_level[1:] * pressure_level[0:-1])#layer

            w = get_cld_input_grid('wave_EGP.dat')

            self.inputs['clouds']['wavenumber'] = w

            pressure_all =[]
            for i in pressure: pressure_all += [i]*len(w)
            wave_all = list(w)*len(pressure)

            df = pd.DataFrame({'pressure':pressure_all,
                                'wavenumber': wave_all })


            zeros=np.zeros(196*(self.nlevel-1))

            #add in cloud layers 
            df['g0'] = zeros
            df['w0'] = zeros
            df['opd'] = zeros
            #loop through all cloud layers and set cloud profile
            for ig, iw, io , ip, idp in zip(g0,w0,opd,p,dp):
                maxp = 10**ip #max pressure is bottom of cloud deck
                minp = 10**(ip)-10**(idp) #min pressure 
                df.loc[((df['pressure'] >= minp) & (df['pressure'] <= maxp)),'g0']= ig
                df.loc[((df['pressure'] >= minp) & (df['pressure'] <= maxp)),'w0']= iw
                df.loc[((df['pressure'] >= minp) & (df['pressure'] <= maxp)),'opd']= io

            self.inputs['clouds']['profile'] = df

    def virga(self, condensates, directory,
        fsed=1, mh=1, mmw=2.2,kz_min=1e5,sig=2, full_output=False): 
        """
        Runs virga cloud code based on the PT and Kzz profiles 
        that have been added to inptus class.

        Parameters
        ----------
        condensates : str 
            Condensates to run in cloud model 
        fsed : float 
            Sedimentation efficiency 
        mh : float 
            Metallicity 
        mmw : float 
            Atmospheric mean molecular weight  
        """
        
        cloud_p = vj.Atmosphere(condensates,fsed=fsed,mh=mh,
                 mmw = mmw, sig =sig) 

        if 'kz' not in self.inputs['atmosphere']['profile'].keys():
            raise Exception ("Must supply kz to atmosphere/chemistry DataFrame, \
                if running `virga` through `picaso`. This should go in the \
                same place that you specified you pressure-temperature profile. \
                Alternatively, you can manually add it by doing \
                `case.inputs['atmosphere']['profile']['kz'] = KZ`")
        df = self.inputs['atmosphere']['profile'].loc[:,['pressure','temperature','kz']]
        
        cloud_p.gravity(gravity=self.inputs['planet']['gravity'],
                 gravity_unit=u.Unit(self.inputs['planet']['gravity_unit']))#
        
        cloud_p.ptk(df =df, kz_min = kz_min)
        out = vj.compute(cloud_p, as_dict=full_output,
                          directory=directory)

        if not full_output:
            opd, w0, g0 = out
            df = vj.picaso_format(opd, w0, g0)
        else: 
            opd, w0, g0 = out['opd_per_layer'],out['single_scattering'],out['asymmetry']
            df = vj.picaso_format(opd, w0, g0)

        self.clouds(df=df)

        if full_output : return out

    def clouds_3d(self, filename = None, dictionary =None):
        """
        Cloud specification for the model. Clouds are parameterized by a single scattering albedo (w0), 
        an assymetry parameter (g0), and a total extinction per layer (opd).

        g0,w0, and opd are both wavelength and pressure dependent. Our cloud models come 
        from eddysed. Their output looks like this (where level 1=TOA, and wavenumber1=Smallest number)

        level wavenumber opd w0 g0
        1.   1.   ... . .
        1.   2.   ... . .
        1.   3.   ... . .
        .     . ... . .
        .     . ... . .
        1.   M.   ... . .
        2.   1.   ... . .
        .     . ... . .
        N.   .  ... . .

        If you are creating your own file you have to make sure that you have a 
        **pressure** (bars) and **wavenumber**(inverse cm) column. We will use this to make sure that your cloud 
        and atmospheric profiles are on the same grid. **If there is no pressure or wavelength parameter
        we will assume that you are on the same grid as your atmospheric input, and on the 
        eddysed wavelength grid! **

        Users can also input their own fixed cloud parameters, by specifying a single value 
        for g0,w0,opd and defining the thickness and location of the cloud. 

        Parameters
        ----------
        filename : str 
            (Optional) Filename with info on the wavelength and pressure-dependent single scattering
            albedo, asymmetry factor, and total extinction per layer. Input associated pd_kwargs 
            so that the resultant output has columns named : `g0`, `w0` and `opd`. If you are not 
            using the eddysed output, you will also need a `wavenumber` and `pressure` column in units 
            of inverse cm, and bars. 
        dictionary : dict
            (Optional) Same as what would be included in the file, but in dict form

        Examples
        --------

        >>import picaso.justdoit as jdi
        >>new = jdi.inputs()
        >>new.phase_angle(0) #loads the geometry you need to get your 3d model on
        >>lats, lons = int(new.inputs['disco']['latitude']*180/np.pi), int(new.inputs['disco']['longitude']*180/np.pi)

        Build an empty dictionary to be filled later 

        >>dict_3d = {la: {lo : for lo in lons} for la in lats} #build empty one 
        >>dict_3d['phase_angle'] = 0 #add this for a consistensy check
        
        Now you need to bin your 3D clouds GCM output on this grid and fill the dictionary with the necessary dataframes. For example:
        
        >>dict_3d[lats[0]][lons[0]] = pd.DataFrame({'pressure':[], 'temperature': [],'H2O':[]})

        Once this is filled you can add it to this function 

        >>new.clouds_3d(dictionary=dict_3d)
        """

        #first complete options if user inputs dataframe or dict 
        if (isinstance(filename, str) & isinstance(dictionary, type(None))): 
            df = pk.load(open(filename,'rb'))
        elif (isinstance(filename, type(None)) & isinstance(dictionary, dict)):
            df = dictionary
        else: 
            raise Exception("Input must be a filename or a dictionary")

        cols = df[list(df.keys())[0]][list(df[list(df.keys())[0]].keys())[0]].keys()

        assert 'g0' in cols, "Please make sure g0 is a named column in cld file"
        assert 'w0' in cols, "Please make sure w0 is a named column in cld file"
        assert 'opd' in cols, "Please make sure opd is a named column in cld file"
        #again, check lat and lon in comparison to the computed ones 
        #get lats and lons out of dictionary 
        lats = np.sort(list(i for i in df.keys() if isinstance(i,int)))
        lons = np.sort(list(i for i in df[lats[0]].keys() if isinstance(i,int)))    
                
        for ilat ,nlat in  zip(np.sort(self.inputs['disco']['latitude']*180/np.pi), lats): 
            np.testing.assert_almost_equal(int(ilat) ,nlat, decimal=0,err_msg='Latitudes from dictionary(units degrees) are not the same as latitudes computed in inputs.phase_angle', verbose=True)
            
        for ilon ,nlon in  zip(np.sort(self.inputs['disco']['longitude']*180/np.pi), lons): 
            np.testing.assert_almost_equal(int(ilon) ,nlon , decimal=0,err_msg='Latitudes from dictionary(units degrees) are not the same as latitudes computed in inputs.phase_angle', verbose=True)

        #CHECK SIZES
        #if it's a user specified pressure and wavenumber
        if (('pressure' in cols) & ('wavenumber' in cols)):
            for i in df.keys():
                #loop through different lat and longs and make sure that each one of them is ordered correct 
                for j in df[i].keys():
                    df[i][j] = df[i][j].sort_values(['pressure', 'wavenumber']).reset_index(drop=True)
                    self.inputs['clouds']['wavenumber'] = df[i][j]['wavenumber'].unique()
                    nwave = len(self.inputs['clouds']['wavenumber'])
                    nlayer = len(df[i][j]['pressure'].unique())
                    assert df[i][j].shape[0] == (self.nlevel-1)*nwave, "There are {0} rows in the df, which does not equal {1} layers previously specified x {2} wave pts".format(df[i][j].shape[0], self.nlevel-1, nwave) 
                
        #if its eddysed, make sure there are 196 wave points 
        #this does not reorder so it assumes that 
        else: 
            shape = df[list(df.keys())[0]][list(df[list(df.keys())[0]].keys())[0]].shape[0]
            assert shape == (self.nlevel-1)*196, "There are {0} rows in the df, which does not equal {1} layers x 196 eddysed wave pts".format(shape, self.nlevel-1) 
            
            #get wavelength grid from ackerman code
            self.inputs['clouds']['wavenumber'] = get_cld_input_grid('wave_EGP.dat')

            #add it to input
        self.inputs['clouds']['profile'] = df

    def approx(self,single_phase='TTHG_ray',multi_phase='N=2',delta_eddington=True,
        raman='pollack',tthg_frac=[1,-1,2], tthg_back=-0.5, tthg_forward=1):
        """
        This function sets all the default approximations in the code. It transforms the string specificatons
        into a number so that they can be used in numba nopython routines. 

        For `str` cases such as `TTHG_ray` users see all the options by using the function `single_phase_options`
        or `multi_phase_options`, etc. 

        single_phase : str 
            Single scattering phase function approximation 
        multi_phase : str 
            Multiple scattering phase function approximation 
        delta_eddington : bool 
            Turns delta-eddington on and off
        raman : str 
            Uses various versions of raman scattering 
        tthg_frac : list 
            Functional of forward to back scattering with the form of polynomial :
            tthg_frac[0] + tthg_frac[1]*g_b^tthg_frac[2]
            See eqn. 6 in picaso paper 
        tthg_back : float 
            Back scattering asymmetry factor gf = g_bar*tthg_back
        tthg_forward : float 
            Forward scattering asymmetry factor gb = g_bar * tthg_forward 
        """

        self.inputs['approx']['single_phase'] = single_phase_options(printout=False).index(single_phase)
        self.inputs['approx']['multi_phase'] = multi_phase_options(printout=False).index(multi_phase)
        self.inputs['approx']['delta_eddington'] = delta_eddington
        self.inputs['approx']['raman'] =  raman_options().index(raman)

        if isinstance(tthg_frac, (list, np.ndarray)):
            if len(tthg_frac) == 3:
                self.inputs['approx']['TTHG_params']['fraction'] = tthg_frac
            else:
                raise Exception('tthg_frac should be of length=3 so that : tthg_frac[0] + tthg_frac[1]*g_b^tthg_frac[2]')
        else: 
            raise Exception('tthg_frac should be a list or ndarray of length=3')

        self.inputs['approx']['TTHG_params']['constant_back'] = tthg_back
        self.inputs['approx']['TTHG_params']['constant_forward']=tthg_forward

<<<<<<< HEAD
    def spectrum(self,opacityclass,calculation='reflected',dimension = '1d',  full_output=False, 
        plot_opacity= False,as_dict=True):
=======

    def spectrum(self,opacityclass,dimension = '1d', calculation='reflected', full_output=False, 
        plot_opacity= False, as_dict=True, tridiagonal=1, approximation='2stream', stream=2):
>>>>>>> cbdaf906
        """Run Spectrum

        Parameters
        -----------
        opacityclass : class
            Opacity class from `justdoit.opannection`
        calculation : str
            Either 'reflected' or 'thermal' for reflected light or thermal emission. 
            If running a brown dwarf, this will automatically default to thermal    
        dimension : str 
            (Optional) Dimensions of the calculation. Default = '1d'. But '3d' is also accepted. 
            In order to run '3d' calculations, user must build 3d input (see tutorials)
        full_output : bool 
            (Optional) Default = False. Returns atmosphere class, which enables several 
            plotting capabilities. 
        plot_opacity : bool 
            (Optional) Default = False, Creates pop up of the weighted opacity
        as_dict : bool 
            (Optional) Default = True. If true, returns a condensed dictionary to the user. 
            If false, returns the atmosphere class, which can be used for debugging. 
            The class is clunky to navigate so if you are consiering navigating through this, ping one of the 
            developers. 
        """
        try: 
            if self.inputs['star']['radius'] == 'nostar':
                calculation = 'thermal' 
        except KeyError: 
            pass
        
        try:
            a = self.inputs['surface_reflect']
        except KeyError:
            #I don't make people add this as an input so adding a default here if it hasnt
            #been run 
            self.inputs['surface_reflect'] = 0 

            
        return picaso(self, opacityclass,dimension=dimension,calculation=calculation,
            full_output=full_output, plot_opacity=plot_opacity, as_dict=as_dict, 
            tridiagonal=tridiagonal, approximation=approximation, stream=stream)

def load_planet(df, opacity, phase_angle = 0, stellar_db='phoenix', verbose=False,  **planet_kwargs):
    """
    Wrapper to simplify PICASO run. This really turns chimera into a black box. This was created 
    specifically Sagan School tutorial. 

    Parameters
    -----------
    df : pd.DataFrame
        This is single row from `all_planets()`
    opacity : np.array 
        Opacity loaded from opannection
    phase_angle : float 
        Observing phase angle (radians)
    verbose : bool , options
        Print out warnings 
    planet_kwargs : dict 
        List of parameters to supply NexSci database is values don't exist 
    """
    if len(df.index)>1: raise Exception("Dataframe consists of more than 1 row. Make sure to select single planet")

    for i in df.index:

        planet = df.loc[i,:].dropna().to_dict()

        temp = planet.get('st_teff', planet_kwargs.get('st_teff',np.nan))
        if np.isnan(temp) : raise Exception('Stellar temperature is not added to \
            dataframe input or to planet_kwargs through the column/key named st_teff. Please add it to one of them')

        logg = planet.get('st_logg', planet_kwargs.get('st_logg',np.nan))
        if np.isnan(logg) : raise Exception('Stellar logg is not added to \
            dataframe input or to planet_kwargs through the column/key named st_logg. Please add it to one of them')

        logmh = planet.get('st_metfe', planet_kwargs.get('st_metfe',np.nan))
        if np.isnan(logmh) : raise Exception('Stellar Fe/H is not added to \
            dataframe input or to planet_kwargs through the column/key named st_metfe. Please add it to one of them')

        stellar_db = 'phoenix'

        if logmh > 0.5: 
            if verbose: print ('Stellar M/H exceeded max value of 0.5. Value has been reset to the maximum')
            logmh = 0.5
        elif logmh < -4.0 :
            if verbose: print ('Stellar M/H exceeded min value of -4.0 . Value has been reset to the mininum')
            logmh = -4.0 

        if logg > 4.5: 
            if verbose: print ('Stellar logg exceeded max value of 4.5. Value has been reset to the maximum')
            logg = 4.5   


        #the parameters
        #planet/star system params--typically not free parameters in retrieval
        # Planet radius in Jupiter Radii--this will be forced to be 10 bar radius--arbitrary (scaling to this is free par)

        Rp = planet.get('pl_radj', planet_kwargs.get('pl_radj',np.nan))
        if np.isnan(Rp) : raise Exception('Planet Radii is not added to \
            dataframe input or to planet_kwargs through the column/key named pl_radj. J for JUPITER! \
            Please add it to one of them')


        #Stellar Radius in Solar Radii
        Rstar = planet.get('st_rad', planet_kwargs.get('st_rad',np.nan))
        if np.isnan(Rstar) : raise Exception('Stellar Radii is not added to \
            dataframe input or to planet_kwargs through the column/key named st_rad. Solar radii! \
            Please add it to one of them')

        #Mass in Jupiter Masses
        Mp = planet.get('pl_bmassj', planet_kwargs.get('pl_bmassj',np.nan))
        if np.isnan(Mp) : raise Exception('Planet Mass is not added to \
            dataframe input or to planet_kwargs through the column/key named pl_bmassj. J for JUPITER! \
            Please add it to one of them')  

        #TP profile params (3--Guillot 2010, Parmentier & Guillot 2013--see Line et al. 2013a for implementation)
        Tirr=planet.get('pl_eqt', planet_kwargs.get('pl_eqt',np.nan))

        if np.isnan(Tirr): 
            p =  planet.get('pl_orbper', planet_kwargs.get('pl_orbper',np.nan))
            p = p * (1*u.day).to(u.yr).value #convert to year 
            a =  (p**(2/3)*u.au).to(u.R_sun).value
            temp = planet.get('st_teff', planet_kwargs.get('st_teff',np.nan))
            Tirr = temp * np.sqrt(Rstar/(2*a))

        if np.isnan(Tirr): raise Exception('Planet Eq Temp is not added to \
            dataframe input or to planet_kwargs through the column/key named pl_eqt. Kelvin \
            Please add it to one of them') 

        p=planet.get('pl_orbper', planet_kwargs.get('pl_orbper',np.nan))

        if np.isnan(Tirr): raise Exception('Orbital Period is not added to \
            dataframe input or to planet_kwargs through the column/key named pl_orbper. Days Units') 
        else: 
            p = p * (1*u.day).to(u.yr).value #convert to year 
            a =  p**(2/3) #semi major axis in AU


        #setup picaso
        start_case = inputs()
        start_case.phase_angle(phase_angle) #radians 

        #define gravity
        start_case.gravity(mass=Mp, mass_unit=u.Unit('M_jup'),
                            radius=Rp, radius_unit=u.Unit('R_jup')) #any astropy units available

        #define star
        start_case.star(opacity, temp,logmh,logg,radius=Rstar, radius_unit=u.Unit('R_sun'),
                            semi_major=a, semi_major_unit=u.Unit('au'),
                            database = stellar_db ) #opacity db, pysynphot database, temp, metallicity, logg

        ##running this with all default inputs (users can override whatever after this initial run)
        start_case.guillot_pt(Tirr) 

    return start_case

def mean_regrid(x, y, newx=None, R=None):
    """
    Rebin the spectrum at a minimum R or on a fixed grid 

    Parameters
    ----------
    x : array 
        Wavenumbers
    y : array 
        Anything (e.g. albedo, flux)
    newx : array 
        new array to regrid on. 
    R : float 
        create grid with constant R

    Returns
    -------
    final x, and final y
    """
    if (isinstance(newx, type(None)) & (not isinstance(R, type(None)))) :
        newx = create_grid(1e4/max(x), 1e4/min(x), R)
    elif (not isinstance(newx, type(None)) & (isinstance(R, type(None)))) :  
        d = np.diff(newx)
        binedges = np.array([newx[0]-d[0]/2] + list(newx[0:-1]+d/2.0) + [newx[-1]+d[-1]/2])
        newx = binedges
    else: 
        raise Exception('Please either enter a newx or a R') 

    y, edges, binnum = binned_statistic(x,y,bins=newx)
    newx = (edges[0:-1]+edges[1:])/2.0

    return newx, y

def jupiter_pt():
    """Function to get Jupiter's PT profile"""
    return os.path.join(__refdata__, 'base_cases','jupiter.pt')
def jupiter_cld():
    """Function to get rough Jupiter Cloud model with fsed=3"""
    return os.path.join(__refdata__, 'base_cases','jupiterf3.cld')
def HJ_pt():
    """Function to get Jupiter's PT profile"""
    return os.path.join(__refdata__, 'base_cases','HJ.pt')
def HJ_pt_3d():
    """Function to get Jupiter's PT profile"""
    return os.path.join(__refdata__, 'base_cases','HJ_3d.pt')
def HJ_cld():
    """Function to get rough Jupiter Cloud model with fsed=3"""
    return os.path.join(__refdata__, 'base_cases','HJ.cld')
def single_phase_options(printout=True):
    """Retrieve all the options for direct radation"""
    if printout: print("Can also set functional form of forward/back scattering in approx['TTHG_params']")
    return ['cahoy','OTHG','TTHG','TTHG_ray']
def multi_phase_options(printout=True):
    """Retrieve all the options for multiple scattering radiation"""
    if printout: print("Can also set delta_eddington=True/False in approx['delta_eddington']")
    return ['N=2','N=1']
def raman_options():
    """Retrieve options for raman scattering approximtions"""
    return ["oklopcic","pollack","none"]


def all_planets():
    """
    Load all planets from https://exoplanetarchive.ipac.caltech.edu
    """
    # use this default URL to start out with 
    default_query = "https://exoplanetarchive.ipac.caltech.edu/cgi-bin/nstedAPI/nph-nstedAPI?table=exoplanets&format=csv"
    all_planets =  requests.get(default_query)  
    all_planets = all_planets.text.replace(' ','').split('\n')

    # default data doesn't come with all the parameters we need so let's 
    # add those in 
    add_few_elements = '&select='+all_planets[0]+','.join(
        [',pl_trandur','pl_eqt','st_logg','st_metfe','st_j','st_h','st_k&'])

    # use requests to grab the csv formatted data and split by the commas 
    all_planets =  requests.get(default_query.split('&')[0] 
                                + add_few_elements + default_query.split('&')[1] )  
    all_planets = all_planets.text.replace(' ','').split('\n')

    # get into useful pandas dataframe format
    planets_df = pd.DataFrame(columns=all_planets[0].split(','), 
                             data = [i.split(',') for i in all_planets[1:-1]])
    planets_df = planets_df.replace(to_replace='', value=np.nan)    


    # convert to float when possible
    for i in planets_df.columns: 
        planets_df[i] = planets_df[i].astype(float,errors='ignore')

    return planets_df<|MERGE_RESOLUTION|>--- conflicted
+++ resolved
@@ -27,7 +27,7 @@
 __refdata__ = os.environ.get('picaso_refdata')
 
 def picaso(bundle,opacityclass, dimension = '1d',calculation='reflected', full_output=False, 
-    plot_opacity= False, as_dict=True, tridiagonal=1, approximation='2stream', stream=2):
+    plot_opacity= False, as_dict=True):
     """
     Currently top level program to run albedo code 
 
@@ -70,7 +70,9 @@
     single_phase = inputs['approx']['single_phase']
     multi_phase = inputs['approx']['multi_phase']
     raman_approx =inputs['approx']['raman']
-
+    tridiagonal = 0 #pentadiagonal is not yet fully functional 
+    nstream = 2 #number of streams (2 or 4)
+    
     #parameters needed for the two term hg phase function. 
     #Defaults are set in config.json
     f = inputs['approx']['TTHG_params']['fraction']
@@ -136,16 +138,14 @@
     #get cloud properties, if there are any and put it on current grid 
     atm.get_clouds(wno)
 
-
-    #determine surface reflectivity as function of wavelength (set to zero here)
-    #TODO: Should be an input
-    #atm.get_surf_reflect(nwno,albedo = surface_reflect) 
-
     #Make sure that all molecules are in opacityclass. If not, remove them and add warning
     no_opacities = [i for i in atm.molecules if i not in opacityclass.molecules]
     atm.add_warnings('No computed opacities for: '+','.join(no_opacities))
     atm.molecules = np.array([ x for x in atm.molecules if x not in no_opacities ])
-    
+
+    nlevel = atm.c.nlevel
+    nlayer = atm.c.nlayer
+
     if dimension == '1d':
         #lastly grab needed opacities for the problem
         opacityclass.get_opacities(atm)
@@ -157,32 +157,17 @@
         DTAU, TAU, W0, COSB,ftau_cld, ftau_ray,GCOS2, DTAU_OG, TAU_OG, W0_OG, COSB_OG, W0_no_raman= compute_opacity(
             atm, opacityclass,delta_eddington=delta_eddington,test_mode=test_mode,raman=raman_approx,
             full_output=full_output, plot_opacity=plot_opacity)
+
         if  'reflected' in calculation:
             #use toon method (and tridiagonal matrix solver) to get net cumulative fluxes 
-            nlevel = atm.c.nlevel
-            nwno = 50
-            wno = wno[0:nwno]
-            TAU = TAU[0:nlevel,0:nwno]
-            DTAU = DTAU[0:nlevel-1,0:nwno]
-            W0 = W0[0:nlevel-1,0:nwno]
-            COSB = COSB[0:nlevel-1,0:nwno]
-            GCOS2 = GCOS2[0:nlevel-1,0:nwno]
-            ftau_cld = ftau_cld[0:nlevel-1,0:nwno]
-            ftau_ray = ftau_ray[0:nlevel-1,0:nwno]
-            TAU_OG = TAU_OG[0:nlevel-1,0:nwno]
-            DTAU_OG = DTAU_OG[0:nlevel-1,0:nwno]
-            W0_OG = W0_OG[0:nlevel-1,0:nwno]
-            COSB_OG = COSB_OG[0:nlevel-1,0:nwno]
-            F0PI = F0PI[0:nwno]
-            if '4stream' in approximation:
-                (xint_at_top, flux)= get_reflected_new(nlevel, nwno, ng, nt, 
-                                            DTAU, TAU, W0, COSB, GCOS2, 
-                                            DTAU_OG, TAU_OG, W0_OG, COSB_OG, 
-                                            atm.surf_reflect, ubar0, ubar1, F0PI, dimension, stream)
-                #import IPython; IPython.embed()
-                #import sys; sys.exit()
-            else:
-                (xint_at_top, flux)= get_reflected_1d(nlevel, wno,nwno,ng,nt,
+            #if '4stream' in approximation:
+            #    (xint_at_top, flux)= get_reflected_new(nlevel, nwno, ng, nt, 
+            #                                DTAU, TAU, W0, COSB, GCOS2, 
+            #                                DTAU_OG, TAU_OG, W0_OG, COSB_OG, 
+            #                                atm.surf_reflect, ubar0, ubar1, F0PI, dimension, stream)
+
+            #else:
+            xint_at_top = get_reflected_1d(nlevel, wno,nwno,ng,nt,
                                                     DTAU, TAU, W0, COSB,GCOS2,ftau_cld,ftau_ray,
                                                     DTAU_OG, TAU_OG, W0_OG, COSB_OG ,
                                                     atm.surf_reflect, ubar0,ubar1,cos_theta, F0PI,
@@ -199,9 +184,9 @@
 
             #remember all OG values (e.g. no delta eddington correction) go into thermal as well as 
             #the uncorrected raman single scattering 
-            flux_at_top  = get_thermal_1d(atm.c.nlevel, wno,nwno,ng,nt,atm.level['temperature'],
+            flux_at_top  = get_thermal_1d(nlevel, wno,nwno,ng,nt,atm.level['temperature'],
                                                     DTAU_OG, W0_no_raman, COSB_OG, atm.level['pressure'],ubar1,
-                                                    atm.surf_reflect)
+                                                    atm.surf_reflect, tridiagonal)
 
             #if full output is requested add in flux at top for 3d plots
             if full_output: 
@@ -210,32 +195,32 @@
     elif dimension == '3d':
 
         #setup zero array to fill with opacities
-        TAU_3d = np.zeros((atm.c.nlevel, nwno, ng, nt))
-        DTAU_3d = np.zeros((atm.c.nlayer, nwno, ng, nt))
-        W0_3d = np.zeros((atm.c.nlayer, nwno, ng, nt))
-        COSB_3d = np.zeros((atm.c.nlayer, nwno, ng, nt))
-        GCOS2_3d = np.zeros((atm.c.nlayer, nwno, ng, nt))
-        FTAU_CLD_3d = np.zeros((atm.c.nlayer, nwno, ng, nt))
-        FTAU_RAY_3d = np.zeros((atm.c.nlayer, nwno, ng, nt))
+        TAU_3d = np.zeros((nlevel, nwno, ng, nt))
+        DTAU_3d = np.zeros((nlayer, nwno, ng, nt))
+        W0_3d = np.zeros((nlayer, nwno, ng, nt))
+        COSB_3d = np.zeros((nlayer, nwno, ng, nt))
+        GCOS2_3d = np.zeros((nlayer, nwno, ng, nt))
+        FTAU_CLD_3d = np.zeros((nlayer, nwno, ng, nt))
+        FTAU_RAY_3d = np.zeros((nlayer, nwno, ng, nt))
 
         #these are the unchanged values from delta-eddington
-        TAU_OG_3d = np.zeros((atm.c.nlevel, nwno, ng, nt))
-        DTAU_OG_3d = np.zeros((atm.c.nlayer, nwno, ng, nt))
-        W0_OG_3d = np.zeros((atm.c.nlayer, nwno, ng, nt))
-        COSB_OG_3d = np.zeros((atm.c.nlayer, nwno, ng, nt))
+        TAU_OG_3d = np.zeros((nlevel, nwno, ng, nt))
+        DTAU_OG_3d = np.zeros((nlayer, nwno, ng, nt))
+        W0_OG_3d = np.zeros((nlayer, nwno, ng, nt))
+        COSB_OG_3d = np.zeros((nlayer, nwno, ng, nt))
         #this is the single scattering without the raman correction 
         #used for the thermal caclulation
-        W0_no_raman_3d = np.zeros((atm.c.nlayer, nwno, ng, nt))
+        W0_no_raman_3d = np.zeros((nlayer, nwno, ng, nt))
 
         #pressure and temperature 
-        TLEVEL_3d = np.zeros((atm.c.nlevel, ng, nt))
-        PLEVEL_3d = np.zeros((atm.c.nlevel, ng, nt))
+        TLEVEL_3d = np.zeros((nlevel, ng, nt))
+        PLEVEL_3d = np.zeros((nlevel, ng, nt))
 
         #if users want to retain all the individual opacity info they can here 
         if full_output:
-            TAUGAS_3d = np.zeros((atm.c.nlayer, nwno, ng, nt))
-            TAUCLD_3d = np.zeros((atm.c.nlayer, nwno, ng, nt))
-            TAURAY_3d = np.zeros((atm.c.nlayer, nwno, ng, nt))  
+            TAUGAS_3d = np.zeros((nlayer, nwno, ng, nt))
+            TAUCLD_3d = np.zeros((nlayer, nwno, ng, nt))
+            TAURAY_3d = np.zeros((nlayer, nwno, ng, nt))  
 
         #get opacities at each facet
         for g in range(ng):
@@ -282,12 +267,12 @@
 
         if  'reflected' in calculation:
             #use toon method (and tridiagonal matrix solver) to get net cumulative fluxes 
-            xint_at_top  = get_reflected_3d(atm.c.nlevel, wno,nwno,ng,nt,
+            xint_at_top  = get_reflected_3d(nlevel, wno,nwno,ng,nt,
                                             DTAU_3d, TAU_3d, W0_3d, COSB_3d,GCOS2_3d, FTAU_CLD_3d,FTAU_RAY_3d,
                                             DTAU_OG_3d, TAU_OG_3d, W0_OG_3d, COSB_OG_3d,
                                             atm.surf_reflect, ubar0,ubar1,cos_theta, F0PI,
                                             single_phase,multi_phase,
-                                            frac_a,frac_b,frac_c,constant_back,constant_forward)
+                                            frac_a,frac_b,frac_c,constant_back,constant_forward, tridiagonal)
             #if full output is requested add in xint at top for 3d plots
             if full_output: 
                 atm.xint_at_top = xint_at_top
@@ -296,8 +281,8 @@
 
             #remember all OG values (e.g. no delta eddington correction) go into thermal as well as 
             #the uncorrected raman single scattering 
-            flux_at_top  = get_thermal_3d(atm.c.nlevel, wno,nwno,ng,nt,TLEVEL_3d,
-                                                    DTAU_OG_3d, W0_no_raman_3d, COSB_OG_3d, PLEVEL_3d,ubar1)
+            flux_at_top  = get_thermal_3d(nlevel, wno,nwno,ng,nt,TLEVEL_3d,
+                                                    DTAU_OG_3d, W0_no_raman_3d, COSB_OG_3d, PLEVEL_3d,ubar1, tridiagonal)
 
             #if full output is requested add in flux at top for 3d plots
             if full_output: 
@@ -309,7 +294,7 @@
     #set up initial returns
     returns = {}
     returns['wavenumber'] = wno
-    returns['flux'] = flux
+    #returns['flux'] = flux
 
 
     #for reflected light use compress_disco routine
@@ -1508,14 +1493,8 @@
         self.inputs['approx']['TTHG_params']['constant_back'] = tthg_back
         self.inputs['approx']['TTHG_params']['constant_forward']=tthg_forward
 
-<<<<<<< HEAD
     def spectrum(self,opacityclass,calculation='reflected',dimension = '1d',  full_output=False, 
         plot_opacity= False,as_dict=True):
-=======
-
-    def spectrum(self,opacityclass,dimension = '1d', calculation='reflected', full_output=False, 
-        plot_opacity= False, as_dict=True, tridiagonal=1, approximation='2stream', stream=2):
->>>>>>> cbdaf906
         """Run Spectrum
 
         Parameters
@@ -1554,8 +1533,7 @@
 
             
         return picaso(self, opacityclass,dimension=dimension,calculation=calculation,
-            full_output=full_output, plot_opacity=plot_opacity, as_dict=as_dict, 
-            tridiagonal=tridiagonal, approximation=approximation, stream=stream)
+            full_output=full_output, plot_opacity=plot_opacity, as_dict=as_dict)
 
 def load_planet(df, opacity, phase_angle = 0, stellar_db='phoenix', verbose=False,  **planet_kwargs):
     """

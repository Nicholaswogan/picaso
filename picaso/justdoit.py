from .atmsetup import ATMSETUP
from .fluxes import get_reflected_1d, get_reflected_3d , get_thermal_1d, get_thermal_3d, get_reflected_SH, get_thermal_SH,get_transit_1d

from .fluxes import tidal_flux, get_kzz#,set_bb_deprecate 
from .climate import  calculate_atm_deq, did_grad_cp, convec, calculate_atm, t_start, growdown, growup, get_fluxes

from .wavelength import get_cld_input_grid
from .optics import RetrieveOpacities,compute_opacity,RetrieveCKs
from .disco import get_angles_1d, get_angles_3d, compute_disco, compress_disco, compress_thermal
from .justplotit import numba_cumsum, find_nearest_2d, mean_regrid
from .deq_chem import quench_level,initiate_cld_matrices
from .build_3d_input import regrid_xarray
from .photochem import run_photochem


from virga import justdoit as vj
from scipy.interpolate import UnivariateSpline, interp1d
from scipy import special
from numpy import exp, sqrt,log
from numba import jit,njit
from scipy.io import FortranFile

from picaso import justdoit as jdi

import os
import pickle as pk
import numpy as np
import pandas as pd
import copy
import json
import warnings
with warnings.catch_warnings():#

    warnings.filterwarnings("ignore")
    import pysynphot as psyn
import astropy.units as u
import astropy.constants as c
from astropy.utils.misc import JsonCustomEncoder
import math
import xarray as xr
from joblib import Parallel, delayed, cpu_count

<<<<<<< HEAD
import matplotlib.pyplot as plt

=======
# #testing error tracker
# from loguru import logger 
>>>>>>> b2b45214
__refdata__ = os.environ.get('picaso_refdata')
__version__ = 3.2

if not os.path.exists(__refdata__): 
    raise Exception("You have not downloaded the PICASO reference data. You can find it on github here: https://github.com/natashabatalha/picaso/tree/master/reference . If you think you have already downloaded it then you likely just need to set your environment variable. See instructions here: https://natashabatalha.github.io/picaso/installation.html#download-and-link-reference-documentation . You can use `os.environ['PYSYN_CDBS']=<yourpath>` directly in python if you run the line of code before you import PICASO.")
else: 
    ref_v = json.load(open(os.path.join(__refdata__,'config.json'))).get('version',2.3)
    
    if __version__ > ref_v: 
        warnings.warn(f"Your code version is {__version__} but your reference data version is {ref_v}. For some functionality you may experience Keyword errors. Please download the newest ref version or update your code: https://github.com/natashabatalha/picaso/tree/master/reference")


if not os.path.exists(os.environ.get('PYSYN_CDBS')): 
    raise Exception("You have not downloaded the Stellar reference data. Follow the installation instructions here: https://natashabatalha.github.io/picaso/installation.html#download-and-link-pysynphot-stellar-data. If you think you have already downloaded it then you likely just need to set your environment variable. You can use `os.environ['PYSYN_CDBS']=<yourpath>` directly in python if you run the line of code before you import PICASO.")

<<<<<<< HEAD
def picaso(bundle,opacityclass, dimension = '1d',calculation='reflected', full_output=False, 
    plot_opacity= False, as_dict=True):
=======
#hello peter

def picaso(bundle,opacityclass, dimension = '1d',calculation='reflected', 
    full_output=False, plot_opacity= False, as_dict=True):
>>>>>>> b2b45214
    """
    Currently top level program to run albedo code 
    Parameters 
    ----------
    bundle : dict 
        This input dict is built by loading the input = `justdoit.load_inputs()` 
    opacityclass : class
        Opacity class from `justdoit.opannection`
    dimension : str 
        (Optional) Dimensions of the calculation. Default = '1d'. But '3d' is also accepted. 
        In order to run '3d' calculations, user must build 3d input (see tutorials)
    full_output : bool 
        (Optional) Default = False. Returns atmosphere class, which enables several 
        plotting capabilities. 
    plot_opacity : bool 
        (Optional) Default = False, Creates pop up of the weighted opacity
    as_dict : bool 
        (Optional) Default = True. If true, returns a condensed dictionary to the user. 
        If false, returns the atmosphere class, which can be used for debugging. 
        The class is clunky to navigate so if you are consiering navigating through this, ping one of the 
        developers. 
    Return
    ------
    dictionary with albedos or fluxes or both (depending on what calculation type)
    """
    inputs = bundle.inputs

    wno = opacityclass.wno
    nwno = opacityclass.nwno
    ngauss = opacityclass.ngauss
    gauss_wts = opacityclass.gauss_wts #for opacity

    #check to see if we are running in test mode
    test_mode = inputs['test_mode']

    ############# DEFINE ALL APPROXIMATIONS USED IN CALCULATION #############
    #see class `inputs` attribute `approx`
    #what rt method are we using?? 
    rt_method = inputs['approx']['rt_method'] #either toon or spherical harmonics
    
    #USED by all RT
    stream = inputs['approx']['rt_params']['common']['stream']
    #parameters needed for the two term hg phase function. 
    #Defaults are set in config.json
    f = inputs['approx']['rt_params']['common']['TTHG_params']['fraction']
    frac_a = f[0]
    frac_b = f[1]
    frac_c = f[2]
    constant_back = inputs['approx']['rt_params']['common']['TTHG_params']['constant_back']
    constant_forward = inputs['approx']['rt_params']['common']['TTHG_params']['constant_forward']
    raman_approx =inputs['approx']['rt_params']['common']['raman']
    #define delta eddington approximinations 
    delta_eddington = inputs['approx']['rt_params']['common']['delta_eddington']


    #USED in TOON (if being used)
    single_phase = inputs['approx']['rt_params']['toon']['single_phase']
    toon_coefficients = inputs['approx']['rt_params']['toon']['toon_coefficients']
    multi_phase = inputs['approx']['rt_params']['toon']['multi_phase']

    #USED in SH (if being used)
    single_form = inputs['approx']['rt_params']['SH']['single_form']
    w_single_form = inputs['approx']['rt_params']['SH']['w_single_form']
    w_multi_form = inputs['approx']['rt_params']['SH']['w_multi_form']
    psingle_form = inputs['approx']['rt_params']['SH']['psingle_form']
    w_single_rayleigh = inputs['approx']['rt_params']['SH']['w_single_rayleigh']
    w_multi_rayleigh = inputs['approx']['rt_params']['SH']['w_multi_rayleigh']
    psingle_rayleigh = inputs['approx']['rt_params']['SH']['psingle_rayleigh']
    calculate_fluxes = inputs['approx']['rt_params']['SH']['calculate_fluxes']


    # save returns to output file
    output_dir = inputs['output_dir']

    #save level fluxes in addition to the top of atmosphere fluxes?
    #default is false
    get_lvl_flux = inputs['approx'].get('get_lvl_flux',False)

    


    #pressure assumption
    p_reference =  inputs['approx']['p_reference']

    ############# DEFINE ALL GEOMETRY USED IN CALCULATION #############
    #see class `inputs` attribute `phase_angle`
    

    #phase angle 
    #phase_angle = inputs['phase_angle']
    #get geometry
    geom = inputs['disco']

    ng, nt = geom['num_gangle'], geom['num_tangle']
    gangle,gweight,tangle,tweight = geom['gangle'], geom['gweight'],geom['tangle'], geom['tweight']
    lat, lon = geom['latitude'], geom['longitude']
    cos_theta = geom['cos_theta']
    ubar0, ubar1 = geom['ubar0'], geom['ubar1']
   # ubar1 = np.array([[-.99999],[-0.5],[0.5],[1.]])
   # ubar0 = np.array([[1/np.sqrt(2)],[1/np.sqrt(2)],[1/np.sqrt(2)],[1/np.sqrt(2)]])
   # ng = 4; nt = 1

    #set star parameters
    radius_star = inputs['star']['radius']
    F0PI = np.zeros(nwno) + 1.
    b_top = 0.
    #semi major axis
    sa = inputs['star']['semi_major']

    #begin atm setup
    atm = ATMSETUP(inputs)


    #Add inputs to class 
    atm.surf_reflect = inputs['surface_reflect']
    atm.hard_surface = inputs['hard_surface']#0=no hard surface, 1=hard surface
    atm.wavenumber = wno
    atm.planet.gravity = inputs['planet']['gravity']
    atm.planet.radius = inputs['planet']['radius']
    atm.planet.mass = inputs['planet']['mass']
    atm.get_lvl_flux=get_lvl_flux

    if dimension == '1d':
        atm.get_profile()
    elif dimension == '3d':
        atm.get_profile_3d()

    #now can get these 
    atm.get_mmw()
    atm.get_density()
    atm.get_altitude(p_reference = p_reference)#will calculate altitude if r and m are given (opposed to just g)
    atm.get_column_density()

    #gets both continuum and needed rayleigh cross sections 
    #relies on continuum molecules are added into the opacity 
    #database. Rayleigh molecules are all in `rayleigh.py` 
    atm.get_needed_continuum(opacityclass.rayleigh_molecules,
                             opacityclass.avail_continuum)

    #get cloud properties, if there are any and put it on current grid 
    atm.get_clouds(wno)

    #Make sure that all molecules are in opacityclass. If not, remove them and add warning
    no_opacities = [i for i in atm.molecules if i not in opacityclass.molecules]
    atm.add_warnings('No computed opacities for: '+','.join(no_opacities))
    atm.molecules = np.array([ x for x in atm.molecules if x not in no_opacities ])
    
    #opacity assumptions
    query_method = inputs['opacities'].get('query',0)
    exclude_mol = inputs['atmosphere']['exclude_mol']

    #only use nearest neighbor if not using CK method and not using specied by user
    if ((query_method == 0) & (isinstance(getattr(opacityclass,'ck_filename',1),int))): 
        get_opacities = opacityclass.get_opacities_nearest
    elif ((query_method == 1) | (isinstance(getattr(opacityclass,'ck_filename',1),str))):
        get_opacities = opacityclass.get_opacities

    nlevel = atm.c.nlevel
    nlayer = atm.c.nlayer
    

    if dimension == '1d':
        #lastly grab needed opacities for the problem
        get_opacities(atm,exclude_mol=exclude_mol)
        #only need to get opacities for one pt profile

        #There are two sets of dtau,tau,w0,g in the event that the user chooses to use delta-eddington
        #We use HG function for single scattering which gets the forward scattering/back scattering peaks 
        #well. We only really want to use delta-edd for multi scattering legendre polynomials. 

        DTAU, TAU, W0, COSB,ftau_cld, ftau_ray,GCOS2, DTAU_OG, TAU_OG, W0_OG, COSB_OG, W0_no_raman, f_deltaM= compute_opacity(
            atm, opacityclass, ngauss=ngauss, stream=stream, delta_eddington=delta_eddington,test_mode=test_mode,raman=raman_approx,
            full_output=full_output, plot_opacity=plot_opacity)

        if  'reflected' in calculation:
            xint_at_top = 0 
            for ig in range(ngauss): # correlated - loop (which is different from gauss-tchevychev angle)
                nlevel = atm.c.nlevel

                if rt_method == 'SH':
                    (xint, flux_out)  = get_reflected_SH(nlevel, nwno, ng, nt, 
                                    DTAU[:,:,ig], TAU[:,:,ig], W0[:,:,ig], COSB[:,:,ig], 
                                    ftau_cld[:,:,ig], ftau_ray[:,:,ig], f_deltaM[:,:,ig],
                                    DTAU_OG[:,:,ig], TAU_OG[:,:,ig], W0_OG[:,:,ig], COSB_OG[:,:,ig], 
                                    atm.surf_reflect, ubar0, ubar1, cos_theta, F0PI, 
                                    w_single_form, w_multi_form, psingle_form, 
                                    w_single_rayleigh, w_multi_rayleigh, psingle_rayleigh,
                                    frac_a, frac_b, frac_c, constant_back, constant_forward, 
                                    stream, b_top=b_top, flx=calculate_fluxes, 
                                    single_form=single_form) 

                else:
                    if get_lvl_flux: 
                        atm.lvl_output_reflected = dict(flux_minus=0, flux_plus=0, flux_minus_mdpt=0, flux_plus_mdpt=0)

                    """xint = get_reflected_1d(nlevel, wno,nwno,ng,nt,
                                        DTAU[:,:,ig], TAU[:,:,ig], W0[:,:,ig], COSB[:,:,ig],
                                        GCOS2[:,:,ig],ftau_cld[:,:,ig],ftau_ray[:,:,ig],
                                        DTAU_OG[:,:,ig], TAU_OG[:,:,ig], W0_OG[:,:,ig], COSB_OG[:,:,ig],
                                        atm.surf_reflect, ubar0,ubar1,cos_theta, F0PI,
                                        single_phase,multi_phase,
                                        frac_a,frac_b,frac_c,constant_back,constant_forward, toon_coefficients,
                                        b_top=b_top)
                                        #get_toa_intensity=1, get_lvl_flux=0)"""
                    
                    xint,lvl_fluxes = get_reflected_1d(nlevel, wno,nwno,ng,nt,
                                    DTAU[:,:,ig], TAU[:,:,ig], W0[:,:,ig], COSB[:,:,ig],
                                    GCOS2[:,:,ig],ftau_cld[:,:,ig],ftau_ray[:,:,ig],
                                    DTAU_OG[:,:,ig], TAU_OG[:,:,ig], W0_OG[:,:,ig], COSB_OG[:,:,ig],
                                    atm.surf_reflect, ubar0,ubar1,cos_theta, F0PI,
                                    single_phase,multi_phase,
                                    frac_a,frac_b,frac_c,constant_back,constant_forward,
                                    get_toa_intensity=1,get_lvl_flux=int(atm.get_lvl_flux),
                                    toon_coefficients=toon_coefficients,b_top=b_top) 

                xint_at_top += xint*gauss_wts[ig]

                if get_lvl_flux: 
                    atm.lvl_output_reflected['flux_minus']+=lvl_fluxes[0]*gauss_wts[ig]
                    atm.lvl_output_reflected['flux_plus']+=lvl_fluxes[1]*gauss_wts[ig]
                    atm.lvl_output_reflected['flux_minus_mdpt']+=lvl_fluxes[2]*gauss_wts[ig]
                    atm.lvl_output_reflected['flux_plus_mdpt']+=lvl_fluxes[3]*gauss_wts[ig]

            #if full output is requested add in xint at top for 3d plots
            if full_output: 
                atm.xint_at_top = xint_at_top
                #atm.flux= flux_out
                #atm.int_layer = intensity

        
        if 'thermal' in calculation:
            #use toon method (and tridiagonal matrix solver) to get net cumulative fluxes 
            flux_at_top = 0 

            if get_lvl_flux: 
                atm.lvl_output_thermal = dict(flux_minus=0, flux_plus=0, flux_minus_mdpt=0, flux_plus_mdpt=0)


            for ig in range(ngauss): # correlated-k - loop (which is different from gauss-tchevychev angle)
                
                #remember all OG values (e.g. no delta eddington correction) go into thermal as well as 
                #the uncorrected raman single scattering 
                if rt_method == 'toon':
                    #flux  = get_thermal_1d(nlevel, wno,nwno,ng,nt,atm.level['temperature'],
                    #                                    DTAU_OG[:,:,ig], W0_no_raman[:,:,ig], COSB_OG[:,:,ig], 
                    #                                    atm.level['pressure'],ubar1,
                    #                                    atm.surf_reflect, atm.hard_surface, tridiagonal)
                    flux,lvl_fluxes  = get_thermal_1d(nlevel, wno,nwno,ng,nt,atm.level['temperature'],
                                                        DTAU_OG[:,:,ig], W0_no_raman[:,:,ig], COSB_OG[:,:,ig], 
                                                        atm.level['pressure'],ubar1,
                                                        atm.surf_reflect, atm.hard_surface,
                                                        #setting wno to zero since only used for climate, calctype only gets TOA flx 
                                                        wno*0, calc_type=0)



                elif rt_method == 'SH':
                    flux, flux_layers = get_thermal_SH(nlevel, wno, nwno, ng, nt, atm.level['temperature'],
                                                DTAU[:,:,ig], TAU[:,:,ig], W0[:,:,ig], COSB[:,:,ig], 
                                                DTAU_OG[:,:,ig], TAU_OG[:,:,ig], W0_OG[:,:,ig], 
                                                W0_no_raman[:,:,ig], COSB_OG[:,:,ig], 
                                                atm.level['pressure'], ubar1, 
                                                atm.surf_reflect, stream, atm.hard_surface)

                if ((rt_method == 'toon') & get_lvl_flux): 
                    atm.lvl_output_thermal['flux_minus']+=lvl_fluxes[0]*gauss_wts[ig]
                    atm.lvl_output_thermal['flux_plus']+=lvl_fluxes[1]*gauss_wts[ig]
                    atm.lvl_output_thermal['flux_minus_mdpt']+=lvl_fluxes[2]*gauss_wts[ig]
                    atm.lvl_output_thermal['flux_plus_mdpt']+=lvl_fluxes[3]*gauss_wts[ig]

                flux_at_top += flux*gauss_wts[ig]
                
                
            #if full output is requested add in flux at top for 3d plots
            if full_output: 
                atm.flux_at_top = flux_at_top

        
        if 'transmission' in calculation:
            rprs2 = 0 
            for ig in range(ngauss): # correlated - loop (which is different from gauss-tchevychev angle)

                rprs2_g = get_transit_1d(atm.level['z'],atm.level['dz'],
                                  nlevel, nwno, radius_star, atm.layer['mmw'], 
                                  atm.c.k_b, atm.c.amu, atm.level['pressure'], 
                                  atm.level['temperature'], atm.layer['colden'],
                                  DTAU_OG[:,:,ig])
                rprs2 += rprs2_g*gauss_wts[ig]
    elif dimension == '3d':
        #setup zero array to fill with opacities
        TAU_3d = np.zeros((nlevel, nwno, ng, nt, ngauss))
        DTAU_3d = np.zeros((nlayer, nwno, ng, nt, ngauss))
        W0_3d = np.zeros((nlayer, nwno, ng, nt, ngauss))
        COSB_3d = np.zeros((nlayer, nwno, ng, nt, ngauss))
        GCOS2_3d = np.zeros((nlayer, nwno, ng, nt, ngauss))
        FTAU_CLD_3d = np.zeros((nlayer, nwno, ng, nt, ngauss))
        FTAU_RAY_3d = np.zeros((nlayer, nwno, ng, nt, ngauss))

        #these are the unchanged values from delta-eddington
        TAU_OG_3d = np.zeros((nlevel, nwno, ng, nt, ngauss))
        DTAU_OG_3d = np.zeros((nlayer, nwno, ng, nt, ngauss))
        W0_OG_3d = np.zeros((nlayer, nwno, ng, nt, ngauss))
        COSB_OG_3d = np.zeros((nlayer, nwno, ng, nt, ngauss))
        #this is the single scattering without the raman correction 
        #used for the thermal caclulation
        W0_no_raman_3d = np.zeros((nlayer, nwno, ng, nt, ngauss))

        #pressure and temperature 
        TLEVEL_3d = np.zeros((nlevel, ng, nt))
        PLEVEL_3d = np.zeros((nlevel, ng, nt))

        #if users want to retain all the individual opacity info they can here 
        if full_output:
            TAUGAS_3d = np.zeros((nlayer, nwno, ng, nt, ngauss))
            TAUCLD_3d = np.zeros((nlayer, nwno, ng, nt, ngauss))
            TAURAY_3d = np.zeros((nlayer, nwno, ng, nt, ngauss))  

        #get opacities at each facet
        #sample MPI code 
        #from mpi4py improt MPI
        #comm = MPI.COMM_WORLD
        #rank = comm.Get_rank()
        #size = comm.Get_size()
        #idx = rank-1 
        #gts = [[g,t] for g in range(ng) for t in range(nt)]
        for g in range(ng):
            for t in range(nt): 
                #g,t = gts[idx]
                #edit atm class to only have subsection of 3d stuff 
                atm_1d = copy.deepcopy(atm)

                #diesct just a subsection to get the opacity 
                atm_1d.disect(g,t)

                get_opacities(atm_1d)

                dtau, tau, w0, cosb,ftau_cld, ftau_ray, gcos2, DTAU_OG, TAU_OG, W0_OG, COSB_OG, WO_no_raman, f_deltaM = compute_opacity(
                    atm_1d, opacityclass, ngauss=ngauss, stream=stream,delta_eddington=delta_eddington,
                    test_mode=test_mode,raman=raman_approx, full_output=full_output)
                DTAU_3d[:,:,g,t,:] = dtau
                TAU_3d[:,:,g,t,:] = tau
                W0_3d[:,:,g,t,:] = w0 
                COSB_3d[:,:,g,t,:] = cosb
                GCOS2_3d[:,:,g,t,:]= gcos2 
                FTAU_CLD_3d[:,:,g,t,:]= ftau_cld
                FTAU_RAY_3d[:,:,g,t,:]= ftau_ray

                #these are the unchanged values from delta-eddington
                TAU_OG_3d[:,:,g,t,:] = TAU_OG
                DTAU_OG_3d[:,:,g,t,:] = DTAU_OG
                W0_OG_3d[:,:,g,t,:] = W0_OG
                COSB_OG_3d[:,:,g,t,:] = COSB_OG
                W0_no_raman_3d[:,:,g,t,:] = WO_no_raman

                #temp and pressure on 3d grid
                
                TLEVEL_3d[:,g,t] = atm_1d.level['temperature']
                PLEVEL_3d[:,g,t] = atm_1d.level['pressure']

                if full_output:
                    TAUGAS_3d[:,:,g,t,:] = atm_1d.taugas
                    TAUCLD_3d[:,:,g,t,:] = atm_1d.taucld
                    TAURAY_3d[:,:,g,t,:] = atm_1d.tauray

        if full_output:
            atm.taugas = TAUGAS_3d
            atm.taucld = TAUCLD_3d
            atm.tauray = TAURAY_3d

        if  'reflected' in calculation:
            #p_single=[]
            xint_at_top=0
            for ig in range(ngauss): # correlated - loop (which is different from gauss-tchevychev angle)
                #use toon method  to get net cumulative fluxes 
                xint  = get_reflected_3d(nlevel, wno,nwno,ng,nt,
                                                DTAU_3d[:,:,:,:,ig], TAU_3d[:,:,:,:,ig], W0_3d[:,:,:,:,ig], COSB_3d[:,:,:,:,ig],GCOS2_3d[:,:,:,:,ig],
                                                FTAU_CLD_3d[:,:,:,:,ig],FTAU_RAY_3d[:,:,:,:,ig],
                                                DTAU_OG_3d[:,:,:,:,ig], TAU_OG_3d[:,:,:,:,ig], W0_OG_3d[:,:,:,:,ig], COSB_OG_3d[:,:,:,:,ig],
                                                atm.surf_reflect, ubar0,ubar1,cos_theta, F0PI,
                                                single_phase,multi_phase,
<<<<<<< HEAD
                                                frac_a,frac_b,frac_c,constant_back,constant_forward, tridiagonal)

=======
                                                frac_a,frac_b,frac_c,constant_back,constant_forward)
>>>>>>> b2b45214
                xint_at_top += xint*gauss_wts[ig]

                #if full output is requested add in xint at top for 3d plots
            if full_output: 
                atm.xint_at_top = xint_at_top

        if 'thermal' in calculation:
            flux_at_top=0
            for ig in range(ngauss): # correlated - loop (which is different from gauss-tchevychev angle)
                #remember all OG values (e.g. no delta eddington correction) go into thermal as well as 
                #the uncorrected raman single scattering 
                flux  = get_thermal_3d(nlevel, wno,nwno,ng,nt,TLEVEL_3d,
                                            DTAU_OG_3d[:,:,:,:,ig], W0_no_raman_3d[:,:,:,:,ig], COSB_OG_3d[:,:,:,:,ig], 
                                            PLEVEL_3d,ubar1, atm.surf_reflect, atm.hard_surface)
                flux_at_top += flux*gauss_wts[ig]
            #if full output is requested add in flux at top for 3d plots
            if full_output: 
                atm.flux_at_top = flux_at_top

<<<<<<< HEAD
    #COMPRESS FULL TANGLE-GANGLE FLUX OUTPUT ONTO 1D FLUX GRID

=======
>>>>>>> b2b45214
    #set up initial returns
    returns = {}
    returns['wavenumber'] = wno
    #returns['flux'] = flux
    if 'transmission' in calculation: 
        returns['transit_depth'] = rprs2

    #COMPRESS FULL TANGLE-GANGLE FLUX OUTPUT ONTO 1D FLUX GRID

    #for reflected light use compress_disco routine
    #this takes the intensity as a functin of tangle/gangle and creates a 1d spectrum
    if  ('reflected' in calculation):
        albedo = compress_disco(nwno, cos_theta, xint_at_top, gweight, tweight,F0PI)
        returns['albedo'] = albedo 

        if ((rt_method == 'toon') & get_lvl_flux): 
            for i in atm.lvl_output_reflected.keys():
                atm.lvl_output_reflected[i] = compress_disco(nwno,cos_theta,atm.lvl_output_reflected[i], gweight, tweight,F0PI)   


        #see equation 18 Batalha+2019 PICASO 
        returns['bond_albedo'] = (np.trapz(x=1/wno, y=albedo*opacityclass.unshifted_stellar_spec)/
                                    np.trapz(x=1/wno, y=opacityclass.unshifted_stellar_spec))

        if ((not np.isnan(sa ) and (not np.isnan(atm.planet.radius))) ):
            returns['fpfs_reflected'] = albedo*(atm.planet.radius/sa)**2.0
        else: 
            returns['fpfs_reflected'] =[]
            if np.isnan(sa ):
                returns['fpfs_reflected'] += ['Semi-major axis not supplied. If you want fpfs, add it to `star` function. ']
            if np.isnan(atm.planet.radius): 
                returns['fpfs_reflected'] += ['Planet Radius not supplied. If you want fpfs, add it to `gravity` function with a mass.']

    #for thermal light use the compress thermal routine
    #this takes the intensity as a functin of tangle/gangle and creates a 1d spectrum
    if ('thermal' in calculation):
        thermal = compress_thermal(nwno,flux_at_top, gweight, tweight)
        returns['thermal'] = thermal
        returns['thermal_unit'] = 'erg/s/(cm^2)/(cm)'#'erg/s/(cm^2)/(cm^(-1))'
        returns['effective_temperature'] = (np.trapz(x=1/wno[::-1], y=thermal[::-1])/5.67e-5)**0.25

        if full_output: 
            atm.thermal_flux_planet = thermal

        if ((rt_method == 'toon') & get_lvl_flux): 
            for i in atm.lvl_output_thermal.keys():
                atm.lvl_output_thermal[i] = compress_thermal(nwno,atm.lvl_output_thermal[i], gweight, tweight)   

        #only need to return relative flux if not a browndwarf calculation
        if radius_star == 'nostar': 
            returns['fpfs_thermal'] = ['No star mode for Brown Dwarfs was used']
        elif ((not np.isnan(atm.planet.radius)) & (not np.isnan(radius_star))) :
            fpfs_thermal = thermal/(opacityclass.unshifted_stellar_spec)*(atm.planet.radius/radius_star)**2.0
            returns['fpfs_thermal'] = fpfs_thermal
        else:
            returns['fpfs_thermal'] =[]
            if np.isnan(atm.planet.radius): 
                returns['fpfs_thermal'] += ['Planet Radius not supplied. If you want fpfs, add it to `gravity` function with radius.']
            if np.isnan(radius_star): 
                returns['fpfs_thermal'] += ['Stellar Radius not supplied. If you want fpfs, add it to `stellar` function.']


    #return total if users have calculated both thermal and reflected 
    if (('fpfs_reflected' in list(returns.keys())) & ('fpfs_thermal' in list(returns.keys()))): 
        if ((not isinstance(returns['fpfs_reflected'],list)) & (not isinstance(returns['fpfs_thermal'],list))) :
            returns['fpfs_total'] = returns['fpfs_thermal'] + returns['fpfs_reflected']

    if full_output: 
        if as_dict:
            returns['full_output'] = atm.as_dict()
            if radius_star != 'nostar':returns['full_output']['star']['flux'] = opacityclass.unshifted_stellar_spec
        else:
            returns['full_output'] = atm

    #if output_dir != None:
    #    filename = output_dir
    #    pk.dump({'pressure': atm.level['pressure'], 'temperature': atm.level['temperature'], 
    #        'nlevel':nlevel, 'wno':wno, 'nwno':nwno, 'ng':ng, 'nt':nt, 
    #        'dtau':DTAU, 'tau':TAU, 'w0':W0, 'cosb':COSB, 'gcos2':GCOS2,'ftcld':ftau_cld,'ftray': ftau_ray,
    #        'dtau_og':DTAU_OG, 'tau_og':TAU_OG, 'w0_og':W0_OG, 'cosb_og':COSB_OG, 
    #        'surf_reflect':atm.surf_reflect, 'ubar0':ubar0, 'ubar1':ubar1, 'costheta':cos_theta, 'F0PI':F0PI, 
    #        'single_phase':single_phase, 'multi_phase':multi_phase, 
    #        'frac_a':frac_a, 'frac_b':frac_b, 'frac_c':frac_c, 'constant_back':constant_back, 
    #        'constant_forward':constant_forward, 'dim':dimension, 'stream':stream,
    #        #'xint_at_top': xint_at_top, 'albedo': albedo, 'flux': flux_out, 'xint': intensity,
    #        'b_top': b_top, 'gweight': gweight, 'tweight': tweight, 'gangle': gangle, 'tangle': tangle}, 
    #        open(filename,'wb'), protocol=2)
    return returns

def _finditem(obj, key):
    if key in obj: return obj[key]
    for k, v in obj.items():
        if isinstance(v,dict):
            item = _finditem(v, key)
            if item is not None:
                return item
def standard_metadata(): 
    return {
    'author':'optional',
    'contact':'optional', 
    'code':'optional', 
    'doi':'optional', 
    'planet_params':{
        'rp':'usually taken from picaso',
        'mp':'usually taken from picaso',
        'mh':'optional',
        'cto':'optional',
        'heat_redis':'optional',
        'p_reference':'usually taken from picaso',
        'tint':'optional'
    },
    'stellar_params':{
         'logg':'usually taken from picaso', 
         'feh': 'usually taken from picaso', 
         'steff':'usually taken from picaso', 
         'rs': 'usually taken from picaso', 
         'ms': 'optional', 
         'database':'usually taken from picaso',
    },
    'orbit_params':{
        'sma':'usually taken from picaso', 
    }
}
def check_units(unit):
    try: 
        return u.Unit(unit)
    except ValueError: 
        #check if real unit
        return None
    
def output_xarray(df, picaso_class, add_output={}, savefile=None): 
    """
    This function converts all picaso output to xarray which is easy to save 
    It is recommended for reuse and reproducibility of models. the returned 
    xarray can be used with input_xarray to rerun models. See Preservation notebook. 
    
    Parameters
    ----------
    df : dict 
        This is the output of your spectrum and must include "full_output=True"
        For example, df = case.spectrum(opa, full_output=True)
        It can also be the output of your climate run. For example, out=case.climate(..., withSpec=True)
        If running climate you must run withSpec=True OR add output of case.spectrum to your output dictionary
        by doing (for example): 
        >> out = case.climate(..., withSpec=False)
        >> #add any post processing steps you desire (e.g. case.atmosphere or case.clouds)
        >> df = case.spectrum(opa, calculation='thermal')
        >> out['spectrum_output'] = df
    picaso_class : picaso.inputs
        This is the original class that you made to do your run. 
        For example, case=jdi.inputs();followed by case.atmosphere(), case.clouds(), etc
    add_output : dict
        These are any additional outputs you want included in your xarray metadata 
        This dictionary has a very specific struture if you want it to work correctly. 
        To see the structure you can run justdoit.standard_metadata() which will 
        return an empty dictionary that you can fill. 
    savefile : str 
        Optional, if string it will save a xarray file for you 
    
    Returns
    -------
    xarray.Dataset
        this xarray dataset can be easily passed to justdoit.input_xarray to run a spectrum 
    
    Todo
    ----
    - figure out why pandas index are being returned for pressure and wavelenth 
    - fix clouds wavenumber_layer which doesnt seem like it would work 
    - add clima inputs : teff (or tint), number of convective zones
    - cvs_locs array should be more clear
    """ 
    attrs = {}
    if not isinstance(_finditem(df, 'full_output'), type(None)): 
        #print("Found full_output!")
        full_output = _finditem(df, 'full_output')
        molecules_included = full_output['weights']
    else: 
        raise Exception("full_output is required. Either you need to run spectrum(opa, full_output=True), climate(..., with_Spec=True), or create and add info to spectrum_output")

    if not isinstance(_finditem(df, 'wavenumber'), type(None)):
        wavenumber = _finditem(df, 'wavenumber')
    else: 
        raise Exception("wavenumber is required to be in df somewhere")
        
        
    #if they put in climate data, add it to xarray and create meta data
    if not isinstance(_finditem(df, 'dtdp'), type(None)): 
        attrs['climate_params'] = {}
    
    #is df_atmo ran with climate calculations or hi-res spectrum
    if not isinstance(_finditem(df, 'ptchem_df'), type(None)):
        df_atmo = _finditem(df,'ptchem_df')
    else:
        df_atmo = picaso_class.inputs['atmosphere']['profile']

    #start with simple layer T
    data_vars=dict(temperature = (["pressure"], 
                                  df_atmo['temperature'],
                                  {'units': 'Kelvin'}))

    #add climate data
    if not isinstance(_finditem(df, 'dtdp'), type(None)): 
        dtdp = _finditem(df,'dtdp')
        data_vars['dtdp'] = (["pressure_layer"], dtdp, {'units': 'K/bar'})
   
    if not isinstance(_finditem(df, 'cvz_locs'), type(None)): #for metadata (converged) and other(all_profiles/nlevel)
        cvz_locs = _finditem(df, 'cvz_locs')
        attrs['climate_params']['cvs_locs'] = cvz_locs
        
    if not isinstance(_finditem(df, 'converged'), type(None)):
        converged = _finditem(df,'converged')
        attrs['climate_params']['converged'] = converged
        
    if not isinstance(_finditem(df , 'all_profiles'), type(None)):
        all_profiles = _finditem(df , 'all_profiles')
        nlevel = len(df_atmo['pressure'])
        for i in range((int(len(all_profiles)/nlevel))): 
            #after each nlevel amount (ex: 91), restart guess count
            index_start=nlevel*i
            index_finish=nlevel*(i+1)
            data_vars['guess '+str(i+1)]= (["pressure"], all_profiles[index_start:index_finish],{'units': 'Kelvin'})
            
    #spectral data 
    if not isinstance(_finditem(df, 'thermal'), type(None)):
        thermal = _finditem(df,'thermal')
        data_vars['flux_emission'] = (["wavelength"], thermal,{'units': 'erg/cm**2/s/cm'}) 
    if not isinstance(_finditem(df, 'transit_depth'), type(None)):
        transit_depth = _finditem(df, 'transit_depth')
        data_vars['transit_depth'] = (["wavelength"], transit_depth,{'units': 'R_jup**2/R_jup**2'}) 
    if not isinstance(_finditem(df, 'temp_brightness'), type(None)): 
        temp_brightness = _finditem(df, 'temp_brightness')
        data_vars['temp_brightness'] = (["wavelength"], temp_brightness,{'units': 'Kelvin'})
    if not isinstance(_finditem(df, 'fpfs_thermal'), type(None)):
        fpfs_thermal= _finditem(df, 'fpfs_thermal')
        if isinstance(fpfs_thermal, np.ndarray):
            data_vars['fpfs_emission'] = (["wavelength"], fpfs_thermal,{'units': 'erg/cm**2/s/cm/(erg/cm**2/s/cm)'})
    if not isinstance(_finditem(df, 'albedo'), type(None)): 
        albedo=_finditem(df, 'albedo')
        data_vars['albedo'] = (["wavelength"], albedo,{'units': 'none'})
    if not isinstance(_finditem(df, 'fpfs_reflected'), type(None)): 
        fpfs_reflected=_finditem(df, 'fpfs_reflected')
        if isinstance(fpfs_reflected, np.ndarray): 
            data_vars['fpfs_reflected'] = (["wavelength"], fpfs_reflected,{'units': 'erg/cm**2/s/cm/(erg/cm**2/s/cm)'})


    #atmospheric data data 
    for ikey in molecules_included:
        data_vars[ikey] = (["pressure"], df_atmo[ikey].values,{'units': 'v/v'})
        
    if 'kz' in df_atmo: 
        data_vars['kzz'] = (["pressure"], df_atmo['kz'].values,{'units': 'cm**2/s'})
      
    #clouds if they exist 
    if 'clouds' in picaso_class.inputs: 
        if not isinstance(picaso_class.inputs['clouds']['profile'],type(None)):
            for ikey,lbl in zip( ['opd', 'w0', 'g0'], ['opd','ssa','asy']):
                array = np.reshape(picaso_class.inputs['clouds']['profile'][ikey].values, 
                       (picaso_class.nlevel-1, 
                        len(picaso_class.inputs['clouds']['wavenumber'])))

                data_vars[lbl]=(['pressure_layer','wavenumber_layer'],array,{'units': 'unitless'})
    
    #basic info
    for ikey in ['author','code','doi','contact']:
        if add_output.get(ikey,'optional') != 'optional':
            attrs[ikey] = add_output[ikey]
            
    #planet params 
    planet_params = add_output.get('planet_params',{})
    attrs['planet_params'] = {}
    
    if not isinstance(_finditem(df, 'effective_temperature'), type(None)):
        effective_temp = _finditem(df, 'effective_temperature')
        attrs['planet_params']['effective_temp'] = effective_temp

    #find gravity in picaso
    gravity = picaso_class.inputs['planet'].get('gravity',np.nan)
    if np.isfinite(gravity): 
        gravity = gravity * check_units(picaso_class.inputs['planet']['gravity_unit'])
    #otherwise find gravity from user input
    else: 
        gravity = planet_params.get('logg', np.nan) 
    
    mp = picaso_class.inputs['planet'].get('mass',np.nan)
    if np.isfinite(mp):
        mp = mp * check_units(picaso_class.inputs['planet']['mass_unit'])
    else: 
        mp = planet_params.get('mp',np.nan) 
        
    rp = picaso_class.inputs['planet'].get('radius',np.nan)
    if np.isfinite(mp):
        rp = rp * check_units(picaso_class.inputs['planet']['radius_unit'])
    else: 
        rp = planet_params.get('rp',np.nan) 
        
    #add required RP/MP or gravity
    if (((not np.isnan(mp)) & (not np.isnan(rp))) & (((not isinstance(mp,str)) & (not isinstance(rp,str))))):
        attrs['planet_params']['mp'] = mp
        attrs['planet_params']['rp'] = rp
        assert isinstance(attrs['planet_params']['mp'],u.quantity.Quantity ), "User supplied mp in planet_params must be an astropy unit: e.g. 1*u.Unit('M_jup')"
        assert isinstance(attrs['planet_params']['rp'],u.quantity.Quantity ), "User supplied rp in planet_params must be an astropy unit: e.g. 1*u.Unit('R_jup')"
    elif (not np.isnan(gravity)): 
        attrs['planet_params']['gravity'] = gravity
        assert isinstance(attrs['planet_params']['gravity'],u.quantity.Quantity ), "User supplied gravity in planet_params must be an astropy unit: e.g. 1*u.Unit('m/s**2')"
    else: 
        print('Mass and Radius, or gravity not provided in add_output, and wasn not found in picaso class')
    
    #add anything else the user had in planet params
    for ikey in planet_params.keys(): 
        if ikey not in ['rp','mp','logg','gravity']:
            if planet_params[ikey]!='optional':attrs['planet_params'][ikey] = planet_params[ikey]

    #find gravity in picaso
    p_reference = picaso_class.inputs['approx'].get('p_reference',np.nan)
    if np.isfinite(p_reference): 
        p_reference = p_reference * u.Unit('bar')
    #otherwise find gravity from user input
    else: 
        p_reference = planet_params.get('p_reference', np.nan) 
    if not np.isnan(p_reference): attrs['planet_params']['p_reference'] = p_reference
        

    attrs['planet_params'] = json.dumps(attrs['planet_params'],cls=JsonCustomEncoder)


    if 'nostar' not in picaso_class.inputs['star']['database']:
        #stellar params 
        stellar_params = add_output.get('stellar_params',{})
        attrs['stellar_params'] = {}
        #must be supplied in picaso
        attrs['stellar_params']['database'] = stellar_params.get('database', picaso_class.inputs['star'].get('database',None)) 
        attrs['stellar_params']['steff'] = stellar_params.get('steff', picaso_class.inputs['star'].get('temp',None)) 
        attrs['stellar_params']['feh'] = stellar_params.get('feh', picaso_class.inputs['star'].get('metal',None)) 
        attrs['stellar_params']['logg'] = stellar_params.get('logg', picaso_class.inputs['star'].get('logg',None)) 
        #optional could be nan
        rs = picaso_class.inputs['star'].get('radius',np.nan)
        if np.isfinite(rs):
            rs = rs * check_units(picaso_class.inputs['star']['radius_unit'])
        else: 
            rs = stellar_params.get('rs',np.nan)
            
        if not np.isnan(rs):
            attrs['stellar_params']['rs'] = rs
            assert isinstance(attrs['stellar_params']['rs'],u.quantity.Quantity ), "User supplied rs in stellar_params must be an astropy unit: e.g. 1*u.Unit('R_sun')"
        
        #perform stellar params checks
        for ikey in attrs['stellar_params'].keys():
            assert not isinstance(attrs['stellar_params'][ikey],type(None)), f"We couldnt find these stellar parameters in add_output or the picaso class {attrs['stellar_params']}" 
        for ikey in stellar_params.keys(): 
            if ikey not in ['database','steff','feh','logg','rs']:
                if stellar_params[ikey]!='optional':attrs['stellar_params'][ikey] = stellar_params[ikey]
                
        #orbit params
        orbit_params = add_output.get('orbit_params',{})
        sma = picaso_class.inputs['star'].get('semi_major',np.nan)
        if np.isfinite(sma):
            sma = sma * check_units(picaso_class.inputs['star']['semi_major_unit'])
        else: 
            sma = orbit_params.get('sma',np.nan)        
        
        if not np.isnan(sma): 
            attrs['orbit_params'] = {}
            attrs['orbit_params']['sma'] = sma
            assert isinstance(attrs['orbit_params']['sma'],u.quantity.Quantity ), "User supplied rs in orbit_params must be an astropy unit: e.g. 1*u.Unit('AU')"
            
            for ikey in orbit_params.keys(): 
                if ikey not in ['sma']:
                    if orbit_params[ikey]!='optional':attrs['orbit_params'][ikey] = orbit_params[ikey] 
                    
            attrs['orbit_params'] = json.dumps(attrs['orbit_params'],cls=JsonCustomEncoder)
            

               
        if 'stellar_params' in attrs.keys(): attrs['stellar_params'] = json.dumps(attrs['stellar_params'],cls=JsonCustomEncoder)
        if 'climate_params' in attrs.keys(): attrs['climate_params'] = json.dumps(attrs['climate_params'],cls=JsonCustomEncoder)
        
        
    #add anything else requested by the user
    for ikey in add_output.keys(): 
        if ikey not in attrs.keys(): 
            if add_output[ikey]!="optional":attrs[ikey] = add_output[ikey]
    
    
    coords=dict(
            pressure=(["pressure"], np.array(df_atmo['pressure'].values),{'units': 'bar'}),#required*
            wavelength=(["wavelength"], np.array(1e4/wavenumber),{'units': 'micron'})
        )
    if 'clouds' in 'opd' in data_vars.keys(): 
        coords['wavenumber_layer'] = (["wavenumber_layer"], picaso_class.inputs['clouds']   ,{'units': 'cm**(-1)'})
        coords['pressure_layer'] = (["pressure_layer"], full_output['layer']['pressure'] ,{'units': full_output['layer']['pressure_unit']})
    if 'dtdp' in data_vars.keys():
        coords['pressure_layer'] = (["pressure_layer"], full_output['layer']['pressure'] ,{'units': full_output['layer']['pressure_unit']})

    # put data into a dataset where each
    ds = xr.Dataset(
        data_vars=data_vars,
        coords=coords,
        attrs=attrs
    )
    
    if isinstance(savefile, str): ds.to_netcdf(savefile)

    return ds

def input_xarray(xr_usr, opacity,p_reference=10, calculation='planet'):
    """
    This takes an input based on these standards and runs: 
    -gravity
    -phase_angle
    -star
    -approx (p_reference=10)
    -atmosphere
    -clouds (if there are any)

    Parameters
    ----------
    xr_usr : xarray
        xarray based on ERS formatting requirements 
    opacity : justdoit.opannection
        opacity connection
    p_reference : float 
        Default is to take from xarray reference pressure in bars 
    calculation : str 
        'planet' or 'browndwarf'

    Example
    -------
    case = jdi.input_xarray(xr_user)
    case.spectrum(opacity,calculation='transit_depth')
    """
    case = inputs(calculation = calculation)
    case.phase_angle(0) #radians

    #define gravity
    planet_params = eval(xr_usr.attrs['planet_params'])
    if 'brown' not in calculation:
        stellar_params = eval(xr_usr.attrs['stellar_params'])
        orbit_params = eval(xr_usr.attrs['orbit_params'])
        steff = _finditem(stellar_params,'steff')
        feh = _finditem(stellar_params,'feh')
        logg = _finditem(stellar_params,'logg')
        database = 'phoenix' if type(_finditem(stellar_params,'database')) == type(None) else _finditem(stellar_params,'database')
        ms = _finditem(stellar_params,'ms')
        rs = _finditem(stellar_params,'rs')
        semi_major = _finditem(planet_params,'sma')
        case.star(opacity, steff,feh,logg, radius=rs['value'], 
                  radius_unit=u.Unit(rs['unit']), database=database)

    mp = _finditem(planet_params,'mp')
    rp = _finditem(planet_params,'rp')
    logg = _finditem(planet_params,'logg')

    if ((not isinstance(mp, type(None))) & (not isinstance(rp, type(None)))):
        case.gravity(mass = mp['value'], mass_unit=u.Unit(mp['unit']),
                    radius=rp['value'], radius_unit=u.Unit(rp['unit']))
    elif (not isinstance(logg, type(None))): 
        case.gravity(gravity = logg['value'], gravity_unit=u.Unit(logg['unit']))
    else: 
        print('Mass and Radius or gravity not provided in xarray, user needs to run gravity function')

    p_reference_xarray = _finditem(planet_params,'p_reference')
    if (not isinstance(p_reference_xarray, type(None))): 
        p_bar = p_reference_xarray['value']*u.Unit(p_reference_xarray['unit'])
        p_bar = p_bar.to('bar').value
        case.approx(p_reference=p_bar)
    elif (not isinstance(p_reference, type(None))): 
        #is it common to want to change the reference pressure
        case.approx(p_reference=p_reference)
    else: 
        raise Exception("p_reference couldnt be found in the xarray, nor was it supplied to this function inputs. Please rerun function with p_reference=10 (or another number in bars).")

    df = {'pressure':xr_usr.coords['pressure'].values}
    for i in [i for i in xr_usr.data_vars.keys() if 'transit' not in i]:
        if i not in ['opd','ssa','asy']:
            #only get single coord pressure stuff
            if (len(xr_usr.data_vars[i].values.shape)==1 &
                        ('pressure' in xr_usr.data_vars[i].coords)):
                df[i]=xr_usr.data_vars[i].values
        
    case.atmosphere(df=pd.DataFrame(df))

    if 'opd' in xr_usr.data_vars.keys():
        df_cld = vj.picaso_format(xr_usr['opd'].values, 
                xr_usr['ssa'].values, 
                xr_usr['asy'].values)

        case.clouds(df=df_cld)

    return case

def get_contribution(bundle, opacityclass, at_tau=1, dimension='1d'):
    """
    Currently top level program to run albedo code 

    Parameters 
    ----------
    bundle : dict 
        This input dict is built by loading the input = `justdoit.load_inputs()` 
    opacityclass : class
        Opacity class from `justdoit.opannection`
    at_tau : float 
        (Optional) Default = 1, This is to compute the pressure level at which cumulative opacity reaches 
        at_tau. Usually users want to know when the cumulative opacity reaches a tau of 1. 
    dimension : str 
        (Optional) Default = '1d'. Currently only 1d is supported. 

    Return
    ------
    taus_by_species : dict
        Each dictionary entry is a nlayer x nwave that represents the 
        per layer optical depth for that molecule. If you do not see 
        a molecule that you have added as input, check to make sure it is
        propertly formatted (e.g. Sodium must be Na not NA, Titanium Oxide must be TiO not TIO)
    cumsum_taus : dict
        Each dictionary entry is a nlevel x nwave that represents the cumulative summed opacity
        for that molecule. If you do not see a molecule that you have added as input, check to make sure it is
        propertly formatted (e.g. Sodium must be Na not NA, Titanium Oxide must be TiO not TIO)
    at_pressure_array : dict 
        Each dictionary entry is a nwave array that represents the 
        pressure level where the cumulative opacity reaches the value specieid by the user through `at_tau`.
        If you do not see a molecule that you have added as input, check to make sure it is
        a molecule that you have added as input, check to make sure it is
        propertly formatted (e.g. Sodium must be Na not NA, Titanium Oxide must be TiO not TIO)
        
    """
    inputs = bundle.inputs

    wno = opacityclass.wno
    nwno = opacityclass.nwno
    ngauss = opacityclass.ngauss
    gauss_wts = opacityclass.gauss_wts #for opacity
    #check to see if we are running in test mode
    test_mode = inputs['test_mode']

    ############# DEFINE ALL APPROXIMATIONS USED IN CALCULATION #############
    #see class `inputs` attribute `approx`
    rt_method = inputs['approx']['rt_method']

    #set approx numbers options (to be used in numba compiled functions)
    stream = inputs['approx']['rt_params']['common']['stream']
    
    #only used in toon
    multi_phase = inputs['approx']['rt_params']['toon']['multi_phase']
    single_phase = inputs['approx']['rt_params']['toon']['single_phase']
    #define delta eddington approximinations 
    delta_eddington = inputs['approx']['rt_params']['common']['delta_eddington']    
    raman_approx = 2

    #parameters needed for the two term hg phase function. 
    #Defaults are set in config.json
    f = inputs['approx']['rt_params']['common']['TTHG_params']['fraction']
    frac_a = f[0]
    frac_b = f[1]
    frac_c = f[2]
    constant_back = inputs['approx']['rt_params']['common']['TTHG_params']['constant_back']
    constant_forward = inputs['approx']['rt_params']['common']['TTHG_params']['constant_forward']



    #pressure assumption
    p_reference =  inputs['approx']['p_reference']

    ############# DEFINE ALL GEOMETRY USED IN CALCULATION #############
    #see class `inputs` attribute `phase_angle`
    #get geometry
    geom = inputs['disco']

    ng, nt = geom['num_gangle'], geom['num_tangle']
    gangle,gweight,tangle,tweight = geom['gangle'], geom['gweight'],geom['tangle'], geom['tweight']
    lat, lon = geom['latitude'], geom['longitude']
    cos_theta = geom['cos_theta']
    ubar0, ubar1 = geom['ubar0'], geom['ubar1']

    #set star parameters
    radius_star = inputs['star']['radius']
    F0PI = np.zeros(nwno) + 1.
    #semi major axis
    sa = inputs['star']['semi_major']

    #begin atm setup
    atm = ATMSETUP(inputs)

    #Add inputs to class 
    atm.wavenumber = wno
    atm.planet.gravity = inputs['planet']['gravity']
    atm.planet.radius = inputs['planet']['radius']
    atm.planet.mass = inputs['planet']['mass']

    if dimension == '1d':
        atm.get_profile()
    elif dimension == '3d':
        atm.get_profile_3d()

    #now can get these 
    atm.get_mmw()
    atm.get_density()
    atm.get_altitude(p_reference = p_reference)#will calculate altitude if r and m are given (opposed to just g)
    atm.get_column_density()

    #gets both continuum and needed rayleigh cross sections 
    #relies on continuum molecules are added into the opacity 
    #database. Rayleigh molecules are all in `rayleigh.py` 
    atm.get_needed_continuum(opacityclass.rayleigh_molecules,
                             opacityclass.avail_continuum)

    #get cloud properties, if there are any and put it on current grid 
    atm.get_clouds(wno)

    #Make sure that all molecules are in opacityclass. If not, remove them and add warning
    no_opacities = [i for i in atm.molecules if i not in opacityclass.molecules]
    atm.add_warnings('No computed opacities for: '+','.join(no_opacities))
    atm.molecules = np.array([ x for x in atm.molecules if x not in no_opacities ])
    query_method = inputs['opacities'].get('query',0)

    if query_method == 0: 
        get_opacities = opacityclass.get_opacities_nearest
    elif query_method == 1:
        get_opacities = opacityclass.get_opacities

    nlevel = atm.c.nlevel
    nlayer = atm.c.nlayer
    
    #lastly grab needed opacities for the problem
    get_opacities(atm)
    #only need to get opacities for one pt profile

    #There are two sets of dtau,tau,w0,g in the event that the user chooses to use delta-eddington
    #We use HG function for single scattering which gets the forward scattering/back scattering peaks 
    #well. We only really want to use delta-edd for multi scattering legendre polynomials. 
    taus_by_species= compute_opacity(atm, opacityclass, ngauss=ngauss,  stream=stream,raman=raman_approx, return_mode=True)

    cumsum_taus = {}
    for i in taus_by_species.keys(): 
        shape = taus_by_species[i].shape
        taugas = np.zeros((shape[0]+1, shape[1]))
        taugas[1:,:]=numba_cumsum(taus_by_species[i])
        cumsum_taus[i] = taugas

    pressure = atm.level['pressure']/atm.c.pconv

    at_pressure_array = {}
    for i in taus_by_species.keys(): 
        at_pressure_array[i] = find_press(at_tau, cumsum_taus[i], shape[1], pressure)

    return {'taus_per_layer':taus_by_species, 
            'cumsum_taus':cumsum_taus, 
            'tau_p_surface':at_pressure_array}

@njit()
def find_press(at_tau, a, b, c):
    at_press = []
    for iw in range(b): 
        at_press.append(np.interp([at_tau],a[:,iw],c)[0])
    return at_press

def opannection(wave_range = None, filename_db = None, raman_db = None, 
                resample=1, ck_db=None, deq= False, on_fly=False,
                gases_fly =None,ck=False,
                verbose=True):
    """
    Sets up database connection to opacities. 

    Parameters
    ----------
    wave_range : list of float 
        Subset of wavelength range for which to run models for 
        Default : None, which pulls entire grid 
    filename_db : str 
        Filename of opacity database to query from 
        Default is none which pulls opacity file that comes with distribution 
    raman_db : str 
        Filename of raman opacity cross section 
        Default is none which pulls opacity file that comes with distribution 
    resample : int 
        Default=1 (no resampling) PROCEED WITH CAUTION!!!!!This will resample your opacites. 
        This effectively takes opacity[::BINS] depending on what the 
        sampling requested is. Consult your local theorist before 
        using this. 
    ck_db : str 
        ASCII filename of ck file
    verbose : bool 
        Error message to warn users about resampling. Can be turned off by supplying 
        verbose=False
    """
    inputs = json.load(open(os.path.join(__refdata__,'config.json')))

    if isinstance(ck_db, type(None)): 
        #only allow raman if no correlated ck is used 
        if isinstance(raman_db,type(None)): raman_db = os.path.join(__refdata__, 'opacities', inputs['opacities']['files']['raman'])
        
        if isinstance(filename_db,type(None)): 
            filename_db = os.path.join(__refdata__, 'opacities', inputs['opacities']['files']['opacity'])
            if not os.path.isfile(filename_db):
                raise Exception(f'The default opacity file does not exist: {filename_db}. In order to have a default database please download one of the opacity files from Zenodo and place into this folder with the name opacities.db: https://zenodo.org/record/6928501#.Y2w4C-zMI8Y if you dont want a single default file then you just need to point to the opacity db using the keyword filename_db.')
        elif not isinstance(filename_db,type(None) ): 
            if not os.path.isfile(filename_db):
                raise Exception('The opacity file you have entered does not exist: '  + filename_db)

        if resample != 1:
            if verbose:print("YOU ARE REQUESTING RESAMPLING!! This could degrade the precision of your spectral calculations so should be used with caution. If you are unsure check out this tutorial: https://natashabatalha.github.io/picaso/notebooks/10_ResamplingOpacities.html")

        opacityclass=RetrieveOpacities(
                    filename_db, 
                    raman_db,
                    wave_range = wave_range, resample = resample)
    else: 

        if isinstance(filename_db,type(None)): 
            filename_db = os.path.join(__refdata__, 'opacities', inputs['opacities']['files']['ktable_continuum'])
        if not os.path.exists(ck_db):
            if ck_db[-1] == '/':ck_db = ck_db[0:-1]
            if os.path.isfile(ck_db+'.tar.gz'): 
                raise Exception('The CK filename that you have selected appears still be .tar.gz. Please unpack and rerun')
            else: 
                raise Exception('The CK filename that you have selected does not exist. Please make sure you have downloaded and unpacked the right CK file.')
        opacityclass=RetrieveCKs(
                    ck_db, 
                    filename_db, 
                    wave_range = wave_range, 
                    deq=deq,on_fly=on_fly,gases_fly = gases_fly)

    return opacityclass

class inputs():
    """Class to setup planet to run

    Parameters
    ----------
    calculation: str 
        (Optional) Controls planet or brown dwarf calculation. Default = 'planet'. Other option is "browndwarf".
    climate : bool 
        (Optional) If true, this do a thorough iterative calculation to compute 
        a temperature pressure profile.


    Attributes
    ----------
    phase_angle() : set phase angle
    gravity() : set gravity
    star() : set stellar spec
    atmosphere() : set atmosphere composition and PT
    clouds() : set cloud profile
    approx()  : set approximation
    spectrum() : create spectrum
    """
    def __init__(self, calculation='planet', climate=False):

        self.inputs = json.load(open(os.path.join(__refdata__,'config.json')))
        
        if 'brown' in calculation:
            self.setup_nostar()
        
        if climate: 
            self.setup_climate()

    def phase_angle(self, phase=0,num_gangle=10, num_tangle=1,symmetry=False, 
        phase_grid=None, calculation=None):
        """Define phase angle and number of gauss and tchebychev angles to compute. 
        Controls all geometry of the calculation. Computes latitude and longitudes. 
        Computes cos theta and incoming and outgoing angles. Adds everything to class. 

        Please see geometry notebook for a deep dive into how these angles are incorporated 
        into the calculation.

        Typical numbers:
        - 1D Thermal: num_gangle = 10, num_tangle=1
        - 1D Reflected light with zero phase : num_gangle = 10, num_tangle=1
        - 1D Reflected light with non zero phase : num_gangle = 8, num_tangle=8
        - 3D Thermal or Reflected : angles will depend on 3D features interested in resolving.
        
        Parameters
        ----------
        phase : float,int
            Phase angle in radians 
        num_gangle : int 
            Number of Gauss angles to integrate over facets (Default is 10). This 
            is defined as angles over the full sphere. So 10 as the default compute the RT 
            with 5 points on the west hemisphere and 5 points on the west. 
            Higher numbers will slow down code. 
        num_tangle : int 
            Number of Tchebyshev angles to integrate over facets (Default is 1, which automatically 
            assumes symmetry). 
            Must be even if considering symmetry. 
        symmetry : bool 
            Default is False. Note, if num_tangle=1 you are automatically considering symmetry.
            This will only compute the unique incoming angles so that the calculation 
            isn't doing repetetive models. E.g. if num_tangles=10, num_gangles=10. Instead of running a 10x10=100
            FT calculations, it will only run 5x5 = 25 (or a quarter of the sphere).
        phase_grid : array 
            This is ONLY for computing phase curves and ONLY can be used 
        calculation : str 
            Used for phase curve calculation. Needs to be specified in order 
            to determine integrable angles correctly.
        """
        #phase curve requested?? 
        if not isinstance(phase_grid,type(None)):
            if isinstance(calculation, type(None)):
                raise Exception("Phase curve calculation activated because phase_grid is supplied. However, 'calculation' needs to be specified to either 'reflected' or 'thermal'")
            self.phase_curve_geometry(calculation, phase_grid, num_gangle=num_gangle, num_tangle=num_tangle)
            return #no need to continue if compute a phase curve

        if (phase > 2*np.pi) or (phase<0): raise Exception('Oops! you input a phase angle greater than 2*pi or less than 0. Please make sure your inputs are in radian units: 0<phase<2pi')
        if ((num_tangle==1) or (num_gangle==1)): 
            #this is here so that we can compare to older models 
            #this model only works for full phase calculations

            if phase!=0: raise Exception("""The default PICASO disk integration 
                is to use num_tangle=1 and num_gangle>1. This method is faster because 
                it makes use of symmetry and only computs one fourth of the sphere. 
                However, it looks like you would like to compute non-zero phase functions. 
                In this case, we can no longer utilize symmetry in our disk integration. Therefore, 
                please resubmit phase_angle with num_tange>10 and num_gangle>10.""")
            if num_gangle==1:  raise Exception("""num_gangle cannot be 1. 
                Please resubmit your run with num_tangle=1, and increase number of Gauss points""")

            num_gangle = int(num_gangle/2) #utilizing symmetry

            #currently only supported values
            possible_values = np.array([5,6,7,8])
            idx = (np.abs(possible_values - num_gangle)).argmin() 
            num_gangle = possible_values[idx]


            gangle, gweight, tangle, tweight = get_angles_1d(num_gangle) 
            ng = len(gangle)
            nt = len(tangle)

            ubar0, ubar1, cos_theta,lat,lon = compute_disco(ng, nt, gangle, tangle, phase)

            geom = {}
            #build dictionary
            geom['num_gangle'], geom['num_tangle'] = ng, nt 
            geom['gangle'], geom['gweight'],geom['tangle'], geom['tweight'] = gangle,gweight,tangle,tweight
            geom['latitude'], geom['longitude']  = lat, lon 
            geom['cos_theta'] = 1.0 
            geom['ubar0'], geom['ubar1'] = ubar0, ubar1 
            self.inputs['phase_angle'] = phase
            self.inputs['disco'] = geom
        else: 

            #this is the new unhardcoded way except 
            self.inputs['phase_angle'] = phase
            
            ng = int(num_gangle)
            nt = int(num_tangle)

            gangle,gweight,tangle,tweight = get_angles_3d(ng, nt) 

            unique_geom = {}
            full_geom = {}

            #planet disk is divided into gaussian and chebyshev angles and weights for perfoming the 
            #intensity as a function of planetary phase angle 
            ubar0, ubar1, cos_theta,lat,lon = compute_disco(ng, nt, gangle, tangle, phase)

            #build dictionary
            full_geom['num_gangle'] = ng
            full_geom['num_tangle'] = nt 
            full_geom['gangle'], full_geom['gweight'],full_geom['tangle'], full_geom['tweight'] = gangle,gweight,tangle,tweight
            full_geom['latitude'], full_geom['longitude']  = lat, lon 
            full_geom['cos_theta'] = cos_theta 
            full_geom['ubar0'], full_geom['ubar1'] = ubar0, ubar1 

            #if running symmetric calculations
            if symmetry:
                if (phase!=0): 
                    raise Exception('If phase is non zero then you cannot utilize symmetry to \
                        reduce computation speed.')
                if (((num_gangle==2) | (num_tangle==2)) and symmetry):
                    raise Exception('Youve selected num_tangle or num_gangle of 2 \
                        however for symmetry to be utilized we need at LEAST two points \
                        on either side of the symmetric axis (e.g. num angles >=4 or 1).\
                        Conducting a help(phase_angle) will tell you \
                        Typical num_tangle and num_gangles to use')
                if ((np.mod(num_tangle,2) !=0 ) and (num_tangle !=1 )):
                    raise Exception('Youve selected an odd num_tangle that isnt 1 \
                        however for symmetry to be utilized we need at LEAST two points \
                        on either side of the symmetric axis (e.g. num angles >=4 or 1).\
                        Conducting a help(phase_angle) will tell you \
                        Typical num_tangle and num_gangles to use')
                if ((np.mod(num_gangle,2) !=0 ) and (num_gangle !=1 )):
                    raise Exception('Youve selected an odd num_gangle that isnt 1 \
                        however for symmetry to be utilized we need at LEAST two points \
                        on either side of the symmetric axis (e.g. num angles >=4 or 1).\
                        Conducting a help(phase_angle) will tell you \
                        Typical num_tangle and num_gangles to use')

                unique_geom['symmetry'] = 'true'
                nt_uni = len(np.unique((tweight*1e6).astype(int))) #unique to 1ppm  
                unique_geom['num_tangle'] = nt_uni
                ng_uni = len(np.unique((gweight*1e6).astype(int)))  #unique to 1ppm 
                unique_geom['num_gangle'] = ng_uni
                unique_geom['ubar1'] = ubar1[0:ng_uni, 0:nt_uni]
                unique_geom['ubar0'] = ubar0[0:ng_uni, 0:nt_uni]
                unique_geom['latitude'] = lat[0:nt_uni]
                unique_geom['longitude'] = lon[0:ng_uni] 
                #adjust weights since we will have to multiply everything by 2 
                adjust_gweight = num_tangle/nt_uni
                adjust_tweight = num_gangle/ng_uni
                unique_geom['gangle'], unique_geom['gweight'] = gangle[0:ng_uni] ,adjust_gweight*gweight[0:ng_uni]
                unique_geom['tangle'], unique_geom['tweight'] = tangle[0:nt_uni],adjust_tweight*tweight[0:nt_uni]
                unique_geom['cos_theta'] = cos_theta 
                #add this to disco
                self.inputs['disco'] = unique_geom
                self.inputs['disco']['full_geometry'] = full_geom
            else: 
                full_geom['symmetry'] = 'false'
                self.inputs['disco'] = full_geom

    def phase_curve_geometry(self, calculation, phase_grid, num_gangle=10, num_tangle=10): 
        """
        Geometry setup for phase curve calculation. This computes all the 
        necessary 

        Parameters 
        ----------
        calculation : str 
            'reflected' or 'thermal'
        phase_grid : float 
            phase angle grid to compute phase curve in radians
        num_gangle : int 
            number of gauss angles, equivalent to longitude 
        num_tangle : int 
            number of tchebychev angles, equivalent to latitude 
        """
        if min(phase_grid)<0:raise Exception('Input minimum of phase grid less than 0. Input phase_grid such that there are only values between 0-2pi')
        if max(phase_grid)>np.pi*2:raise Exception('Input maximum of phase grid is greater than 2pi. Input phase_grid such that there are only values between 0-2pi')
        self.inputs['phase_angle'] = phase_grid
        
        ng = int(num_gangle)
        nt = int(num_tangle)

        gangle,gweight,tangle,tweight = get_angles_3d(ng, nt) 
        def compute_angles(phase):
            out = {}
            #planet disk is divided into gaussian and chebyshev angles and weights for perfoming the 
            #intensity as a function of planetary phase angle 
            ubar0, ubar1, cos_theta,lat,lon = compute_disco(ng, nt, gangle, tangle, phase)

            #build dictionary
            out['num_gangle'] = ng
            out['num_tangle'] = nt 
            out['gangle'], out['gweight'],out['tangle'], out['tweight'] = gangle,gweight,tangle,tweight
            out['latitude'], out['longitude']  = lat, lon 
            out['cos_theta'] = cos_theta 
            out['ubar0'], out['ubar1'] = ubar0, ubar1 
            out['symmetry'] = 'false'
            return out 

        full_geom = {}
        for iphase in self.inputs['phase_angle'] :  
            if calculation == 'thermal': 
                #this may seem odd but for thermal emission, flux 
                #emits at all angles. 
                #so for all phases we need the same integrable geometry
                full_geom[iphase] = compute_angles(0)
            elif calculation == 'reflected': 
                full_geom[iphase] = compute_angles(iphase)
            else: 
                raise Exception('Phase curve setup only works for calculation=thermal or reflected')


        self.inputs['disco'] = full_geom
        self.inputs['disco']['calculation'] = calculation
    
    def gravity(self, gravity=None, gravity_unit=None, 
        radius=None, radius_unit=None, mass = None, mass_unit=None):
        """
        Get gravity based on mass and radius, or gravity inputs 

        Parameters
        ----------
        gravity : float 
            (Optional) Gravity of planet 
        gravity_unit : astropy.unit
            (Optional) Unit of Gravity
        radius : float 
            (Optional) radius of planet MUST be specified for thermal emission!
        radius_unit : astropy.unit
            (Optional) Unit of radius
        mass : float 
            (Optional) mass of planet 
        mass_unit : astropy.unit
            (Optional) Unit of mass 
        """
        if (mass is not None) and (radius is not None):
            m = (mass*mass_unit).to(u.g)
            r = (radius*radius_unit).to(u.cm)
            g = (c.G.cgs * m /  (r**2)).value
            self.inputs['planet']['radius'] = r.value
            self.inputs['planet']['radius_unit'] = 'cm'
            self.inputs['planet']['mass'] = m.value
            self.inputs['planet']['mass_unit'] = 'g'
            self.inputs['planet']['gravity'] = g
            self.inputs['planet']['gravity_unit'] = 'cm/(s**2)'
        elif gravity is not None:
            g = (gravity*gravity_unit).to('cm/(s**2)')
            g = g.value
            self.inputs['planet']['gravity'] = g
            self.inputs['planet']['gravity_unit'] = 'cm/(s**2)'
            self.inputs['planet']['radius'] = np.nan
            self.inputs['planet']['radius_unit'] = 'Radius not specified'
            self.inputs['planet']['mass'] = np.nan
            self.inputs['planet']['mass_unit'] = 'Mass not specified'
        else: 
            raise Exception('Need to specify gravity or radius and mass + additional units')
    
    def setup_climate(self):
        """
        Turns off planet specific things, so program can run as usual
        """
        self.inputs['calculation'] ='climate'

        self.inputs['approx']['rt_params']['common']['raman'] = 2 #turning off raman scattering
        #auto turn on zero phase for now there is no use giving users a choice in disk gauss angle 
        self.phase_angle(0,num_gangle=10,num_tangle=1) #auto turn on zero phase

        #set didier raw data -- NEED TO CHECK WHAT THIS IS
        #t_table=np.loadtxt(os.path.join(__refdata__,'climate_INPUTS/tlog'),usecols=[0],unpack=True)
        #p_table=np.loadtxt(os.path.join(__refdata__,'climate_INPUTS/plog'),usecols=[0],unpack=True)

        #grad=np.zeros(shape=(53,26))
        #cp = np.zeros(shape=(53,26))
        
        #grad_inp, i_inp, j_inp = np.loadtxt(os.path.join(__refdata__,'climate_INPUTS/GRAD_FOR_PY_Y28'),usecols=[0,1,2],unpack=True)
        #for i in range(len(grad_inp)):
        #    grad[int(i_inp[i]-1),int(j_inp[i]-1)]=grad_inp[i]
        
        cp_grad = json.load(open(os.path.join(__refdata__,'climate_INPUTS','specific_heat_p_adiabat_grad.json')))

        #log10 base temperature Kelvin 
        self.inputs['climate']['t_table'] = np.array(cp_grad['temperature'])
        #log10 base pressure bars 
        self.inputs['climate']['p_table'] = np.array(cp_grad['pressure'])
        #\nabla_ad = d ln T/ d ln P |_S (at constant entropy)
        self.inputs['climate']['grad'] = np.array(cp_grad['adiabat_grad'])
        #log Cp (erg/g/K);Specific heat at constant pressure for the same H/He 
        self.inputs['climate']['cp'] = np.array(cp_grad['specific_heat'])


    

    def setup_nostar(self):
        """
        Turns off planet specific things, so program can run as usual
        """
        self.inputs['approx']['rt_params']['common']['raman'] = 2 #turning off raman scattering
        self.inputs['star']['database'] = 'nostar'
        self.inputs['star']['temp'] = 'nostar'
        self.inputs['star']['logg'] = 'nostar'
        self.inputs['star']['metal'] = 'nostar'
        self.inputs['star']['radius'] = 'nostar'
        self.inputs['star']['radius_unit'] = 'nostar' 
        self.inputs['star']['flux'] = 'nostar' 
        self.inputs['star']['wno'] = 'nostar' 
        self.inputs['star']['semi_major'] = 'nostar' 
        self.inputs['star']['semi_major_unit'] = 'nostar' 

    def star(self, opannection,temp=None, metal=None, logg=None ,radius = None, radius_unit=None,
        semi_major=None, semi_major_unit = None, #deq = False, 
        database='ck04models',filename=None, w_unit=None, f_unit=None):
        """
        Get the stellar spectrum using pysynphot and interpolate onto a much finer grid than the 
        planet grid. 

        Parameters
        ----------
        opannection : class picaso.RetrieveOpacities
            This is the opacity class and it's needed to get the correct wave info and raman scattering cross sections
        temp : float 
            (Optional) Teff of the stellar model if using the stellar database feature. 
            Not needed for filename option. 
        metal : float 
            (Optional) Metallicity of the stellar model if using the stellar database feature. 
            Not needed for filename option. 
        logg : float 
            (Optional) Logg cgs of the stellar model if using the stellar database feature. 
            Not needed for filename option. 
        radius : float 
            (Optional) Radius of the star. Only needed as input if you want relative flux units (Fp/Fs)
        radius_unit : astropy.unit
            (Optional) Any astropy unit (e.g. `radius_unit=astropy.unit.Unit("R_sun")`)
        semi_major : float 
            (Optional) Semi major axis of the planet. Only needed to compute fp/fs for albedo calculations. 
        semi_major_unit : astropy.unit 
            (Optional) Any astropy unit (e.g. `radius_unit=astropy.unit.Unit("au")`)
        database : str 
            (Optional)The database to pull stellar spectrum from. See documentation for pysynphot. 
            Most popular are 'ck04models', phoenix' and 
        filename : str 
            (Optional) Upload your own stellar spectrum. File format = two column white space (wave, flux). 
            Must specify w_unit and f_unit 
        w_unit : str 
            (Optional) Used for stellar file wave units. Needed for filename input.
            Pick: 'um', 'nm', 'cm', 'hz', or 'Angs'
        f_unit : str 
            (Optional) Used for stellar file flux units. Needed for filename input.
            Pick: 'FLAM' or 'Jy' or 'erg/cm2/s/Hz'
        """
        #most people will just upload their thing from a database
        if (not isinstance(radius, type(None))):
            r = (radius*radius_unit).to(u.cm).value
            radius_unit='cm'
        else :
            r = np.nan
            radius_unit = "Radius not supplied"

        #add semi major axis if supplied 
        if (not isinstance(semi_major, type(None))):
            semi_major = (semi_major*semi_major_unit).to(u.cm).value
            semi_major_unit='cm'
        else :
            semi_major = np.nan
            semi_major_unit = "Semi Major axis not supplied"        

        #upload from file  
        if (not isinstance(filename,type(None))):
            star = np.genfromtxt(filename, dtype=(float, float), names='w, f')
            flux = star['f']
            wave = star['w']
            #sort if not in ascending order 
            sort = np.array([wave,flux]).T
            sort= sort[sort[:,0].argsort()]
            wave = sort[:,0]
            flux = sort[:,1] 
            if w_unit == 'um':
                WAVEUNITS = 'um' 
            elif w_unit == 'nm':
                WAVEUNITS = 'nm'
            elif w_unit == 'cm' :
                WAVEUNITS = 'cm'
            elif w_unit == 'Angs' :
                WAVEUNITS = 'angstrom'
            elif w_unit == 'Hz' :
                WAVEUNITS = 'Hz'
            else: 
                raise Exception('Stellar units are not correct. Pick um, nm, cm, hz, or Angs')        

            #http://www.gemini.edu/sciops/instruments/integration-time-calculators/itc-help/source-definition
            if f_unit == 'Jy':
                FLUXUNITS = 'jy' 
            elif f_unit == 'FLAM' :
                FLUXUNITS = 'FLAM'
            elif f_unit == 'erg/cm2/s/Hz':
                flux = flux*1e23
                FLUXUNITS = 'jy' 
            else: 
                raise Exception('Stellar units are not correct. Pick FLAM or Jy or erg/cm2/s/Hz')

            sp = psyn.ArraySpectrum(wave, flux, waveunits=WAVEUNITS, fluxunits=FLUXUNITS)        #Convert evrything to nanometer for converstion based on gemini.edu  
            sp.convert("um")
            sp.convert('flam') #ergs/cm2/s/ang
            wno_star = 1e4/sp.wave[::-1] #convert to wave number and flip
            flux_star = sp.flux[::-1]*1e8 #flip and convert to ergs/cm3/s here to get correct order         
            

        elif ((not isinstance(temp, type(None))) & (not isinstance(metal, type(None))) & (not isinstance(logg, type(None)))):
            sp = psyn.Icat(database, temp, metal, logg)
            sp.convert("um")
            sp.convert('flam') 
            wno_star = 1e4/sp.wave[::-1] # cm-1 #convert to wave number and flip
            flux_star = sp.flux[::-1]*1e8    #flip here and convert to ergs/cm3/s to get correct order
        else: 
            raise Exception("Must enter 1) filename,w_unit & f_unit OR 2)temp, metal & logg ")

        #now convert to erg/cm2/s/wavenumber
        #flux_star = flux_star/wno_star**2

        wno_planet = opannection.wno
        #this adds stellar shifts 'self.raman_stellar_shifts' to the opacity class
        #the cross sections are computed later 
        if self.inputs['approx']['rt_params']['common']['raman'] == 0: 
            max_shift = np.max(wno_planet)+6000 #this 6000 is just the max raman shift we could have 
            min_shift = np.min(wno_planet) -2000 #it is just to make sure we cut off the right wave ranges
            #do a fail safe to make sure that star is on a fine enough grid for planet case 
            fine_wno_star = np.linspace(min_shift, max_shift, len(wno_planet)*5)
            fine_flux_star = np.interp(fine_wno_star,wno_star, flux_star)
            
            opannection.compute_stellar_shits(fine_wno_star, fine_flux_star)
            bin_flux_star = opannection.unshifted_stellar_spec
        elif 'climate' in self.inputs['calculation']: 
            #stellar flux of star 
            #print(len(wno_planet),len(flux_star[0:-1]),len(flux_star[1:]))
            # np.diff(1/wno_star) is wavelength window in cm.
            # when multiplied below with flux in ergs/cm3/s from above
            # stellar flux becomes ergs/cm^2/s which is the unit in RT in EGP
            # the fine_flux_star becomes same as "solarf" in EGP
            # remember distance and radius still needs to be adjusted for your case to get the incident flux on your planet
            nrg_flux = 0.5*np.flip(np.diff(1/np.flip(wno_star)))*(flux_star[0:-1]+flux_star[1:])
            fine_wno_star = wno_planet
            #_x,fine_flux_star = mean_regrid(wno_star[:-1], nrg_flux,newx=wno_planet)  
            # getting some Nans at very long wavelengths
            # they are not needed anyways so just moving them to 0
            # look why is this happening
            fine_flux_star = np.zeros(len(wno_planet))
            
            for j in range(len(wno_planet)-1):
                fl = 0
                
                for k in range(1,len(wno_star)):
        
                    if  (wno_star[k] > wno_planet[j]) and (wno_star[k] < wno_planet[j+1]):
                        fl+= 0.5*(flux_star[k-1] +flux_star[k])*abs((1.0/wno_star[k])-(1.0/wno_star[k-1]))
                fine_flux_star[j] = fl

            #fix issue if there are zeros in certain bins 
            mask = np.logical_or(np.isnan(fine_flux_star), fine_flux_star == 0)
            if len(fine_wno_star[mask])>20:
                print(f"Having to replace {len(fine_wno_star[mask])} zeros or nans in stellar spectra with interpolated values. It is advised you check this is correct and something has not gone wrong by plotting classname.inputs['star']['wno'] vs classname.inputs'star'['flux']")
                non_zero_indices = np.where(~mask)
                zero_nans = np.interp(fine_wno_star[mask], fine_wno_star[non_zero_indices], fine_flux_star[non_zero_indices])
                fine_flux_star[mask] = zero_nans  
            
            opannection.unshifted_stellar_spec = fine_flux_star  
            bin_flux_star = fine_flux_star          
        else :
            flux_star_interp = np.interp(wno_planet, wno_star, flux_star)
            _x,bin_flux_star = mean_regrid(wno_star, flux_star,newx=wno_planet)
            #where the star wasn't high enough resolution  
            idx_nobins = np.where(np.isnan(bin_flux_star))[0]
            #replace no bins with interpolated values 
            bin_flux_star[idx_nobins] = flux_star_interp[idx_nobins]
            opannection.unshifted_stellar_spec =bin_flux_star

        self.inputs['star']['database'] = database
        self.inputs['star']['temp'] = temp
        self.inputs['star']['logg'] = logg
        self.inputs['star']['metal'] = metal
        self.inputs['star']['radius'] = r 
        self.inputs['star']['radius_unit'] = radius_unit 
        self.inputs['star']['flux'] = bin_flux_star
        self.inputs['star']['flux_unit'] = 'ergs cm^{-2} s^{-1} cm^{-1}'
        self.inputs['star']['wno'] = wno_planet
        self.inputs['star']['semi_major'] = semi_major 
        self.inputs['star']['semi_major_unit'] = semi_major_unit    
        self.inputs['star']['filename'] = filename
        self.inputs['star']['w_unit'] = w_unit
        self.inputs['star']['f_unit'] = f_unit     

        """
        return not needed anymore
        if deq == True :
            FOPI = fine_flux_star * ((r/semi_major)**2)
            return FOPI
        """

    def atmosphere(self, df=None, filename=None, exclude_mol=None, verbose=True, **pd_kwargs):
        """
        Builds a dataframe and makes sure that minimum necessary parameters have been suplied.
        Sets number of layers in model.  

        Parameters
        ----------
        df : pandas.DataFrame or dict
            (Optional) Dataframe with volume mixing ratios and pressure, temperature profile. 
            Must contain pressure (bars) at least one molecule
        filename : str 
            (Optional) Filename with pressure, temperature and volume mixing ratios.
            Must contain pressure at least one molecule
        exclude_mol : list of str 
            (Optional) List of molecules to ignore from opacity. It will NOT 
            change other aspects of the calculation like mean molecular weight. 
            This should be used as exploratory ONLY. if you actually want to remove 
            the contribution of a molecule entirely from your profile you should remove 
            it from your input data frame. 
        verbose : bool 
            (Optional) prints out warnings. Default set to True
        pd_kwargs : kwargs 
            Key word arguments for pd.read_csv to read in supplied atmosphere file 
        """
        if not isinstance(exclude_mol, type(None)):
            if  isinstance(exclude_mol, str):
                exclude_mol = [exclude_mol]

        if not isinstance(df, type(None)):
            if ((not isinstance(df, dict )) & (not isinstance(df, pd.core.frame.DataFrame ))): 
                raise Exception("df must be pandas DataFrame or dictionary")
            else:
                self.nlevel=df.shape[0] 
        elif not isinstance(filename, type(None)):
            df = pd.read_csv(filename, **pd_kwargs)
            self.nlevel=df.shape[0] 

        if 'pressure' not in df.keys(): 
            raise Exception("Check column names. `pressure` must be included.")

        if ('temperature' not in df.keys()):
            raise Exception("`temperature` not specified as a column/key name")

        if not isinstance(exclude_mol, type(None)):
            #df = df.drop(exclude_mol, axis=1)
            self.inputs['atmosphere']['exclude_mol'] = {i:1 for i in df.keys()}
            for i in exclude_mol: 
                self.inputs['atmosphere']['exclude_mol'][i]=0
        else: 
            self.inputs['atmosphere']['exclude_mol'] = 1

        self.inputs['atmosphere']['profile'] = df.sort_values('pressure').reset_index(drop=True)

        #lastly check to see if the atmosphere is non-H2 dominant. 
        #if it is, let's turn off Raman scattering for the user. 
        if df.shape[1]>2:
            if (("H2" not in df.keys()) and (self.inputs['approx']['rt_params']['common']['raman'] != 2)):
                if verbose: print("Turning off Raman for Non-H2 atmosphere")
                self.inputs['approx']['rt_params']['common']['raman'] = 2
            elif (("H2" in df.keys()) and (self.inputs['approx']['rt_params']['common']['raman'] != 2)): 
                if df['H2'].min() < 0.7: 
                    if verbose: print("Turning off Raman for Non-H2 atmosphere")
                    self.inputs['approx']['rt_params']['common']['raman'] = 2

    def premix_atmosphere(self, opa, df=None, filename=None, **pd_kwargs):
        """
        Builds a dataframe and makes sure that minimum necessary parameters have been suplied.
        Sets number of layers in model.  
        Parameters
        ----------
        opa : class 
            Opacity class from opannection : RetrieveCks() 
        df : pandas.DataFrame or dict
            (Optional) Dataframe with volume mixing ratios and pressure, temperature profile. 
            Must contain pressure (bars) at least one molecule
        filename : str 
            (Optional) Filename with pressure, temperature and volume mixing ratios.
            Must contain pressure at least one molecule
        exclude_mol : list of str 
            (Optional) List of molecules to ignore from file
        pd_kwargs : kwargs 
            Key word arguments for pd.read_csv to read in supplied atmosphere file 
        """
        if not isinstance(df, type(None)):
            if ((not isinstance(df, dict )) & (not isinstance(df, pd.core.frame.DataFrame ))): 
                raise Exception("df must be pandas DataFrame or dictionary")
            else:
                self.nlevel=df.shape[0] 
        elif not isinstance(filename, type(None)):
            df = pd.read_csv(filename, **pd_kwargs)
            self.nlevel=df.shape[0] 

        if 'pressure' not in df.keys(): 
            raise Exception("Check column names. `pressure` must be included.")

        if ('temperature' not in df.keys()):
            raise Exception("`temperature` not specified as a column/key name")

        self.inputs['atmosphere']['profile'] = df.sort_values('pressure').reset_index(drop=True)

        #Turn off raman for 196 premix calculations 
        self.inputs['approx']['rt_params']['common']['raman'] = 2

        self.chem_interp(opa.full_abunds)

    def premix_atmosphere_diseq(self, opa, quench_levels,t_mix=None, df=None, filename=None, **pd_kwargs):
        """
        Builds a dataframe and makes sure that minimum necessary parameters have been suplied.
        Sets number of layers in model.  
        Parameters
        ----------
        opa : class 
            Opacity class from opannection : RetrieveCks() 
        df : pandas.DataFrame or dict
            (Optional) Dataframe with volume mixing ratios and pressure, temperature profile. 
            Must contain pressure (bars) at least one molecule
        filename : str 
            (Optional) Filename with pressure, temperature and volume mixing ratios.
            Must contain pressure at least one molecule
        exclude_mol : list of str 
            (Optional) List of molecules to ignore from file
        pd_kwargs : kwargs 
            Key word arguments for pd.read_csv to read in supplied atmosphere file 
        """
        if not isinstance(df, type(None)):
            if ((not isinstance(df, dict )) & (not isinstance(df, pd.core.frame.DataFrame ))): 
                raise Exception("df must be pandas DataFrame or dictionary")
            else:
                self.nlevel=df.shape[0] 
        elif not isinstance(filename, type(None)):
            df = pd.read_csv(filename, **pd_kwargs)
            self.nlevel=df.shape[0] 

        if 'pressure' not in df.keys(): 
            raise Exception("Check column names. `pressure` must be included.")

        if ('temperature' not in df.keys()):
            raise Exception("`temperature` not specified as a column/key name")

        self.inputs['atmosphere']['profile'] = df.sort_values('pressure').reset_index(drop=True)

        #Turn off raman for 196 premix calculations 
        self.inputs['approx']['rt_params']['common']['raman'] = 2

        self.chem_interp(opa.full_abunds)
        
        # first quench PH3 from eq abundances of H2O and H2

        # quenching PH3 now, this will only have effect if everything is mixed on the fly
        # formalism from # https://iopscience.iop.org/article/10.1086/428493/pdf
        OH = OH_conc(self.inputs['atmosphere']['profile']['temperature'].values,self.inputs['atmosphere']['profile']['pressure'].values,self.inputs['atmosphere']['profile']['H2O'].values,self.inputs['atmosphere']['profile']['H2'].values)
        t_chem_ph3 = 0.19047619047*1e13*np.exp(6013.6/self.inputs['atmosphere']['profile']['temperature'].values)/OH
        quench_levels_ph3 = int(0.0)
        for j in range(len(self.inputs['atmosphere']['profile']['temperature'].values)-1,0,-1):

            if ((t_mix[j-1]/1e15) <=  (t_chem_ph3[j-1]/1e15)) and ((t_mix[j]/1e15) >=  (t_chem_ph3[j]/1e15)):
                quench_levels_ph3 = j
                break
        #quench_levels_ph3 =0
        print('PH3 quenched at level', quench_levels_ph3)
        # quench ph3 now

        self.inputs['atmosphere']['profile']['PH3'][0:quench_levels_ph3+1] = self.inputs['atmosphere']['profile']['PH3'][0:quench_levels_ph3+1]*0.0 + self.inputs['atmosphere']['profile']['PH3'][quench_levels_ph3]
        


        
        qvmrs=np.zeros(shape=(5))
        qvmrs2=np.zeros(shape=(3))

        if np.min(quench_levels) >-1 :
        
        ### quench point abundances of each
            qvmrs[0] = self.inputs['atmosphere']['profile']['CH4'][quench_levels[0]]
            qvmrs[1] = self.inputs['atmosphere']['profile']['H2O'][quench_levels[0]]
            qvmrs[2] = self.inputs['atmosphere']['profile']['CO'][quench_levels[0]]
        
            qvmrs2[0] = self.inputs['atmosphere']['profile']['CO2'][quench_levels[1]]

            qvmrs[3] = self.inputs['atmosphere']['profile']['NH3'][quench_levels[2]]
            qvmrs2[1] = self.inputs['atmosphere']['profile']['N2'][quench_levels[2]]

            qvmrs2[2] = self.inputs['atmosphere']['profile']['HCN'][quench_levels[3]]

            qvmrs[4]  =1- np.sum(qvmrs[:4])

            ### difference between equilibrium and quench abundances above quench points
            dq_h2o =  self.inputs['atmosphere']['profile']['H2O'][0:quench_levels[0]+1] - qvmrs[1]
            dq_ch4 =  self.inputs['atmosphere']['profile']['CH4'][0:quench_levels[0]+1] - qvmrs[0]
            dq_co  =  self.inputs['atmosphere']['profile']['CO'][0:quench_levels[0]+1]- qvmrs[2]
            dq_co2 =  self.inputs['atmosphere']['profile']['CO2'][0:quench_levels[1]+1] - qvmrs2[0]
            dq_nh3 =  self.inputs['atmosphere']['profile']['NH3'][0:quench_levels[2]+1] - qvmrs[3]
            dq_n2  =  self.inputs['atmosphere']['profile']['NH3'][0:quench_levels[2]+1] - qvmrs2[1]
            dq_hcn =  self.inputs['atmosphere']['profile']['HCN'][0:quench_levels[3]+1] - qvmrs2[2]
            # first quench ch4/co/h2o
            self.inputs['atmosphere']['profile']['CO'][0:quench_levels[0]+1] = self.inputs['atmosphere']['profile']['CO'][0:quench_levels[0]+1]*0.0 + qvmrs[2]
            self.inputs['atmosphere']['profile']['CH4'][0:quench_levels[0]+1] = self.inputs['atmosphere']['profile']['CH4'][0:quench_levels[0]+1]*0.0 + qvmrs[0]
            self.inputs['atmosphere']['profile']['H2O'][0:quench_levels[0]+1] = self.inputs['atmosphere']['profile']['H2O'][0:quench_levels[0]+1]*0.0 + qvmrs[1]

            # then quench co2
            self.inputs['atmosphere']['profile']['CO2'][0:quench_levels[1]+1] = self.inputs['atmosphere']['profile']['CO2'][0:quench_levels[1]+1]*0.0 + qvmrs2[0]

            # then quench nh3 and n2

            self.inputs['atmosphere']['profile']['NH3'][0:quench_levels[2]+1] = self.inputs['atmosphere']['profile']['NH3'][0:quench_levels[2]+1]*0.0 + qvmrs[3]
            self.inputs['atmosphere']['profile']['N2'][0:quench_levels[2]+1] = self.inputs['atmosphere']['profile']['N2'][0:quench_levels[2]+1]*0.0 + qvmrs2[1]

            # then quench hcn
            self.inputs['atmosphere']['profile']['HCN'][0:quench_levels[3]+1] = self.inputs['atmosphere']['profile']['HCN'][0:quench_levels[3]+1]*0.0 + qvmrs2[2]
            
                        
            # lastly quench H2 accordingly
            self.inputs['atmosphere']['profile']['H2'][0:quench_levels[0]+1] -= (dq_co + dq_ch4 + dq_h2o) 
            self.inputs['atmosphere']['profile']['H2'][0:quench_levels[1]+1] -= (dq_co2)
            self.inputs['atmosphere']['profile']['H2'][0:quench_levels[2]+1] -= (dq_nh3 + dq_n2)
            self.inputs['atmosphere']['profile']['H2'][0:quench_levels[3]+1] -= (dq_hcn)
            
        #self.inputs['atmosphere']['profile'][species] = pd.DataFrame(abunds)
        
        return qvmrs, qvmrs2
    

    
    def sonora(self, sonora_path, teff, chem='low'):
        """
        This queries Sonora temperature profile that can be downloaded from profiles.tar on 
        Zenodo: 

            - Bobcat Models: [profile.tar file](https://zenodo.org/record/1309035#.Xo5GbZNKjGJ)
            - Elf OWL Models: [L Type Models](https://zenodo.org/records/10385987), [T Type Models](https://zenodo.org/records/10385821), [Y Type Models](https://zenodo.org/records/10381250)

        Note gravity is not an input because it grabs gravity from self. 

        Parameters
        ----------
        sonora_path : str   
            Path to the untarred profile.tar file from sonora grid 
        teff : float 
            teff to query. does not have to be exact (it will query one the nearest neighbor)
        chem : str 
            Default = 'low'. There are two sonora chemistry grids. the default is use low. 
            There is sublety to this that is going to be explained at length in the sonora grid paper. 
            Until then, ONLY use chem='low' unless you have reached out to one of the developers. 
        """
        try: 
            g = self.inputs['planet']['gravity']/100 #m/s2 for sonora
        except AttributeError : 
            raise Exception('Oops! Looks like gravity has not been set. Can you please \
                run the gravity function to set gravity')

        flist = os.listdir(os.path.join(sonora_path))
        #ignore hidden drive files 
        flist = [i for i in flist if '._' != i[0:2]]


        if ('cmp.gz' in str(flist)):

            flist = [i.split('/')[-1] for i in flist if 'gz' in i]
            ts = [i.split('g')[0][1:] for i in flist if 'gz' in i]
            gs = [i.split('g')[1].split('nc')[0] for i in flist]

            pairs = [[ind, float(i),float(j)] for ind, i, j in zip(range(len(ts)), ts, gs)]
            coordinate = [teff, g]

            get_ind = min(pairs, key=lambda c: math.hypot(c[1]- coordinate[0], c[2]-coordinate[1]))[0]

            build_filename = 't'+ts[get_ind]+'g'+gs[get_ind]+'nc_m0.0.cmp.gz'
            if build_filename not in flist: 
                raise Exception(f"The Sonora file you are looking for {build_filename} does not exist in your specified directory {sonora_path}. Please check that it is in there.")
            ptchem = pd.read_csv(os.path.join(sonora_path,build_filename),sep='\s+',compression='gzip')
            ptchem = ptchem.rename(columns={'P(BARS)':'pressure',
                                            'TEMP':'temperature',
                                            'HE':'He'})
            self.nlevel = ptchem.shape[0]

            self.inputs['atmosphere']['profile'] = ptchem.loc[:,['pressure','temperature']]
        elif ('.dat' in str(flist)):
            flist = [i.split('/')[-1] for i in flist if 'dat' in i]
            ts = [i.split('g')[0][1:] for i in flist if 'dat' in i]
            gs = [i.split('g')[1].split('nc')[0] for i in flist]
            pairs = [[ind, float(i),float(j)] for ind, i, j in zip(range(len(ts)), ts, gs)]
            coordinate = [teff, g]

            get_ind = min(pairs, key=lambda c: math.hypot(c[1]- coordinate[0], c[2]-coordinate[1]))[0]
            end_file = 'nc'+flist[0].split('nc')[-1]
            build_filename = 't'+ts[get_ind]+'g'+gs[get_ind]+end_file
            pressure_bobcat,temp_bobcat = np.loadtxt(os.path.join(sonora_path,build_filename),usecols=[1,2],unpack=True, skiprows = 1)
            self.add_pt(temp_bobcat, pressure_bobcat)

        else: 
            raise Exception('Oops! Looks like the sonora path you specified does not contain any files that end in .cmp.gz or .dat. Please either: 1) untar the profile.tar file here https://zenodo.org/record/1309035#.Xo5GbZNKjGJ and point to this file path as your input. There should be around 390 files that end in cmp.gz. No need to unzip then individually. OR, 2) Alternatively you can download the structures files from the Bobcat grid located on zenodo https://zenodo.org/record/5063476#.YwPkduzMI-Q')

        if chem == 'high':
            self.channon_grid_high(filename=os.path.join(__refdata__, 'chemistry','grid75_feh+000_co_100_highP.txt'))
        elif chem == 'low':
            self.channon_grid_low(filename=os.path.join(__refdata__,'chemistry','visscher_abunds_m+0.0_co1.0' ))
        elif chem=='grid':
            #solar C/O and M/H 
            self.chemeq_visscher(c_o=1.0,log_mh=0.0)
        self.inputs['atmosphere']['sonora_filename'] = build_filename

    def chemeq_deprecate(self, CtoO, Met):
        """
        This interpolates from a precomputed grid of CEA runs (run by M.R. Line)
        Parameters
        ----------
        CtoO : float
            C to O ratio (solar = 0.55)
        Met : float 
            Metallicity relative to solar (solar = 1)
        """
         
        P, T = self.inputs['atmosphere']['profile']['pressure'].values,self.inputs['atmosphere']['profile']['temperature'].values
        
        T[T<400] = 400
        T[T>2800] = 2800

        logCtoO, logMet, Tarr, logParr, gases=self.chemeq_pic
        assert Met <= 10**np.max(logMet), 'Metallicity entered is higher than the max of the grid: M/H = '+ str(np.max(10**logMet))+'. Make sure units are not in log. Solar M/H = 1.'
        assert CtoO <= 10**np.max(logCtoO), 'C/O ratio entered is higher than the max of the grid: C/O = '+ str(np.max(10**logCtoO))+'. Make sure units are not in log. Solar C/O = 0.55'
        assert Met >= 10**np.min(logMet), 'Metallicity entered is lower than the min of the grid: M/H = '+ str(np.min(10**logMet))+'. Make sure units are not in log. Solar M/H = 1.'
        assert CtoO >= 10**np.min(logCtoO), 'C/O ratio entered is lower than the min of the grid: C/O = '+ str(np.min(10**logCtoO))+'. Make sure units are not in log. Solar C/O = 0.55'

        loggas=np.log10(gases)
        Ngas = loggas.shape[3]
        gas=np.zeros((Ngas,len(P)))
        for j in range(Ngas):
            gas_to_interp=loggas[:,:,:,j,:]
            IF=RegularGridInterpolator((logCtoO, logMet, np.log10(Tarr),logParr),gas_to_interp,bounds_error=False)
            for i in range(len(P)):
                gas[j,i]=10**IF(np.array([np.log10(CtoO), np.log10(Met), np.log10(T[i]), np.log10(P[i])]))
        H2Oarr, CH4arr, COarr, CO2arr, NH3arr, N2arr, HCNarr, H2Sarr,PH3arr, C2H2arr, C2H6arr, Naarr, Karr, TiOarr, VOarr, FeHarr, Harr,H2arr, Hearr, mmw=gas

        df = pd.DataFrame({'H2O': H2Oarr, 'CH4': CH4arr, 'CO': COarr, 'CO2': CO2arr, 'NH3': NH3arr, 
                           'N2' : N2arr, 'HCN': HCNarr, 'H2S': H2Sarr, 'PH3': PH3arr, 'C2H2': C2H2arr, 
                           'C2H6' :C2H6arr, 'Na' : Naarr, 'K' : Karr, 'TiO': TiOarr, 'VO' : VOarr, 
                           'Fe': FeHarr,  'H': Harr, 'H2' : H2arr, 'He' : Hearr, 'temperature':T, 
                           'pressure': P})
        self.inputs['atmosphere']['profile'] = df
        return 

    def channon_grid_high(self,filename=None):
        if isinstance(filename, type(None)):filename=os.path.join(__refdata__,'chemistry','grid75_feh+000_co_100_highP.txt')
        df = self.inputs['atmosphere']['profile'].sort_values('pressure').reset_index(drop=True)

        #sort pressure
        self.inputs['atmosphere']['profile'] = df
        self.nlevel = df.shape[0]
        
        #player = df['pressure'].values
        #tlayer  = df['temperature'].values
        
        grid = pd.read_csv(filename,sep='\s+')
        grid['pressure'] = 10**grid['pressure']

        self.chem_interp(grid)

    def chemeq_visscher(self, c_o, log_mh):#, interp_window = 11, interp_poly=2):
        """
        Author of Data: Channon Visscher

        Find nearest neighbor from visscher grid
        JUNE 2015
        MODELS BASED ON 1060-POINT MARLEY GRID
        GRAPHITE ACTIVITY ADDED IN TEXT FILES (AFTER OCS)
        "ABUNDANCE" INDICATES CONDENSATION CONDITION (O OR 1)
        CURRENT GRID

        FE/H: 0.0, 0.5, 1.0, 1.5, 1.7, 2.0

        C/O: 0.5X, 1.0X, 1.5X, 2.0X, 2.5X

        The *solar* carbon-to-oxygen ratio is calculated from Lodders (2010):
        
        CARBON = 7.19E6 ATOMS
        OXYGEN = 1.57E7 ATOMS
        
        This gives a "solar" C/O ratio of 0.458
         
        The C/O ratio adjusted by keeping C + O = constant and adjusting the carbon-to-oxygen ratio by a factor relative to the solar value (i.e., a factor of "1" means 1x the solar value, i.e. a C/O ratio of 0.458).
         
        This approach keeps the heavy-element-to-hydrogen ratio (Z/X) constant for a given [Fe/H]
         
        These abundances are then multiplied by the metallicity factor (10**[Fe/H]) along with every other element in the model.
        
        Parameters
        ----------
        co : int 
            carbon to oxygen ratio relative to solar.
            Solar = 1
        log_mh : int 
            metallicity (relative to solar)
            Will find the nearest value to 0.0, 0.5, 1.0, 1.5, 1.7, 2.0
            Solar = 0
        """
        #allowable cos 
        cos = np.array([0.25,0.5,1.0,1.5,2.0,2.5])
        #allowable fehs
        fehs = np.array([-0.3, 0.0,0.3,0.5,0.7,1.0,1.5,1.7,2.0])

        if log_mh > max(fehs): 
            raise Exception('Choose a log metallicity less than 2.0')
        if c_o > max(cos): 
            raise Exception('Choose a C/O less than 2.5xSolar')

        grid_co = cos[np.argmin(np.abs(cos-c_o))]
        grid_feh = fehs[np.argmin(np.abs(fehs-log_mh))]
        str_co = str(grid_co).replace('.','')
        str_fe = str(grid_feh).replace('.','').replace('-','m')

        filename = os.path.join(__refdata__,'chemistry','visscher_grid',
            f'2015_06_1060grid_feh_{str_fe}_co_{str_co}.txt').replace('_m0','m0')

        header = pd.read_csv(filename).keys()[0]
        cols = header.replace('T (K)','temperature').replace('P (bar)','pressure').split()
        a = pd.read_csv(filename,sep='\s+',skiprows=1,header=None, names=cols)
        a['pressure']=10**a['pressure']


        self.chem_interp(a)

    def channon_grid_low(self, filename = None):
        """
        Interpolate from visscher grid
        """
        if isinstance(filename, type(None)):filename= os.path.join(__refdata__,'chemistry','visscher_abunds_m+0.0_co1.0')
        a = pd.read_csv(filename)
        a = a.iloc[:,1:]
        self.chem_interp(a)

    def chem_interp(self, chem_grid):
        """
        Interpolates chemistry based on dataframe input of either 1460 or 1060 grid
        This particular function needs to have all molecules as columns as well as 
        pressure and temperature
        """
        #from user input
        plevel = self.inputs['atmosphere']['profile']['pressure'].values
        tlevel =self.inputs['atmosphere']['profile']['temperature'].values
        t_inv = 1/tlevel
        p_log = np.log10(plevel)

        nc_p = chem_grid.groupby('temperature').size().values
        pressures = chem_grid['pressure'].unique()
        temps = chem_grid['temperature'].unique()
        log_abunds = np.log10(chem_grid.drop(['pressure','temperature'],axis=1))
        species = log_abunds.keys()

        #make sure to interp on log and inv array
        p_log_grid = np.unique(pressures)
        p_log_grid =np.log10(p_log_grid[p_log_grid>0])
        t_inv_grid = 1/np.array(temps)

        #Now for the temp point on either side of our atmo grid
        #first the lower interp temp
        t_low_ind = []
        for i in t_inv:
            find = np.where(t_inv_grid>i)[0]
            if len(find)==0:
                #IF T GOES BELOW THE GRID
                t_low_ind +=[0]
            else:    
                t_low_ind += [find[-1]]
        t_low_ind = np.array(t_low_ind)
        #IF T goes above the grid
        t_low_ind[t_low_ind==(len(t_inv_grid)-1)]=len(t_inv_grid)-2
        #get upper interp temp
        t_hi_ind = t_low_ind + 1 

        #now get associated temps
        t_inv_low =  np.array([t_inv_grid[i] for i in t_low_ind])
        t_inv_hi = np.array([t_inv_grid[i] for i in t_hi_ind])


        #We want the pressure points on either side of our atmo grid point
        #first the lower interp pressure
        p_low_ind = [] 
        for i in p_log:
            find = np.where(p_log_grid<=i)[0]
            if len(find)==0:
                #If P GOES BELOW THE GRID
                p_low_ind += [0]
            else: 
                p_low_ind += [find[-1]]
        p_low_ind = np.array(p_low_ind)

        #IF pressure GOES ABOVE THE GRID
        p_log_low = []
        for i in range(len(p_low_ind)): 
            ilo = p_low_ind[i]
            it = t_hi_ind[i]
            max_avail_p = np.min([ilo, nc_p[it]-3])#3 b/c using len instead of where as was done with t above
            p_low_ind[i] = max_avail_p
            p_log_low += [p_log_grid[max_avail_p]]
            
        p_log_low = np.array(p_log_low)

        #get higher pressure vals
        p_hi_ind = p_low_ind + 1 

        #now get associated pressures 
        #p_log_low =  np.array([p_log_grid[i] for i in p_low_ind])
        p_log_hi = np.array([p_log_grid[i] for i in p_hi_ind])

        #translate to full 1060/1460 account for potentially disparate number of pressures per grid point
        t_low_1060 = np.array([sum(nc_p[0:i]) for i in t_low_ind])
        t_hi_1060 = np.array([sum(nc_p[0:i]) for i in t_hi_ind])

        i_t_low_p_low =  t_low_1060 + p_low_ind #(opa.max_pc*t_low_ind)
        i_t_hi_p_low =  t_hi_1060 + p_low_ind #(opa.max_pc*t_hi_ind)
        i_t_low_p_hi = t_low_1060 + p_hi_ind
        i_t_hi_p_hi = t_hi_1060 + p_hi_ind

        t_interp = ((t_inv - t_inv_low) / (t_inv_hi - t_inv_low))[:,np.newaxis]
        p_interp = ((p_log - p_log_low) / (p_log_hi - p_log_low))[:,np.newaxis]

        log_abunds = log_abunds.values

        abunds = 10**(((1-t_interp)* (1-p_interp) * log_abunds[i_t_low_p_low,:]) +
                     ((t_interp)  * (1-p_interp) * log_abunds[i_t_hi_p_low,:]) + 
                     ((t_interp)  * (p_interp)   * log_abunds[i_t_hi_p_hi,:]) + 
                     ((1-t_interp)* (p_interp)   * log_abunds[i_t_low_p_hi,:]) ) 

        self.inputs['atmosphere']['profile'][species] = pd.DataFrame(abunds)

    def add_pt(self, T, P):
        """
        Adds temperature pressure profile to atmosphere
        Parameters
        ----------
        T : array
            Temperature Array
        P : array 
            Pressure Array 
        nlevel : int
            # of atmospheric levels
        
            
        Returns
        -------
        T : numpy.array 
            Temperature grid 
        P : numpy.array
            Pressure grid
                
        """
        self.inputs['atmosphere']['profile']  = pd.DataFrame({'temperature': T, 'pressure': P})
        self.nlevel=len(T) 
        # Return TP profile
        return self.inputs['atmosphere']['profile'] 

    def guillot_pt(self, Teq, T_int=100, logg1=-1, logKir=-1.5, alpha=0.5,nlevel=61, p_bottom = 1.5, p_top = -6):
        """
        Creates temperature pressure profile given parameterization in Guillot 2010 TP profile
        called in fx()
        Parameters
        ----------
        Teq : float 
            equilibrium temperature 
        T_int : float 
            Internal temperature, if low (100) currently set to 100 for everything  
        kv1 : float 
            see parameterization Guillot 2010 (10.**(logg1+logKir))
        kv2 : float
            see parameterization Guillot 2010 (10.**(logg1+logKir))
        kth : float
            see parameterization Guillot 2010 (10.**logKir)
        alpha : float , optional
            set to 0.5
        nlevel : int, optional
            Number of atmospheric layers
        p_bottom : float, optional 
            Log pressure (bars) of the lower bound pressure 
        p_top : float , optional
            Log pressure (bars) of the TOA 
            
        Returns
        -------
        T : numpy.array 
            Temperature grid 
        P : numpy.array
            Pressure grid
                
        """
        kv1, kv2 =10.**(logg1+logKir),10.**(logg1+logKir)
        kth=10.**logKir

        Teff = T_int
        f = 1.0  # solar re-radiation factor
        A = 0.0  # planetary albedo
        g0 = self.inputs['planet']['gravity']/100.0 #cm/s2 to m/s2

        # Compute equilibrium temperature and set up gamma's
        T0 = Teq
        gamma1 = kv1/kth #Eqn. 25
        gamma2 = kv2/kth

        # Initialize arrays
        logtau =np.arange(-10,20,.1)
        tau =10**logtau

        #computing temperature
        T4ir = 0.75*(Teff**(4.))*(tau+(2.0/3.0))
        f1 = 2.0/3.0 + 2.0/(3.0*gamma1)*(1.+(gamma1*tau/2.0-1.0)*np.exp(-gamma1*tau))+2.0*gamma1/3.0*(1.0-tau**2.0/2.0)*special.expn(2.0,gamma1*tau)
        f2 = 2.0/3.0 + 2.0/(3.0*gamma2)*(1.+(gamma2*tau/2.0-1.0)*np.exp(-gamma2*tau))+2.0*gamma2/3.0*(1.0-tau**2.0/2.0)*special.expn(2.0,gamma2*tau)
        T4v1=f*0.75*T0**4.0*(1.0-alpha)*f1
        T4v2=f*0.75*T0**4.0*alpha*f2
        T=(T4ir+T4v1+T4v2)**(0.25)
        P=tau*g0/(kth*0.1)/1.E5
        self.nlevel=nlevel 
        logP = np.linspace(p_top,p_bottom,nlevel)
        newP = 10.0**logP
        T = np.interp(logP,np.log10(P),T)

        self.inputs['atmosphere']['profile']  = pd.DataFrame({'temperature': T, 'pressure':newP})

        # Return TP profile
        return self.inputs['atmosphere']['profile'] 
    
    def TP_line_earth(self,P,Tsfc=294.0, Psfc=1.0, gam_trop=0.18, Ptrop=0.199, 
        gam_strat=-0.045,Pstrat=0.001,nlevel=150):
        """
        Author: Mike R. Line 
        Estimates Earth's pressure-temperature profile. All default 
        values have been tuned to semi reproduce Earth's temperature 
        pressure profile.
        Parameters
        ----------
        P : array 
            Pressure array usually np.logspace(-6,2,nlevel)
        Tsfc : float,optional 
            Surface Temperature (K). Earth is 294 K 
        Psfc : float ,optional
            Surface Pressure (bar). Earth is 1 bar. 
        gam_trop : float ,optional
            Tropospheric dry lapse rate. Earth is ~0.18 
        Ptrop : float ,optional
            Tropospheric pressure. Earth 0.199 bar. 
        gam_strat : float ,optional
            Stratospheric lapse rate. Earth is -0.045
        Pstrat : float ,optional
            Stratospheric pressure (bars). Earth is 0.001 bar. /
        nlevel : int ,optional
            Number of grid levels 
        Returns 
        -------
        array 
            Temperature array (K)Psfc
        """
        #P = np.logspace(np.log10(1e-6), np.log10(100),nlevel)

        if Ptrop <= P.min(): Ptrop=P.min()
        if Pstrat <= P.min(): Pstrat=P.min()

        T=np.zeros(len(P))

        #troposphere T--adibat

        Ttrop=Tsfc*(P/Psfc)**gam_trop  #P0=sfc p, Trop T
            
        #stratosphere
        Tpause=Ttrop[P <= Ptrop ][-1]  #tropopause Temp
        PPtrop=P[P <= Ptrop ][-1]
        Tstrat=Tpause*(P/PPtrop)**gam_strat

        #merging troposphere and stratosphfere
        T[P >= Ptrop]=Ttrop[P >= Ptrop]
        T[P <= Ptrop]=Tstrat[P <= Ptrop]

        #isothermal below surface (making surface a blackbody)
        T[P >= Psfc]=T[P >= Psfc][0]

        #isothermal above "stratopause" pressure, Pstrat
        T[P<=Pstrat]=T[P<=Pstrat][-1]
        T[T<=10]=10
        T[T>=1000]=1000
         
        self.inputs['atmosphere']['profile']  = pd.DataFrame({'temperature': T, 'pressure':P})

        # Return TP profile
        return self.inputs['atmosphere']['profile'] 

    def atmosphere_3d(self, ds, regrid=True, plot=True, iz_plot=0,verbose=True): 
        """
        Checks your xarray input to make sure the necessary elements are included. If 
        requested, it will regrid your output according to what you have specified in 
        phase_angle() routine. If you have not requested a regrid, it will check to make 
        sure that the latitude/longitude grid that you have specified in your xarray
        is the same one that you have set in the phase_angle() routine. 
        
        Parameters
        ----------
        ds : xarray.DataArray
            xarray input grid (see GCM 3D input tutorials)
        regrid : bool
            If True, this will auto regrid your data, based on the input to the 
            phase_angle function you have supllied
            If False, it will skip regridding. However, this assumes that you have already 
            regridded your data to the necessary gangles and tangles. PICASO will double check 
            for you by comparing latitude/longitudes of what is in your xarray to what was computed 
            in the phase_angle function. 
        plot : bool 
            If True, this will auto output a regridded plot 
        iz_plot : int 
            Altitude index to plot if it is requested
        verbose : bool 
            If True, this will plot out messages, letting you know if your input data is being transformed 
        """
        #check 
        if not isinstance(ds, xr.core.dataset.Dataset): 
            raise Exception('PICASO has moved to only accept xarray input. Please see GCM 3D input tutorials to learn how to reformat your input. ')

        #check for temperature and pressure
        if 'temperature' not in ds: raise Exception('Must include temperature as data component')
        
        #check for pressure and change units if needed
        if 'pressure' not in ds.coords: 
            raise Exception("Must include pressure in coords and units")
        else: 
            self.nlevel = len(ds.coords['pressure'].values)
            #CONVERT PRESSURE UNIT
            unit_old = ds.coords['pressure'].attrs['units'] 
            unit_reqd = 'bar'
            if unit_old != unit_reqd: 
                if verbose: print(f'verbose=True; Converting pressure grid from {unit_old} to required unit of {unit_reqd}.')
                ds.coords['pressure'] = (
                    ds.coords['pressure'].values*u.Unit(
                        unit_old)).to('bar').value

        
        #check for latitude and longitude 
        if (('lat' not in ds.coords) or ('lon' not in ds.coords)): 
            raise Exception("""Must include "lat" and "lon" as coordinates. 
                  Please see GCM 3D input tutorials to learn how to reformat your input.""")
        else :
            lat = ds.coords['lat'].values
            len_lat = len(lat)
            lon = ds.coords['lon'].values
            len_lon = len(lon)
            nt = self.inputs['disco']['num_tangle']
            ng = self.inputs['disco']['num_gangle']
            phase = self.inputs['phase_angle']


        if regrid: 
            #cannot regrid from a course grid to a high one
            assert nt <= len(lat), f'Cannot regrid from a course grid. num_tangle={nt} and input grid has len(lat)={len_lat}'
            assert ng <= len(lon), f'Cannot regrid from a course grid. num_gangle={nt} and input grid has len(lon)={len_lon}'
            #call regridder to get to gauss angle chevychev angle grid
            if verbose: print(f'verbose=True;regrid=True; Regridding 3D output to ngangle={ng}, ntangle={nt}, with phase={phase}.')
            ds = regrid_xarray(ds, num_gangle=ng, num_tangle=nt, phase_angle=phase)
        else: 
            #check lat and lons match up
            assert np.array_equal(self.inputs['disco']['latitude']*180/np.pi,
                lat), f"""Latitudes from the GCM do not match the PICASO grid even 
                          though the number of grid points are the same. 
                          Most likely this could be that the input phase of {phase}, is 
                          different from what the regridder used prior to this function. 
                          A simple fix is to provide this function with the native 
                          GCM xarray, turn regrid=True and it will ensure the grids are 
                          the same."""
            assert np.array_equal(self.inputs['disco']['longitude']*180/np.pi,
                lon), f"""Longitude from the GCM do not match the PICASO grid even 
                          though the number of grid points are the same. 
                          Most likely this could be that the input phase of {phase}, is 
                          different from what the regridder used prior to this function. 
                          A simple fix is to provide this function with the native  
                          GCM xarray, turn regrid=True and it will ensure the grids are 
                          the same."""
        
        #if there is only one data field through a warning to the user 
        #that they need to add in chemistry before running specturm
        if len(ds.keys()) ==1: 
            if verbose: print('verbose=True;Only one data variable included. Make sure to add in chemical abundances before trying to run spectra.')

        if plot: 
            if ((ng>1) & (nt>1)):
                ds['temperature'].isel(pressure=iz_plot).plot(x='lon', y ='lat')
            elif ((ng==1) & (nt>1)):
                ds['temperature'].isel(pressure=iz_plot).plot(y ='lat')
            elif ((ng>1) & (nt==1)):
                ds['temperature'].isel(pressure=iz_plot).plot(x ='lon')

        self.inputs['atmosphere']['profile'] = ds.sortby('pressure') 

    def premix_3d(self, opa, n_cpu=1): 
        """
        You must have already ran atmosphere_3d or pre-defined an xarray gcm 
        before running this function. 

        This function will post-process sonora chemical equillibrium 
        chemistry onto your 3D grid. 

        CURRENT options 
        log m/h: 0.0, 0.5, 1.0, 1.5, 1.7, 2.0
        C/O: 0.5X, 1.0X, 1.5X, 2.0X, 2.5X

        Parameters
        ----------
        c_o : float,optional
            default = 1 (solar), options= 0.5X, 1.0X, 1.5X, 2.0X, 2.5X
        log_mh : float, optional
            default = 0 (solar), options = 0.0, 0.5, 1.0, 1.5, 1.7, 2.0
        n_cpu : int 
            Number of cpu to use for parallelization of chemistry
        """
        not_molecules = ['temperature','pressure','kz']
        pt_3d_ds = self.inputs['atmosphere']['profile'].sortby('pressure') 
        lon = pt_3d_ds.coords['lon'].values
        lat = pt_3d_ds.coords['lat'].values
        nt = len(lat)
        ng = len(lon)

        pres = pt_3d_ds.coords['pressure'].values
        self.nlevel = len(pres)
        def run_chem(ilon,ilat):
            warnings.filterwarnings("ignore")
            df = pt_3d_ds.isel(lon=ilon,lat=ilat).to_pandas(
                    ).reset_index(
                    ).drop(['lat','lon'],axis=1
                    )#.sort_values('pressure')
            #convert to 1d format
            self.inputs['atmosphere']['profile']=df
            #run chemistry, which adds chem to inputs['atmosphere']['profile']
            self.chem_interp(opa.full_abunds)
            df_w_chem = self.inputs['atmosphere']['profile']            
            return df_w_chem

        results = Parallel(n_jobs=n_cpu)(delayed(run_chem)(ilon,ilat) for ilon in range(ng) for ilat in range(nt))
        
        all_out = {imol:np.zeros((ng,nt,self.nlevel)) for imol in results[0].keys() if imol not in not_molecules}

        i = -1
        for ilon in range(ng):
            for ilat in range(nt):
                i+=1
                for imol in all_out.keys():
                    if imol not in not_molecules:
                        all_out[imol][ilon, ilat,:] = results[i][imol].values

        data_vars = {imol:(["lon", "lat","pressure"], all_out[imol],{'units': 'v/v'}) for imol in results[0].keys() if imol not in not_molecules}
        # put data into a dataset
        ds_chem = xr.Dataset(
            data_vars=data_vars,
            coords=dict(
                lon=(["lon"], lon,{'units': 'degrees'}),#required
                lat=(["lat"], lat,{'units': 'degrees'}),#required
                pressure=(["pressure"], pres,{'units': 'bar'})#required*
            ),
            attrs=dict(description="coords with vectors"),
        )

        #append input
        self.inputs['atmosphere']['profile'] = pt_3d_ds.update(ds_chem)

    def chemeq_3d(self,c_o=1.0,log_mh=0.0, n_cpu=1): 
        """
        You must have already ran atmosphere_3d or pre-defined an xarray gcm 
        before running this function. 

        This function will post-process sonora chemical equillibrium 
        chemistry onto your 3D grid. 

        CURRENT options 
        log m/h: 0.0, 0.5, 1.0, 1.5, 1.7, 2.0
        C/O: 0.5X, 1.0X, 1.5X, 2.0X, 2.5X

        Parameters
        ----------
        c_o : float,optional
            default = 1 (solar), options= 0.5X, 1.0X, 1.5X, 2.0X, 2.5X
        log_mh : float, optional
            default = 0 (solar), options = 0.0, 0.5, 1.0, 1.5, 1.7, 2.0
        n_cpu : int 
            Number of cpu to use for parallelization of chemistry
        """
        not_molecules = ['temperature','pressure','kz']
        pt_3d_ds = self.inputs['atmosphere']['profile'].sortby('pressure') 
        lon = pt_3d_ds.coords['lon'].values
        lat = pt_3d_ds.coords['lat'].values
        nt = len(lat)
        ng = len(lon)

        pres = pt_3d_ds.coords['pressure'].values
        self.nlevel = len(pres)
        def run_chem(ilon,ilat):
            warnings.filterwarnings("ignore")
            df = pt_3d_ds.isel(lon=ilon,lat=ilat).to_pandas(
                    ).reset_index(
                    ).drop(['lat','lon'],axis=1
                    )#.sort_values('pressure')
            #convert to 1d format
            self.inputs['atmosphere']['profile']=df
            #run chemistry, which adds chem to inputs['atmosphere']['profile']
            self.chemeq_visscher(c_o=1.0,log_mh=0.0)
            df_w_chem = self.inputs['atmosphere']['profile']            
            return df_w_chem

        results = Parallel(n_jobs=n_cpu)(delayed(run_chem)(ilon,ilat) for ilon in range(ng) for ilat in range(nt))
        
        all_out = {imol:np.zeros((ng,nt,self.nlevel)) for imol in results[0].keys() if imol not in not_molecules}

        i = -1
        for ilon in range(ng):
            for ilat in range(nt):
                i+=1
                for imol in all_out.keys():
                    if imol not in not_molecules:
                        all_out[imol][ilon, ilat,:] = results[i][imol].values


        data_vars = {imol:(["lon", "lat","pressure"], all_out[imol],{'units': 'v/v'}) for imol in results[0].keys() if imol not in not_molecules}
        # put data into a dataset
        ds_chem = xr.Dataset(
            data_vars=data_vars,
            coords=dict(
                lon=(["lon"], lon,{'units': 'degrees'}),#required
                lat=(["lat"], lat,{'units': 'degrees'}),#required
                pressure=(["pressure"], pres,{'units': 'bar'})#required*
            ),
            attrs=dict(description="coords with vectors"),
        )

        #append input
        self.inputs['atmosphere']['profile'] = pt_3d_ds.update(ds_chem)

    def atmosphere_4d(self, ds=None, shift=None, plot=True, iz_plot=0,verbose=True, 
        zero_point='night_transit'): 
        """
        Regrids xarray 
        
        Parameters
        ----------
        ds : xarray.DataArray
            xarray input grid (see GCM 3D input tutorials)
            Only optional if you have already defined your dataframe to 
            self.inputs['atmosphere']['profile'] 
        shift : array 
            Degrees, for each orbital `phase`, `picaso` will rotate the longitude grid `phase_i`+`shift_i`. 
            For example, for tidally locked planets, `shift`=0 at all phase angles. 
            Therefore, `shift` must be input as an array of length `n_phase`, set by phase_angle() routine. 
            Use plot=True to understand how your grid is being shifted.
        plot : bool 
            If True, this will auto output a regridded plot
        iz_plot : bool 
            pressure index to plot  
        verbose : bool 
            If True, this will plot out messages, letting you know if your input data is being transformed
        zero_point : str 
            Is your zero point "night_transit", or "secondary_eclipse"
            Default, "night_transit"
        """ 
        if isinstance(ds, type(None)):
            ds = self.inputs['atmosphere']['profile']
            if isinstance(ds, type(None)):
                raise Exception("Need to submit an xarray.DataArray because there is no input attached to self.inputs['atmosphere']['profile']")
        else: 
            #do a deep copy so that users runs dont get over written 
            ds = copy.deepcopy(ds)

        phases = self.inputs['phase_angle']

        #define shift based on user specified shift, and user specified zero point
        if isinstance(shift, type(None)):
            shift = np.zeros(len(phases))
        
        if zero_point == 'night_transit':   ## does not work for reflected case!
            shift = shift + 180
        elif zero_point == 'secondary_eclipse':
            shift=shift
        else: 
            raise Exception("Do not recognize input zero point. Please specify: night_transit or secondary_eclipse")

        self.inputs['shift'] = shift

        #make sure order is correct 
        if [i for i in ds.dims] != ["lon", "lat","pressure"]:
            ds = ds.transpose("lon", "lat","pressure")

        if not isinstance(ds, xr.core.dataset.Dataset): 
            raise Exception('PICASO has moved to only accept xarray input. Please see GCM 3D input tutorials to learn how to reformat your input. ')

        #check for temperature and pressure
        if 'temperature' not in ds: raise Exception('Must include temperature as data component')
        
        #check for pressure and change units if needed
        if 'pressure' not in ds.coords: 
            raise Exception("Must include pressure in coords and units")
        else: 
            self.nlevel = len(ds.coords['pressure'].values)
            #CONVERT PRESSURE UNIT
            unit_old = ds.coords['pressure'].attrs['units'] 
            unit_reqd = 'bar'
            if unit_old != unit_reqd: 
                if verbose: print(f'verbose=True; Converting pressure grid from {unit_old} to required unit of {unit_reqd}.')
                ds.coords['pressure'] = (
                    ds.coords['pressure'].values*u.Unit(
                        unit_old)).to('bar').value

        
        #check for latitude and longitude 
        if (('lat' not in ds.coords) or ('lon' not in ds.coords)): 
            raise Exception("""Must include "lat" and "lon" as coordinates. 
                  Please see GCM 3D input tutorials to learn how to reformat your input.""")
        else :
            og_lat = ds.coords['lat'].values #degrees
            og_lon = ds.coords['lon'].values #degrees
            pres = ds.coords['pressure'].values #bars  #adding this so I can add it explicitly to ds_New below
            
        #store so we can rotate
        data_vars_og = {i:ds[i].values for i in ds.keys()}
        #run through phases and regrid each one
        new_lat_totals = []
        new_lon_totals = []
        #new_lat_totals_og = []
        new_lon_totals_og = []
        shifted_grids = {}

        # Add if calculation = reflected here:
        for i,iphase in enumerate(phases): 
            new_lat = self.inputs['disco'][iphase]['latitude']*180/np.pi#to degrees
            new_lon_og = self.inputs['disco'][iphase]['longitude']*180/np.pi#to degrees


            #Reflected case needs a step to ensure that the reflected crescent is at the correct point wrt the substellar point
            #This statement only works for 10x10 cases! I am working on expanding this to all grids soon if possible
            micro_shift = (abs(abs(new_lon_og[-1]) - abs(new_lon_og[-2])) - abs(abs(new_lon_og[0]) - abs(new_lon_og[1]))) / 2   #accounts for the difference in sizes between latxlon bins at phases!=0.
            ng = self.inputs['disco'][iphase]['num_gangle'] # phase curve shift dependent on ngangles. Ng is used below to determine correct shift paramters
            if ng == 6:
                if 68<new_lon_og[-1]< 69 and -69<new_lon_og[0]<-68 or 68<new_lon_og[0]<69 and -69<new_lon_og[-1]<-68:  # at full phase, no need for transfer. 
                    new_lon = new_lon_og
                    shift_back = 0
                elif new_lon_og[-1] > 69 and new_lon_og[0] < 0 : #for first quarter of phases 
                    new_lon_transfer = abs(new_lon_og[-1]) - abs(new_lon_og[0]) # take the difference between the first lon and the last lon at each phase
                    new_lon = new_lon_og - new_lon_transfer - micro_shift # The 'transfer' will then shift each phase to the opposite side of the dayside hemisphere. This is crucial for weighting ng and nt correctly for spectrum.
                    #add total shift statement
                    shift_back = -new_lon_transfer - micro_shift
                elif new_lon_og[-1] > 69 and new_lon_og[0] > 0:  # Second quarter of phases
                    new_lon_transfer = new_lon_og[-1] + new_lon_og[0]
                    new_lon = new_lon_og - new_lon_transfer - micro_shift
                    #print("new_lon 2nd Q", new_lon)
                    shift_back = -new_lon_transfer - micro_shift
                elif new_lon_og[-1] < -69 and new_lon_og[0] < 0: # third quarter of phases
                    new_lon_transfer = new_lon_og[-1] + new_lon_og[0]
                    new_lon = new_lon_og - new_lon_transfer + micro_shift #new_lon_transfer here is negative, so we are adding
                    shift_back = -new_lon_transfer + micro_shift
                elif new_lon_og[-1] < -69 and new_lon_og[0] > 0: #last quarter of phases 
                    new_lon_transfer = abs(new_lon_og[-1]) - abs(new_lon_og[0]) # take the difference between the first lon and the last lon at each phase
                    new_lon = new_lon_og + new_lon_transfer + micro_shift# The 'transfer' will then shift each phase to the opposite side of the dayside hemisphere. This is crucial for weighting ng and nt correctly for spectrum.
                    #add total shift statement
                    shift_back = new_lon_transfer + micro_shift
            if ng >= 10:
                if 76<new_lon_og[-1]< 77 and -77<new_lon_og[0]<-76 or 76<new_lon_og[0]<77 and -77<new_lon_og[-1]<-76:  # at full phase, no need for transfer. 
                    new_lon = new_lon_og
                    shift_back = 0
                elif new_lon_og[-1] > 77 and new_lon_og[0] < 0 : #for first quarter of phases 
                    new_lon_transfer = abs(new_lon_og[-1]) - abs(new_lon_og[0]) # take the difference between the first lon and the last lon at each phase
                    new_lon = new_lon_og - new_lon_transfer - micro_shift # The 'transfer' will then shift each phase to the opposite side of the dayside hemisphere. This is crucial for weighting ng and nt correctly for spectrum.
                    #add total shift statement
                    shift_back = -new_lon_transfer - micro_shift
                elif new_lon_og[-1] > 77 and new_lon_og[0] > 0:  # Second quarter of phases
                    new_lon_transfer = new_lon_og[-1] + new_lon_og[0]
                    new_lon = new_lon_og - new_lon_transfer - micro_shift
                    #print("new_lon 2nd Q", new_lon)
                    shift_back = -new_lon_transfer - micro_shift
                elif new_lon_og[-1] < -77 and new_lon_og[0] < 0: # third quarter of phases
                    new_lon_transfer = new_lon_og[-1] + new_lon_og[0]
                    new_lon = new_lon_og - new_lon_transfer + micro_shift #new_lon_transfer here is negative, so we are adding
                    shift_back = -new_lon_transfer + micro_shift
                elif new_lon_og[-1] < -77 and new_lon_og[0] > 0: #last quarter of phases 
                    new_lon_transfer = abs(new_lon_og[-1]) - abs(new_lon_og[0]) # take the difference between the first lon and the last lon at each phase
                    new_lon = new_lon_og + new_lon_transfer + micro_shift# The 'transfer' will then shift each phase to the opposite side of the dayside hemisphere. This is crucial for weighting ng and nt correctly for spectrum.
                    #add total shift statement
                    shift_back = new_lon_transfer + micro_shift
            
            #append new lons and lats, used to create array below this for loop
            new_lat_totals.append(new_lat)
            new_lon_totals.append(new_lon)
            new_lon_totals_og.append(new_lon_og)
            self.inputs['disco'][iphase]['longitude'] = new_lon * np.pi/180   # changing lon around requires us to re-define self.inputs as well (needed for disco geom and also for clouds_4d)
            total_shift = (iphase*180/np.pi + (shift[i] + shift_back)) % 360
            #total_shift = (iphase*180/np.pi + shift[i]) % 360
            change_zero_pt = og_lon +  total_shift
            change_zero_pt[change_zero_pt>360]=change_zero_pt[change_zero_pt>360]%360 #such that always between -180 and 180
            change_zero_pt[change_zero_pt>180]=change_zero_pt[change_zero_pt>180]%180-180 #such that always between -180 and 180
            split = np.argmin(abs(change_zero_pt + 180)) #find point where we should shift the grid
            for idata in data_vars_og.keys():
                swap1 = data_vars_og[idata][0:split,:,:]
                swap2 = data_vars_og[idata][split:,:,:]
                data = np.concatenate((swap2,swap1))
                ds[idata].values = data
            shifted_grids[iphase] = regrid_xarray(ds, latitude=new_lat, longitude=new_lon)
            
            # we need arrays that are len(phase) x len(lon regrid) as array, not list.
            # These are used to create 'lon2d' and 'lat2d', which are needed for reflected case.
            new_lat_totals_array = np.array(new_lat_totals)
            new_lon_totals_array = np.array(new_lon_totals)
            new_lon_totals_og_array = np.array(new_lon_totals_og)

        # This creates 'phase' as a coord 
        stacked_phase_grid=xr.concat(list(shifted_grids.values()), pd.Index(list(shifted_grids.keys()), name='phase'), join='override')  ## join=override gets rid of errant lon values

        # Here we are manually creating a new xarray from scratch that has 'lon2d', 'lat2d', which have 'phase' as their 2nd dimension (neeeded for reflected case)
        # This is a temporary xarray that will be used to merge data variables (created above) with our new 2d coordinates.
        # We do it this way because xarray does not like when you add dimensions to existing coordinate system. This seems to be the only work around.
        ds_New = xr.Dataset(
            data_vars=dict(
            ),
            coords=dict(
                lon2d=(["phase","lon"], new_lon_totals_array,{'units': 'degrees'}), #required. Errors when named lon
                lat2d=(["phase","lat"], new_lat_totals_array,{'units': 'degrees'}), #required
                lon2d_clouds=(["phase","lon"], new_lon_totals_og_array,{'units': 'degrees'}), #This is the original coord system. We need to conserve this for clouds_4d
                lat2d_clouds=(["phase","lat"], new_lat_totals_array,{'units': 'degrees'}), # lon2d_clouds and lat2d_clouds will be used for shift in clouds_4d. This is the only purpose of these two coords.
                pressure=(["pressure"], pres,{'units': 'bar'}) #required
            ),
            attrs=dict(description="coords with vectors"),
        )
        new_phase_grid = ds_New 
        
        # Lets use merge with compat=override (use data_vars from 1st dataset) and join=right
        # This creates an xarray with all of the variables from stacked_phase_grid (i.e., temperature and chemicals).
        # This also creates an xarray with coords named 'lon2d' and 'lat2d' (as well as 'lon' and 'lat'). 'lon2d' and 'lat2d' have 'phase' as their second dimension, which is needed when we use reflected case.
        new_phase_grid = xr.merge([stacked_phase_grid, new_phase_grid], compat='override', join='right')
    
        if plot: 
            new_phase_grid['temperature'].isel(pressure=iz_plot).plot(x='lon2d', y ='lat2d', col='phase',col_wrap=4)
            #changed lon, lat to lon2d, lat2d
        
        self.inputs['atmosphere']['profile'] = new_phase_grid

    def clouds_4d(self, ds=None, plot=True, iz_plot=0,iw_plot=0,verbose=True, calculation='reflected'): 
        """
        Regrids xarray 
        
        Parameters
        ----------
        ds : xarray.DataArray
            xarray input grid (see GCM 3D input tutorials)
            Only optional if you have already defined your dataframe to 
            self.inputs['clouds']['profile'] 
        plot : bool 
            If True, this will auto output a regridded plot
        iz_plot : bool 
            pressure index to plot  
        iw_plot : bool 
            wavelength index to plot 
        verbose : bool 
            If True, this will plot out messages, letting you know if your input data is being transformed 
        """ 
        phases = self.inputs['phase_angle']

        if isinstance(ds, type(None)):
            ds = self.inputs['clouds']['profile']
            if isinstance(ds, type(None)):
                raise Exception("Need to submit an xarray.DataArray because there is no input attached to self.inputs['clouds']['profile']")
        else: 
            ds = copy.deepcopy(ds)

        if not isinstance(ds, xr.core.dataset.Dataset): 
            raise Exception('PICASO has moved to only accept xarray input. Please see GCM 3D input tutorials to learn how to reformat your input. ')

        if 'shift' in self.inputs: 
            shift =  self.inputs['shift']
        else: 
            raise Exception('Oops! It looks like cloud_4d is being run before atmosphere_4d. Please run atmosphere_4d first so that you can speficy a shift, relative to the phase. This shift will then be used in cloud_4d.')
                
        #check for temperature and pressure
        if 'opd' not in ds: raise Exception('Must include opd as data component')
        if 'g0' not in ds: raise Exception('Must include g0 as data component')
        if 'w0' not in ds: raise Exception('Must include w0 as data component')
        
        #check for pressure and change units if needed
        if 'pressure' not in ds.coords: 
            raise Exception("Must include pressure in coords and units")
        else: 
            self.nlevel = len(ds.coords['pressure'].values)
            #CONVERT PRESSURE UNIT
            unit_old = ds.coords['pressure'].attrs['units'] 
            unit_reqd = 'bar'
            if unit_old != unit_reqd: 
                if verbose: print(f'verbose=True; Converting pressure grid from {unit_old} to required unit of {unit_reqd}.')
                ds.coords['pressure'] = (
                    ds.coords['pressure'].values*u.Unit(
                        unit_old)).to('bar').value

        #check for wavenumber coordinates 
        if 'wno' not in ds.coords: 
            raise Exception("Must include 'wno' (wavenumber) in coords and units")
        else:
            #CONVERT wavenumber UNIT if not the right units
            unit_old = ds.coords['wno'].attrs['units'] 
            unit_reqd = 'cm^(-1)'
            if unit_old != unit_reqd: 
                if verbose: print(f'verbose=True; Converting wno grid from {unit_old} to required unit of {unit_reqd}.')
                ds.coords['wno'] = (
                    ds.coords['wno'].values*u.Unit(
                        unit_old)).to('cm^(-1)').value 

        #check for latitude and longitude 
        if (('lat' not in ds.coords) or ('lon' not in ds.coords)): 
            raise Exception("""Must include "lat" and "lon" as coordinates. 
                  Please see GCM 3D input tutorials to learn how to reformat your input.""")
        else :
            og_lat = ds.coords['lat'].values #degrees
            og_lon = ds.coords['lon'].values #degrees
            pres = ds.coords['pressure'].values #bars  #adding this so I can add it explicitly to ds_New below
        if 'reflected' in calculation:
            #store so we can rotate
            data_vars_og = {i:ds[i].values for i in ds.keys()}
            #run through phases and regrid each one
            new_lat_totals = []
            new_lon_totals = []
            shifted_grids = {}
            for i,iphase in enumerate(phases): 
                new_lat = np.array(self.inputs['atmosphere']['profile']['lat2d_clouds'][i,:])#*180/np.pi
                new_lon_og = np.array(self.inputs['atmosphere']['profile']['lon2d_clouds'][i,:])#*180/np.pi
                micro_shift = (abs(abs(new_lon_og[-1]) - abs(new_lon_og[-2])) - abs(abs(new_lon_og[0]) - abs(new_lon_og[1]))) / 2   #accounts for the difference in sizes between latxlon bins at phases!=0.
                ng = self.inputs['disco'][iphase]['num_gangle'] # phase curve shift dependent on ngangles. Ng is used below to determine correct shift paramters
                if ng == 6:
                    if 68<new_lon_og[-1]< 69 and -69<new_lon_og[0]<-68 or 68<new_lon_og[0]<69 and -69<new_lon_og[-1]<-68:  # at full phase, no need for transfer. 
                        new_lon = new_lon_og
                        shift_back = 0
                    elif new_lon_og[-1] > 69 and new_lon_og[0] < 0 : #for first quarter of phases 
                        new_lon_transfer = abs(new_lon_og[-1]) - abs(new_lon_og[0]) # take the difference between the first lon and the last lon at each phase
                        new_lon = new_lon_og - new_lon_transfer - micro_shift    # The 'transfer' will then shift each phase to the opposite side of the dayside hemisphere. This is crucial for weighting ng and nt correctly for spectrum.
                        #add total shift statement
                        shift_back = -new_lon_transfer - micro_shift
                    elif new_lon_og[-1] > 69 and new_lon_og[0] > 0:  # Second quarter of phases
                        new_lon_transfer = new_lon_og[-1] + new_lon_og[0]
                        new_lon = new_lon_og - new_lon_transfer - micro_shift
                        #print("new_lon 2nd Q", new_lon)
                        shift_back = -new_lon_transfer - micro_shift
                    elif new_lon_og[-1] < -69 and new_lon_og[0] < 0: # third quarter of phases
                        new_lon_transfer = new_lon_og[-1] + new_lon_og[0]
                        new_lon = new_lon_og - new_lon_transfer + micro_shift #new_lon_transfer here is negative, so we are adding
                        shift_back = -new_lon_transfer + micro_shift # - 180
                    elif new_lon_og[-1] < -69 and new_lon_og[0] > 0: #last quarter of phases 
                        new_lon_transfer = abs(new_lon_og[-1]) - abs(new_lon_og[0]) # take the difference between the first lon and the last lon at each phase
                        new_lon = new_lon_og + new_lon_transfer + micro_shift # The 'transfer' will then shift each phase to the opposite side of the dayside hemisphere. This is crucial for weighting ng and nt correctly for spectrum.
                        #add total shift statement
                        shift_back = new_lon_transfer + micro_shift # - 180
                if ng >= 10:
                    if 76<new_lon_og[-1]< 77 and -77<new_lon_og[0]<-76 or 76<new_lon_og[0]<77 and -77<new_lon_og[-1]<-76:  # at full phase, no need for transfer. 
                        new_lon = new_lon_og
                        shift_back = 0
                    elif new_lon_og[-1] > 77 and new_lon_og[0] < 0 : #for first quarter of phases 
                        new_lon_transfer = abs(new_lon_og[-1]) - abs(new_lon_og[0]) # take the difference between the first lon and the last lon at each phase
                        new_lon = new_lon_og - new_lon_transfer - micro_shift # The 'transfer' will then shift each phase to the opposite side of the dayside hemisphere. This is crucial for weighting ng and nt correctly for spectrum.
                        #add total shift statement
                        shift_back = -new_lon_transfer - micro_shift
                    elif new_lon_og[-1] > 77 and new_lon_og[0] > 0:  # Second quarter of phases
                        new_lon_transfer = new_lon_og[-1] + new_lon_og[0]
                        new_lon = new_lon_og - new_lon_transfer - micro_shift
                        #print("new_lon 2nd Q", new_lon)
                        shift_back = -new_lon_transfer - micro_shift
                    elif new_lon_og[-1] < -77 and new_lon_og[0] < 0: # third quarter of phases
                        new_lon_transfer = new_lon_og[-1] + new_lon_og[0]
                        new_lon = new_lon_og - new_lon_transfer + micro_shift #new_lon_transfer here is negative, so we are adding
                        shift_back = -new_lon_transfer + micro_shift - 180
                    elif new_lon_og[-1] < -77 and new_lon_og[0] > 0: #last quarter of phases 
                        new_lon_transfer = abs(new_lon_og[-1]) - abs(new_lon_og[0]) # take the difference between the first lon and the last lon at each phase
                        new_lon = new_lon_og + new_lon_transfer + micro_shift # The 'transfer' will then shift each phase to the opposite side of the dayside hemisphere. This is crucial for weighting ng and nt correctly for spectrum.
                        #add total shift statement
                        shift_back = new_lon_transfer + micro_shift - 180

                new_lat_totals.append(new_lat)
                new_lon_totals.append(new_lon)
                #total_shift = (iphase*180/np.pi + (shift[i] - shift_back)) % 360
                # total_shift = (iphase*180/np.pi + (shift[i] + shift_back)) % 360
                total_shift = (iphase*180/np.pi + shift[i]) % 360 
                change_zero_pt = og_lon +  total_shift + shift_back
                change_zero_pt[change_zero_pt>360]=change_zero_pt[change_zero_pt>360]%360 #such that always between -180 and 180
                change_zero_pt[change_zero_pt>180]=change_zero_pt[change_zero_pt>180]%180-180 #such that always between -180 and 180
                split = np.argmin(abs(change_zero_pt + 180)) #find point where we should shift the grid
                for idata in data_vars_og.keys():
                    swap1 = data_vars_og[idata][0:split,:,:]
                    swap2 = data_vars_og[idata][split:,:,:]
                    data = np.concatenate((swap2,swap1))
                    ds[idata].values = data
                shifted_grids[iphase] = regrid_xarray(ds, latitude=new_lat, longitude=new_lon)

                ## we need a lon_total that is len(phase) x len(lon regrid) as ARRAY, not list
                new_lat_totals_array = np.array(new_lat_totals)
                new_lon_totals_array = np.array(new_lon_totals)

            # creates phase as a coord
            stacked_phase_grid=xr.concat(list(shifted_grids.values()), pd.Index(list(shifted_grids.keys()), name='phase'), join='override')  ## join=override gets rid of errant lon values

            # put data into a dataset
            ds_New = xr.Dataset(
                data_vars=dict(
                ),
                coords=dict(
                    lon2d=(["phase","lon"], new_lon_totals_array,{'units': 'degrees'}), #required. Errors when named lon
                    lat2d=(["phase","lat"], new_lat_totals_array,{'units': 'degrees'}), #required
                    pressure=(["pressure"], pres,{'units': 'bar'})#required*
                ),
                attrs=dict(description="coords with vectors"),
            )
            new_phase_grid = ds_New

            # Now we need to add stacked_phase_grid Data Vars to new_phase_grid, and also add Phase to coords
            
            # Lets use merge with compat=override (use data_vars from 1st dataset)
            # This adds a new, 2D coord named 'lon2d' (not 'lon') and 'lat2d' (not 'lon). Lon2d needs to be specified for phase_curve
            new_phase_grid = xr.merge([stacked_phase_grid, new_phase_grid], compat='override', join='right')

            #print(" Cloud Phase Grid XArray", new_phase_grid)

            if plot: 
                #new_phase_grid['opd'].isel(pressure=iz_plot,wno=iw_plot).plot(x='lon2d', y ='lat2d', col='phase',col_wrap=4)
                new_phase_grid['opd'].isel(pressure=iz_plot,wno=iw_plot).plot(x='lon2d', y ='lat2d', col='phase',col_wrap=4)
            
            self.inputs['clouds']['profile'] = new_phase_grid
            self.inputs['clouds']['wavenumber'] = ds.coords['wno'].values

        elif 'thermal' in calculation: # copy-paste of original clouds_4d
                #store so we can rotate
            data_vars_og = {i:ds[i].values for i in ds.keys()}
            #run through phases and regrid each one
            shifted_grids = {}
            for i,iphase in enumerate(phases): 
                new_lat = self.inputs['disco'][iphase]['latitude']*180/np.pi#to degrees
                new_lon = self.inputs['disco'][iphase]['longitude']*180/np.pi#to degrees
                total_shift = (iphase*180/np.pi + shift[i]) % 360 
                change_zero_pt = og_lon +  total_shift
                change_zero_pt[change_zero_pt>360]=change_zero_pt[change_zero_pt>360]%360 #such that always between -180 and 180
                change_zero_pt[change_zero_pt>180]=change_zero_pt[change_zero_pt>180]%180-180 #such that always between -180 and 180
                #ds.coords['lon'].values = change_zero_pt
                split = np.argmin(abs(change_zero_pt + 180)) #find point where we should shift the grid
                for idata in data_vars_og.keys():
                    swap1 = data_vars_og[idata][0:split,:,:]
                    swap2 = data_vars_og[idata][split:,:,:]
                    data = np.concatenate((swap2,swap1))
                    ds[idata].values = data
                shifted_grids[iphase] = regrid_xarray(ds, latitude=new_lat, longitude=new_lon)
            new_phase_grid=xr.concat(list(shifted_grids.values()), pd.Index(list(shifted_grids.keys()), name='phase'))

            if plot: 
                new_phase_grid['opd'].isel(pressure=iz_plot,wno=iw_plot).plot(x='lon', y ='lat', col='phase',col_wrap=4)
            
            self.inputs['clouds']['profile'] = new_phase_grid
            self.inputs['clouds']['wavenumber'] = ds.coords['wno'].values

        else:
            raise Exception("Must include 'reflected' or 'thermal' in calculation")

    def surface_reflect(self, albedo, wavenumber, old_wavenumber = None):
        """
        Set atmospheric surface reflectivity. This preps the code to run a terrestrial 
        planet. This will automatically change the run to "hardsurface", which alters 
        the lower boundary condition of the thermal_1d flux calculation.
        Parameters
        ----------
        albedo : float
            Set constant albedo for surface reflectivity 
        """
        if isinstance(albedo, (float, int)):
            self.inputs['surface_reflect'] = np.array([albedo]*len(wavenumber))
        elif isinstance(albedo, (list, np.ndarray)): 
            if isinstance(old_wavenumber, type(None)):
                self.inputs['surface_reflect'] = albedo
            else: 
                self.inputs['surface_reflect'] = np.interp(wavenumber, old_wavenumber, albedo)
        self.inputs['hard_surface'] = 1 #let's the code know you have a hard surface at depth
    
    def clouds_reset(self):
        """Reset cloud dict to zeros"""
        df = self.inputs['clouds']['profile']
        zeros=np.zeros(196*(self.nlevel-1))

        #add in cloud layers 
        df['g0'] = zeros
        df['w0'] = zeros
        df['opd'] = zeros
        self.inputs['clouds']['profile'] = df
    
    def clouds(self, filename = None, g0=None, w0=None, opd=None,p=None, dp=None,df =None,**pd_kwargs):
        """
        Cloud specification for the model. Clouds are parameterized by a single scattering albedo (w0), 
        an assymetry parameter (g0), and a total extinction per layer (opd).
        g0,w0, and opd are both wavelength and pressure dependent. Our cloud models come 
        from eddysed. Their output look something like this where 
        pressure is in bars and wavenumber is inverse cm. We will sort pressure and wavenumber before we reshape
        so the exact order doesn't matter
        pressure wavenumber opd w0 g0
        1.   1.   ... . .
        1.   2.   ... . .
        1.   3.   ... . .
        .     . ... . .
        .     . ... . .
        1.   M.   ... . .
        2.   1.   ... . .
        .     . ... . .
        N.   .  ... . .
        If you are creating your own file you have to make sure that you have a 
        **pressure** (bars) and **wavenumber**(inverse cm) column. We will use this to make sure that your cloud 
        and atmospheric profiles are on the same grid. **If there is no pressure or wavelength parameter
        we will assume that you are on the same grid as your atmospheric input, and on the 
        eddysed wavelength grid! **
        Users can also input their own fixed cloud parameters, by specifying a single value 
        for g0,w0,opd and defining the thickness and location of the cloud. 
        Parameters
        ----------
        filename : str 
            (Optional) Filename with info on the wavelength and pressure-dependent single scattering
            albedo, asymmetry factor, and total extinction per layer. Input associated pd_kwargs 
            so that the resultant output has columns named : `g0`, `w0` and `opd`. If you are not 
            using the eddysed output, you will also need a `wavenumber` and `pressure` column in units 
            of inverse cm, and bars. 
        g0 : float, list of float
            (Optional) Asymmetry factor. Can be a single float for a single cloud. Or a list of floats 
            for two different cloud layers 
        w0 : list of float 
            (Optional) Single Scattering Albedo. Can be a single float for a single cloud. Or a list of floats 
            for two different cloud layers      
        opd : list of float 
            (Optional) Total Extinction in `dp`. Can be a single float for a single cloud. Or a list of floats 
            for two different cloud layers 
        p : list of float 
            (Optional) Bottom location of cloud deck (LOG10 bars). Can be a single float for a single cloud. Or a list of floats 
            for two different cloud layers 
        dp : list of float 
            (Optional) Total thickness cloud deck above p (LOG10 bars). 
            Can be a single float for a single cloud or a list of floats 
            for two different cloud layers 
            Cloud will span 10**(np.log10(p-dp))
        df : pd.DataFrame, dict
            (Optional) Same as what would be included in the file, but in DataFrame or dict form
        """
        assert hasattr(self,'nlevel'), "Please make sure to run `atmosphere` before adding clouds"

        #first complete options if user inputs dataframe or dict 
        if (not isinstance(filename, type(None)) & isinstance(df, type(None))) or (isinstance(filename, type(None)) & (not isinstance(df, type(None)))):

            if not isinstance(filename, type(None)):
                df = pd.read_csv(filename, **pd_kwargs)

            cols = df.keys()

            assert 'g0' in cols, "Please make sure g0 is a named column in cld file"
            assert 'w0' in cols, "Please make sure w0 is a named column in cld file"
            assert 'opd' in cols, "Please make sure opd is a named column in cld file"
            

            #CHECK SIZES

            #if it's a user specified pressure and wavenumber
            if (('pressure' in cols) & ('wavenumber' in cols)):
                df = df.sort_values(['pressure', 'wavenumber']).reset_index(drop=True)
                self.inputs['clouds']['wavenumber'] = df['wavenumber'].unique()
                nwave = len(self.inputs['clouds']['wavenumber'])
                nlayer = len(df['pressure'].unique())
                assert df.shape[0] == (self.nlevel-1)*nwave, "There are {0} rows in the df, which does not equal {1} layers previously specified x {2} wave pts".format(df.shape[0], self.nlevel-1, nwave) 
            
            #if its eddysed, make sure there are 196 wave points 
            else: 
                if df.shape[0] == (self.nlevel-1)*196 :
                    self.inputs['clouds']['wavenumber'] = get_cld_input_grid('wave_EGP.dat')
                elif df.shape[0] == (self.nlevel-1)*661:
                    self.inputs['clouds']['wavenumber'] = get_cld_input_grid('wave_EGP.dat',grid661=True)
                else: 
                    raise Exception( "There are {0} rows in the df, which does not equal {1} layers x 196 or 661 eddysed wave pts".format(df.shape[0], self.nlevel-1) )

            #add it to input
            self.inputs['clouds']['profile'] = df

        #first make sure that all of these have been specified
        elif None in [g0, w0, opd, p,dp]:
            raise Exception("Must either give dataframe/dict, OR a complete set of g0, w0, opd,p,dp to compute cloud profile")
        else:
            pressure_level = self.inputs['atmosphere']['profile']['pressure'].values
            pressure = np.sqrt(pressure_level[1:] * pressure_level[0:-1])#layer

            w = get_cld_input_grid('wave_EGP.dat')

            self.inputs['clouds']['wavenumber'] = w

            pressure_all =[]
            for i in pressure: pressure_all += [i]*len(w)
            wave_all = list(w)*len(pressure)

            df = pd.DataFrame({'pressure':pressure_all,
                                'wavenumber': wave_all })


            zeros=np.zeros(196*(self.nlevel-1))

            #add in cloud layers 
            df['g0'] = zeros
            df['w0'] = zeros
            df['opd'] = zeros
            #loop through all cloud layers and set cloud profile
            for ig, iw, io , ip, idp in zip(g0,w0,opd,p,dp):
                maxp = 10**ip #max pressure is bottom of cloud deck
                minp = 10**(ip-idp) #min pressure 
                df.loc[((df['pressure'] >= minp) & (df['pressure'] <= maxp)),'g0']= ig
                df.loc[((df['pressure'] >= minp) & (df['pressure'] <= maxp)),'w0']= iw
                df.loc[((df['pressure'] >= minp) & (df['pressure'] <= maxp)),'opd']= io

            self.inputs['clouds']['profile'] = df  
    
    def virga(self, condensates, directory,
        fsed=1, b=1, eps=1e-2, param='const', 
        mh=1, mmw=2.2, kz_min=1e5, sig=2,
        Teff=None, alpha_pressure=None, supsat=0,
        gas_mmr=None, do_virtual=False, verbose=True): 
        """
        Runs virga cloud code based on the PT and Kzz profiles 
        that have been added to inptus class.
        Parameters
        ----------
        condensates : str 
            Condensates to run in cloud model 
        fsed : float 
            Sedimentation efficiency coefficient
        b : float
            Denominator of exponential in sedimentation efficiency  (if param is 'exp')
        eps: float
            Minimum value of fsed function (if param=exp)
        param : str
            fsed parameterisation
            'const' (constant), 'exp' (exponential density derivation), 'pow' (power-law)
        mh : float 
            Metallicity 
        mmw : float 
            Atmospheric mean molecular weight 
        gas_mmr : dict 
            Gas MMR as a dictionary for individual gases. This allows users to override 
            virga's chemistry. E.g. {'SiO2':1e-6}
        kz_min : float
            Minimum kzz value
        sig : float 
            Width of the log normal distribution for the particle sizes 
        Teff : float, optional
            Effective temperature. If None, Teff set to temperature at 1 bar
        alpha_pressure: float, optional
            Pressure at which we want fsed=alpha for variable fsed calculation.
            If None, pressure set to the top of the atmosphere
        do_virtual : bool 
            Turn on and off the "virtual" cloud which is a cloud that forms below 
            the pressure grid defined by the user. 
        verbose : bool 
            Turn off warnings 
        """
        
        cloud_p = vj.Atmosphere(condensates,fsed=fsed,mh=mh,
                 mmw = mmw, sig =sig, b=b, eps=eps, param=param, supsat=supsat,
                 gas_mmr=gas_mmr, verbose=verbose) 
        if 'kz' not in self.inputs['atmosphere']['profile'].keys():
            raise Exception ("Must supply kz to atmosphere/chemistry DataFrame, \
                if running `virga` through `picaso`. This should go in the \
                same place that you specified you pressure-temperature profile. \
                Alternatively, you can manually add it by doing \
                `case.inputs['atmosphere']['profile']['kz'] = KZ`")
        df = self.inputs['atmosphere']['profile'].loc[:,['pressure','temperature','kz']]
        
        cloud_p.gravity(gravity=self.inputs['planet']['gravity'],
                 gravity_unit=u.Unit(self.inputs['planet']['gravity_unit']))#
        
        cloud_p.ptk(df =df, kz_min = kz_min, Teff = Teff, alpha_pressure = alpha_pressure)
        out = vj.compute(cloud_p, as_dict=True,
                          directory=directory, do_virtual=do_virtual)


        opd, w0, g0 = out['opd_per_layer'],out['single_scattering'],out['asymmetry']
        pres = out['pressure']
        wno = 1e4/out['wave']
        df = vj.picaso_format(opd, w0, g0, pressure = pres, wavenumber=wno)
        #only pass through clouds 1d if clouds are one dimension 
        self.clouds(df=df)
        return out
    
    def virga_3d(self, condensates, directory,
        fsed=1, mh=1, mmw=2.2,kz_min=1e5,sig=2,
        n_cpu=1,verbose=True,smooth_kz=False,full_output=False):
        """
        Runs virga cloud code based on the PT and Kzz profiles 
        that have been added to inptus class.

        Parameters
        ----------
        condensates : str 
            Condensates to run in cloud model 
        fsed : float 
            Sedimentation efficiency 
        mh : float 
            Metallicity 
        mmw : float 
            Atmospheric mean molecular weight  
        n_cpu : int 
            number cpu to parallelize
        verbose : bool 
            Print statements to help user
        smooth_kz : bool 
            If true, it uses the min_kz value and does a UnivariateSpline
            accross the kz values to smooth out the profile
        full_output : bool  
            Returns full output of virga model run
        """
        lat =self.inputs['atmosphere']['profile'].coords['lat'].values
        lon = self.inputs['atmosphere']['profile'].coords['lon'].values
        nt = len(lat)
        ng = len(lon)
        self.nlevel = len(self.inputs['atmosphere']['profile'].coords['pressure'].values)
        nlayer = self.nlevel-1

        
        
        if 'kz' not in self.inputs['atmosphere']['profile']: 
            raise Exception("Must include 'kzz' (vertical mixing) as data component")
        else:
            #CONVERT wavenumber UNIT if not the right units
            unit_old = self.inputs['atmosphere']['profile']['kz'].units 
            unit_reqd = 'cm^2/s'
            if unit_old != unit_reqd: 
                if verbose: print(f'verbose=True; Converting wno grid from {unit_old} to required unit of {unit_reqd}.')
                self.inputs['atmosphere']['profile']['kz'].values = (
                    self.inputs['atmosphere']['profile']['kz'].values*u.Unit(
                        unit_old)).to('cm^2/s').value
                self.inputs['atmosphere']['profile'].kz.attrs['units'] = unit_reqd

        ptk_3d = self.inputs['atmosphere']['profile'][['temperature','kz']] 
        def run_virga(ilon,ilat): 
            cloud_p = vj.Atmosphere(condensates,fsed=fsed,mh=mh,
                     mmw = mmw, sig =sig,verbose=verbose) 
            cloud_p.gravity(gravity=self.inputs['planet']['gravity'],
                     gravity_unit=u.Unit(self.inputs['planet']['gravity_unit']))#
            df = ptk_3d.isel(lon=ilon, lat=ilat
                            ).to_pandas(
                            ).reset_index(
                            ).drop(
                            ['lat','lon'],axis=1
                            ).sort_values('pressure')
            if smooth_kz: 
                x=np.log10(df['pressure'].values)
                y = np.log10(df['kz'].values)
                x=x[y>np.log10(kz_min)]
                y = y[y>np.log10(kz_min)]
                if len(y)<2: 
                    raise Exception(f'Not enough kz values above kz_min of {kz_min} to perform spline smoothing')
                spl = UnivariateSpline(x, y,ext=3)
                df['kz'] = spl(np.log10(df['pressure'].values))
            cloud_p.ptk(df =df, kz_min = kz_min)
            out = vj.compute(cloud_p, as_dict=True,
                              directory=directory)
            return out 

        results = Parallel(n_jobs=n_cpu)(delayed(run_virga)(ilon,ilat) for ilon in range(ng) for ilat in range(nt))
        
        wno_grid = 1e4/results[0]['wave']
        wno_grid_sorted = sorted(wno_grid)
        nwno = len(wno_grid)
        pres = results[0]['pressure']

        data_vars=dict(
                opd=(["pressure","wno","lon", "lat"], np.zeros((nlayer,nwno,ng,nt)),{'units': 'depth per layer'}),
                g0=(["pressure","wno","lon", "lat"], np.zeros((nlayer,nwno,ng,nt)),{'units': 'none'}),
                w0=(["pressure","wno","lon", "lat"], np.zeros((nlayer,nwno,ng,nt)),{'units': 'none'}),
            )

        i=0
        if full_output: all_out = {f'lat{i}':{} for i in range(ng)}
        for ig in range(ng):
            for it in range(nt):
                out = results[i];i+=1
                data_vars['opd'][1][:,:,ig,it]= out['opd_per_layer']
                data_vars['g0'][1][:,:,ig,it] = out['asymmetry']
                data_vars['w0'][1][:,:,ig,it] = out['single_scattering']
                if full_output: all_out[f'lat{it}'][f'lon{ig}'] = out

        ds_virga= xr.Dataset(
            data_vars=data_vars,
            coords=dict(
                lon=(["lon"], lon,{'units': 'degrees'}),#required
                lat=(["lat"], lat,{'units': 'degrees'}),#required
                pressure=(["pressure"], pres,{'units': 'bar'}),#required
                # wno=(["wno"], wno_grid,{'units': 'cm^(-1)'})#required for clouds
                wno=(["wno"], wno_grid_sorted,{'units': 'cm^(-1)'})#required for clouds
            ),
            attrs=dict(description="coords with vectors"),
        )

        self.inputs['clouds']['profile'] = ds_virga 
        self.inputs['clouds']['wavenumber'] = ds_virga.coords['wno'].values

        if full_output:    return all_out 
    
    def clouds_3d(self, ds, regrid=True, plot=True, iz_plot=0, iw_plot=0,
        verbose=True):
        """
        Checks your cloud xarray input to make sure the necessary elements are included. If 
        requested, it will regrid your output according to what you have specified in 
        phase_angle() routine. If you have not requested a regrid, it will check to make 
        sure that the latitude/longitude grid that you have specified in your xarray
        is the same one that you have set in the phase_angle() routine. 
        
        Parameters
        ----------
        ds : xarray.DataArray
            xarray input grid (see cloud GCM 3D input tutorials)
        regrid : bool
            If True, this will auto regrid your data, based on the input to the 
            phase_angle function you have supllied
            If False, it will skip regridding. However, this assumes that you have already 
            regridded your data to the necessary gangles and tangles. PICASO will double check 
            for you by comparing latitude/longitudes of what is in your xarray to what was computed 
            in the phase_angle function. 
        plot : bool 
            If True, this will auto output a regridded plot 
        iz_plot : int 
            Altitude index to plot if a plot is requested
        iw_plot : int 
            Wavelength index to plot if plot is requested
        verbose : bool 
            If True, this will plot out messages, letting you know if your input data is being transformed 
        """
        #tell program that clouds are 3 dimensional 
        self.inputs['clouds']['dims']='3d'

        #check 
        if not isinstance(ds, xr.core.dataset.Dataset): 
            raise Exception('PICASO has moved to only accept xarray input. Please see GCM 3D input tutorials to learn how to reformat your input. ')

        #check for cloud properties
        if 'opd' not in ds: raise Exception("Must include 'opd' (optical detph) as data component")
        if 'g0' not in ds: raise Exception("Must include 'g0' (assymetry) as data component")
        if 'w0' not in ds: raise Exception("Must include 'w0' (single scattering) as data component")
        
        #check for wavenumber coordinates 
        if 'wno' not in ds.coords: 
            raise Exception("Must include 'wno' (wavenumber) in coords and units")
        else:
            #CONVERT wavenumber UNIT if not the right units
            unit_old = ds.coords['wno'].attrs['units'] 
            unit_reqd = 'cm^(-1)'
            if unit_old != unit_reqd: 
                if verbose: print(f'verbose=True; Converting wno grid from {unit_old} to required unit of {unit_reqd}.')
                ds.coords['wno'] = (
                    ds.coords['wno'].values*u.Unit(
                        unit_old)).to('cm^(-1)').value 

        #check for pressure and change units if needed
        if 'pressure' not in ds.coords: 
            raise Exception("Must include pressure in coords and units")
        else: 
            self.nlevel = len(ds.coords['pressure'].values)
            #CONVERT PRESSURE UNIT
            unit_old = ds.coords['pressure'].attrs['units'] 
            unit_reqd = 'bar'
            if unit_old != unit_reqd: 
                if verbose: print(f'verbose=True; Converting pressure grid from {unit_old} to required unit of {unit_reqd}.')
                ds.coords['pressure'] = (
                    ds.coords['pressure'].values*u.Unit(
                        unit_old)).to('bar').value

        
        #check for latitude and longitude 
        if (('lat' not in ds.coords) or ('lon' not in ds.coords)): 
            raise Exception("""Must include "lat" and "lon" as coordinates. 
                  Please see GCM 3D input tutorials to learn how to reformat your input.""")
        else :
            lat = ds.coords['lat'].values
            len_lat = len(lat)
            lon = ds.coords['lon'].values
            len_lon = len(lon)
            nt = self.inputs['disco']['num_tangle']
            ng = self.inputs['disco']['num_gangle']
            phase = self.inputs['phase_angle']


        if regrid: 
            #cannot regrid from a course grid to a high one
            assert nt <= len(lat), f'Cannot regrid from a course grid. num_tangle={nt} and input grid has len(lat)={len_lat}'
            assert ng <= len(lon), f'Cannot regrid from a course grid. num_gangle={nt} and input grid has len(lon)={len_lon}'
            #call regridder to get to gauss angle chevychev angle grid
            if verbose: print(f'verbose=True;regrid=True; Regridding 3D output to ngangle={ng}, ntangle={nt}, with phase={phase}.')
            ds = regrid_xarray(ds, num_gangle=ng, num_tangle=nt, phase_angle=phase)
        else: 
            #check lat and lons match up
            assert np.array_equal(self.inputs['disco']['latitude']*180/np.pi,
                lat), f"""Latitudes from the GCM do not match the PICASO grid even 
                          though the number of grid points are the same. 
                          Most likely this could be that the input phase of {phase}, is 
                          different from what the regridder used prior to this function. 
                          A simple fix is to provide this function with the native 
                          GCM xarray, turn regrid=True and it will ensure the grids are 
                          the same."""
            assert np.array_equal(self.inputs['disco']['longitude']*180/np.pi,
                lon), f"""Longitude from the GCM do not match the PICASO grid even 
                          though the number of grid points are the same. 
                          Most likely this could be that the input phase of {phase}, is 
                          different from what the regridder used prior to this function. 
                          A simple fix is to provide this function with the native  
                          GCM xarray, turn regrid=True and it will ensure the grids are 
                          the same."""

        if plot: 
            if ((ng>1) & (nt>1)):
                ds['opd'].isel(pressure=iz_plot,wno=iw_plot).plot(x='lon', y ='lat')
            elif ((ng==1) & (nt>1)):
                ds['opd'].isel(pressure=iz_plot,wno=iw_plot).plot(y ='lat')
            elif ((ng>1) & (nt==1)):
                ds['opd'].isel(pressure=iz_plot,wno=iw_plot).plot(x ='lon')

        self.inputs['clouds']['profile'] = ds 
        self.inputs['clouds']['wavenumber'] = ds.coords['wno'].values
    
    def approx(self,single_phase='TTHG_ray',multi_phase='N=2',delta_eddington=True,
        raman='pollack',tthg_frac=[1,-1,2], tthg_back=-0.5, tthg_forward=1,
        p_reference=1, rt_method='toon', stream=2, toon_coefficients="quadrature",
        single_form='explicit', calculate_fluxes='off', query='nearest_neighbor',
        w_single_form='TTHG', w_multi_form='TTHG', psingle_form='TTHG', 
        w_single_rayleigh = 'on', w_multi_rayleigh='on', psingle_rayleigh='on', 
        get_lvl_flux = False):
        """
        This function REsets all the default approximations in the code from what is in config file.
        This means that it will rewrite what is specified via config file defaults.
        It transforms the string specificatons
        into a number so that they can be used in numba nopython routines. 

        To see the `str` cases such as `TTHG_ray` users see all the options by using the function `justdoit.single_phase_options`
        or `justdoit.multi_phase_options`, etc. 

        single_phase : str 
            Single scattering phase function approximation 
        multi_phase : str 
            Multiple scattering phase function approximation 
        delta_eddington : bool 
            Turns delta-eddington on and off
        raman : str 
            Uses various versions of raman scattering
            default is to use the pollack approximation 
        tthg_frac : list 
            Functional of forward to back scattering with the form of polynomial :
            tthg_frac[0] + tthg_frac[1]*g_b^tthg_frac[2]
            See eqn. 6 in picaso paper 
        tthg_back : float 
            Back scattering asymmetry factor gf = g_bar*tthg_back
        tthg_forward : float 
            Forward scattering asymmetry factor gb = g_bar * tthg_forward 
        p_reference : float 
            Reference pressure (bars) This is an arbitrary pressure that 
            corresponds do the user's input of radius. Usually something "at depth"
            around 1-10 bars. 
        method : str
            Toon ('toon') or spherical harmonics ('SH'). 
        stream : int 
            Two stream or four stream (options are 2 or 4). For 4 stream need to set method='SH'
        toon_coefficients: str
            Decide whether to use Quadrature ("quadrature") or Eddington ("eddington") schemes
            to define Toon coefficients in two-stream approximation (see Table 1 in Toon et al 1989)
        single_form : str 
            form of the phase function can either be written as an 'explicit' henyey greinstein 
            or it can be written as a 'legendre' expansion. Default is 'explicit'
        query : str 
            method to grab opacities. either "nearest_neighbor" or "interp" which 
            interpolates based on 4 nearest neighbors. Default is nearest_neighbor
            which is significantly faster.
        w_single_form : str 
            Single scattering phase function approximation for SH
        w_multi_form : str 
            Multiple scattering phase function approximation for SH
        psingle_form : str 
            Scattering phase function approximation for psingle in SH
        w_single_rayleigh : str 
            Toggle rayleigh scattering on/off for single scattering in SH
        w_multi_rayleigh : str 
            Toggle rayleigh scattering on/off for multi scattering in SH
        psingle_rayleigh : str 
            Toggle rayleigh scattering on/off for psingle in SH
        get_lvl_flux : bool 
            This parameter returns the level by level and layer by layer 
            fluxes in the full output
            Default is False
        """
        self.inputs['approx']['get_lvl_flux'] = get_lvl_flux

        self.inputs['approx']['rt_method'] = rt_method

        #common to any RT code
        if rt_method == 'toon':
                self.inputs['approx']['rt_params']['common']['stream'] = 2 # having method="Toon" and stream=4 messes up delta-eddington stuff
        else:
                self.inputs['approx']['rt_params']['common']['stream'] = stream

        self.inputs['approx']['rt_params']['common']['delta_eddington'] = delta_eddington
        self.inputs['approx']['rt_params']['common']['raman'] =  raman_options().index(raman)
        if isinstance(tthg_frac, (list, np.ndarray)):
            if len(tthg_frac) == 3:
                self.inputs['approx']['rt_params']['common']['TTHG_params']['fraction'] = tthg_frac
            else:
                raise Exception('tthg_frac should be of length=3 so that : tthg_frac[0] + tthg_frac[1]*g_b^tthg_frac[2]')
        else: 
            raise Exception('tthg_frac should be a list or ndarray of length=3')

        self.inputs['approx']['rt_params']['common']['TTHG_params']['constant_back'] = tthg_back
        self.inputs['approx']['rt_params']['common']['TTHG_params']['constant_forward']=tthg_forward

        #unique to toon 
        #eddington or quradrature
        self.inputs['approx']['rt_params']['toon']['toon_coefficients'] = toon_phase_coefficients(printout=False).index(toon_coefficients)
        self.inputs['approx']['rt_params']['toon']['multi_phase'] = multi_phase_options(printout=False).index(multi_phase)
        self.inputs['approx']['rt_params']['toon']['single_phase'] = single_phase_options(printout=False).index(single_phase)
        
        #unique to SH
        self.inputs['approx']['rt_params']['SH']['single_form'] = SH_psingle_form_options(printout=False).index(single_form)
        self.inputs['approx']['rt_params']['SH']['w_single_form'] = SH_scattering_options(printout=False).index(w_single_form)
        self.inputs['approx']['rt_params']['SH']['w_multi_form'] = SH_scattering_options(printout=False).index(w_multi_form)
        self.inputs['approx']['rt_params']['SH']['psingle_form'] = SH_scattering_options(printout=False).index(psingle_form)
        self.inputs['approx']['rt_params']['SH']['w_single_rayleigh'] = SH_rayleigh_options(printout=False).index(w_single_rayleigh)
        self.inputs['approx']['rt_params']['SH']['w_multi_rayleigh'] = SH_rayleigh_options(printout=False).index(w_multi_rayleigh)
        self.inputs['approx']['rt_params']['SH']['psingle_rayleigh'] = SH_rayleigh_options(printout=False).index(psingle_rayleigh)
        self.inputs['approx']['rt_params']['SH']['calculate_fluxes'] = SH_calculate_fluxes_options(printout=False).index(calculate_fluxes)


        self.inputs['opacities']['query'] = query_options().index(query)

        self.inputs['approx']['p_reference']= p_reference
        

    def phase_curve(self, opacityclass,  full_output=False, 
        plot_opacity= False,n_cpu =1 ): 
        """
        Run phase curve 
        Parameters
        -----------
        opacityclass : class
            Opacity class from `justdoit.opannection`
        full_output : bool 
            (Optional) Default = False. Returns atmosphere class, which enables several 
            plotting capabilities. 
        n_cpu : int 
            (Optional) Default = 1 (no parallelization). Number of cpu to parallelize calculation.
        """
        phases = self.inputs['phase_angle']
        calculation = self.inputs['disco']['calculation']
        all_geom = self.inputs['disco']
        #print("all_geom", all_geom)
        all_profiles = self.inputs['atmosphere']['profile']
        all_cld_profiles = self.inputs['clouds']['profile']

        def run_phases(iphase):
            self.inputs['phase_angle'] = iphase[1]
            self.inputs['atmosphere']['profile'] = all_profiles.isel(phase=iphase[0])

            print("Currently computing Phase", iphase)

            self.inputs['disco'] = all_geom[iphase[1]]
            if not isinstance(all_cld_profiles, type(None)):
                self.inputs['clouds']['profile'] = all_cld_profiles.isel(phase=iphase[0])
            out = self.spectrum(opacityclass,calculation=calculation,dimension='3d',full_output=full_output)
            return out
        
        results = Parallel(n_jobs=n_cpu)(delayed(run_phases)(iphase) for iphase in enumerate(phases))
        
        #return dict such that each key is a different phase 
        return {iphase:results[i] for i,iphase in enumerate(phases)}

    def spectrum(self, opacityclass, calculation='reflected', dimension = '1d',  full_output=False, 
        plot_opacity= False, as_dict=True):
        """Run Spectrum
        Parameters
        -----------
        opacityclass : class
            Opacity class from `justdoit.opannection`
        calculation : str
            Either 'reflected' or 'thermal' for reflected light or thermal emission. 
            If running a brown dwarf, this will automatically default to thermal    
        dimension : str 
            (Optional) Dimensions of the calculation. Default = '1d'. But '3d' is also accepted. 
            In order to run '3d' calculations, user must build 3d input (see tutorials)
        full_output : bool 
            (Optional) Default = False. Returns atmosphere class, which enables several 
            plotting capabilities. 
        plot_opacity : bool 
            (Optional) Default = False, Creates pop up of the weighted opacity
        as_dict : bool 
            (Optional) Default = True. If true, returns a condensed dictionary to the user. 
            If false, returns the atmosphere class, which can be used for debugging. 
            The class is clunky to navigate so if you are consiering navigating through this, ping one of the 
            developers. 
        """
        #CHECKS 

        #if there is not star, the only picaso option to run is thermal emission
        try: 
            if self.inputs['star']['radius'] == 'nostar':
                calculation = 'thermal' 
        except KeyError: 
            pass

        #make sure phase angle has been run for reflected light
        try: 
            #phase angles dont need to be specified for thermal emission or transmission
            phase = self.inputs['phase_angle']
        except KeyError: 
            if 'reflected' not in calculation:
                self.phase_angle(0)
                phase = self.inputs['phase_angle']
            else: 
                raise Exception("Phase angle not specified. It is needed for reflected light. Please run the jdi.inputs().phase_angle() routine.")
        
        #make sure no one is running a nonzero phase with thermal emission in 1d
        if ((phase != 0) & ('thermal' in calculation) & (dimension=='1d')):
            raise Exception("Non-zero phase is not an option for this type of calculation. This includes a thermal calculation in 1 dimensions.  Unlike reflected light, thermal flux emanates from the planet in all directions regardless of phase. Thermal phase curves are computed by rotating 3D temperature maps, which can be done in PICASO using the 3d functionality.")
        
        #I don't make people add this as an input so adding a default here if it hasnt
        #been run 
        try:
            a = self.inputs['surface_reflect']
        except KeyError:
            self.inputs['surface_reflect'] = 0 
            self.inputs['hard_surface'] = 0 

            
        return picaso(self, opacityclass,dimension=dimension,calculation=calculation,
            full_output=full_output, plot_opacity=plot_opacity, as_dict=as_dict)

    def effective_temp(self, teff=None):
        """Same as T_eff with different notation


        Parameters
        ----------
        teff : float 
            (Optional) Effective temperature of Planet
        """
        return self.T_eff(teff)

    def T_eff(self, Teff=None):
        """
        Get Teff for climate run 

        Parameters
        ----------
        T_eff : float 
            (Optional) Effective temperature of Planet
        
        """
        if Teff is not None:
            self.inputs['planet']['T_eff'] = Teff
        else :
            self.inputs['planet']['T_eff'] = 0

    def inputs_climate(self, temp_guess= None, pressure= None, rfaci = 1,nofczns = 1 ,
        nstr = None,  rfacv = None, m_planet=None,r_planet=None,
        cloudy = False, mh = None, CtoO = None, species = None, fsed = None, mieff_dir = None,
        photochem=False, photochem_file=None,photochem_stfile = None,photonetwork_file = None,photonetworkct_file=None,tstop=1e7,psurf=10):
        """
        Get Inputs for Climate run

        Parameters
        ----------
        temp_guess : array 
            Guess T(P) profile to begin with
        pressure : array
            Pressure Grid for climate code (this wont change on the fly)
        nstr : array
            NSTR vector describes state of the atmosphere:
            0   is top layer [0]
            1   is top layer of top convective region
            2   is bottom layer of top convective region
            3   is top layer of lower radiative region
            4   is top layer of lower convective region
            5   is bottom layer of lower convective region [nlayer-1]
        nofczns : integer
            Number of guessed Convective Zones. 1 or 2
        rfacv : float
            Fractional contribution of reflected light in net flux.
            =0 for no stellar irradition, 
            =0.5 for full day-night heat redistribution
            =1 for dayside
        rfaci : float
            Default=1, Fractional contribution of thermal light in net flux
            Usually this is kept at one and then the redistribution is controlled 
            via rfacv
        cloudy : bool
            Include Clouds or not (True or False)
        mh : string
            Metallicity string for 1060 grid, '+0.5','0.0','-0.5'.
        CtoO : string
            C/O ratio string for 1060 grid
        species : string
            Cloud species to be included if cloudy
        fsed : float
            Sedimentation Efficiency (f_sed) if cloudy
        mieff_dir: str
            path to directory with mieff files for virga
        photochem : bool 
            Turns off (False) and on (True) Photochem 
        """
        
        if cloudy: 
            print("Cloudy functionality still in beta form and not ready for public use.")
            # raise Exception('Cloudy functionality still in beta fosrm and not ready for public use.')
        
        elif photochem == False: 
            #dummy values only used for cloud model
            mh = 0 
            CtoO = 0 

        if self.inputs['planet']['T_eff'] == 0.0:
            raise Exception('Need to specify Teff with jdi.input for climate run')
        if self.inputs['planet']['gravity'] == 0.0:
            raise Exception('Need to specify gravity with jdi.input for climate run')

        
        self.inputs['climate']['guess_temp'] = temp_guess
        self.inputs['climate']['pressure'] = pressure
        self.inputs['climate']['nstr'] = nstr
        self.inputs['climate']['nofczns'] = nofczns
        self.inputs['climate']['rfacv'] = rfacv
        self.inputs['climate']['rfaci'] = rfaci
        if cloudy:
            self.inputs['climate']['cloudy'] = 1
            self.inputs['climate']['cld_species'] = species
            self.inputs['climate']['fsed'] = fsed
            self.inputs['climate']['mieff_dir'] = mieff_dir
        else :
            self.inputs['climate']['cloudy'] = 0
            self.inputs['climate']['cld_species'] = 0
            self.inputs['climate']['fsed'] = 0
            self.inputs['climate']['mieff_dir'] = mieff_dir
        self.inputs['climate']['mh'] = mh
        self.inputs['climate']['CtoO'] = CtoO


        if photochem:
            if m_planet is None:
                raiseExceptions("Supply planet mass if you want to run photochem")
            else:
                self.inputs['climate']['m_planet'] = m_planet

            if r_planet is None:
                raiseExceptions("Supply planet radius if you want to run photochem")
            else:
                self.inputs['climate']['r_planet'] = r_planet

            if photochem_file is None:
                raiseExceptions("Supply photochem_filename if you want to run photochem")
            else:
                self.inputs['climate']['photochem_file'] =photochem_file

            if photochem_stfile is None:
                raiseExceptions("Supply photochem star filename if you want to run photochem")
            else:
                self.inputs['climate']['photochem_stfile'] =photochem_stfile
            self.inputs['climate']['tstop'] =tstop
            self.inputs['climate']['psurf'] =psurf
            self.inputs['climate']['photochem'] =photochem
            self.inputs['climate']['photochem_network'] =photonetwork_file
            self.inputs['climate']['photochem_networkct'] =photonetworkct_file
            

        else:
            self.inputs['climate']['photochem'] =False

    def climate(self, opacityclass, save_all_profiles = False, as_dict=True,with_spec=False,
        save_all_kzz = False, diseq_chem = False, self_consistent_kzz =False, kz = None, 
        on_fly=False,gases_fly=None, chemeq_first=True,verbose=True):#,
       
        """
        Top Function to run the Climate Model

        Parameters
        -----------
        opacityclass : class
            Opacity class from `justdoit.opannection`
        save_all_profiles : bool
            If you want to save and return all iterations in the T(P) profile,True/False
        with_spec : bool 
            Runs picaso spectrum at the end to get the full converged outputs, Default=False
        save_all_kzz : bool
            If you want to save and return all iterations in the kzz profile,True/False
        diseq_chem : bool
            If you want to run `on-the-fly' mixing (takes longer),True/False
        self_consistent_kzz : bool
            If you want to run MLT in convective zones and Moses in the radiative zones
        kz : array
            Kzz input array if user wants constant or whatever input profile (cgs)
        verbose : bool  
            If True, triggers prints throughout code 
        """
        #save to user 
        all_out = {}
        
        #get necessary parameters from opacity ck-tables 
        wno = opacityclass.wno
        delta_wno = opacityclass.delta_wno
        nwno = opacityclass.nwno
        min_temp = min(opacityclass.temps)
        max_temp = max(opacityclass.temps)

        
        
        # first calculate the BB grid
        ntmps = self.inputs['climate']['ntemp_bb_grid']
        dt = self.inputs['climate']['dt_bb_grid']
        #we will extend the black body grid 30% beyond the min and max temp of the 
        #opacity grid just to be safe with the spline
        extension = 0.3 
        tmin = min_temp*(1-extension)
        tmax = max_temp*(1+extension)
        ntmps = int((tmax-tmin)/dt)
        
        bb , y2 , tp = 0,0,0
        #bb , y2 , tp = set_bb_deprecate(wno,delta_wno,nwno,ntmps,dt,tmin,tmax)

        nofczns = self.inputs['climate']['nofczns']
        nstr= self.inputs['climate']['nstr']

        rfaci= self.inputs['climate']['rfaci']
        
        #turn off stellar radiation if user has run "setup_nostar() function"
        if 'nostar' in self.inputs['star']['database']:
            rfacv=0.0 
            FOPI = np.zeros(nwno) + 1.0
        #otherwise assume that there is stellar irradiation 
        else:
            rfacv = self.inputs['climate']['rfacv']
            r_star = self.inputs['star']['radius'] 
            r_star_unit = self.inputs['star']['radius_unit'] 
            semi_major = self.inputs['star']['semi_major']
            semi_major_unit = self.inputs['star']['semi_major_unit'] 
            fine_flux_star  = self.inputs['star']['flux']  # erg/s/cm^2
            FOPI = fine_flux_star * ((r_star/semi_major)**2)

        #turn off reflected light permanently for all these runs if rfacv=0 
        if rfacv==0:compute_reflected=False
        else:compute_reflected=True

        all_profiles= []
        if save_all_profiles:
            save_profile = 1
        else :
            save_profile = 0

        TEMP1 = self.inputs['climate']['guess_temp']
        all_profiles=np.append(all_profiles,TEMP1)
        pressure = self.inputs['climate']['pressure']
        t_table = self.inputs['climate']['t_table']
        p_table = self.inputs['climate']['p_table']
        grad = self.inputs['climate']['grad']
        cp = self.inputs['climate']['cp']


        Teff = self.inputs['planet']['T_eff']
        grav = 0.01*self.inputs['planet']['gravity'] # cgs to si
        mh = self.inputs['climate']['mh']
        mh = float(mh) if mh is not None else 0
        sigma_sb = 0.56687e-4 # stefan-boltzmann constant
        
        col_den = 1e6*(pressure[1:] -pressure[:-1] ) / (grav/0.01) # cgs g/cm^2
        wave_in, nlevel, pm, hratio = 0.9, len(pressure), 0.001, 0.1
        #tidal = tidal_flux(Teff, wave_in,nlevel, pressure, pm, hratio, col_den)
        tidal = np.zeros_like(pressure) - sigma_sb *(Teff**4)
        
        cloudy = self.inputs['climate']['cloudy']
        cld_species = self.inputs['climate']['cld_species']
        fsed = self.inputs['climate']['fsed']
        mieff_dir = self.inputs['climate']['mieff_dir']
        
        opd_cld_climate = np.zeros(shape=(nlevel-1,nwno,4))
        g0_cld_climate = np.zeros(shape=(nlevel-1,nwno,4))
        w0_cld_climate = np.zeros(shape=(nlevel-1,nwno,4))


        # first conv call
        
        it_max= 10   ### inner loop calls
        itmx= 7  ### outer loop calls (opacity re-calculation)
        conv = 10.0
        convt=5.0
        x_max_mult=7.0
        

        final = False
        flag_hack = False

        
        if chemeq_first: pressure, temperature, dtdp, profile_flag, all_profiles,opd_cld_climate,g0_cld_climate,w0_cld_climate,cld_out,flux_net_ir_layer, flux_plus_ir_attop = profile(mieff_dir,it_max, itmx, conv, convt, nofczns,nstr,x_max_mult,
            TEMP1,pressure, FOPI, t_table, p_table, grad, cp, opacityclass, grav, 
            rfaci, rfacv, nlevel, tidal, tmin, tmax, delta_wno, bb , y2 , tp, final , 
            cloudy, cld_species,mh,fsed,flag_hack, save_profile,all_profiles,
            opd_cld_climate,g0_cld_climate,w0_cld_climate,
            first_call_ever=True, verbose=verbose)

        # second convergence call
        it_max= 7
        itmx= 5
        conv = 5.0
        convt=4.0
        x_max_mult=7.0

        
        final = False
        if chemeq_first: pressure, temperature, dtdp, profile_flag, all_profiles,opd_cld_climate,g0_cld_climate,w0_cld_climate,cld_out,flux_net_ir_layer, flux_plus_ir_attop = profile(mieff_dir, it_max, itmx, conv, convt, nofczns,nstr,x_max_mult,
                    temperature,pressure, FOPI, t_table, p_table, grad, cp, opacityclass, grav, 
                    rfaci, rfacv, nlevel, tidal, tmin, tmax, delta_wno, bb , y2 , tp, final, cloudy, 
                    cld_species, mh,fsed,flag_hack,save_profile,all_profiles,
                    opd_cld_climate,g0_cld_climate,w0_cld_climate,flux_net_ir_layer, 
                    flux_plus_ir_attop, verbose=verbose )   

        if chemeq_first: 
            pressure, temp, dtdp, nstr_new, flux_plus_final, df, all_profiles, cld_out, final_conv_flag=find_strat(mieff_dir, pressure, temperature, dtdp ,FOPI, nofczns,nstr,x_max_mult,
                             t_table, p_table, grad, cp, opacityclass, grav, 
                             rfaci, rfacv, nlevel, tidal, tmin, tmax, delta_wno, bb , y2 , tp , cloudy, cld_species, mh,fsed, flag_hack, save_profile,all_profiles,opd_cld_climate,g0_cld_climate,w0_cld_climate,flux_net_ir_layer, flux_plus_ir_attop,
                             verbose=verbose)
            if cloudy == 1:
                opd_now,w0_now,g0_now = cld_out['opd_per_layer'],cld_out['single_scattering'],cld_out['asymmetry']
            else:
                opd_now,w0_now,g0_now = 0,0,0
        
        if diseq_chem:
            #Starting with user's guess since there was no request to converge a chemeq profile first 
            if not chemeq_first: 
                temp = TEMP1

            wv196 = 1e4/wno

            # first change the nstr vector because need to check if they grow or not
            # delete upper convective zone if one develops
            
            del_zone =0 # move 4 levels deeper
            if (nstr[1] > 0) & (nstr[4] > 0) & (nstr[3] > 0) :
                nstr[1] = nstr[4]+del_zone
                nstr[2] = 89
                nstr[3],nstr[4],nstr[5] = 0,0,0
                
                if verbose: print("2 conv Zones, so making small adjustments")
            elif (nstr[1] > 0) & (nstr[3] == 0):
                if nstr[4] == 0:
                    nstr[1]+= del_zone #5#15
                else:
                    nstr[1] += del_zone #5#15  
                    nstr[3], nstr[4] ,nstr[5] = 0,0,0#6#16
                if verbose: print("1 conv Zone, so making small adjustment")
            if nstr[1] >= nlevel -2 : # making sure we haven't pushed zones too deep
                nstr[1] = nlevel -4
            if nstr[4] >= nlevel -2:
                nstr[4] = nlevel -3
            
            if verbose: print("New NSTR status is ", nstr)

            

            bundle = inputs(calculation='brown')

            bundle.phase_angle(0,num_gangle=10, num_tangle=1)
            bundle.gravity(gravity=grav , gravity_unit=u.Unit('m/s**2'))
            bundle.add_pt( temp, pressure)
            bundle.premix_atmosphere(opacityclass, df = bundle.inputs['atmosphere']['profile'].loc[:,['pressure','temperature']])
            DTAU, TAU, W0, COSB,ftau_cld, ftau_ray,GCOS2, DTAU_OG, TAU_OG, W0_OG, COSB_OG, \
                W0_no_raman , surf_reflect, ubar0,ubar1,cos_theta, single_phase,multi_phase, \
                frac_a,frac_b,frac_c,constant_back,constant_forward, \
                wno,nwno,ng,nt, nlevel, ngauss, gauss_wts, mmw,gweight,tweight =  calculate_atm(bundle, opacityclass)
            
            all_kzz= []
            if save_all_kzz == True :
                save_kzz = 1
            else :
                save_kzz = 0
            
            #here begins the self consistent Kzz calculation 
            # MLT plus some prescription in radiative zone
            if self_consistent_kzz or (not chemeq_first): 
                #flux_net_v_layer, flux_net_v, flux_plus_v, flux_minus_v , flux_net_ir_layer, flux_net_ir, flux_plus_ir, flux_minus_ir
                flux_net_v_layer_full, flux_net_v_full, flux_plus_v_full, flux_minus_v_full , flux_net_ir_layer_full, flux_net_ir_full, flux_plus_ir_full, flux_minus_ir_full = get_fluxes(pressure, temp, delta_wno, bb , y2, tp, tmin, tmax, DTAU, TAU, W0, 
                COSB,ftau_cld, ftau_ray,GCOS2, DTAU_OG, TAU_OG, W0_OG, COSB_OG, W0_no_raman , surf_reflect, 
                ubar0,ubar1,cos_theta, FOPI, single_phase,multi_phase,frac_a,frac_b,frac_c,constant_back,constant_forward, 
                wno,nwno,ng,nt,gweight,tweight, nlevel, ngauss, gauss_wts,compute_reflected, True)#True for reflected, True for thermal

                flux_net_ir_layer = flux_net_ir_layer_full[:]
                flux_plus_ir_attop = flux_plus_ir_full[0,:] 
                calc_type = 0
                
                # use mixing length theory to calculate Kzz profile
                if self_consistent_kzz: 
                    kz = get_kzz(pressure, temp,grav,mmw,tidal,flux_net_ir_layer, flux_plus_ir_attop,t_table, p_table, grad, cp, calc_type,nstr)
            
            
            
            
            # shift everything to the 661 grid now.
            #mh = '+0.0'  #don't change these as the opacities you are using are based on these 
            #CtoO = '1.0' # don't change these as the opacities you are using are based on these #
            filename_db=os.path.join(__refdata__, 'climate_INPUTS/ck_cx_cont_opacities_661.db')
            
            if on_fly:
                if verbose: print("From now I will mix "+str(gases_fly)+" only on--the--fly")
                #mhdeq and ctodeq will be auto by opannection
                #NO Background, just CIA + whatever in gases_fly
                #ck_db=os.path.join(__refdata__, 'climate_INPUTS/sonora_2020_feh'+mhdeq+'_co_'+CtoOdeq+'.data.196')
                opacityclass = opannection(ck=True, 
                    ck_db=opacityclass.ck_filename,filename_db=filename_db,
                    deq = True,on_fly=True,gases_fly=gases_fly)
            else:
                #phillips comparison (discontinued) 
                #background + gases 
                #ck_db=os.path.join(__refdata__, 'climate_INPUTS/m+0.0_co1.0.data.196')
                opacityclass = opannection(ck=True, ck_db=opacityclass.ck_filename,
                    filename_db=filename_db,deq = True,on_fly=False)

        
            
            
            if cloudy == 1:    
                wv661 = 1e4/opacityclass.wno
                opd_cld_climate,g0_cld_climate,w0_cld_climate = initiate_cld_matrices(opd_cld_climate,g0_cld_climate,w0_cld_climate,wv196,wv661)
            
            #Rerun star so that F0PI can now be on the 
            #661 grid 
            if 'nostar' in self.inputs['star']['database']:
                FOPI = np.zeros(opacityclass.nwno) + 1.0
            else:
                T_star = self.inputs['star']['temp']
                r_star = self.inputs['star']['radius']
                r_star_unit = self.inputs['star']['radius_unit']
                logg = self.inputs['star']['logg']
                metal =  self.inputs['star']['metal']
                semi_major = self.inputs['star']['semi_major']
                sm_unit = self.inputs['star']['semi_major_unit']
                database = self.inputs['star']['database']
                filename = self.inputs['star']['filename']
                f_unit = self.inputs['star']['f_unit']
                w_unit = self.inputs['star']['w_unit']
                self.star(opacityclass, database=database,temp =T_star,metal =metal, logg =logg, 
                    radius = r_star, radius_unit=u.Unit(r_star_unit),semi_major= semi_major , 
                    semi_major_unit = u.Unit(sm_unit), 
                    filename = filename, 
                    f_unit=f_unit, 
                    w_unit=w_unit)
                fine_flux_star  = self.inputs['star']['flux']  # erg/s/cm^2
                FOPI = fine_flux_star * ((r_star/semi_major)**2)
            
            if self.inputs['climate']['photochem']==False:
                quench_levels, t_mix = quench_level(pressure, temp, kz ,mmw, grav, return_mix_timescale= True) # determine quench levels

                all_kzz = np.append(all_kzz, t_mix) # save kzz

                if verbose: print("Quench Levels are CO, CO2, NH3, HCN, PH3 ", quench_levels) # print quench levels
                
                final = False
                #finall = False #### what is this thing?
                
                ## this code block is mostly safeguarding
                
                if quench_levels[2] > nlevel -2 :
                    quench_levels[2] = nlevel -2

                    if quench_levels[0] > nlevel -2 :
                        quench_levels[0] = nlevel -2
                    
                    if quench_levels[1] > nlevel -2 :
                        quench_levels[1] = nlevel -2
                    
                    if quench_levels[3] > nlevel -2 :
                        quench_levels[3] = nlevel -2 
                
                
                
                

                # determine the chemistry now

                qvmrs, qvmrs2= bundle.premix_atmosphere_diseq(opacityclass, df = bundle.inputs['atmosphere']['profile'].loc[:,['pressure','temperature']], quench_levels= quench_levels,t_mix=t_mix)
                #was for check SM
                #bundle.inputs['atmosphere']['profile'].to_csv('/data/users/samukher/Disequilibrium-picaso/first_iteration_testpls300min500',sep='\t')
                #raise SystemExit(0) 
                photo_inputs_dict = {}
                photo_inputs_dict['yesorno'] = False
            else :
                bundle.premix_atmosphere(opacityclass, df = bundle.inputs['atmosphere']['profile'].loc[:,['pressure','temperature']])

                pc= bundle.call_photochem(temp,pressure,float(self.inputs['climate']['mh']),float(self.inputs['climate']['CtoO']),self.inputs['climate']['psurf'],self.inputs['climate']['m_planet'],self.inputs['climate']['r_planet'],kz,tstop=self.inputs['climate']['tstop'],filename = self.inputs['climate']['photochem_file'],stfilename = self.inputs['climate']['photochem_stfile'],network = self.inputs['climate']['photochem_network'],network_ct = self.inputs['climate']['photochem_networkct'],first=True,pc=None)
                all_kzz = np.append(all_kzz, kz)
                quench_levels = np.array([0,0,0,0])
                photo_inputs_dict = {}
                photo_inputs_dict['yesorno'] = True
                photo_inputs_dict['mh'] = float(self.inputs['climate']['mh'])
                photo_inputs_dict['CtoO'] = float(self.inputs['climate']['CtoO'])
                photo_inputs_dict['psurf'] = self.inputs['climate']['psurf']
                photo_inputs_dict['m_planet'] = self.inputs['climate']['m_planet']
                photo_inputs_dict['r_planet'] = self.inputs['climate']['r_planet']
                photo_inputs_dict['tstop']=self.inputs['climate']['tstop']
                photo_inputs_dict['photochem_file']=self.inputs['climate']['photochem_file']
                photo_inputs_dict['photochem_stfile']=self.inputs['climate']['photochem_stfile']
                photo_inputs_dict['photochem_network']=self.inputs['climate']['photochem_network']
                photo_inputs_dict['photochem_networkct']=self.inputs['climate']['photochem_networkct']
                photo_inputs_dict['pc'] = pc
                photo_inputs_dict['kz'] = kz
                





            wno = opacityclass.wno
            delta_wno = opacityclass.delta_wno
            nwno = opacityclass.nwno
            min_temp = min(opacityclass.temps)
            max_temp = max(opacityclass.temps)

            # first calculate the BB grid
            ntmps = self.inputs['climate']['ntemp_bb_grid']
            dt = self.inputs['climate']['dt_bb_grid']
            
            extension = 0.3 
            tmin = min_temp*(1-extension)
            tmax = max_temp*(1+extension)

            ntmps = int((tmax-tmin)/dt)
            

            #bb , y2 , tp = set_bb(wno,delta_wno,nwno,ntmps,dt,tmin,tmax)

        

            
            final = False

            
            # diseq calculations start here actually
            
            if verbose: print("DOING DISEQ CALCULATIONS NOW")
            it_max= 7
            itmx= 5
            conv = 5.0
            convt=4.0
            x_max_mult=7.0

            #if nstr[2] < nstr[5]:
            #    nofczns = 2
            #    print("nofczns corrected") 

            if self.inputs['climate']['photochem']==False:
                pressure, temperature, dtdp, profile_flag, qvmrs, qvmrs2, all_profiles, all_kzz,opd_cld_climate,g0_cld_climate,w0_cld_climate,cld_out,flux_net_ir_layer, flux_plus_ir_attop,photo_inputs_dict,_  = profile_deq(mieff_dir, it_max, itmx, conv, convt, nofczns,nstr,x_max_mult,
                temp,pressure, FOPI, t_table, p_table, grad, cp, opacityclass, grav, 
                rfaci, rfacv, nlevel, tidal, tmin, tmax, delta_wno, bb , y2 , tp, final , 
            cloudy, cld_species,mh,fsed,flag_hack, quench_levels, kz, mmw,save_profile,
            all_profiles, self_consistent_kzz,save_kzz,all_kzz, opd_cld_climate,
            g0_cld_climate,w0_cld_climate,flux_net_ir_layer, flux_plus_ir_attop,
            photo_inputs_dict,
            on_fly=on_fly, gases_fly=gases_fly, verbose=verbose)
                
                pressure, temp, dtdp, nstr_new, flux_plus_final, qvmrs, qvmrs2, df, all_profiles, all_kzz,cld_out,photo_inputs_dict,final_conv_flag=find_strat_deq(mieff_dir, pressure, temperature, dtdp ,FOPI, nofczns,nstr,x_max_mult,
                                t_table, p_table, grad, cp, opacityclass, grav, 
                                rfaci, rfacv, nlevel, tidal, tmin, tmax, delta_wno, bb , y2 , tp , cloudy, cld_species, mh,fsed, flag_hack, quench_levels,kz ,mmw, save_profile,all_profiles, self_consistent_kzz,save_kzz,all_kzz, opd_cld_climate,g0_cld_climate,w0_cld_climate,flux_net_ir_layer, flux_plus_ir_attop,photo_inputs_dict,on_fly=on_fly, gases_fly=gases_fly,
                             verbose=verbose)
                if cloudy == 1:
                    opd_now,w0_now,g0_now = cld_out['opd_per_layer'],cld_out['single_scattering'],cld_out['asymmetry']
                else:
                    opd_now,w0_now,g0_now = 0,0,0
                
            else:
                print("Only doing Profiles and not extending/reducing CZs")
                pressure, temperature, dtdp, profile_flag, qvmrs, qvmrs2, all_profiles, all_kzz,opd_cld_climate,g0_cld_climate,w0_cld_climate,cld_out,flux_net_ir_layer, flux_plus_ir_attop,photo_inputs_dict, df  = profile_deq(mieff_dir, it_max, itmx, conv, convt, nofczns,nstr,x_max_mult,
                temp,pressure, FOPI, t_table, p_table, grad, cp, opacityclass, grav, 
                rfaci, rfacv, nlevel, tidal, tmin, tmax, delta_wno, bb , y2 , tp, final , cloudy, cld_species,mh,fsed,flag_hack, quench_levels, kz, mmw,save_profile,all_profiles, self_consistent_kzz,save_kzz,all_kzz, opd_cld_climate,g0_cld_climate,w0_cld_climate,flux_net_ir_layer, flux_plus_ir_attop,photo_inputs_dict,on_fly=on_fly, gases_fly=gases_fly)
                nstr_new = nstr.copy()
                flux_plus_final = flux_plus_ir_attop.copy()
                temp=temperature.copy()


            #diseq stuff
            all_out['diseq_out'] = {}
            if save_all_kzz: all_out['diseq_out']['all_kzz'] = all_kzz
            all_out['diseq_out']['quench_levels'] = quench_levels


            #return pressure , temp, dtdp, nstr_new, flux_plus_final, quench_levels, df, all_profiles, all_kzz, opd_now,w0_now,g0_now
        
        #all output to user
        all_out['pressure'] = pressure
        all_out['temperature'] = temp
        all_out['ptchem_df'] = df
        all_out['dtdp'] = dtdp
        all_out['cvz_locs'] = nstr_new
        all_out['flux']=flux_plus_final
        all_out['converged']=final_conv_flag

        if save_all_profiles: all_out['all_profiles'] = all_profiles            
        if with_spec:
            opacityclass = opannection(ck=True, ck_db=opacityclass.ck_filename,deq=False)
            bundle = inputs(calculation='brown')
            bundle.phase_angle(0)
            bundle.gravity(gravity=grav , gravity_unit=u.Unit('m/s**2'))
            bundle.premix_atmosphere(opacityclass,df)
            df_spec = bundle.spectrum(opacityclass,full_output=True)    
            all_out['spectrum_output'] = df_spec 

        #put cld output in all_out
        if cloudy == 1:
            df_cld = vj.picaso_format(opd_now, w0_now, g0_now, pressure = cld_out['pressure'], wavenumber=1e4/cld_out['wave'])
            all_out['cld_output_picaso'] = df_cld
            all_out['virga_output'] = cld_out
        if as_dict: 
            return all_out
        else: 
            return pressure , temp, dtdp, nstr_new, flux_plus_final, df, all_profiles , opd_now,w0_now,g0_now
    
    def call_photochem(self,temp,pressure,logMH, cto,pressure_surf,mass,radius,kzz,tstop=1e7,filename = None,stfilename=None,network=None,network_ct=None,first=True,pc=None,user_psurf=True,user_psurf_add=3):
        p_target = np.logspace(np.log10(np.min(pressure)),np.log10(np.max(pressure)),180)
        interp_function = interp1d(np.log10(pressure),np.log10(temp),bounds_error=False,fill_value='extrapolate')
        interp_function_kzz = interp1d(np.log10(pressure),np.log10(kzz),bounds_error=False,fill_value='extrapolate')
        interp_temp  = 10**interp_function(np.log10(p_target))
        interp_kzz = 10**interp_function_kzz(np.log10(p_target))
        pc,output_array,species,pressure = run_photochem(interp_temp,p_target,logMH, cto,pressure_surf,mass,radius,interp_kzz,tstop=tstop,filename = filename,stfilename=stfilename,network=network,network_ct= network_ct,first=first,pc=pc,user_psurf=user_psurf,user_psurf_add=user_psurf_add)
        #pc,output_array,species,pressure = run_photochem(temp,pressure,logMH, cto,pressure_surf,mass,radius,kzz,tstop=tstop,filename = filename,stfilename=stfilename,network=network,network_ct= network_ct,first=False,pc=pc)
        #pc,output_array,species,pressure = run_photochem(temp,pressure,logMH, cto,pressure_surf,mass,radius,kzz,tstop=tstop,filename = filename,stfilename=stfilename,network=network,network_ct= network_ct,first=False,pc=pc)
        #pc,output_array,species,pressure = run_photochem(temp,pressure,logMH, cto,pressure_surf,mass,radius,kzz,tstop=tstop,filename = filename,stfilename=stfilename,network=network,network_ct= network_ct,first=False,pc=pc)
        #pc,output_array,species,pressure = run_photochem(temp,pressure,logMH, cto,pressure_surf,mass,radius,kzz,tstop=tstop,filename = filename,stfilename=stfilename,network=network,network_ct= network_ct,first=False,pc=pc)
        #pc,output_array,species,pressure = run_photochem(temp,pressure,logMH, cto,pressure_surf,mass,radius,kzz,tstop=tstop,filename = filename,stfilename=stfilename,network=network,network_ct= network_ct,first=False,pc=pc)

        for i in range(len(species)):
            interp_sp = interp1d(np.log10(p_target),np.log10(output_array[i,:]),bounds_error=False,fill_value='extrapolate')
            self.inputs['atmosphere']['profile'][species[i]] = 10**interp_sp(np.log10(pressure))#output_array[i,:]
        return pc

def get_targets():
    """Function to grab available targets using exoplanet archive data. 

    Returns
    -------
    Dataframe from Exoplanet Archive
    """
    planets_df =  pd.read_csv('https://exoplanetarchive.ipac.caltech.edu/TAP/sync?query=select+*+from+PSCompPars&format=csv')
    # convert to float when possible
    for i in planets_df.columns: 
        planets_df[i] = planets_df[i].astype(float,errors='ignore')

    return planets_df
def load_planet(df, opacity, phase_angle = 0, stellar_db='ck04models', verbose=False,  **planet_kwargs):
    """
    Wrapper to simplify PICASO run. This really turns picaso into a black box. This was created 
    specifically Sagan School tutorial. It grabs planet parameters from the user supplied df, then 
    adds a parametric PT profile (Guillot et al. 2010). The user still has to add chemistry. 

    Parameters
    -----------
    df : pd.DataFrame
        This is single row from `all_planets()`
    opacity : np.array 
        Opacity loaded from opannection
    phase_angle : float 
        Observing phase angle (radians)
    stellar_db : str 
        Stellar database to pull from. Default is ck04models but you can also 
        use phoenix if you have those downloaded.
    verbose : bool , options
        Print out warnings 
    planet_kwargs : dict 
        List of parameters to supply NexSci database is values don't exist 
    """
    if len(df.index)>1: raise Exception("Dataframe consists of more than 1 row. Make sure to select single planet")
    if len(df.index)==0: raise Exception("No planets found in database. Check name.")

    for i in df.index:

        planet = df.loc[i,:].dropna().to_dict()

        temp = planet.get('st_teff', planet_kwargs.get('st_teff',np.nan))
        if np.isnan(temp) : raise Exception('Stellar temperature is not added to \
            dataframe input or to planet_kwargs through the column/key named st_teff. Please add it to one of them')

        logg = planet.get('st_logg', planet_kwargs.get('st_logg',np.nan))
        if np.isnan(logg) : raise Exception('Stellar logg is not added to \
            dataframe input or to planet_kwargs through the column/key named st_logg. Please add it to one of them')

        logmh = planet.get('st_metfe', planet_kwargs.get('st_metfe',np.nan))
        if np.isnan(logmh) : raise Exception('Stellar Fe/H is not added to \
            dataframe input or to planet_kwargs through the column/key named st_metfe. Please add it to one of them')


        if logmh > 0.5: 
            if verbose: print ('Stellar M/H exceeded max value of 0.5. Value has been reset to the maximum')
            logmh = 0.5
        elif logmh < -4.0 :
            if verbose: print ('Stellar M/H exceeded min value of -4.0 . Value has been reset to the mininum')
            logmh = -4.0 

        if logg > 4.5: 
            if verbose: print ('Stellar logg exceeded max value of 4.5. Value has been reset to the maximum')
            logg = 4.5   


        #the parameters
        #planet/star system params--typically not free parameters in retrieval
        # Planet radius in Jupiter Radii--this will be forced to be 10 bar radius--arbitrary (scaling to this is free par)

        Rp = planet.get('pl_radj', planet_kwargs.get('pl_radj',np.nan))
        if np.isnan(Rp) : raise Exception('Planet Radii is not added to \
            dataframe input or to planet_kwargs through the column/key named pl_radj. J for JUPITER! \
            Please add it to one of them')


        #Stellar Radius in Solar Radii
        Rstar = planet.get('st_rad', planet_kwargs.get('st_rad',np.nan))
        if np.isnan(Rstar) : raise Exception('Stellar Radii is not added to \
            dataframe input or to planet_kwargs through the column/key named st_rad. Solar radii! \
            Please add it to one of them')

        #Mass in Jupiter Masses
        Mp = planet.get('pl_bmassj', planet_kwargs.get('pl_bmassj',np.nan))
        if np.isnan(Mp) : raise Exception('Planet Mass is not added to \
            dataframe input or to planet_kwargs through the column/key named pl_bmassj. J for JUPITER! \
            Please add it to one of them')  

        #TP profile params (3--Guillot 2010, Parmentier & Guillot 2013--see Line et al. 2013a for implementation)
        Tirr=planet.get('pl_eqt', planet_kwargs.get('pl_eqt',np.nan))

        if np.isnan(Tirr): 
            p =  planet.get('pl_orbper', planet_kwargs.get('pl_orbper',np.nan))
            p = p * (1*u.day).to(u.yr).value #convert to year 
            a =  (p**(2/3)*u.au).to(u.R_sun).value
            temp = planet.get('st_teff', planet_kwargs.get('st_teff',np.nan))
            Tirr = temp * np.sqrt(Rstar/(2*a))

        if np.isnan(Tirr): raise Exception('Planet Eq Temp is not added to \
            dataframe input or to planet_kwargs through the column/key named pl_eqt. Kelvin \
            Please add it to one of them') 

        p=planet.get('pl_orbper', planet_kwargs.get('pl_orbper',np.nan))

        if np.isnan(Tirr): raise Exception('Orbital Period is not added to \
            dataframe input or to planet_kwargs through the column/key named pl_orbper. Days Units') 
        else: 
            p = p * (1*u.day).to(u.yr).value #convert to year 
            a =  p**(2/3) #semi major axis in AU


        #setup picaso
        start_case = inputs()
        start_case.approx(raman="none")
        start_case.phase_angle(phase_angle) #radians 

        #define gravity
        start_case.gravity(mass=Mp, mass_unit=u.Unit('M_jup'),
                            radius=Rp, radius_unit=u.Unit('R_jup')) #any astropy units available

        #define star
        start_case.star(opacity, temp,logmh,logg,radius=Rstar, radius_unit=u.Unit('R_sun'),
                            semi_major=a, semi_major_unit=u.Unit('au'),
                            database = stellar_db ) #opacity db, pysynphot database, temp, metallicity, logg

        ##running this with all default inputs (users can override whatever after this initial run)
        start_case.guillot_pt(Tirr) 

    return start_case
def jupiter_pt():
    """Function to get Jupiter's PT profile"""
    return os.path.join(__refdata__, 'base_cases','jupiter.pt')
def jupiter_cld():
    """Function to get rough Jupiter Cloud model with fsed=3"""
    return os.path.join(__refdata__, 'base_cases','jupiterf3.cld')
def HJ_pt():
    """Function to get Jupiter's PT profile"""
    return os.path.join(__refdata__, 'base_cases','HJ.pt')
def HJ_pt_3d(as_xarray=False,add_kz=False):
    """Function to get Jupiter's PT profile
    
    Parameters
    ----------
    as_xarray : bool 
        Returns as xarray, instead of dictionary
    add_kz : bool 
        Returns kzz along with PT info
    """
<<<<<<< HEAD
    input_file = os.path.join(__refdata__, 'base_cases','HJ_3d.pt')
    threed_grid = pd.read_csv(input_file,delim_whitespace=True,names=['p','t','k'])
=======
    #input_file = os.path.join(__refdata__, 'base_cases','HJ_3d.pt')
    threed_grid = pd.read_csv(input_file,sep='\s+',names=['p','t','k'])
>>>>>>> b2b45214
    all_lon= threed_grid.loc[np.isnan(threed_grid['k'])]['p'].values
    all_lat=  threed_grid.loc[np.isnan(threed_grid['k'])]['t'].values
    latlong_ind = np.concatenate((np.array(threed_grid.loc[np.isnan(threed_grid['k'])].index),[threed_grid.shape[0]] ))
    threed_grid = threed_grid.dropna() 

    lon = np.unique(all_lon)
    lat = np.unique(all_lat)

    nlon = len(lon)
    nlat = len(lat)
    total_pts = nlon*nlat
    nz = latlong_ind[1] - 1 

    p = np.zeros((nlon,nlat,nz))
    t = np.zeros((nlon,nlat,nz))
    kzz = np.zeros((nlon,nlat,nz))

    for i in range(len(latlong_ind)-1):

        ilon = list(lon).index(all_lon[i])
        ilat = list(lat).index(all_lat[i])

        p[ilon, ilat, :] = threed_grid.loc[latlong_ind[i]:latlong_ind[i+1]]['p'].values
        t[ilon, ilat, :] = threed_grid.loc[latlong_ind[i]:latlong_ind[i+1]]['t'].values
        kzz[ilon, ilat, :] = threed_grid.loc[latlong_ind[i]:latlong_ind[i+1]]['k'].values
    
    gcm_out = {'pressure':p, 'temperature':t, 'kzz':kzz, 'latitude':lat, 'longitude':lon}
    if as_xarray:
        # create data
        data = gcm_out['temperature']

        # create coords
        lon = gcm_out['longitude']
        lat = gcm_out['latitude']
        pres = gcm_out['pressure'][0,0,:]

        # put data into a dataset
        if add_kz:
            data_vars = dict(
                temperature=(["lon", "lat","pressure"], data,{'units': 'Kelvin'}),#, required
                kz = (["lon", "lat","pressure"], kzz,{'units': 'm^2/s'})
            )
        else: 
            data_vars = dict(temperature=(["lon", "lat","pressure"], data,{'units': 'Kelvin'}))

        ds = xr.Dataset(
            data_vars=data_vars,
            coords=dict(
                lon=(["lon"], lon,{'units': 'degrees'}),#required
                lat=(["lat"], lat,{'units': 'degrees'}),#required
                pressure=(["pressure"], pres,{'units': 'bar'})#required*
            ),
            attrs=dict(description="coords with vectors"),
        )
        return  ds
    else: 
        return gcm_out
def HJ_cld():
    """Function to get rough Jupiter Cloud model with fsed=3"""
    return os.path.join(__refdata__, 'base_cases','HJ.cld')
def brown_dwarf_pt():
    """Function to get rough Brown Dwarf climate model with Teff=1270 K M/H=1xSolar, C/O=1xSolar, fsed=1"""
    return os.path.join(__refdata__, 'base_cases','t1270g200f1_m0.0_co1.0.cmp')    
def brown_dwarf_cld():
    """Function to get rough Brown Dwarf cloud model with Teff=1270 K M/H=1xSolar, C/O=1xSolar, fsed=1"""
    return os.path.join(__refdata__, 'base_cases','t1270g200f1_m0.0_co1.0.cld')    


def single_phase_options(printout=True):
    """Retrieve all the options for direct radation"""
    if printout: print("Can also set functional form of forward/back scattering in approx['TTHG_params']")
    return ['cahoy','OTHG','TTHG','TTHG_ray']
def multi_phase_options(printout=True):
    """Retrieve all the options for multiple scattering radiation"""
    if printout: print("Can also set delta_eddington=True/False in approx['delta_eddington']")
    return ['N=2','N=1','isotropic']
def SH_scattering_options(printout=True):
    """Retrieve all the options for scattering radiation in SH"""
    return  ["TTHG","OTHG","isotropic"]
def SH_rayleigh_options(printout=True):
    """Retrieve options for rayleigh scattering"""
    return ['off','on']
def SH_psingle_form_options(printout=True):
    """Retrieve options for direct scattering form approximation"""
    return  ["explicit","legendre"]
def SH_calculate_fluxes_options(printout=True):
    """Retrieve options for calculating layerwise fluxes"""
    return  ["off","on"]
def raman_options():
    """Retrieve options for raman scattering approximtions"""
    return ["oklopcic","pollack","none"]
def query_options():
    """Retrieve options for querying opacities """
    return ["nearest_neighbor","interp"]

def evolution_track(mass=1, age='all'):
    """
    Plot or grab an effective temperature for a certain age and mass planet. 
    Parameters
    ----------
    mass : int or str, optional
        (Optional) Mass of planet, in Jupiter Masses. Only valid options = 1, 2, 4, 6, 8, 10,'all'
        If another value is entered, it will find the nearest option. 
    age : float or str, optional
        (Optional) Age of planet, in years or 'all' to return full model 
    Return 
    ------
    if age=None: data = {'cold':all_data_cold_start, 'hot':all_data_hot_start}
    if age=float: data = {'cold':data_at_age, 'hot':data_at_age}
    
    if plot=False: returns data 
    else: returns data, plot
    
    """
    cols_return = ['age_years','Teff','grav_cgs','logL','R_cm'] #be careful when changing these as they are used to build all_cols
    valid_options = np.array([1,2,4,6,8,10]) # jupiter masses

    if mass == 'all':
        all_cols = np.concatenate([[cols_return[0]]]+[[f'{cols_return[1]}{iv}Mj',f'{cols_return[2]}{iv}Mj'] for iv in valid_options])
        for imass in valid_options:
            mass = f'00{imass}0'            
            if len(mass)==5:mass=mass[1:]
            cold = pd.read_csv(os.path.join(__refdata__, 'evolution','cold_start',f'model_seq.{mass}'),
                skiprows=12,sep='\s+',
                    header=None,names=['age_years','logL','R_cm','Ts','Teff',
                                       'log rc','log Pc','log Tc','grav_cgs','Uth','Ugrav','log Lnuc'])
            hot = pd.read_csv(os.path.join(__refdata__, 'evolution','hot_start',f'model_seq.{mass}'),
                skiprows=12,sep='\s+',
                    header=None,names=['age_years','logL','R_cm','Ts','Teff',
                                       'log rc','log Pc','log Tc','grav_cgs','Uth','Ugrav','log Lnuc'])
            if imass==1 :
                all_cold = pd.DataFrame(columns=all_cols,index=range(cold.shape[0]))
                all_cold['age_years'] = cold['age_years'].values
                all_hot = pd.DataFrame(columns=all_cols,index=range(hot.shape[0]))
                all_hot['age_years'] = hot['age_years'].values
            #add teff for this mass
            all_cold.loc[:,f'{cols_return[1]}{imass}Mj'] = cold.loc[:,f'{cols_return[1]}'].values
            #add gravity for this mass
            all_cold.loc[:,f'{cols_return[2]}{imass}Mj'] = cold.loc[:,f'{cols_return[2]}'].values
            #add luminosity
            all_cold.loc[:,f'{cols_return[3]}{imass}Mj'] = cold.loc[:,f'{cols_return[3]}'].values
            #add radius
            all_cold.loc[:,f'{cols_return[4]}{imass}Mj'] = cold.loc[:,f'{cols_return[4]}'].values
            #add teff for this mass
            all_hot.loc[:,f'{cols_return[1]}{imass}Mj'] = hot.loc[:,f'{cols_return[1]}'].values
            #add gravity for this mass
            all_hot.loc[:,f'{cols_return[2]}{imass}Mj'] = hot.loc[:,f'{cols_return[2]}'].values
            #add luminosity for this mass
            all_hot.loc[:,f'{cols_return[3]}{imass}Mj'] = hot.loc[:,f'{cols_return[3]}'].values
            #add luminosity for this mass
            all_hot.loc[:,f'{cols_return[4]}{imass}Mj'] = hot.loc[:,f'{cols_return[4]}'].values

        #grab the desired age, if the user asks for it
        if not isinstance(age, str):
            #returning to just hot and cold names so that they can be returned below 
            all_hot = (all_hot.iloc[(all_hot['age_years']-age).abs().argsort()[0:1]]).to_dict('records')[0]
            all_cold = (all_cold.iloc[(all_cold['age_years']-age).abs().argsort()[0:1]]).to_dict('records')[0]

        to_return = {'hot': all_hot, 
                'cold': all_cold}
    else:   
        
        idx = np.argmin(abs(valid_options - mass))
        mass = int(valid_options[idx])
        mass = f'00{mass}0'
        if len(mass)==5:mass=mass[1:]
        cold = pd.read_csv(os.path.join(__refdata__, 'evolution','cold_start',f'model_seq.{mass}'),skiprows=12,sep='\s+',
                    header=None,names=['age_years','logL','R_cm','Ts','Teff',
                                       'log rc','log Pc','log Tc','grav_cgs','Uth','Ugrav','log Lnuc'])
        hot = pd.read_csv(os.path.join(__refdata__, 'evolution','hot_start',f'model_seq.{mass}'),skiprows=12,sep='\s+',
                    header=None,names=['age_years','logL','R_cm','Ts','Teff',
                                       'log rc','log Pc','log Tc','grav_cgs','Uth','Ugrav','log Lnuc'])
        #return only what we want
        hot = hot.loc[:,cols_return]
        cold = cold.loc[:,cols_return]

        #grab the desired age, if the user asks for it
        if not isinstance(age, str):
            hot = (hot.iloc[(hot['age_years']-age).abs().argsort()[0:1]]).to_dict('records')[0]
            cold = (cold.iloc[(cold['age_years']-age).abs().argsort()[0:1]]).to_dict('records')[0]

        to_return = {'hot': hot, 
                    'cold': cold}


    return to_return
def all_planets():
    """
    Load all planets from https://exoplanetarchive.ipac.caltech.edu
    """
    # use this default URL to start out with 
    planets_df =  pd.read_csv('https://exoplanetarchive.ipac.caltech.edu/TAP/sync?query=select+*+from+PSCompPars&format=csv')
    # convert to float when possible
    for i in planets_df.columns: 
        planets_df[i] = planets_df[i].astype(float,errors='ignore')

    return planets_df
def young_planets(): 
    """
    Load planets from ZJ's paper
    """    
    planets_df = pd.read_csv(os.path.join(__refdata__, 'evolution','benchmarks_age_lbol.csv'),skiprows=12)
    return planets_df

def rt_methodology_options(printout=True):
    """Retrieve all the options for methodology"""
    if printout: print("Can calculate spectrum using Toon 1989 methodology or sperhical harmonics")
    return ['toon','SH']
def stream_options(printout=True):
    """Retrieve all the options for stream"""
    if printout: print("Can use 2-stream or 4-stream sperhical harmonics")
    return [2,4]
def toon_phase_coefficients(printout=True):
    """Retrieve options for coefficients used in Toon calculation
    """
    return ["quadrature","eddington"]

def profile(mieff_dir, it_max, itmx, conv, convt, nofczns,nstr,x_max_mult,
            temp,pressure,FOPI, t_table, p_table, grad, cp, opacityclass, grav, 
             rfaci, rfacv, nlevel, tidal, tmin, tmax, dwni, bb , y2 , tp, final, 
             cloudy, cld_species,mh,fsed,flag_hack, save_profile, 
             all_profiles,opd_cld_climate,g0_cld_climate,w0_cld_climate,
             flux_net_ir_layer=None, flux_plus_ir_attop=None,first_call_ever=False,
             verbose=True):
    """
    Function iterating on the TP profile by calling tstart and changing opacities as well
    Parameters
    ----------
    mieff_dir: str
        path to directory with mieff files for virga
    it_max : int
        Maximum iterations allowed in the inner no opa change loop
    itmx : int
        Maximum iterations allowed in the outer opa change loop
    conv : float
        
    convt: float
        Convergence criteria , if max avg change in temp is less than this then outer loop converges
        
    nofczns: int
        # of conv zones 
    nstr : array 
        dimension of 20
        NSTR vector describes state of the atmosphere:
        0   is top layer
        1   is top layer of top convective region
        2   is bottom layer of top convective region
        3   is top layer of lower radiative region
        4   is top layer of lower convective region
        5   is bottom layer of lower convective region
    xmaxmult : 
        
    temp : array 
        Guess temperatures to start with
    pressure : array
        Atmospheric pressure
    t_table : array
        Visible flux addition fraction
    nlevel : int
        # of levels
    temp : array
        Guess Temperature array, dimension is nlevel
    pressure : array
        Pressure array
    t_table : array
        Tabulated Temperature array for convection calculations
    p_table : array
        Tabulated pressure array for convection calculations
    grad : array
        Tabulated grad array for convection calculations
    cp : array
        Tabulated cp array for convection calculations
    opacityclass : class
        Opacity class created with jdi.oppanection
    grav : float
        Gravity of planet in SI
    rfaci : float 
        IR flux addition fraction 
    rfacv : float
        Visible flux addition fraction
    nlevel : int
        # of levels, not layers
    tidal : array
        Tidal Fluxes dimension = nlevel
    tmin : float
        Minimum allwed Temp in the profile
    tmax : float
        Maximum allowed Temp in the profile
    dwni : array
        Spectral interval corrections (dimension= nwvno)   
        
    Returns
    -------
    array 
        Temperature array and lapse ratio array if converged
        else Temperature array twice
    """
    conv_flag = 0
    # taudif is fixed to be 0 here since it is needed only for clouds mh
    taudif = 0.0
    taudif_tol = 0.1
    
    # first calculate the convective zones
    for nb in range(0,3*nofczns,3):
        
        n_strt_b= nstr[nb+1]
        n_ctop_b= n_strt_b+1
        n_bot_b= nstr[nb+2] +1

        for j1 in range(n_ctop_b,n_bot_b+1): 
            press = sqrt(pressure[j1-1]*pressure[j1])
            calc_type =  0 # only need grad_x in return
            grad_x, cp_x = did_grad_cp( temp[j1-1], press, t_table, p_table, grad, cp, calc_type)
            temp[j1]= exp(log(temp[j1-1]) + grad_x*(log(pressure[j1]) - log(pressure[j1-1])))
    
    temp_old= np.copy(temp)


    
    bundle = inputs(calculation='brown')
    bundle.phase_angle(0,num_gangle=10, num_tangle=1)
    bundle.gravity(gravity=grav , gravity_unit=u.Unit('m/s**2'))
    bundle.add_pt( temp, pressure)
    
    bundle.premix_atmosphere(opacityclass, df = bundle.inputs['atmosphere']['profile'].loc[:,['pressure','temperature']])
    if save_profile == 1:
            all_profiles = np.append(all_profiles,temp_old)
    
    if first_call_ever == False:
        if cloudy == 1 :
            DTAU, TAU, W0, COSB,ftau_cld, ftau_ray,GCOS2, DTAU_OG, TAU_OG, W0_OG, COSB_OG, \
            W0_no_raman , surf_reflect, ubar0,ubar1,cos_theta, single_phase,multi_phase, \
            frac_a,frac_b,frac_c,constant_back,constant_forward,  \
            wno,nwno,ng,nt, nlevel, ngauss, gauss_wts, mmw,gweight,tweight =  calculate_atm(bundle, opacityclass )


            we0,we1,we2,we3 = 0.25,0.25,0.25,0.25
            opd_prev_cld_step = (we0*opd_cld_climate[:,:,0]+we1*opd_cld_climate[:,:,1]+we2*opd_cld_climate[:,:,2]+we3*opd_cld_climate[:,:,3]) # last average
            
            metallicity = 10**(mh) #atmospheric metallicity relative to Solar
            mean_molecular_weight = np.mean(mmw) # atmospheric mean molecular weight
            # directory ='/Users/sagnickmukherjee/Documents/GitHub/virga/refr_new'
            # directory = '/home/jjm6243/dev_virga/'
            directory = mieff_dir
            
            kzz  = get_kzz(pressure, temp,grav,mmw,tidal,flux_net_ir_layer, flux_plus_ir_attop,t_table, p_table, grad, cp, calc_type,nstr)
            bundle.inputs['atmosphere']['profile']['kz'] = kzz
        

            cld_out = bundle.virga(cld_species,directory, fsed=fsed,mh=metallicity,
                        mmw = mean_molecular_weight) #,climate=True)
            
            opd_now, w0_now, g0_now = cld_out['opd_per_layer'],cld_out['single_scattering'],cld_out['asymmetry']
            
            opd_cld_climate[:,:,3], g0_cld_climate[:,:,3], w0_cld_climate[:,:,3] = opd_cld_climate[:,:,2], g0_cld_climate[:,:,2], w0_cld_climate[:,:,2]
            opd_cld_climate[:,:,2], g0_cld_climate[:,:,2], w0_cld_climate[:,:,2] = opd_cld_climate[:,:,1], g0_cld_climate[:,:,1], w0_cld_climate[:,:,1]
            opd_cld_climate[:,:,1], g0_cld_climate[:,:,1], w0_cld_climate[:,:,1] = opd_cld_climate[:,:,0], g0_cld_climate[:,:,0], w0_cld_climate[:,:,0]
                        
            opd_cld_climate[:,:,0], g0_cld_climate[:,:,0], w0_cld_climate[:,:,0] = opd_now, g0_now, w0_now
            
            #if np.sum(opd_cld_climate[:,:,1]) == 0 :
            #    w0,w1,w2,w3 = 1,0,0,0
            #elif (np.sum(opd_cld_climate[:,:,1]) != 0) and (np.sum(opd_cld_climate[:,:,2]) == 0):
            #    w0,w1,w2,w3 = 0.5,0.5,0,0
            #elif (np.sum(opd_cld_climate[:,:,2]) != 0) and (np.sum(opd_cld_climate[:,:,3]) == 0):
            #    w0,w1,w2,w3 = 0.33,0.33,0.33,0
            #else:
            #    w0,w1,w2,w3 = 0.25,0.25,0.25,0.25
            we0,we1,we2,we3 = 0.25,0.25,0.25,0.25
            
            #sum_opd_clmt = (opd_cld_climate[:,:,0]+opd_cld_climate[:,:,1]+opd_cld_climate[:,:,2]+opd_cld_climate[:,:,3])
            sum_opd_clmt = (we0*opd_cld_climate[:,:,0]+we1*opd_cld_climate[:,:,1]+we2*opd_cld_climate[:,:,2]+we3*opd_cld_climate[:,:,3])
            opd_clmt = (we0*opd_cld_climate[:,:,0]+we1*opd_cld_climate[:,:,1]+we2*opd_cld_climate[:,:,2]+we3*opd_cld_climate[:,:,3])
            g0_clmt = (we0*opd_cld_climate[:,:,0]*g0_cld_climate[:,:,0]+we1*opd_cld_climate[:,:,1]*g0_cld_climate[:,:,1]+we2*opd_cld_climate[:,:,2]*g0_cld_climate[:,:,2]+we3*opd_cld_climate[:,:,3]*g0_cld_climate[:,:,3])/(sum_opd_clmt)
            w0_clmt = (we0*opd_cld_climate[:,:,0]*w0_cld_climate[:,:,0]+we1*opd_cld_climate[:,:,1]*w0_cld_climate[:,:,1]+we2*opd_cld_climate[:,:,2]*w0_cld_climate[:,:,2]+we3*opd_cld_climate[:,:,3]*w0_cld_climate[:,:,3])/(sum_opd_clmt)
            g0_clmt = np.nan_to_num(g0_clmt,nan=0.0)
            w0_clmt = np.nan_to_num(w0_clmt,nan=0.0)
            opd_clmt[np.where(opd_clmt <= 1e-5)] = 0.0
            
            
            df_cld = vj.picaso_format(opd_clmt, w0_clmt, g0_clmt, pressure = cld_out['pressure'], wavenumber= 1e4/cld_out['wave'])
            bundle.clouds(df=df_cld)


    DTAU, TAU, W0, COSB,ftau_cld, ftau_ray,GCOS2, DTAU_OG, TAU_OG, W0_OG, COSB_OG, \
        W0_no_raman , surf_reflect, ubar0,ubar1,cos_theta, single_phase,multi_phase, \
        frac_a,frac_b,frac_c,constant_back,constant_forward, \
        wno,nwno,ng,nt, nlevel, ngauss, gauss_wts, mmw,gweight,tweight =  calculate_atm(bundle, opacityclass )
    
    ## begin bigger loop which gets opacities
    for iii in range(itmx):
        
        temp, dtdp, flag_converge, flux_net_ir_layer, flux_plus_ir_attop, all_profiles = t_start(
                    nofczns,nstr,it_max,conv,x_max_mult, 
                    rfaci, rfacv, nlevel, temp, pressure, p_table, t_table, 
                    grad, cp, tidal,tmin,tmax,dwni, bb , y2, tp, DTAU, TAU, W0, COSB,ftau_cld, ftau_ray,GCOS2, 
                    DTAU_OG, TAU_OG, W0_OG, COSB_OG, W0_no_raman , surf_reflect, 
                    ubar0,ubar1,cos_theta, FOPI, single_phase,multi_phase,frac_a,frac_b,frac_c,constant_back,constant_forward, 
                    wno,nwno,ng,nt,gweight,tweight, 
                    ngauss, gauss_wts, save_profile, all_profiles,
                    verbose=verbose)
        
        #NEB stage delete after confirmation from SM
        #if (temp <= min(opacityclass.cia_temps)).any():
        #    wh = np.where(temp <= min(opacityclass.cia_temps))
        #    if len(wh[0]) <= 30 :
        #        if verbose: print(len(wh[0])," points went below the opacity grid. Correcting those.")
        #        temp = correct_profile(temp,pressure,wh,min(opacityclass.cia_temps))
        #    else :
        #        raise Exception('Many points in your profile went off the grid to lower temperatures. Try re-starting from a different guess profile. Parametrized profiles can work better sometime as guess profiles.')
        
        
        
        bundle = inputs(calculation='brown')
        bundle.phase_angle(0)
        bundle.gravity(gravity=grav , gravity_unit=u.Unit('m/s**2'))
        bundle.add_pt( temp, pressure)
        
        bundle.premix_atmosphere(opacityclass, df = bundle.inputs['atmosphere']['profile'].loc[:,['pressure','temperature']])
        #if save_profile == 1:
        #    all_profiles = np.append(all_profiles,bundle.inputs['atmosphere']['profile']['NH3'].values)
        if cloudy == 1 :
            we0,we1,we2,we3 = 0.25,0.25,0.25,0.25
            opd_prev_cld_step = (we0*opd_cld_climate[:,:,0]+we1*opd_cld_climate[:,:,1]+we2*opd_cld_climate[:,:,2]+we3*opd_cld_climate[:,:,3]) # last average
            
            metallicity = 10**(mh) #atmospheric metallicity relative to Solar
            mean_molecular_weight = np.mean(mmw) # atmospheric mean molecular weight
            # directory ='/Users/sagnickmukherjee/Documents/GitHub/virga/refr_new'
            # directory = '/home/jjm6243/dev_virga/'
            directory = mieff_dir

            kzz  = get_kzz(pressure, temp,grav,mmw,tidal,flux_net_ir_layer, flux_plus_ir_attop,t_table, p_table, grad, cp, calc_type,nstr)
            bundle.inputs['atmosphere']['profile']['kz'] = kzz
    
            cld_out = bundle.virga(cld_species,directory, fsed=fsed,mh=metallicity,
                        mmw = mean_molecular_weight)#,climate=True)

            opd_now, w0_now, g0_now = cld_out['opd_per_layer'],cld_out['single_scattering'],cld_out['asymmetry']
            
            opd_cld_climate[:,:,3], g0_cld_climate[:,:,3], w0_cld_climate[:,:,3] = opd_cld_climate[:,:,2], g0_cld_climate[:,:,2], w0_cld_climate[:,:,2]
            opd_cld_climate[:,:,2], g0_cld_climate[:,:,2], w0_cld_climate[:,:,2] = opd_cld_climate[:,:,1], g0_cld_climate[:,:,1], w0_cld_climate[:,:,1]
            opd_cld_climate[:,:,1], g0_cld_climate[:,:,1], w0_cld_climate[:,:,1] = opd_cld_climate[:,:,0], g0_cld_climate[:,:,0], w0_cld_climate[:,:,0]
                        
            opd_cld_climate[:,:,0], g0_cld_climate[:,:,0], w0_cld_climate[:,:,0] = opd_now, g0_now, w0_now
            
            #if np.sum(opd_cld_climate[:,:,1]) == 0 :
            #    w0,w1,w2,w3 = 1,0,0,0
            #elif (np.sum(opd_cld_climate[:,:,1]) != 0) and (np.sum(opd_cld_climate[:,:,2]) == 0):
            #    w0,w1,w2,w3 = 0.5,0.5,0,0
            #elif (np.sum(opd_cld_climate[:,:,2]) != 0) and (np.sum(opd_cld_climate[:,:,3]) == 0):
            #    w0,w1,w2,w3 = 0.33,0.33,0.33,0
            #else:
            #    w0,w1,w2,w3 = 0.25,0.25,0.25,0.25
            we0,we1,we2,we3 = 0.25,0.25,0.25,0.25
            
            #sum_opd_clmt = (opd_cld_climate[:,:,0]+opd_cld_climate[:,:,1]+opd_cld_climate[:,:,2]+opd_cld_climate[:,:,3])
            sum_opd_clmt = (we0*opd_cld_climate[:,:,0]+we1*opd_cld_climate[:,:,1]+we2*opd_cld_climate[:,:,2]+we3*opd_cld_climate[:,:,3])
            opd_clmt = (we0*opd_cld_climate[:,:,0]+we1*opd_cld_climate[:,:,1]+we2*opd_cld_climate[:,:,2]+we3*opd_cld_climate[:,:,3])
            g0_clmt = (we0*opd_cld_climate[:,:,0]*g0_cld_climate[:,:,0]+we1*opd_cld_climate[:,:,1]*g0_cld_climate[:,:,1]+we2*opd_cld_climate[:,:,2]*g0_cld_climate[:,:,2]+we3*opd_cld_climate[:,:,3]*g0_cld_climate[:,:,3])/(sum_opd_clmt)
            w0_clmt = (we0*opd_cld_climate[:,:,0]*w0_cld_climate[:,:,0]+we1*opd_cld_climate[:,:,1]*w0_cld_climate[:,:,1]+we2*opd_cld_climate[:,:,2]*w0_cld_climate[:,:,2]+we3*opd_cld_climate[:,:,3]*w0_cld_climate[:,:,3])/(sum_opd_clmt)
            g0_clmt = np.nan_to_num(g0_clmt,nan=0.0)
            w0_clmt = np.nan_to_num(w0_clmt,nan=0.0)
            opd_clmt[np.where(opd_clmt <= 1e-5)] = 0.0
            
            
            df_cld = vj.picaso_format(opd_clmt, w0_clmt, g0_clmt,pressure = cld_out['pressure'], wavenumber= 1e4/cld_out['wave'])
            bundle.clouds(df=df_cld)
            
            diff = (opd_clmt-opd_prev_cld_step)
            taudif = np.max(np.abs(diff))
            taudif_tol = 0.4*np.max(0.5*(opd_clmt+opd_prev_cld_step))
            
            print("Max TAUCLD diff is", taudif, " Tau tolerance is ", taudif_tol)
        else:
            cld_out = 0


        

        DTAU, TAU, W0, COSB,ftau_cld, ftau_ray,GCOS2, DTAU_OG, TAU_OG, W0_OG, COSB_OG, \
        W0_no_raman , surf_reflect, ubar0,ubar1,cos_theta, single_phase,multi_phase, \
        frac_a,frac_b,frac_c,constant_back,constant_forward,  \
        wno,nwno,ng,nt, nlevel, ngauss, gauss_wts, mmw,gweight,tweight  =  calculate_atm(bundle, opacityclass)

        ert = 0.0 # avg temp change
        scalt= 1.5

        dtx= abs(temp-temp_old)
        ert = np.sum(dtx) 
        
        temp_old= np.copy(temp)
        
        ert = ert/(float(nlevel)*scalt)
        
        if ((iii > 0) & (ert < convt) & (taudif < taudif_tol)) :
            if verbose: print("Profile converged before itmx")
            conv_flag = 1

            return pressure, temp , dtdp, conv_flag, all_profiles, opd_cld_climate,g0_cld_climate,w0_cld_climate, cld_out,flux_net_ir_layer, flux_plus_ir_attop
        
        if verbose: print("Big iteration is ",min(temp), iii)
    
    
    if conv_flag == 0:
        if verbose: print("Not converged")
    else :
        if verbose: print("Profile converged after itmx hit")
    return pressure, temp, dtdp, conv_flag, all_profiles, opd_cld_climate,g0_cld_climate,w0_cld_climate, cld_out,flux_net_ir_layer, flux_plus_ir_attop

def find_strat(mieff_dir, pressure, temp, dtdp , FOPI, nofczns,nstr,x_max_mult,
             t_table, p_table, grad, cp, opacityclass, grav, 
             rfaci, rfacv, nlevel, tidal, tmin, tmax, dwni, bb , y2 , tp, 
             cloudy, cld_species,mh,fsed,flag_hack, save_profile, all_profiles, 
             opd_cld_climate,g0_cld_climate,w0_cld_climate,flux_net_ir_layer, 
             flux_plus_ir_attop,verbose=1):
    """
    Function iterating on the TP profile by calling tstart and changing opacities as well
    Parameters
    ----------
    mieff_dir: str
        path to directory with mieff files for virga
    it_max : int
        Maximum iterations allowed in the inner no opa change loop
    itmx : int
        Maximum iterations allowed in the outer opa change loop
    conv : float
        
    convt: float
        Convergence criteria , if max avg change in temp is less than this then outer loop converges
        
    nofczns: int
        # of conv zones 
    nstr : array 
        dimension of 20
        NSTR vector describes state of the atmosphere:
        0   is top layer
        1   is top layer of top convective region
        2   is bottom layer of top convective region
        3   is top layer of lower radiative region
        4   is top layer of lower convective region
        5   is bottom layer of lower convective region
    xmaxmult : 
        
    temp : array 
        Guess temperatures to start with
    pressure : array
        Atmospheric pressure
    t_table : array
        Visible flux addition fraction
    nlevel : int
        # of levels
    temp : array
        Guess Temperature array, dimension is nlevel
    pressure : array
        Pressure array
    t_table : array
        Tabulated Temperature array for convection calculations
    p_table : array
        Tabulated pressure array for convection calculations
    grad : array
        Tabulated grad array for convection calculations
    cp : array
        Tabulated cp array for convection calculations
    opacityclass : class
        Opacity class created with jdi.oppanection
    grav : float
        Gravity of planet in SI
    rfaci : float 
        IR flux addition fraction 
    rfacv : float
        Visible flux addition fraction
    nlevel : int
        # of levels, not layers
    tidal : array
        Tidal Fluxes dimension = nlevel
    tmin : float
        Minimum allwed Temp in the profile
    tmax : float
        Maximum allowed Temp in the profile
    dwni : array
        Spectral interval corrections (dimension= nwvno)
    verbose: int 
        If 0 nothing gets printed
        If 1 this prints everything out 
        
    Returns
    -------
    array 
        Temperature array and lapse ratio array if converged
        else Temperature array twice
    """
    # new conditions for this routine

    itmx_strat = 5 #itmx  # outer loop counter
    it_max_strat = 8 # its # inner loop counter # original code is 8
    conv_strat = 5.0 # conv
    convt_strat = 3.0 # convt 
    ip2 = -10 #?
    subad = 0.98 # degree to which layer can be subadiabatic and
                    # we still make it adiabatic
    ifirst = 10-1  # start looking after this many layers from top for a conv zone
                   # -1 is for python referencing
    iend = 0 #?
    final = False

    grad_x, cp_x =convec(temp,pressure, t_table, p_table, grad, cp)
    # grad_x = 
    while dtdp[nstr[1]-1] >= subad*grad_x[nstr[1]-1] :
        ratio = dtdp[nstr[1]-1]/grad_x[nstr[1]-1]

        if ratio > 1.8 :
            if verbose: print("Move up two levels")
            ngrow = 2
            nstr = growup( 1, nstr , ngrow)
        else :
            ngrow = 1
            nstr = growup( 1, nstr , ngrow)
        
        if nstr[1] < 5 :
            raise ValueError( "Convection zone grew to Top of atmosphere, Need to Stop")
        
        pressure, temp, dtdp, profile_flag, all_profiles, opd_cld_climate,g0_cld_climate,w0_cld_climate, cld_out, flux_net_ir_layer, flux_plus_ir_attop = profile(mieff_dir, it_max_strat, itmx_strat, conv_strat, convt_strat, nofczns,nstr,x_max_mult,
                            temp,pressure, FOPI, t_table, p_table, grad, cp, opacityclass, grav, 
                             rfaci, rfacv, nlevel, tidal, tmin, tmax, dwni, bb , y2 , tp, final, 
                             cloudy, cld_species, mh,fsed,flag_hack, save_profile, all_profiles, 
                             opd_cld_climate,g0_cld_climate,w0_cld_climate,flux_net_ir_layer, 
                             flux_plus_ir_attop, verbose=verbose)

    # now for the 2nd convection zone
    dt_max = 0.0 #DTMAX
    i_max = 0 #IMAX
    # -1 in ifirst to include ifirst index
    flag_super = 0
    for i in range(nstr[1]-1, ifirst-1, -1):
        add = dtdp[i] - grad_x[i]
        if add > dt_max and add/grad_x[i] >= 0.02 : # non-neglegible super-adiabaticity
            dt_max = add
            i_max =i
            break
    
    flag_final_convergence =0
    if i_max == 0 or dt_max/grad_x[i_max] < 0.02: # no superadiabaticity, we are done
        flag_final_convergence = 1

    if flag_final_convergence  == 0:
        if verbose: print(" convection zone status")
        if verbose: print(nstr[0],nstr[1],nstr[2],nstr[3],nstr[4],nstr[5])
        if verbose: print(nofczns)

        nofczns = 2
        nstr[4]= nstr[1]
        nstr[5]= nstr[2]
        nstr[1]= i_max
        nstr[2] = i_max
        nstr[3] = i_max #+ 1
        if verbose: print(nstr)
        if nstr[3] >= nstr[4] :
            #print(nstr[0],nstr[1],nstr[2],nstr[3],nstr[4],nstr[5])
            #print(nofczns)
            raise ValueError("Overlap happened !")
        pressure, temp, dtdp, profile_flag, all_profiles, opd_cld_climate,g0_cld_climate,w0_cld_climate,cld_out,flux_net_ir_layer, flux_plus_ir_attop = profile(mieff_dir, it_max_strat, itmx_strat, conv_strat, convt_strat, nofczns,nstr,x_max_mult,
            temp,pressure, FOPI, t_table, p_table, grad, cp, opacityclass, grav, 
             rfaci, rfacv, nlevel, tidal, tmin, tmax, dwni, bb , y2 , tp, final, 
             cloudy, cld_species,mh, fsed,flag_hack,save_profile, all_profiles,
             opd_cld_climate,g0_cld_climate,w0_cld_climate,flux_net_ir_layer, 
             flux_plus_ir_attop, verbose=verbose)

        i_change = 1
        while i_change == 1 :
            if verbose: print("Grow Phase : Upper Zone")
            i_change = 0

            d1 = dtdp[nstr[1]-1]
            d2 = dtdp[nstr[3]]
            c1 = grad_x[nstr[1]-1]
            c2 = grad_x[nstr[3]]

            while ((d1 > subad*c1) or (d2 > subad*c2)):

                if (((d1-c1)>= (d2-c2)) or (nofczns == 1)) :
                    ngrow = 1
                    nstr = growup( 1, nstr , ngrow)

                    if nstr[1] < 3 :
                        raise ValueError( "Convection zone grew to Top of atmosphere, Need to Stop")
                else :
                    ngrow = 1
                    nstr = growdown( 1, nstr , ngrow)

                    if nstr[2] == nstr[4]: # one conv zone
                        nofczns =1
                        nstr[2] = nstr[5]
                        nstr[3] = 0
                        i_change = 1
                if verbose: print(nstr)
                pressure, temp, dtdp, profile_flag, all_profiles,opd_cld_climate,g0_cld_climate,w0_cld_climate,cld_out,flux_net_ir_layer, flux_plus_ir_attop = profile(mieff_dir, it_max_strat, itmx_strat, conv_strat, convt_strat, nofczns,nstr,x_max_mult,
                                temp,pressure, FOPI, t_table, p_table, grad, cp, opacityclass, grav, 
                                 rfaci, rfacv, nlevel, tidal, tmin, tmax, dwni, bb , y2 , tp, final, 
                                 cloudy, cld_species, mh,fsed,flag_hack,save_profile, all_profiles,
                                 opd_cld_climate,g0_cld_climate,w0_cld_climate,flux_net_ir_layer, 
                                 flux_plus_ir_attop, verbose=verbose)

                d1 = dtdp[nstr[1]-1]
                d2 = dtdp[nstr[3]]
                c1 = grad_x[nstr[1]-1]
                c2 = grad_x[nstr[3]]
            #Now grow the lower zone.
            while ((dtdp[nstr[4]-1] >= subad*grad_x[nstr[4]-1]) and nofczns > 1):
                
                ngrow = 1
                nstr = growup( 2, nstr , ngrow)
                #Now check to see if two zones have merged and stop further searching if so.
                if nstr[2] == nstr[4] :
                    nofczns = 1
                    nstr[2] = nstr[5]
                    nstr[3] = 0
                    i_change =1
                if verbose: print(nstr)
                pressure, temp, dtdp, profile_flag, all_profiles,opd_cld_climate,g0_cld_climate,w0_cld_climate,cld_out,flux_net_ir_layer, flux_plus_ir_attop = profile(mieff_dir, it_max_strat, itmx_strat, conv_strat, convt_strat, nofczns,nstr,x_max_mult,
                    temp,pressure, FOPI, t_table, p_table, grad, cp, opacityclass, grav, 
                    rfaci, rfacv, nlevel, tidal, tmin, tmax, dwni, bb , y2 , tp, final, 
                    cloudy, cld_species, mh,fsed,flag_hack,save_profile, all_profiles,
                    opd_cld_climate,g0_cld_climate,w0_cld_climate,flux_net_ir_layer, 
                    flux_plus_ir_attop, verbose=verbose)
            

            flag_final_convergence = 1
        
    itmx_strat =6
    it_max_strat = 10
    convt_strat = 2.0
    convt_strat = 2.0
    x_max_mult = x_max_mult/2.0
    ip2 = -10

    final = True
    if verbose: print("final",nstr)
    pressure, temp, dtdp, profile_flag, all_profiles,opd_cld_climate,g0_cld_climate,w0_cld_climate,cld_out,flux_net_ir_layer, flux_plus_ir_attop = profile(mieff_dir, it_max_strat, itmx_strat, conv_strat, convt_strat, nofczns,nstr,x_max_mult,
                temp,pressure, FOPI, t_table, p_table, grad, cp,opacityclass, grav, 
                rfaci, rfacv, nlevel, tidal, tmin, tmax, dwni, bb , y2 , tp, final, 
                cloudy, cld_species,mh,fsed,flag_hack,save_profile, all_profiles,
                opd_cld_climate,g0_cld_climate,w0_cld_climate,flux_net_ir_layer, 
                flux_plus_ir_attop, verbose=verbose)

    #    else :
    #        raise ValueError("Some problem here with goto 125")
        
    if profile_flag == 0:
        if verbose: print("ENDING WITHOUT CONVERGING")
    elif profile_flag == 1:
        if verbose: print("YAY ! ENDING WITH CONVERGENCE")
        
    bundle = inputs(calculation='brown')
    bundle.phase_angle(0)
    bundle.gravity(gravity=grav , gravity_unit=u.Unit('m/s**2'))
    bundle.add_pt( temp, pressure)
    
    bundle.premix_atmosphere(opacityclass, df = bundle.inputs['atmosphere']['profile'].loc[:,['pressure','temperature']])

    if cloudy == 1:
        DTAU, TAU, W0, COSB,ftau_cld, ftau_ray,GCOS2, DTAU_OG, TAU_OG, W0_OG, COSB_OG, W0_no_raman , surf_reflect, ubar0,ubar1,cos_theta, single_phase,multi_phase,frac_a,frac_b,frac_c,constant_back,constant_forward, wno,nwno,ng,nt, nlevel, ngauss, gauss_wts, mmw,gweight,tweight  =  calculate_atm(bundle, opacityclass)

        metallicity = 10**(mh) #atmospheric metallicity relative to Solar
        mean_molecular_weight = np.mean(mmw) # atmospheric mean molecular weight
        # directory ='/Users/sagnickmukherjee/Documents/GitHub/virga/refr_new'
        # directory = '/home/jjm6243/dev_virga/'
        directory = mieff_dir

        calc_type =0
        kzz  = get_kzz(pressure, temp,grav,mmw,tidal,flux_net_ir_layer, flux_plus_ir_attop,t_table, p_table, grad, cp, calc_type,nstr)
        bundle.inputs['atmosphere']['profile']['kz'] = kzz


        cld_out = bundle.virga(cld_species,directory, fsed=fsed,mh=metallicity,
                        mmw = mean_molecular_weight) #,climate=True)
        
        opd_now, w0_now, g0_now = cld_out['opd_per_layer'],cld_out['single_scattering'],cld_out['asymmetry']
        df_cld = vj.picaso_format(opd_now, w0_now, g0_now,pressure = cld_out['pressure'], wavenumber= 1e4/cld_out['wave'])
        bundle.clouds(df=df_cld)
    else:
        opd_now,w0_now,g0_now = 0,0,0
        cld_out = 0

    DTAU, TAU, W0, COSB,ftau_cld, ftau_ray,GCOS2, DTAU_OG, TAU_OG, W0_OG, COSB_OG, W0_no_raman , surf_reflect, ubar0,ubar1,cos_theta, single_phase,multi_phase,frac_a,frac_b,frac_c,constant_back,constant_forward,  wno,nwno,ng,nt, nlevel, ngauss, gauss_wts, mmw,gweight,tweight  =  calculate_atm(bundle, opacityclass)
    
    flux_net_v_layer_full, flux_net_v_full, flux_plus_v_full, flux_minus_v_full , flux_net_ir_layer_full, flux_net_ir_full, flux_plus_ir_full, flux_minus_ir_full = get_fluxes(pressure, temp, dwni, bb , y2, tp, tmin, tmax, DTAU, TAU, W0, 
            COSB,ftau_cld, ftau_ray,GCOS2, DTAU_OG, TAU_OG, W0_OG, COSB_OG, W0_no_raman , surf_reflect, 
            ubar0,ubar1,cos_theta, FOPI, single_phase,multi_phase,frac_a,frac_b,frac_c,constant_back,constant_forward,
            wno,nwno,ng,nt,gweight,tweight, nlevel, ngauss, gauss_wts, False, True) #false for reflected, true for thermal

      
    
    return pressure, temp, dtdp, nstr , flux_plus_ir_full, bundle.inputs['atmosphere']['profile'], all_profiles, cld_out,profile_flag

def profile_deq(mieff_dir, it_max, itmx, conv, convt, nofczns,nstr,x_max_mult,
            temp,pressure,FOPI, t_table, p_table, grad, cp, opacityclass, grav, 
             rfaci, rfacv, nlevel, tidal, tmin, tmax, dwni, bb , y2 , tp, final, 
             cloudy, cld_species,mh,fsed,flag_hack,quench_levels,kz,mmw, save_profile,
              all_profiles,self_consistent_kzz,save_kzz,all_kzz, opd_cld_climate,
              g0_cld_climate,w0_cld_climate,flux_net_ir_layer, flux_plus_ir_attop,
              photo_inputs_dict=None,on_fly=False,gases_fly=None,verbose=True ):
    """
    Function iterating on the TP profile by calling tstart and changing opacities as well
    Parameters
    ----------
    mieff_dir: str
        path to directory with mieff files for virga
    it_max : int
        Maximum iterations allowed in the inner no opa change loop
    itmx : int
        Maximum iterations allowed in the outer opa change loop
    conv : float
        
    convt: float
        Convergence criteria , if max avg change in temp is less than this then outer loop converges
        
    nofczns: int
        # of conv zones 
    nstr : array 
        dimension of 20
        NSTR vector describes state of the atmosphere:
        0   is top layer
        1   is top layer of top convective region
        2   is bottom layer of top convective region
        3   is top layer of lower radiative region
        4   is top layer of lower convective region
        5   is bottom layer of lower convective region
    xmaxmult : 
        
    temp : array 
        Guess temperatures to start with
    pressure : array
        Atmospheric pressure
    t_table : array
        Visible flux addition fraction
    nlevel : int
        # of levels
    temp : array
        Guess Temperature array, dimension is nlevel
    pressure : array
        Pressure array
    t_table : array
        Tabulated Temperature array for convection calculations
    p_table : array
        Tabulated pressure array for convection calculations
    grad : array
        Tabulated grad array for convection calculations
    cp : array
        Tabulated cp array for convection calculations
    opacityclass : class
        Opacity class created with jdi.oppanection
    grav : float
        Gravity of planet in SI
    rfaci : float 
        IR flux addition fraction 
    rfacv : float
        Visible flux addition fraction
    nlevel : int
        # of levels, not layers
    tidal : array
        Tidal Fluxes dimension = nlevel
    tmin : float
        Minimum allwed Temp in the profile
    tmax : float
        Maximum allowed Temp in the profile
    dwni : array
        Spectral interval corrections (dimension= nwvno)   
    verbose : bool 
        If True, prints out messages 
    Returns
    -------
    array 
        Temperature array and lapse ratio array if converged
        else Temperature array twice
    """

    #permanently turn of ref light for cases where rfacv is zero 
    #turn off reflected light permanently for all these runs if rfacv=0 
    if rfacv==0:compute_reflected=False
    else:compute_reflected=True

    # taudif is fixed to be 0 here since it is needed only for clouds
    taudif = 0.0
    taudif_tol = 0.1
    
    # first calculate the convective zones
    for nb in range(0,3*nofczns,3):
        
        n_strt_b= nstr[nb+1]
        n_ctop_b= n_strt_b+1
        n_bot_b= nstr[nb+2] +1

        for j1 in range(n_ctop_b,n_bot_b+1): 
            press = sqrt(pressure[j1-1]*pressure[j1])
            calc_type =  0 # only need grad_x in return
            grad_x, cp_x = did_grad_cp( temp[j1-1], press, t_table, p_table, grad, cp, calc_type)
            temp[j1]= exp(log(temp[j1-1]) + grad_x*(log(pressure[j1]) - log(pressure[j1-1])))
    '''            
    if (temp <= min(opacityclass.cia_temps)).any():
            wh = np.where(temp <= min(opacityclass.cia_temps))
            if len(wh[0]) <= 30 :
                print(len(wh[0])," points went off the opacity grid. Correcting those.")
                temp = correct_profile(temp,pressure,wh,min(opacityclass.cia_temps))
            else :
                raise Exception('Many points in your profile went off the grid. Try re-starting from a different guess profile. Parametrized profiles can work better sometime as guess profiles.')
    '''
    
    temp_old= np.copy(temp)


    
    bundle = inputs(calculation='brown')
    bundle.phase_angle(0)
    bundle.gravity(gravity=grav , gravity_unit=u.Unit('m/s**2'))
    bundle.add_pt( temp, pressure)
    #### to get the last Kzz in the calculation
    

    if photo_inputs_dict['yesorno'] == False:
        k_b = 1.38e-23 # boltzmann constant
        m_p = 1.66e-27 # proton mass
        
        if len(mmw) < len(temp):
            mmw = np.append(mmw,mmw[-1])
        con  = k_b/(mmw*m_p)

        scale_H = con * temp*1e2/(grav)

        kz = scale_H**2/all_kzz[-len(temp):] ## level mixing timescales
        quench_levels, t_mix = quench_level(pressure, temp, kz ,mmw, grav, return_mix_timescale=True)
        if save_kzz == 1:
            all_kzz = np.append(all_kzz,t_mix)
        qvmrs, qvmrs2 = bundle.premix_atmosphere_diseq(opacityclass, quench_levels=quench_levels, df = bundle.inputs['atmosphere']['profile'].loc[:,['pressure','temperature']],t_mix=t_mix)
    else :
        bundle.premix_atmosphere(opacityclass, df = bundle.inputs['atmosphere']['profile'].loc[:,['pressure','temperature']])
        pc= bundle.call_photochem(temp,pressure,photo_inputs_dict['mh'],photo_inputs_dict['CtoO'],photo_inputs_dict['psurf'],photo_inputs_dict['m_planet'],photo_inputs_dict['r_planet'],photo_inputs_dict['kz'],tstop=photo_inputs_dict['tstop'],filename = photo_inputs_dict['photochem_file'],stfilename =photo_inputs_dict['photochem_stfile'],network = photo_inputs_dict['photochem_network'],network_ct=photo_inputs_dict['photochem_networkct'],first=False,pc=photo_inputs_dict['pc'])
        photo_inputs_dict['pc'] = pc
        all_kzz = np.append(all_kzz, kz)
        quench_levels = np.array([0,0,0,0])
        photo_inputs_dict['pc'] = pc
        qvmrs, qvmrs2=0,0
    
    #if save_profile == 1:
    #        all_profiles = np.append(all_profiles,bundle.inputs['atmosphere']['profile']['NH3'].values)
    # no flux calculation yet so no cloud calculation needed
    #if cloudy == 1 :
    #    metallicity = mh #atmospheric metallicity relative to Solar
    #    mean_molecular_weight = 2.2 # atmospheric mean molecular weight
    #    directory ='/Users/sagnickmukherjee/Documents/software/optics'
    #    bundle.inputs['atmosphere']['profile']['kz'] = 1e5 + np.zeros_like(temp) # start with kzmin
    #    
    
    #    bundle.virga(cld_species,directory, fsed=fsed,mh=metallicity,
    #    mmw = mean_molecular_weight,full_output=False)
    

    if cloudy == 1 :
            

            we0,we1,we2,we3 = 0.25,0.25,0.25,0.25
            opd_prev_cld_step = (we0*opd_cld_climate[:,:,0]+we1*opd_cld_climate[:,:,1]+we2*opd_cld_climate[:,:,2]+we3*opd_cld_climate[:,:,3]) # last average
            
            metallicity = 10**(0) #atmospheric metallicity relative to Solar
            mean_molecular_weight = np.mean(mmw) # atmospheric mean molecular weight
            # directory ='/Users/sagnickmukherjee/Documents/GitHub/virga/refr_new661'
            # directory = '/home/jjm6243/dev_virga/'
            directory = mieff_dir

            kzz  = get_kzz(pressure, temp,grav,mmw,tidal,flux_net_ir_layer, flux_plus_ir_attop,t_table, p_table, grad, cp, calc_type,nstr)
            bundle.inputs['atmosphere']['profile']['kz'] = kzz
            photo_inputs_dict['kz'] = kzz

            cld_out = bundle.virga(cld_species,directory, fsed=fsed,mh=metallicity,
                        mmw = mean_molecular_weight)#,climate=True)
            
            opd_now, w0_now, g0_now = cld_out['opd_per_layer'],cld_out['single_scattering'],cld_out['asymmetry']
            
            opd_cld_climate[:,:,3], g0_cld_climate[:,:,3], w0_cld_climate[:,:,3] = opd_cld_climate[:,:,2], g0_cld_climate[:,:,2], w0_cld_climate[:,:,2]
            opd_cld_climate[:,:,2], g0_cld_climate[:,:,2], w0_cld_climate[:,:,2] = opd_cld_climate[:,:,1], g0_cld_climate[:,:,1], w0_cld_climate[:,:,1]
            opd_cld_climate[:,:,1], g0_cld_climate[:,:,1], w0_cld_climate[:,:,1] = opd_cld_climate[:,:,0], g0_cld_climate[:,:,0], w0_cld_climate[:,:,0]
           
            # convert cld_out output to 661 grid similar to initiate_cld_matrices (JM)
            wv196 = cld_out['wave']
            wv661 = 1e4/opacityclass.wno[::-1] # flip to match the order of wv196 from virga

            opd_now_661 =  np.zeros(shape=(len(opd_now[:,0]),len(wv661)))
            g0_now_661,w0_now_661 = np.zeros_like(opd_now_661),np.zeros_like(opd_now_661)

            for ilayer in range(len(opd_now[:,0])):
                fopd = interp1d(wv196,opd_now[ilayer,:] , kind='cubic',fill_value="extrapolate")
                fg0 = interp1d(wv196,g0_now[ilayer,:] , kind='cubic',fill_value="extrapolate")
                fw0 = interp1d(wv196,w0_now[ilayer,:] , kind='cubic',fill_value="extrapolate")

                opd_now_661[ilayer,:] = fopd(wv661)
                g0_now_661[ilayer,:] = fg0(wv661)
                w0_now_661[ilayer,:] = fw0(wv661)

            opd_cld_climate[:,:,0], g0_cld_climate[:,:,0], w0_cld_climate[:,:,0] = opd_now_661, g0_now_661, w0_now_661                         
            # opd_cld_climate[:,:,0], g0_cld_climate[:,:,0], w0_cld_climate[:,:,0] = opd_now, g0_now, w0_now
            
            #if np.sum(opd_cld_climate[:,:,1]) == 0 :
            #    w0,w1,w2,w3 = 1,0,0,0
            #elif (np.sum(opd_cld_climate[:,:,1]) != 0) and (np.sum(opd_cld_climate[:,:,2]) == 0):
            #    w0,w1,w2,w3 = 0.5,0.5,0,0
            #elif (np.sum(opd_cld_climate[:,:,2]) != 0) and (np.sum(opd_cld_climate[:,:,3]) == 0):
            #    w0,w1,w2,w3 = 0.33,0.33,0.33,0
            #else:
            #    w0,w1,w2,w3 = 0.25,0.25,0.25,0.25
            we0,we1,we2,we3 = 0.25,0.25,0.25,0.25
            
            #sum_opd_clmt = (opd_cld_climate[:,:,0]+opd_cld_climate[:,:,1]+opd_cld_climate[:,:,2]+opd_cld_climate[:,:,3])
            sum_opd_clmt = (we0*opd_cld_climate[:,:,0]+we1*opd_cld_climate[:,:,1]+we2*opd_cld_climate[:,:,2]+we3*opd_cld_climate[:,:,3])
            opd_clmt = (we0*opd_cld_climate[:,:,0]+we1*opd_cld_climate[:,:,1]+we2*opd_cld_climate[:,:,2]+we3*opd_cld_climate[:,:,3])
            g0_clmt = (we0*opd_cld_climate[:,:,0]*g0_cld_climate[:,:,0]+we1*opd_cld_climate[:,:,1]*g0_cld_climate[:,:,1]+we2*opd_cld_climate[:,:,2]*g0_cld_climate[:,:,2]+we3*opd_cld_climate[:,:,3]*g0_cld_climate[:,:,3])/(sum_opd_clmt)
            w0_clmt = (we0*opd_cld_climate[:,:,0]*w0_cld_climate[:,:,0]+we1*opd_cld_climate[:,:,1]*w0_cld_climate[:,:,1]+we2*opd_cld_climate[:,:,2]*w0_cld_climate[:,:,2]+we3*opd_cld_climate[:,:,3]*w0_cld_climate[:,:,3])/(sum_opd_clmt)
            g0_clmt = np.nan_to_num(g0_clmt,nan=0.0)
            w0_clmt = np.nan_to_num(w0_clmt,nan=0.0)
            opd_clmt[np.where(opd_clmt <= 1e-5)] = 0.0
            
            
            df_cld = vj.picaso_format(opd_clmt, w0_clmt, g0_clmt,pressure = cld_out['pressure'], wavenumber= wv661)
            bundle.clouds(df=df_cld)

    DTAU, TAU, W0, COSB,ftau_cld, ftau_ray,GCOS2, DTAU_OG, TAU_OG, W0_OG, COSB_OG, \
        W0_no_raman , surf_reflect, ubar0,ubar1,cos_theta, single_phase,multi_phase, \
        frac_a,frac_b,frac_c,constant_back,constant_forward, \
        wno,nwno,ng,nt, nlevel, ngauss, gauss_wts, mmw,gweight,tweight =  calculate_atm_deq(bundle, opacityclass,on_fly=on_fly,gases_fly=gases_fly)
    if self_consistent_kzz == True :
                
        flux_net_v_layer_full, flux_net_v_full, flux_plus_v_full, flux_minus_v_full , flux_net_ir_layer_full, flux_net_ir_full, flux_plus_ir_full, flux_minus_ir_full = get_fluxes(pressure, temp, dwni, bb , y2, tp, tmin, tmax, DTAU, TAU, W0, 
        COSB,ftau_cld, ftau_ray,GCOS2, DTAU_OG, TAU_OG, W0_OG, COSB_OG, W0_no_raman , surf_reflect, 
        ubar0,ubar1,cos_theta, FOPI, single_phase,multi_phase,frac_a,frac_b,frac_c,constant_back,constant_forward, 
        wno,nwno,ng,nt, gweight,tweight,nlevel, ngauss, gauss_wts,compute_reflected, True)#True for reflected, True for thermal

        flux_net_ir_layer = flux_net_ir_layer_full[:]
        flux_plus_ir_attop = flux_plus_ir_full[0,:] 
        calc_type = 0
    
        kz = get_kzz(pressure, temp,grav,mmw,tidal,flux_net_ir_layer, flux_plus_ir_attop,t_table, p_table, grad, cp, calc_type,nstr)
        photo_inputs_dict['kz'] = kz
    ## begin bigger loop which gets opacities
    for iii in range(itmx):
        
        temp, dtdp, flag_converge, flux_net_ir_layer, flux_plus_ir_attop, all_profiles = t_start(nofczns,nstr,it_max,conv,x_max_mult, 
            rfaci, rfacv, nlevel, temp, pressure, p_table, t_table, 
            grad, cp, tidal,tmin,tmax,dwni, bb , y2, tp, DTAU, TAU, W0, 
            COSB,ftau_cld, ftau_ray,GCOS2, DTAU_OG, TAU_OG, W0_OG, COSB_OG, 
            W0_no_raman , surf_reflect, ubar0,ubar1,cos_theta, FOPI, 
            single_phase,multi_phase,frac_a,frac_b,frac_c,constant_back,constant_forward, 
            wno,nwno,ng,nt,gweight,tweight, ngauss, gauss_wts, save_profile, all_profiles,
            verbose=verbose)
        '''
        if (temp <= min(opacityclass.cia_temps)).any():
            wh = np.where(temp <= min(opacityclass.cia_temps))
            if len(wh[0]) <= 30 :
                print(len(wh[0])," points went off the opacity grid. Correcting those.")
                temp = correct_profile(temp,pressure,wh,min(opacityclass.cia_temps))
            else :
                raise Exception('Many points in your profile went off the grid. Try re-starting from a different guess profile. Parametrized profiles can work better sometime as guess profiles.')
       '''
        
        
        bundle = inputs(calculation='brown')
        bundle.phase_angle(0)
        bundle.gravity(gravity=grav , gravity_unit=u.Unit('m/s**2'))
        bundle.add_pt( temp, pressure)
        if photo_inputs_dict['yesorno'] == False:
            quench_levels, t_mix = quench_level(pressure, temp, kz ,mmw, grav, return_mix_timescale=True)
            
            qvmrs, qvmrs2 = bundle.premix_atmosphere_diseq(opacityclass, quench_levels=quench_levels, df = bundle.inputs['atmosphere']['profile'].loc[:,['pressure','temperature']],t_mix=t_mix)
            print("Quench Levels are CO, CO2, NH3, HCN ", quench_levels)
        else :
            bundle.premix_atmosphere(opacityclass, df = bundle.inputs['atmosphere']['profile'].loc[:,['pressure','temperature']])
            pc= bundle.call_photochem(temp,pressure,photo_inputs_dict['mh'],photo_inputs_dict['CtoO'],photo_inputs_dict['psurf'],photo_inputs_dict['m_planet'],photo_inputs_dict['r_planet'],photo_inputs_dict['kz'],tstop=photo_inputs_dict['tstop'],filename = photo_inputs_dict['photochem_file'],stfilename =photo_inputs_dict['photochem_stfile'],network = photo_inputs_dict['photochem_network'],network_ct=photo_inputs_dict['photochem_networkct'],first=False,pc=photo_inputs_dict['pc'])
            photo_inputs_dict['pc'] = pc
            all_kzz = np.append(all_kzz, kz)
            quench_levels = np.array([0,0,0,0])
            photo_inputs_dict['pc'] = pc
            qvmrs, qvmrs2=0,0
            photo_inputs_dict['kz'] = kz
        
    
        #if save_profile == 1:
        #    all_profiles = np.append(all_profiles,bundle.inputs['atmosphere']['profile']['NH3'].values)
        
        if cloudy == 1 :
            we0,we1,we2,we3 = 0.25,0.25,0.25,0.25
            opd_prev_cld_step = (we0*opd_cld_climate[:,:,0]+we1*opd_cld_climate[:,:,1]+we2*opd_cld_climate[:,:,2]+we3*opd_cld_climate[:,:,3]) # last average
            
            metallicity = 10**(0) #atmospheric metallicity relative to Solar
            mean_molecular_weight = np.mean(mmw) # atmospheric mean molecular weight
            # directory ='/Users/sagnickmukherjee/Documents/GitHub/virga/refr_new661'
            # directory = '/home/jjm6243/dev_virga/'
            directory = mieff_dir

            kzz  = get_kzz(pressure, temp,grav,mmw,tidal,flux_net_ir_layer, flux_plus_ir_attop,t_table, p_table, grad, cp, calc_type,nstr)
            bundle.inputs['atmosphere']['profile']['kz'] = kzz
            photo_inputs_dict['kz'] =kzz
        
    
            cld_out = bundle.virga(cld_species,directory, fsed=fsed,mh=metallicity,
                        mmw = mean_molecular_weight)#,climate=True)
            
            opd_now, w0_now, g0_now = cld_out['opd_per_layer'],cld_out['single_scattering'],cld_out['asymmetry']
            
            opd_cld_climate[:,:,3], g0_cld_climate[:,:,3], w0_cld_climate[:,:,3] = opd_cld_climate[:,:,2], g0_cld_climate[:,:,2], w0_cld_climate[:,:,2]
            opd_cld_climate[:,:,2], g0_cld_climate[:,:,2], w0_cld_climate[:,:,2] = opd_cld_climate[:,:,1], g0_cld_climate[:,:,1], w0_cld_climate[:,:,1]
            opd_cld_climate[:,:,1], g0_cld_climate[:,:,1], w0_cld_climate[:,:,1] = opd_cld_climate[:,:,0], g0_cld_climate[:,:,0], w0_cld_climate[:,:,0]
            
            # convert cld_out output to 661 grid similar to initiate_cld_matrices (JM)
            wv196 = cld_out['wave']
            wv661 = 1e4/opacityclass.wno[::-1] # flip to match the order of wv196 from virga

            opd_now_661 =  np.zeros(shape=(len(opd_now[:,0]),len(wv661)))
            g0_now_661,w0_now_661 = np.zeros_like(opd_now_661),np.zeros_like(opd_now_661)

            for ilayer in range(len(opd_now[:,0])):
                fopd = interp1d(wv196,opd_now[ilayer,:] , kind='cubic',fill_value="extrapolate")
                fg0 = interp1d(wv196,g0_now[ilayer,:] , kind='cubic',fill_value="extrapolate")
                fw0 = interp1d(wv196,w0_now[ilayer,:] , kind='cubic',fill_value="extrapolate")

                opd_now_661[ilayer,:] = fopd(wv661)
                g0_now_661[ilayer,:] = fg0(wv661)
                w0_now_661[ilayer,:] = fw0(wv661)

            opd_cld_climate[:,:,0], g0_cld_climate[:,:,0], w0_cld_climate[:,:,0] = opd_now_661, g0_now_661, w0_now_661                         
            # opd_cld_climate[:,:,0], g0_cld_climate[:,:,0], w0_cld_climate[:,:,0] = opd_now, g0_now, w0_now
            
            #if np.sum(opd_cld_climate[:,:,1]) == 0 :
            #    w0,w1,w2,w3 = 1,0,0,0
            #elif (np.sum(opd_cld_climate[:,:,1]) != 0) and (np.sum(opd_cld_climate[:,:,2]) == 0):
            #    w0,w1,w2,w3 = 0.5,0.5,0,0
            #elif (np.sum(opd_cld_climate[:,:,2]) != 0) and (np.sum(opd_cld_climate[:,:,3]) == 0):
            #    w0,w1,w2,w3 = 0.33,0.33,0.33,0
            #else:
            #    w0,w1,w2,w3 = 0.25,0.25,0.25,0.25
            we0,we1,we2,we3 = 0.25,0.25,0.25,0.25
            
            #sum_opd_clmt = (opd_cld_climate[:,:,0]+opd_cld_climate[:,:,1]+opd_cld_climate[:,:,2]+opd_cld_climate[:,:,3])
            sum_opd_clmt = (we0*opd_cld_climate[:,:,0]+we1*opd_cld_climate[:,:,1]+we2*opd_cld_climate[:,:,2]+we3*opd_cld_climate[:,:,3])
            opd_clmt = (we0*opd_cld_climate[:,:,0]+we1*opd_cld_climate[:,:,1]+we2*opd_cld_climate[:,:,2]+we3*opd_cld_climate[:,:,3])
            g0_clmt = (we0*opd_cld_climate[:,:,0]*g0_cld_climate[:,:,0]+we1*opd_cld_climate[:,:,1]*g0_cld_climate[:,:,1]+we2*opd_cld_climate[:,:,2]*g0_cld_climate[:,:,2]+we3*opd_cld_climate[:,:,3]*g0_cld_climate[:,:,3])/(sum_opd_clmt)
            w0_clmt = (we0*opd_cld_climate[:,:,0]*w0_cld_climate[:,:,0]+we1*opd_cld_climate[:,:,1]*w0_cld_climate[:,:,1]+we2*opd_cld_climate[:,:,2]*w0_cld_climate[:,:,2]+we3*opd_cld_climate[:,:,3]*w0_cld_climate[:,:,3])/(sum_opd_clmt)
            g0_clmt = np.nan_to_num(g0_clmt,nan=0.0)
            w0_clmt = np.nan_to_num(w0_clmt,nan=0.0)
            opd_clmt[np.where(opd_clmt <= 1e-5)] = 0.0
            
            
            df_cld = vj.picaso_format(opd_clmt, w0_clmt, g0_clmt,pressure = cld_out['pressure'], wavenumber= wv661)
            bundle.clouds(df=df_cld)
            
            diff = (opd_clmt-opd_prev_cld_step)
            taudif = np.max(np.abs(diff))
            taudif_tol = 0.4*np.max(0.5*(opd_clmt+opd_prev_cld_step))
            
            if verbose: print("Max TAUCLD diff is", taudif, " Tau tolerance is ", taudif_tol)
        else:
            cld_out = 0

        
        DTAU, TAU, W0, COSB,ftau_cld, ftau_ray,GCOS2, DTAU_OG, TAU_OG, W0_OG, COSB_OG, \
        W0_no_raman , surf_reflect, ubar0,ubar1,cos_theta, single_phase,multi_phase, \
        frac_a,frac_b,frac_c,constant_back,constant_forward, \
        wno,nwno,ng,nt, nlevel, ngauss, gauss_wts, mmw,gweight,tweight =  calculate_atm_deq(bundle, opacityclass,on_fly=on_fly, gases_fly=gases_fly)

        if self_consistent_kzz == True :
                
            flux_net_v_layer_full, flux_net_v_full, flux_plus_v_full, flux_minus_v_full , flux_net_ir_layer_full, flux_net_ir_full, flux_plus_ir_full, flux_minus_ir_full = get_fluxes(pressure, temp, dwni, bb , y2, tp, tmin, tmax, DTAU, TAU, W0, 
            COSB,ftau_cld, ftau_ray,GCOS2, DTAU_OG, TAU_OG, W0_OG, COSB_OG, W0_no_raman , surf_reflect, 
            ubar0,ubar1,cos_theta, FOPI, single_phase,multi_phase,frac_a,frac_b,frac_c,constant_back,constant_forward,  
            wno,nwno,ng,nt, gweight,tweight, nlevel, ngauss, gauss_wts,compute_reflected, True)#True for reflected if rfacv!=0, True for thermal

            flux_net_ir_layer = flux_net_ir_layer_full[:]
            flux_plus_ir_attop = flux_plus_ir_full[0,:] 
            calc_type = 0
        
            kz = get_kzz(pressure, temp,grav,mmw,tidal,flux_net_ir_layer, flux_plus_ir_attop,t_table, p_table, grad, cp, calc_type,nstr)
            photo_inputs_dict['kz'] = kz
        if save_kzz == 1: 
            if photo_inputs_dict['yesorno'] == False:
                all_kzz = np.append(all_kzz,t_mix)
            else:
                all_kzz = np.append(all_kzz,kz)


        ert = 0.0 # avg temp change
        scalt= 1.5

        dtx= abs(temp-temp_old)
        ert = np.sum(dtx)
        
        ## this is a terrible hack but it perhaps works
        ## do this hack only during findstrat maybe ?
        ## otherwise problematic
        #####################################
    #        if flag_hack == True:
    #            temp= 0.5*(temp+temp_old) 
    #            print("Hack Activated")
        #####################################   
        
        temp_old= np.copy(temp)
        
        ert = ert/(float(nlevel)*scalt)
        
        if ((iii > 0) & (ert < convt) & (taudif < taudif_tol)) :
            if verbose: print("Profile converged")
            conv_flag = 1
            if final == True :
                itmx = 6
                it_max = it_max
            else :
                itmx = 3
                it_max= it_max
            '''
            for iprime in range(itmx):
                bundle = inputs(calculation='brown')
                bundle.phase_angle(0)
                bundle.gravity(gravity=grav , gravity_unit=u.Unit('m/s**2'))
                bundle.add_pt( temp, pressure)
    
                bundle.premix_atmosphere(opacityclass, df = bundle.inputs['atmosphere']['profile'].loc[:,['pressure','temperature']])
                if cloudy == 1 :
                    metallicity = mh #atmospheric metallicity relative to Solar
                    mean_molecular_weight = mmw # atmospheric mean molecular weight
                    directory ='/Users/sagnickmukherjee/Documents/software/optics'
                    kzz  = get_kzz(pressure, temp,grav,mmw,tidal,flux_net_ir_layer, flux_plus_ir_attop,t_table, p_table, grad, cp, calc_type)
                    bundle.inputs['atmosphere']['profile']['kz'] = kzz
                
            
                    bundle.virga(cld_species,directory, fsed=fsed,mh=metallicity,
                                mmw = mean_molecular_weight,full_output=False)
                DTAU, TAU, W0, COSB,ftau_cld, ftau_ray,GCOS2, DTAU_OG, TAU_OG, W0_OG, COSB_OG, \
                W0_no_raman , surf_reflect, ubar0,ubar1,cos_theta, single_phase,multi_phase, \
                frac_a,frac_b,frac_c,constant_back,constant_forward, tridiagonal , \
                wno,nwno,ng,nt, nlevel, ngauss, gauss_wts , mmw =  calculate_atm(bundle, opacityclass)
                
                temp, dtdp, flag_converge, flux_net_ir_layer, flux_plus_ir_attop = t_start(nofczns,nstr,it_max,conv,x_max_mult, 
            rfaci, rfacv, nlevel, temp, pressure, p_table, t_table, 
            grad, cp, tidal,tmin,tmax,dwni, bb , y2, tp, DTAU, TAU, W0, COSB,ftau_cld, ftau_ray,GCOS2, DTAU_OG, TAU_OG, W0_OG, COSB_OG, W0_no_raman , surf_reflect, ubar0,ubar1,cos_theta, FOPI, single_phase,multi_phase,frac_a,frac_b,frac_c,constant_back,constant_forward, tridiagonal , wno,nwno,ng,nt, ngauss, gauss_wts)
                if (temp <= min(opacityclass.cia_temps)).any():
                    wh = np.where(temp <= min(opacityclass.cia_temps))
                    if len(wh[0]) <= 30 :
                        print(len(wh[0])," points went off the opacity grid. Correcting those.")
                        temp = correct_profile(temp,pressure,wh,min(opacityclass.cia_temps))
                    else :
                        raise Exception('Many points in your profile went off the grid. Try re-starting from a different guess profile. Parametrized profiles can work better sometime as guess profiles.')
            
                
                
                ert = 0.0 # avg temp change
                scalt= 1.0
                dtx= abs(temp-temp_old)
                ert = np.sum(dtx)
                temp_old= np.copy(temp)
                '''
            
            return pressure, temp , dtdp, conv_flag, qvmrs, qvmrs2, all_profiles, all_kzz, opd_cld_climate, g0_cld_climate, w0_cld_climate, cld_out, flux_net_ir_layer, flux_plus_ir_attop,photo_inputs_dict,bundle.inputs['atmosphere']['profile']
            
        
        if verbose: print("Big iteration is ",min(temp), iii)
    conv_flag = 0
    ## this is supposed to be useless so testing this
    '''
    if final == True :
        itmx = 6
        it_max = it_max
    else :
        itmx = 3
        it_max= it_max
    
    for iprime in range(itmx):
        bundle = inputs(calculation='brown')
        bundle.phase_angle(0)
        bundle.gravity(gravity=grav , gravity_unit=u.Unit('m/s**2'))
        bundle.add_pt( temp, pressure)
        bundle.premix_atmosphere(opacityclass, df = bundle.inputs['atmosphere']['profile'].loc[:,['pressure','temperature']])
        
        if cloudy == 1 :
            metallicity = mh #atmospheric metallicity relative to Solar
            mean_molecular_weight = mmw # atmospheric mean molecular weight
            directory ='/Users/sagnickmukherjee/Documents/software/optics'
            kzz  = get_kzz(pressure, temp,grav,mmw,tidal,flux_net_ir_layer, flux_plus_ir_attop,t_table, p_table, grad, cp, calc_type)
            bundle.inputs['atmosphere']['profile']['kz'] = kzz
        
    
            bundle.virga(cld_species,directory, fsed=fsed,mh=metallicity,
                        mmw = mean_molecular_weight,full_output=False)
        DTAU, TAU, W0, COSB,ftau_cld, ftau_ray,GCOS2, DTAU_OG, TAU_OG, W0_OG, COSB_OG, W0_no_raman , surf_reflect, ubar0,ubar1,cos_theta, single_phase,multi_phase,frac_a,frac_b,frac_c,constant_back,constant_forward, tridiagonal , wno,nwno,ng,nt, nlevel, ngauss, gauss_wts, mmw =  calculate_atm(bundle, opacityclass)
        
        
        
        temp, dtdp, flag_converge, flux_net_ir_layer, flux_plus_ir_attop = t_start(nofczns,nstr,it_max,conv,x_max_mult, 
    rfaci, rfacv, nlevel, temp, pressure, p_table, t_table, 
    grad, cp, tidal,tmin,tmax,dwni, bb , y2, tp, DTAU, TAU, W0, COSB,ftau_cld, ftau_ray,GCOS2, DTAU_OG, TAU_OG, W0_OG, COSB_OG, W0_no_raman , surf_reflect, ubar0,ubar1,cos_theta, FOPI, single_phase,multi_phase,frac_a,frac_b,frac_c,constant_back,constant_forward, tridiagonal , wno,nwno,ng,nt, ngauss, gauss_wts)
        if (temp <= min(opacityclass.cia_temps)).any():
            wh = np.where(temp <= min(opacityclass.cia_temps))
            if len(wh[0]) <= 30 :
                print(len(wh[0])," points went off the opacity grid. Correcting those.")
                temp = correct_profile(temp,pressure,wh,min(opacityclass.cia_temps))
            else :
                raise Exception('Many points in your profile went off the grid. Try re-starting from a different guess profile. Parametrized profiles can work better sometime as guess profiles.')
        
        ert = 0.0 # avg temp change
        scalt= 1.0
        dtx= abs(temp-temp_old)
        ert = np.sum(dtx)
        temp_old= np.copy(temp)   
        ert = ert/(float(nlevel)*scalt)
        if ((iii > 0) & (ert < convt) & (taudif < 0.1)) :
            print("Profile converged")
            conv_flag = 1
    '''
    if conv_flag == 0:
        if verbose: print("Not converged")
    else :
        if verbose: print("Profile converged")
    
    return pressure, temp , dtdp, conv_flag, qvmrs, qvmrs2, all_profiles, all_kzz, opd_cld_climate, g0_cld_climate, w0_cld_climate, cld_out,flux_net_ir_layer, flux_plus_ir_attop,photo_inputs_dict,None
    
def find_strat_deq(mieff_dir, pressure, temp, dtdp , FOPI, nofczns,nstr,x_max_mult,
             t_table, p_table, grad, cp, opacityclass, grav, 
             rfaci, rfacv, nlevel, tidal, tmin, tmax, dwni, 
             bb , y2 , tp, cloudy, cld_species,mh,fsed,flag_hack, 
             quench_levels, kz,mmw, save_profile, all_profiles,
             self_consistent_kzz ,save_kzz,all_kzz, 
             opd_cld_climate,g0_cld_climate,w0_cld_climate,
             flux_net_ir_layer, flux_plus_ir_attop,
             photo_inputs_dict=None,on_fly=False, gases_fly=None , verbose=1):
    """
    Function iterating on the TP profile by calling tstart and changing opacities as well
    Parameters
    ----------
    mieff_dir: str
        path to directory with mieff files for virga
    it_max : int
        Maximum iterations allowed in the inner no opa change loop
    itmx : int
        Maximum iterations allowed in the outer opa change loop
    conv : float
        
    convt: float
        Convergence criteria , if max avg change in temp is less than this then outer loop converges
        
    nofczns: int
        # of conv zones 
    nstr : array 
        dimension of 20
        NSTR vector describes state of the atmosphere:
        0   is top layer
        1   is top layer of top convective region
        2   is bottom layer of top convective region
        3   is top layer of lower radiative region
        4   is top layer of lower convective region
        5   is bottom layer of lower convective region
    xmaxmult : 
        
    temp : array 
        Guess temperatures to start with
    pressure : array
        Atmospheric pressure
    t_table : array
        Visible flux addition fraction
    nlevel : int
        # of levels
    temp : array
        Guess Temperature array, dimension is nlevel
    pressure : array
        Pressure array
    t_table : array
        Tabulated Temperature array for convection calculations
    p_table : array
        Tabulated pressure array for convection calculations
    grad : array
        Tabulated grad array for convection calculations
    cp : array
        Tabulated cp array for convection calculations
    opacityclass : class
        Opacity class created with jdi.oppanection
    grav : float
        Gravity of planet in SI
    rfaci : float 
        IR flux addition fraction 
    rfacv : float
        Visible flux addition fraction
    nlevel : int
        # of levels, not layers
    tidal : array
        Tidal Fluxes dimension = nlevel
    tmin : float
        Minimum allwed Temp in the profile
    tmax : float
        Maximum allowed Temp in the profile
    dwni : array
        Spectral interval corrections (dimension= nwvno)   
    verbose : int 
        If 1= prints out all output 
        If 0= does not print anything out
        
    Returns
    -------
    array 
        Temperature array and lapse ratio array if converged
        else Temperature array twice
    """
    # new conditions for this routine

    itmx_strat = 5 #itmx  # outer loop counter
    it_max_strat = 8 # its # inner loop counter # original code is 8
    conv_strat = 5.0 # conv
    convt_strat = 3.0 # convt 
    ip2 = -10 #?
    subad = 0.98 # degree to which layer can be subadiabatic and
                    # we still make it adiabatic
    ifirst = 10-1  # start looking after this many layers from top for a conv zone
                   # -1 is for python referencing
    iend = 0 #?
    final = False

    grad_x, cp_x =convec(temp,pressure, t_table, p_table, grad, cp)
    # grad_x = 
    while dtdp[nstr[1]-1] >= subad*grad_x[nstr[1]-1] :
        ratio = dtdp[nstr[1]-1]/grad_x[nstr[1]-1]

        if ratio > 1.8 :
            if verbose: print("Move up two levels")
            ngrow = 2
            nstr = growup( 1, nstr , ngrow)
        else :
            ngrow = 1
            nstr = growup( 1, nstr , ngrow)
        
        if nstr[1] < 5 :
            raise ValueError( "Convection zone grew to Top of atmosphere, Need to Stop")
        pressure, temp, dtdp, profile_flag, qvmrs, qvmrs2, all_profiles, all_kzz,opd_cld_climate,g0_cld_climate,w0_cld_climate,cld_out,flux_net_ir_layer, flux_plus_ir_attop,photo_inputs_dict,_= profile_deq(mieff_dir,it_max_strat, itmx_strat, conv_strat, convt_strat, nofczns,nstr,x_max_mult,\
            temp,pressure, FOPI, t_table, p_table, grad, cp, opacityclass, grav,rfaci, rfacv, nlevel, tidal, tmin, tmax, dwni, bb , y2 , tp, final, cloudy, cld_species, mh,fsed,flag_hack, quench_levels, kz, mmw, save_profile, all_profiles, self_consistent_kzz,save_kzz,all_kzz,opd_cld_climate,g0_cld_climate,\
            w0_cld_climate,flux_net_ir_layer, flux_plus_ir_attop,photo_inputs_dict,on_fly=on_fly, gases_fly=gases_fly , verbose=verbose)

    # now for the 2nd convection zone
    dt_max = 0.0 #DTMAX
    i_max = 0 #IMAX
    # -1 in ifirst to include ifirst index
    flag_super = 0
    for i in range(nstr[1]-1, ifirst-1, -1):
        add = dtdp[i] - grad_x[i]
        if add > dt_max and add/grad_x[i] >= 0.02 : # non-neglegible super-adiabaticity
            dt_max = add
            i_max =i
            break
    
    flag_final_convergence =0
    if i_max == 0 or dt_max/grad_x[i_max] < 0.02: # no superadiabaticity, we are done
        flag_final_convergence = 1

    if flag_final_convergence  == 0:
        if verbose: print(" convection zone status")
        if verbose: print(nstr[0],nstr[1],nstr[2],nstr[3],nstr[4],nstr[5])
        if verbose: print(nofczns)

        nofczns = 2
        nstr[4]= nstr[1]
        nstr[5]= nstr[2]
        nstr[1]= i_max
        nstr[2] = i_max
        nstr[3] = i_max #+ 1
        if verbose: print(nstr)
        if nstr[3] >= nstr[4] :
            #print(nstr[0],nstr[1],nstr[2],nstr[3],nstr[4],nstr[5])
            #print(nofczns)
            raise ValueError("Overlap happened !")
        pressure, temp, dtdp, profile_flag, qvmrs, qvmrs2, all_profiles, all_kzz,opd_cld_climate,g0_cld_climate,w0_cld_climate,cld_out,flux_net_ir_layer, flux_plus_ir_attop,photo_inputs_dict,_= profile_deq(mieff_dir,it_max_strat, itmx_strat, conv_strat, convt_strat, nofczns,nstr,x_max_mult,\
            temp,pressure, FOPI, t_table, p_table, grad, cp, opacityclass, grav, \
             rfaci, rfacv, nlevel, tidal, tmin, tmax, dwni, bb , y2 , tp, final, 
             cloudy, cld_species,mh, fsed,flag_hack, quench_levels, kz , mmw,
             save_profile, all_profiles, self_consistent_kzz, save_kzz,all_kzz,
             opd_cld_climate,g0_cld_climate,w0_cld_climate,flux_net_ir_layer, 
             flux_plus_ir_attop,photo_inputs_dict,
             on_fly=on_fly, gases_fly=gases_fly, verbose=verbose )

        i_change = 1
        while i_change == 1 :
            if verbose: print("Grow Phase : Upper Zone")
            i_change = 0

            d1 = dtdp[nstr[1]-1]
            d2 = dtdp[nstr[3]]
            c1 = grad_x[nstr[1]-1]
            c2 = grad_x[nstr[3]]

            while ((d1 > subad*c1) or (d2 > subad*c2)):

                if (((d1-c1)>= (d2-c2)) or (nofczns == 1)) :
                    ngrow = 1
                    nstr = growup( 1, nstr , ngrow)

                    if nstr[1] < 3 :
                        raise ValueError( "Convection zone grew to Top of atmosphere, Need to Stop")
                else :
                    ngrow = 1
                    nstr = growdown( 1, nstr , ngrow)

                    if nstr[2] == nstr[4]: # one conv zone
                        nofczns =1
                        nstr[2] = nstr[5]
                        nstr[3] = 0
                        i_change = 1
                print(nstr)
                pressure, temp, dtdp, profile_flag,qvmrs, qvmrs2, all_profiles, all_kzz,opd_cld_climate,g0_cld_climate,w0_cld_climate,cld_out,flux_net_ir_layer, flux_plus_ir_attop,photo_inputs_dict,_ = profile_deq(mieff_dir,it_max_strat, itmx_strat, conv_strat, convt_strat, nofczns,nstr,x_max_mult,\
            temp,pressure, FOPI, t_table, p_table, grad, cp, opacityclass, grav, \
             rfaci, rfacv, nlevel, tidal, tmin, tmax, dwni, bb , y2 , tp, final, cloudy, cld_species, mh,fsed,flag_hack, quench_levels, kz, mmw, save_profile, all_profiles,self_consistent_kzz,save_kzz,all_kzz,opd_cld_climate,g0_cld_climate,w0_cld_climate,flux_net_ir_layer, flux_plus_ir_attop,photo_inputs_dict,on_fly=on_fly, gases_fly=gases_fly, verbose=verbose)

                d1 = dtdp[nstr[1]-1]
                d2 = dtdp[nstr[3]]
                c1 = grad_x[nstr[1]-1]
                c2 = grad_x[nstr[3]]
            #Now grow the lower zone.
            while ((dtdp[nstr[4]-1] >= subad*grad_x[nstr[4]-1]) and nofczns > 1):
                
                ngrow = 1
                nstr = growup( 2, nstr , ngrow)
                #Now check to see if two zones have merged and stop further searching if so.
                if nstr[2] == nstr[4] :
                    nofczns = 1
                    nstr[2] = nstr[5]
                    nstr[3] = 0
                    i_change =1
                print(nstr)
                pressure, temp, dtdp, profile_flag, qvmrs, qvmrs2, all_profiles, all_kzz,opd_cld_climate,g0_cld_climate,w0_cld_climate,cld_out,flux_net_ir_layer, flux_plus_ir_attop,photo_inputs_dict,_ = profile_deq(mieff_dir,it_max_strat, itmx_strat, conv_strat, convt_strat, nofczns,nstr,x_max_mult, \
                                                        temp,pressure, FOPI, t_table, p_table, grad, cp, opacityclass, grav,rfaci, rfacv, nlevel, tidal, tmin, tmax, dwni, bb , y2 , tp, final, cloudy, cld_species, mh,fsed,flag_hack, quench_levels, kz, mmw,save_profile, all_profiles, self_consistent_kzz, save_kzz,all_kzz,opd_cld_climate,g0_cld_climate,w0_cld_climate,flux_net_ir_layer, flux_plus_ir_attop,photo_inputs_dict,on_fly=on_fly, gases_fly=gases_fly)
            

            flag_final_convergence = 1
        
    itmx_strat =6
    it_max_strat = 10
    convt_strat = 2.0
    convt_strat = 2.0
    x_max_mult = x_max_mult/2.0
    ip2 = -10

    final = True
    print("final",nstr)
    pressure, temp, dtdp, profile_flag,qvmrs, qvmrs2, all_profiles, all_kzz,opd_cld_climate,g0_cld_climate,w0_cld_climate,cld_out,flux_net_ir_layer, flux_plus_ir_attop,photo_inputs_dict,_ = profile_deq(mieff_dir,it_max_strat, itmx_strat, conv_strat, convt_strat, nofczns,nstr,x_max_mult,\
                temp,pressure, FOPI, t_table, p_table, grad, cp,opacityclass, grav, \
                rfaci, rfacv, nlevel, tidal, tmin, tmax, dwni, bb , y2 , tp, final, cloudy, cld_species,mh,fsed,flag_hack,quench_levels,kz, mmw,save_profile, all_profiles, self_consistent_kzz,save_kzz,all_kzz,opd_cld_climate,g0_cld_climate,w0_cld_climate,flux_net_ir_layer, flux_plus_ir_attop,photo_inputs_dict,on_fly=on_fly, gases_fly=gases_fly, verbose=verbose)

    #    else :
    #        raise ValueError("Some problem here with goto 125")
        
    if profile_flag == 0:
        if verbose: print("ENDING WITHOUT CONVERGING")
    elif profile_flag == 1:
        if verbose: print("YAY ! ENDING WITH CONVERGENCE")
        
    bundle = inputs(calculation='brown')
    bundle.phase_angle(0)
    bundle.gravity(gravity=grav , gravity_unit=u.Unit('m/s**2'))
    bundle.add_pt( temp, pressure)

    if photo_inputs_dict['yesorno'] == False:
        k_b = 1.38e-23 # boltzmann constant
        m_p = 1.66e-27 # proton mass

        if len(mmw) < len(temp):
            mmw = np.append(mmw,mmw[-1])
        con  = k_b/(mmw*m_p)

        scale_H = con * temp*1e2/(grav)

        kz = scale_H**2/all_kzz[-len(temp):] ## level mixing timescales

        quench_levels, t_mix = quench_level(pressure, temp, kz ,mmw, grav, return_mix_timescale=True)

        qvmrs, qvmrs2 = bundle.premix_atmosphere_diseq(opacityclass, quench_levels=quench_levels, df = bundle.inputs['atmosphere']['profile'].loc[:,['pressure','temperature']],t_mix=t_mix)
    else :
        bundle.premix_atmosphere(opacityclass, df = bundle.inputs['atmosphere']['profile'].loc[:,['pressure','temperature']])
        

        kz = all_kzz[-len(temp):] ## level mixing timescales
        pc= bundle.call_photochem(temp,pressure,photo_inputs_dict['mh'],photo_inputs_dict['CtoO'],photo_inputs_dict['psurf'],photo_inputs_dict['m_planet'],photo_inputs_dict['r_planet'],photo_inputs_dict['kz'],tstop=photo_inputs_dict['tstop'],filename = photo_inputs_dict['photochem_file'],stfilename =photo_inputs_dict['photochem_stfile'],network = photo_inputs_dict['photochem_network'],network_ct=photo_inputs_dict['photochem_networkct'],first=False,pc=photo_inputs_dict['pc'])
        photo_inputs_dict['pc'] = pc
        all_kzz = np.append(all_kzz, kz)
        quench_levels = np.array([0,0,0,0])
        photo_inputs_dict['pc'] = pc
        
        qvmrs,qvmrs2 = 0,0
    
    if cloudy == 1:
        DTAU, TAU, W0, COSB,ftau_cld, ftau_ray,GCOS2, DTAU_OG, TAU_OG, W0_OG, COSB_OG, W0_no_raman , surf_reflect, ubar0,ubar1,cos_theta, single_phase,multi_phase,frac_a,frac_b,frac_c,constant_back,constant_forward, wno,nwno,ng,nt, nlevel, ngauss, gauss_wts, mmw,gweight,tweight =  calculate_atm_deq(bundle, opacityclass,on_fly=on_fly, gases_fly=gases_fly)
        metallicity = 10**(0.0) #atmospheric metallicity relative to Solar
        mean_molecular_weight = np.mean(mmw) # atmospheric mean molecular weight
        # directory ='/Users/sagnickmukherjee/Documents/GitHub/virga/refr_new661'
        # directory = '/home/jjm6243/dev_virga/'
        directory = mieff_dir

        calc_type =0
        kzz  = get_kzz(pressure, temp,grav,mmw,tidal,flux_net_ir_layer, flux_plus_ir_attop,t_table, p_table, grad, cp, calc_type,nstr)
        bundle.inputs['atmosphere']['profile']['kz'] = kzz


        cld_out = bundle.virga(cld_species,directory, fsed=fsed,mh=metallicity,
                        mmw = mean_molecular_weight)#,climate=True)
        
        opd_now, w0_now, g0_now = cld_out['opd_per_layer'],cld_out['single_scattering'],cld_out['asymmetry']
        df_cld = vj.picaso_format(opd_now, w0_now, g0_now,pressure = cld_out['pressure'], wavenumber= 1e4/cld_out['wave'])
        bundle.clouds(df=df_cld)  
    else:
        opd_now,w0_now,g0_now = 0,0,0
        cld_out = 0
    
    #bundle.premix_atmosphere_diseq(opacityclass, quench_levels=quench_levels, df = bundle.inputs['atmosphere']['profile'].loc[:,['pressure','temperature']])
    DTAU, TAU, W0, COSB,ftau_cld, ftau_ray,GCOS2, DTAU_OG, TAU_OG, W0_OG, COSB_OG, W0_no_raman , surf_reflect, ubar0,ubar1,cos_theta, single_phase,multi_phase,frac_a,frac_b,frac_c,constant_back,constant_forward, wno,nwno,ng,nt, nlevel, ngauss, gauss_wts, mmw,gweight,tweight =  calculate_atm_deq(bundle, opacityclass,on_fly=on_fly, gases_fly=gases_fly)
    
    flux_net_v_layer_full, flux_net_v_full, flux_plus_v_full, flux_minus_v_full , flux_net_ir_layer_full, flux_net_ir_full, flux_plus_ir_full, flux_minus_ir_full = get_fluxes(pressure, temp, dwni, bb , y2, tp, tmin, tmax, DTAU, TAU, W0, 
            COSB,ftau_cld, ftau_ray,GCOS2, DTAU_OG, TAU_OG, W0_OG, COSB_OG, W0_no_raman , surf_reflect, 
            ubar0,ubar1,cos_theta, FOPI, single_phase,multi_phase,frac_a,frac_b,frac_c,constant_back,constant_forward, 
            wno,nwno,ng,nt,gweight,tweight, nlevel, ngauss, gauss_wts, False, True) #false for reflected, true for thermal


    
    return pressure, temp, dtdp, nstr , flux_plus_ir_full, qvmrs, qvmrs2, bundle.inputs['atmosphere']['profile'], all_profiles, all_kzz,cld_out,photo_inputs_dict,profile_flag

#@jit(nopython=True, cache=True)
def OH_conc(temp,press,x_h2o,x_h2):
    K = 10**(3.672 - (14791/temp))
    kb= 1.3807e-16 #cgs
    
    x_oh = K * x_h2o * (x_h2**(-0.5)) * (press**(-0.5))
    press_cgs = press*1e6
    
    n = press_cgs/(kb*temp)
    
<<<<<<< HEAD
    return x_oh*n
=======
    return x_oh*n



'''
12/13/2023 - NEB deprecated thi code from SM as it was not proven to help correct 
profiles that went off the grid 

@jit(nopython=True, cache=True)
def correct_profile(temp,pressure,wh,min_temp):
    
    indices = wh[0]
    for i in range(len(indices)):
        if indices[i] == 0:
            temp[indices[i]] = min_temp+0.5
        elif (temp[indices[i]-1] > min_temp) and (temp[indices[i]+1]) > min_temp :
            temp_prev = temp[indices[i]-1]
            temp_next = temp[indices[i]+1]
            press_prev = pressure[indices[i]-1]
            press_next = pressure[indices[i]+1]
            dtdlnp = (temp_next-temp_prev)/np.log(press_next/press_prev)
            temp[indices[i]] = temp_prev +np.log(pressure[indices[i]]/press_prev)*dtdlnp
        else :
            temp[indices[i]] = min_temp+0.5
            temp[indices[i]-1] = min_temp+0.5
            temp[indices[i]+1] = min_temp + 0.5
    


    return temp
'''
>>>>>>> b2b45214
<|MERGE_RESOLUTION|>--- conflicted
+++ resolved
@@ -40,13 +40,8 @@
 import xarray as xr
 from joblib import Parallel, delayed, cpu_count
 
-<<<<<<< HEAD
-import matplotlib.pyplot as plt
-
-=======
 # #testing error tracker
 # from loguru import logger 
->>>>>>> b2b45214
 __refdata__ = os.environ.get('picaso_refdata')
 __version__ = 3.2
 
@@ -62,15 +57,10 @@
 if not os.path.exists(os.environ.get('PYSYN_CDBS')): 
     raise Exception("You have not downloaded the Stellar reference data. Follow the installation instructions here: https://natashabatalha.github.io/picaso/installation.html#download-and-link-pysynphot-stellar-data. If you think you have already downloaded it then you likely just need to set your environment variable. You can use `os.environ['PYSYN_CDBS']=<yourpath>` directly in python if you run the line of code before you import PICASO.")
 
-<<<<<<< HEAD
-def picaso(bundle,opacityclass, dimension = '1d',calculation='reflected', full_output=False, 
-    plot_opacity= False, as_dict=True):
-=======
 #hello peter
 
 def picaso(bundle,opacityclass, dimension = '1d',calculation='reflected', 
     full_output=False, plot_opacity= False, as_dict=True):
->>>>>>> b2b45214
     """
     Currently top level program to run albedo code 
     Parameters 
@@ -451,12 +441,7 @@
                                                 DTAU_OG_3d[:,:,:,:,ig], TAU_OG_3d[:,:,:,:,ig], W0_OG_3d[:,:,:,:,ig], COSB_OG_3d[:,:,:,:,ig],
                                                 atm.surf_reflect, ubar0,ubar1,cos_theta, F0PI,
                                                 single_phase,multi_phase,
-<<<<<<< HEAD
-                                                frac_a,frac_b,frac_c,constant_back,constant_forward, tridiagonal)
-
-=======
                                                 frac_a,frac_b,frac_c,constant_back,constant_forward)
->>>>>>> b2b45214
                 xint_at_top += xint*gauss_wts[ig]
 
                 #if full output is requested add in xint at top for 3d plots
@@ -476,11 +461,6 @@
             if full_output: 
                 atm.flux_at_top = flux_at_top
 
-<<<<<<< HEAD
-    #COMPRESS FULL TANGLE-GANGLE FLUX OUTPUT ONTO 1D FLUX GRID
-
-=======
->>>>>>> b2b45214
     #set up initial returns
     returns = {}
     returns['wavenumber'] = wno
@@ -4496,13 +4476,8 @@
     add_kz : bool 
         Returns kzz along with PT info
     """
-<<<<<<< HEAD
-    input_file = os.path.join(__refdata__, 'base_cases','HJ_3d.pt')
-    threed_grid = pd.read_csv(input_file,delim_whitespace=True,names=['p','t','k'])
-=======
     #input_file = os.path.join(__refdata__, 'base_cases','HJ_3d.pt')
     threed_grid = pd.read_csv(input_file,sep='\s+',names=['p','t','k'])
->>>>>>> b2b45214
     all_lon= threed_grid.loc[np.isnan(threed_grid['k'])]['p'].values
     all_lat=  threed_grid.loc[np.isnan(threed_grid['k'])]['t'].values
     latlong_ind = np.concatenate((np.array(threed_grid.loc[np.isnan(threed_grid['k'])].index),[threed_grid.shape[0]] ))
@@ -6134,9 +6109,6 @@
     
     n = press_cgs/(kb*temp)
     
-<<<<<<< HEAD
-    return x_oh*n
-=======
     return x_oh*n
 
 
@@ -6168,4 +6140,3 @@
 
     return temp
 '''
->>>>>>> b2b45214

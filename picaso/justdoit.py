--- conflicted
+++ resolved
@@ -3732,13 +3732,8 @@
         #opacity grid just to be safe with the spline
         extension = 0.3
         tmin = min_temp*(1-extension)
-<<<<<<< HEAD
-        # tmax = max_temp*(1+extension)
-        tmax = 10000
-=======
         tmax = max_temp*(1+extension)
         # tmax = 20000
->>>>>>> 46fb9cfd
         ntmps = int((tmax-tmin)/dt)
         
         bb , y2 , tp = 0,0,0
@@ -4061,13 +4056,8 @@
             
             extension = 0.3
             tmin = min_temp*(1-extension)
-<<<<<<< HEAD
-            # tmax = max_temp*(1+extension)
-            tmax = 10000
-=======
             tmax = max_temp*(1+extension)
             # tmax = 20000
->>>>>>> 46fb9cfd
 
             ntmps = int((tmax-tmin)/dt)
             
@@ -5017,11 +5007,7 @@
                              flux_plus_ir_attop, verbose=verbose,
             fhole=fhole, fthin_cld=fthin_cld, do_holes = do_holes, moist = moist)
 
-<<<<<<< HEAD
     # if nofczns == 2: JM* #should be a flag here since this block in EGP is skipped if only 1 convective zone but convergence is better when enabled
-=======
-    # if nofczns ==2:
->>>>>>> 46fb9cfd
     # now for the 2nd convection zone
     dt_max = 0.0 #DTMAX
     i_max = 0 #IMAX
@@ -5039,43 +5025,21 @@
         flag_final_convergence = 1
 
     if flag_final_convergence  == 0:
-<<<<<<< HEAD
-        print(" convection zone status")
-        print(nstr[0],nstr[1],nstr[2],nstr[3],nstr[4],nstr[5])
-        print(nofczns)
-=======
         if verbose: print(" convection zone status")
         if verbose: print(nstr[0],nstr[1],nstr[2],nstr[3],nstr[4],nstr[5])
         if verbose: print(nofczns)
->>>>>>> 46fb9cfd
 
         nofczns = 2
         nstr[4]= nstr[1]
         nstr[5]= nstr[2]
         nstr[1]= i_max
         nstr[2] = i_max
-<<<<<<< HEAD
-        nstr[3] = i_max #JM: Should be i_max + 1 according to EGP, but runs into ValueError when used
-        print(nstr)
-=======
-        nstr[3] = i_max #+ 1
+        nstr[3] = i_max #+ 1 #JM: Should be i_max + 1 according to EGP, but runs into ValueError when used
         if verbose: print(nstr)
->>>>>>> 46fb9cfd
         if nstr[3] >= nstr[4] :
             #print(nstr[0],nstr[1],nstr[2],nstr[3],nstr[4],nstr[5])
             #print(nofczns)
             raise ValueError("Overlap happened !")
-<<<<<<< HEAD
-
-        pressure, temp, dtdp, profile_flag, all_profiles, opd_cld_climate,g0_cld_climate,w0_cld_climate,flux_net_ir_layer, flux_plus_ir_attop = profile(mieff_dir, it_max_strat, itmx_strat, conv_strat, convt_strat, nofczns,nstr,x_max_mult,
-        temp,pressure, FOPI, t_table, p_table, grad, cp, opacityclass, grav, 
-            rfaci, rfacv, nlevel, tidal, tmin, tmax, dwni, bb , y2 , tp, final, cloudy, cld_species,mh, fsed,flag_hack,save_profile, all_profiles,opd_cld_climate,g0_cld_climate,w0_cld_climate,flux_net_ir_layer, flux_plus_ir_attop,
-            fhole=fhole, fthin_cld=fthin_cld, do_holes = do_holes, moist = moist)
-
-        i_change = 1
-        while i_change == 1 :
-            print("Grow Phase : Upper Zone")
-=======
         pressure, temp, dtdp, profile_flag, all_profiles, opd_cld_climate,g0_cld_climate,w0_cld_climate,flux_net_ir_layer, flux_plus_ir_attop = profile(mieff_dir, it_max_strat, itmx_strat, conv_strat, convt_strat, nofczns,nstr,x_max_mult,
             temp,pressure, FOPI, t_table, p_table, grad, cp, opacityclass, grav, 
                 rfaci, rfacv, nlevel, tidal, tmin, tmax, dwni, bb , y2 , tp, final, 
@@ -5087,7 +5051,6 @@
         i_change = 1
         while i_change == 1 :
             if verbose: print("Grow Phase : Upper Zone")
->>>>>>> 46fb9cfd
             i_change = 0
 
             d1 = dtdp[nstr[1]-1]
@@ -5112,13 +5075,6 @@
                         nstr[2] = nstr[5]
                         nstr[3] = 0
                         i_change = 1
-<<<<<<< HEAD
-                print(nstr)
-                
-                pressure, temp, dtdp, profile_flag, all_profiles,opd_cld_climate,g0_cld_climate,w0_cld_climate,flux_net_ir_layer, flux_plus_ir_attop = profile(mieff_dir, it_max_strat, itmx_strat, conv_strat, convt_strat, nofczns,nstr,x_max_mult,
-                temp,pressure, FOPI, t_table, p_table, grad, cp, opacityclass, grav, 
-                rfaci, rfacv, nlevel, tidal, tmin, tmax, dwni, bb , y2 , tp, final, cloudy, cld_species, mh,fsed,flag_hack,save_profile, all_profiles,opd_cld_climate,g0_cld_climate,w0_cld_climate,flux_net_ir_layer, flux_plus_ir_attop,
-=======
                 if verbose: print(nstr)
                 
                 pressure, temp, dtdp, profile_flag, all_profiles,opd_cld_climate,g0_cld_climate,w0_cld_climate,flux_net_ir_layer, flux_plus_ir_attop = profile(mieff_dir, it_max_strat, itmx_strat, conv_strat, convt_strat, nofczns,nstr,x_max_mult,
@@ -5127,7 +5083,6 @@
                                 cloudy, cld_species, mh,fsed,flag_hack,save_profile, all_profiles,
                                 opd_cld_climate,g0_cld_climate,w0_cld_climate,flux_net_ir_layer, 
                                 flux_plus_ir_attop, verbose=verbose,
->>>>>>> 46fb9cfd
                 fhole=fhole, fthin_cld=fthin_cld, do_holes = do_holes, moist = moist)
 
                 d1 = dtdp[nstr[1]-1]
@@ -5136,11 +5091,7 @@
                 c2 = grad_x[nstr[3]]
             #Now grow the lower zone.
             while ((dtdp[nstr[4]-1] >= subad*grad_x[nstr[4]-1]) and nofczns > 1):
-<<<<<<< HEAD
-                
-=======
                     
->>>>>>> 46fb9cfd
                 ngrow = 1
                 nstr = growup( 2, nstr , ngrow)
                 #Now check to see if two zones have merged and stop further searching if so.
@@ -5149,13 +5100,6 @@
                     nstr[2] = nstr[5]
                     nstr[3] = 0
                     i_change =1
-<<<<<<< HEAD
-                print(nstr)
-
-                pressure, temp, dtdp, profile_flag, all_profiles,opd_cld_climate,g0_cld_climate,w0_cld_climate,flux_net_ir_layer, flux_plus_ir_attop = profile(mieff_dir, it_max_strat, itmx_strat, conv_strat, convt_strat, nofczns,nstr,x_max_mult,
-                temp,pressure, FOPI, t_table, p_table, grad, cp, opacityclass, grav, 
-                rfaci, rfacv, nlevel, tidal, tmin, tmax, dwni, bb , y2 , tp, final, cloudy, cld_species, mh,fsed,flag_hack,save_profile, all_profiles,opd_cld_climate,g0_cld_climate,w0_cld_climate,flux_net_ir_layer, flux_plus_ir_attop,
-=======
                 if verbose: print(nstr)
 
                 pressure, temp, dtdp, profile_flag, all_profiles,opd_cld_climate,g0_cld_climate,w0_cld_climate,flux_net_ir_layer, flux_plus_ir_attop = profile(mieff_dir, it_max_strat, itmx_strat, conv_strat, convt_strat, nofczns,nstr,x_max_mult,
@@ -5164,7 +5108,6 @@
                 cloudy, cld_species, mh,fsed,flag_hack,save_profile, all_profiles,
                 opd_cld_climate,g0_cld_climate,w0_cld_climate,flux_net_ir_layer, 
                 flux_plus_ir_attop, verbose=verbose,
->>>>>>> 46fb9cfd
                 fhole=fhole, fthin_cld=fthin_cld, do_holes = do_holes, moist = moist)         
 
             flag_final_convergence = 1
@@ -5993,16 +5936,9 @@
             temp,pressure, FOPI, t_table, p_table, grad, cp, opacityclass, grav, rfaci, rfacv, nlevel, tidal, tmin, tmax, dwni, bb , y2 , tp, 
             final, cloudy, cld_species, mh,fsed,flag_hack, quench_levels, kz, mmw, save_profile, all_profiles, self_consistent_kzz,save_kzz,all_kzz,
             opd_cld_climate,g0_cld_climate,w0_cld_climate,flux_net_ir_layer, flux_plus_ir_attop,photo_inputs_dict,on_fly=on_fly, gases_fly=gases_fly, do_holes=do_holes,
-<<<<<<< HEAD
-            fhole = fhole, fthin_cld=fthin_cld, moist = moist)
-
-    # if nofczns == 2: JM* #should be a flag here since this block in EGP is skipped if only 1 convective zone but convergence is better when enabled
-    
-=======
             fhole = fhole, fthin_cld=fthin_cld, moist = moist, verbose=verbose)
 
-    # if nofczns == 2:
->>>>>>> 46fb9cfd
+    # if nofczns == 2:  JM* #should be a flag here since this block in EGP is skipped if only 1 convective zone but convergence is better when enabled
     # now for the 2nd convection zone
     dt_max = 0.0 #DTMAX
     i_max = 0 #IMAX
@@ -6014,107 +5950,27 @@
             dt_max = add
             i_max =i
             break
-<<<<<<< HEAD
-    
-=======
-        
->>>>>>> 46fb9cfd
+        
     flag_final_convergence =0
     if i_max == 0 or dt_max/grad_x[i_max] < 0.02: # no superadiabaticity, we are done
         flag_final_convergence = 1
 
     if flag_final_convergence  == 0:
-<<<<<<< HEAD
-        print(" convection zone status")
-        print(nstr[0],nstr[1],nstr[2],nstr[3],nstr[4],nstr[5])
-        print(nofczns)
-=======
         if verbose: print(" convection zone status")
         if verbose: print(nstr[0],nstr[1],nstr[2],nstr[3],nstr[4],nstr[5])
         if verbose: print(nofczns)
->>>>>>> 46fb9cfd
 
         nofczns = 2
         nstr[4]= nstr[1]
         nstr[5]= nstr[2]
         nstr[1]= i_max
         nstr[2] = i_max
-<<<<<<< HEAD
-        nstr[3] = i_max #JM: Should be i_max + 1 according to EGP, but runs into ValueError when used
-        print(nstr)
-=======
-        nstr[3] = i_max #+ 1
+        nstr[3] = i_max #+ 1 #JM: Should be i_max + 1 according to EGP, but runs into ValueError when used
         if verbose: print(nstr)
->>>>>>> 46fb9cfd
         if nstr[3] >= nstr[4] :
             #print(nstr[0],nstr[1],nstr[2],nstr[3],nstr[4],nstr[5])
             #print(nofczns)
             raise ValueError("Overlap happened !")
-<<<<<<< HEAD
-
-        pressure, temp, dtdp, profile_flag, qvmrs, qvmrs2, all_profiles, all_kzz,opd_cld_climate,g0_cld_climate,w0_cld_climate,flux_net_ir_layer, flux_plus_ir_attop, photo_inputs_dict = profile_deq(mieff_dir,it_max_strat, itmx_strat, conv_strat, convt_strat, nofczns,nstr,x_max_mult, temp,pressure, FOPI, t_table, 
-            p_table, grad, cp, opacityclass, grav, rfaci, rfacv, nlevel, tidal, tmin, tmax, dwni, bb , y2 , tp, final, cloudy, cld_species,mh, fsed,flag_hack, 
-            quench_levels, kz , mmw,save_profile, all_profiles, self_consistent_kzz, save_kzz,all_kzz,
-            opd_cld_climate,g0_cld_climate,w0_cld_climate,flux_net_ir_layer, flux_plus_ir_attop,photo_inputs_dict,on_fly=on_fly, gases_fly=gases_fly, do_holes=do_holes, fhole = fhole, fthin_cld=fthin_cld, moist=moist)
-
-        i_change = 1
-        while i_change == 1 :
-            print("Grow Phase : Upper Zone")
-            i_change = 0
-
-            d1 = dtdp[nstr[1]-1]
-            d2 = dtdp[nstr[3]]
-            c1 = grad_x[nstr[1]-1]
-            c2 = grad_x[nstr[3]]
-
-            while ((d1 > subad*c1) or (d2 > subad*c2)):
-
-                if (((d1-c1)>= (d2-c2)) or (nofczns == 1)) :
-                    ngrow = 1
-                    nstr = growup( 1, nstr , ngrow)
-
-                    if nstr[1] < 3 :
-                        raise ValueError( "Convection zone grew to Top of atmosphere, Need to Stop")
-                else :
-                    ngrow = 1
-                    nstr = growdown( 1, nstr , ngrow)
-
-                    if nstr[2] == nstr[4]: # one conv zone
-                        nofczns =1
-                        nstr[2] = nstr[5]
-                        nstr[3] = 0
-                        i_change = 1
-                print(nstr)
-
-                pressure, temp, dtdp, profile_flag,qvmrs, qvmrs2, all_profiles, all_kzz,opd_cld_climate,g0_cld_climate,w0_cld_climate,flux_net_ir_layer, flux_plus_ir_attop,photo_inputs_dict = profile_deq(mieff_dir,it_max_strat, itmx_strat, conv_strat, convt_strat, nofczns,nstr,x_max_mult,temp,pressure, FOPI, t_table, 
-                p_table, grad, cp, opacityclass, grav, rfaci, rfacv, nlevel, tidal, tmin, tmax, dwni, bb , y2 , tp, final, cloudy, cld_species, mh,fsed,
-                flag_hack, quench_levels, kz, mmw, save_profile, all_profiles,self_consistent_kzz,save_kzz,all_kzz, 
-                opd_cld_climate,g0_cld_climate,w0_cld_climate,flux_net_ir_layer, flux_plus_ir_attop,photo_inputs_dict,on_fly=on_fly, gases_fly=gases_fly, do_holes=do_holes, fhole = fhole, fthin_cld=fthin_cld, moist=moist)
-
-                d1 = dtdp[nstr[1]-1]
-                d2 = dtdp[nstr[3]]
-                c1 = grad_x[nstr[1]-1]
-                c2 = grad_x[nstr[3]]
-            #Now grow the lower zone.
-            while ((dtdp[nstr[4]-1] >= subad*grad_x[nstr[4]-1]) and nofczns > 1):
-                
-                ngrow = 1
-                nstr = growup( 2, nstr , ngrow)
-                #Now check to see if two zones have merged and stop further searching if so.
-                if nstr[2] == nstr[4] :
-                    nofczns = 1
-                    nstr[2] = nstr[5]
-                    nstr[3] = 0
-                    i_change =1
-                print(nstr)
-
-                pressure, temp, dtdp, profile_flag, qvmrs, qvmrs2, all_profiles, all_kzz,opd_cld_climate,g0_cld_climate,w0_cld_climate,flux_net_ir_layer, 
-                flux_plus_ir_attop,photo_inputs_dict = profile_deq(mieff_dir,it_max_strat, itmx_strat, conv_strat, convt_strat, nofczns,nstr,x_max_mult,
-                    temp,pressure, FOPI, t_table, p_table, grad, cp, opacityclass, grav, rfaci, rfacv, nlevel, tidal, tmin, tmax, dwni, bb , y2 , tp, final, 
-                    cloudy, cld_species, mh,fsed,flag_hack, quench_levels, kz, mmw,save_profile, all_profiles, self_consistent_kzz, save_kzz,all_kzz,
-                    opd_cld_climate,g0_cld_climate,w0_cld_climate,flux_net_ir_layer, flux_plus_ir_attop,photo_inputs_dict,on_fly=on_fly, gases_fly=gases_fly, do_holes=do_holes, fhole = fhole, fthin_cld=fthin_cld, moist=moist)               
-
-=======
         pressure, temp, dtdp, profile_flag, qvmrs, qvmrs2, all_profiles, all_kzz,opd_cld_climate,g0_cld_climate,w0_cld_climate,flux_net_ir_layer, flux_plus_ir_attop,photo_inputs_dict = profile_deq(mieff_dir,it_max_strat, itmx_strat, conv_strat, convt_strat, nofczns,nstr,x_max_mult,\
             temp,pressure, FOPI, t_table, p_table, grad, cp, opacityclass, grav, \
              rfaci, rfacv, nlevel, tidal, tmin, tmax, dwni, bb , y2 , tp, final, 
@@ -6122,7 +5978,7 @@
              save_profile, all_profiles, self_consistent_kzz, save_kzz,all_kzz,
              opd_cld_climate,g0_cld_climate,w0_cld_climate,flux_net_ir_layer, 
              flux_plus_ir_attop,photo_inputs_dict,
-             on_fly=on_fly, gases_fly=gases_fly, verbose=verbose )
+             on_fly=on_fly, gases_fly=gases_fly, verbose=verbose, , do_holes=do_holes, fhole = fhole, fthin_cld=fthin_cld, moist=moist )
 
         i_change = 1
         while i_change == 1 :
@@ -6154,7 +6010,7 @@
                 if verbose: print(nstr)
                 pressure, temp, dtdp, profile_flag,qvmrs, qvmrs2, all_profiles, all_kzz,opd_cld_climate,g0_cld_climate,w0_cld_climate,flux_net_ir_layer, flux_plus_ir_attop,photo_inputs_dict = profile_deq(mieff_dir,it_max_strat, itmx_strat, conv_strat, convt_strat, nofczns,nstr,x_max_mult,\
             temp,pressure, FOPI, t_table, p_table, grad, cp, opacityclass, grav, \
-                rfaci, rfacv, nlevel, tidal, tmin, tmax, dwni, bb , y2 , tp, final, cloudy, cld_species, mh,fsed,flag_hack, quench_levels, kz, mmw, save_profile, all_profiles,self_consistent_kzz,save_kzz,all_kzz,opd_cld_climate,g0_cld_climate,w0_cld_climate,flux_net_ir_layer, flux_plus_ir_attop,photo_inputs_dict,on_fly=on_fly, gases_fly=gases_fly, verbose=verbose)
+                rfaci, rfacv, nlevel, tidal, tmin, tmax, dwni, bb , y2 , tp, final, cloudy, cld_species, mh,fsed,flag_hack, quench_levels, kz, mmw, save_profile, all_profiles,self_consistent_kzz,save_kzz,all_kzz,opd_cld_climate,g0_cld_climate,w0_cld_climate,flux_net_ir_layer, flux_plus_ir_attop,photo_inputs_dict,on_fly=on_fly, gases_fly=gases_fly, verbose=verbose,)
 
                 d1 = dtdp[nstr[1]-1]
                 d2 = dtdp[nstr[3]]
@@ -6173,10 +6029,9 @@
                     i_change =1
                 if verbose: print(nstr)
                 pressure, temp, dtdp, profile_flag, qvmrs, qvmrs2, all_profiles, all_kzz,opd_cld_climate,g0_cld_climate,w0_cld_climate,flux_net_ir_layer, flux_plus_ir_attop,photo_inputs_dict = profile_deq(mieff_dir,it_max_strat, itmx_strat, conv_strat, convt_strat, nofczns,nstr,x_max_mult, \
-                                                        temp,pressure, FOPI, t_table, p_table, grad, cp, opacityclass, grav,rfaci, rfacv, nlevel, tidal, tmin, tmax, dwni, bb , y2 , tp, final, cloudy, cld_species, mh,fsed,flag_hack, quench_levels, kz, mmw,save_profile, all_profiles, self_consistent_kzz, save_kzz,all_kzz,opd_cld_climate,g0_cld_climate,w0_cld_climate,flux_net_ir_layer, flux_plus_ir_attop,photo_inputs_dict,on_fly=on_fly, gases_fly=gases_fly, verbose=verbose)
-            
-
->>>>>>> 46fb9cfd
+                                                        temp,pressure, FOPI, t_table, p_table, grad, cp, opacityclass, grav,rfaci, rfacv, nlevel, tidal, tmin, tmax, dwni, bb , y2 , tp, final, cloudy, cld_species, mh,fsed,flag_hack, quench_levels, kz, mmw,save_profile, all_profiles, self_consistent_kzz, save_kzz,all_kzz,opd_cld_climate,g0_cld_climate,w0_cld_climate,flux_net_ir_layer, flux_plus_ir_attop,photo_inputs_dict,on_fly=on_fly, gases_fly=gases_fly, do_holes=do_holes, fhole = fhole, fthin_cld=fthin_cld, moist=moist,verbose=verbose)
+            
+
             flag_final_convergence = 1
         
     itmx_strat =6
@@ -6187,19 +6042,10 @@
     ip2 = -10
 
     final = True
-<<<<<<< HEAD
-    print("final",nstr)
+    if verbose: print("final",nstr)
     pressure, temp, dtdp, profile_flag, qvmrs, qvmrs2, all_profiles, all_kzz,opd_cld_climate,g0_cld_climate,w0_cld_climate,flux_net_ir_layer, flux_plus_ir_attop,photo_inputs_dict = profile_deq(mieff_dir,it_max_strat, itmx_strat, conv_strat, convt_strat, nofczns,nstr,x_max_mult,
         temp,pressure, FOPI, t_table, p_table, grad, cp, opacityclass, grav, 
-        rfaci, rfacv, nlevel, tidal, tmin, tmax, dwni, bb , y2 , tp, final, cloudy, cld_species, mh,fsed,flag_hack, quench_levels, kz, mmw, save_profile, all_profiles, self_consistent_kzz,save_kzz,all_kzz,opd_cld_climate,g0_cld_climate,w0_cld_climate,flux_net_ir_layer, flux_plus_ir_attop,photo_inputs_dict,on_fly=on_fly, gases_fly=gases_fly, do_holes=do_holes,fhole = fhole, fthin_cld=fthin_cld, moist = moist)
-=======
-    if verbose: print("final",nstr)
-
-    pressure, temp, dtdp, profile_flag,qvmrs, qvmrs2, all_profiles, all_kzz,opd_cld_climate,g0_cld_climate,w0_cld_climate,flux_net_ir_layer,flux_plus_ir_attop,photo_inputs_dict = profile_deq(it_max_strat, itmx_strat, conv_strat, convt_strat, nofczns,nstr,x_max_mult,
-        temp,pressure, FOPI, t_table, p_table, grad, cp,opacityclass, grav, 
-        rfaci, rfacv, nlevel, tidal, tmin, tmax, dwni, bb , y2 , tp, final, cloudy, cld_species,mh,fsed,flag_hack,quench_levels,kz, mmw,save_profile, all_profiles, self_consistent_kzz,save_kzz,all_kzz,opd_cld_climate,g0_cld_climate,w0_cld_climate,flux_net_ir_layer, flux_plus_ir_attop,photo_inputs_dict,on_fly=on_fly, gases_fly=gases_fly, verbose=verbose, do_holes=do_holes, fhole = fhole, fthin_cld=fthin_cld, moist=moist)
-
->>>>>>> 46fb9cfd
+        rfaci, rfacv, nlevel, tidal, tmin, tmax, dwni, bb , y2 , tp, final, cloudy, cld_species, mh,fsed,flag_hack, quench_levels, kz, mmw, save_profile, all_profiles, self_consistent_kzz,save_kzz,all_kzz,opd_cld_climate,g0_cld_climate,w0_cld_climate,flux_net_ir_layer, flux_plus_ir_attop,photo_inputs_dict,on_fly=on_fly, gases_fly=gases_fly, verbose=verbose, do_holes=do_holes,fhole = fhole, fthin_cld=fthin_cld, moist = moist)
     #    else :
     #        raise ValueError("Some problem here with goto 125")
         

from .atmsetup import ATMSETUP
from .fluxes import get_reflected_1d, get_reflected_3d , get_thermal_1d, get_thermal_3d, get_reflected_SH, get_transit_1d, get_thermal_SH

<<<<<<< HEAD
from .fluxes import set_bb, tidal_flux, get_kzz
from .climate import  calculate_atm_deq, did_grad_cp, convec, calculate_atm, t_start, growdown, growup, climate, moist_grad
=======
from .fluxes import tidal_flux, get_kzz#,set_bb_deprecate 
from .climate import  calculate_atm_deq, did_grad_cp, convec, calculate_atm, t_start, growdown, growup, get_fluxes
>>>>>>> 5554b430

from .wavelength import get_cld_input_grid
from .optics import RetrieveOpacities,compute_opacity,RetrieveCKs
from .disco import get_angles_1d, get_angles_3d, compute_disco, compress_disco, compress_thermal
from .justplotit import numba_cumsum, find_nearest_2d, mean_regrid
from .deq_chem import quench_level,initiate_cld_matrices
from .build_3d_input import regrid_xarray
from .photochem import run_photochem


from virga import justdoit as vj
from scipy.interpolate import UnivariateSpline
from scipy import special
from numpy import exp, sqrt,log
from numba import jit,njit
from scipy.io import FortranFile


import os
import pickle as pk
import numpy as np
import pandas as pd
import copy
import json
import warnings
with warnings.catch_warnings():#

    warnings.filterwarnings("ignore")
    import pysynphot as psyn
import astropy.units as u
import astropy.constants as c
from astropy.utils.misc import JsonCustomEncoder
import math
import xarray as xr
from joblib import Parallel, delayed, cpu_count

# #testing error tracker
# from loguru import logger 
__refdata__ = os.environ.get('picaso_refdata')
__version__ = 3.1


if not os.path.exists(__refdata__): 
    raise Exception("You have not downloaded the PICASO reference data. You can find it on github here: https://github.com/natashabatalha/picaso/tree/master/reference . If you think you have already downloaded it then you likely just need to set your environment variable. See instructions here: https://natashabatalha.github.io/picaso/installation.html#download-and-link-reference-documentation . You can use `os.environ['PYSYN_CDBS']=<yourpath>` directly in python if you run the line of code before you import PICASO.")
else: 
    ref_v = json.load(open(os.path.join(__refdata__,'config.json'))).get('version',2.3)
    
    if __version__ > ref_v: 
        warnings.warn(f"Your code version is {__version__} but your reference data version is {ref_v}. For some functionality you may experience Keyword errors. Please download the newest ref version or update your code: https://github.com/natashabatalha/picaso/tree/master/reference")


if not os.path.exists(os.environ.get('PYSYN_CDBS')): 
    raise Exception("You have not downloaded the Stellar reference data. Follow the installation instructions here: https://natashabatalha.github.io/picaso/installation.html#download-and-link-pysynphot-stellar-data. If you think you have already downloaded it then you likely just need to set your environment variable. You can use `os.environ['PYSYN_CDBS']=<yourpath>` directly in python if you run the line of code before you import PICASO.")



def picaso(bundle,opacityclass, dimension = '1d',calculation='reflected', 
    full_output=False, plot_opacity= False, as_dict=True):
    """
    Currently top level program to run albedo code 
    Parameters 
    ----------
    bundle : dict 
        This input dict is built by loading the input = `justdoit.load_inputs()` 
    opacityclass : class
        Opacity class from `justdoit.opannection`
    dimension : str 
        (Optional) Dimensions of the calculation. Default = '1d'. But '3d' is also accepted. 
        In order to run '3d' calculations, user must build 3d input (see tutorials)
    full_output : bool 
        (Optional) Default = False. Returns atmosphere class, which enables several 
        plotting capabilities. 
    plot_opacity : bool 
        (Optional) Default = False, Creates pop up of the weighted opacity
    as_dict : bool 
        (Optional) Default = True. If true, returns a condensed dictionary to the user. 
        If false, returns the atmosphere class, which can be used for debugging. 
        The class is clunky to navigate so if you are consiering navigating through this, ping one of the 
        developers. 
    Return
    ------
    dictionary with albedos or fluxes or both (depending on what calculation type)
    """
    inputs = bundle.inputs

    wno = opacityclass.wno
    nwno = opacityclass.nwno
    ngauss = opacityclass.ngauss
    gauss_wts = opacityclass.gauss_wts #for opacity

    #check to see if we are running in test mode
    test_mode = inputs['test_mode']

    ############# DEFINE ALL APPROXIMATIONS USED IN CALCULATION #############
    #see class `inputs` attribute `approx`
    #what rt method are we using?? 
    rt_method = inputs['approx']['rt_method'] #either toon or spherical harmonics
    
    #USED by all RT
    stream = inputs['approx']['rt_params']['common']['stream']
    #parameters needed for the two term hg phase function. 
    #Defaults are set in config.json
    f = inputs['approx']['rt_params']['common']['TTHG_params']['fraction']
    frac_a = f[0]
    frac_b = f[1]
    frac_c = f[2]
    constant_back = inputs['approx']['rt_params']['common']['TTHG_params']['constant_back']
    constant_forward = inputs['approx']['rt_params']['common']['TTHG_params']['constant_forward']
    raman_approx =inputs['approx']['rt_params']['common']['raman']
    #define delta eddington approximinations 
    delta_eddington = inputs['approx']['rt_params']['common']['delta_eddington']


    #USED in TOON (if being used)
    single_phase = inputs['approx']['rt_params']['toon']['single_phase']
    toon_coefficients = inputs['approx']['rt_params']['toon']['toon_coefficients']
    multi_phase = inputs['approx']['rt_params']['toon']['multi_phase']

    #USED in SH (if being used)
    single_form = inputs['approx']['rt_params']['SH']['single_form']
    w_single_form = inputs['approx']['rt_params']['SH']['w_single_form']
    w_multi_form = inputs['approx']['rt_params']['SH']['w_multi_form']
    psingle_form = inputs['approx']['rt_params']['SH']['psingle_form']
    w_single_rayleigh = inputs['approx']['rt_params']['SH']['w_single_rayleigh']
    w_multi_rayleigh = inputs['approx']['rt_params']['SH']['w_multi_rayleigh']
    psingle_rayleigh = inputs['approx']['rt_params']['SH']['psingle_rayleigh']
    calculate_fluxes = inputs['approx']['rt_params']['SH']['calculate_fluxes']


    # save returns to output file
    output_dir = inputs['output_dir']

    #save level fluxes in addition to the top of atmosphere fluxes?
    #default is false
    get_lvl_flux = inputs['approx'].get('get_lvl_flux',False)
    


    #pressure assumption
    p_reference =  inputs['approx']['p_reference']

    ############# DEFINE ALL GEOMETRY USED IN CALCULATION #############
    #see class `inputs` attribute `phase_angle`
    

    #phase angle 
    phase_angle = inputs['phase_angle']
    #get geometry
    geom = inputs['disco']

    ng, nt = geom['num_gangle'], geom['num_tangle']
    gangle,gweight,tangle,tweight = geom['gangle'], geom['gweight'],geom['tangle'], geom['tweight']
    lat, lon = geom['latitude'], geom['longitude']
    cos_theta = geom['cos_theta']
    ubar0, ubar1 = geom['ubar0'], geom['ubar1']
   # ubar1 = np.array([[-.99999],[-0.5],[0.5],[1.]])
   # ubar0 = np.array([[1/np.sqrt(2)],[1/np.sqrt(2)],[1/np.sqrt(2)],[1/np.sqrt(2)]])
   # ng = 4; nt = 1

    #set star parameters
    radius_star = inputs['star']['radius']
    F0PI = np.zeros(nwno) + 1.
    b_top = 0.
    #semi major axis
    sa = inputs['star']['semi_major']

    #begin atm setup
    atm = ATMSETUP(inputs)

    #Add inputs to class 
    atm.surf_reflect = inputs['surface_reflect']
    atm.hard_surface = inputs['hard_surface']#0=no hard surface, 1=hard surface
    atm.wavenumber = wno
    atm.planet.gravity = inputs['planet']['gravity']
    atm.planet.radius = inputs['planet']['radius']
    atm.planet.mass = inputs['planet']['mass']

    if dimension == '1d':
        atm.get_profile()
    elif dimension == '3d':
        atm.get_profile_3d()

    #now can get these 
    atm.get_mmw()
    atm.get_density()
    atm.get_altitude(p_reference = p_reference)#will calculate altitude if r and m are given (opposed to just g)
    atm.get_column_density()

    #gets both continuum and needed rayleigh cross sections 
    #relies on continuum molecules are added into the opacity 
    #database. Rayleigh molecules are all in `rayleigh.py` 
    atm.get_needed_continuum(opacityclass.rayleigh_molecules,
                             opacityclass.avail_continuum)

    #get cloud properties, if there are any and put it on current grid 
    atm.get_clouds(wno)

    #Make sure that all molecules are in opacityclass. If not, remove them and add warning
    no_opacities = [i for i in atm.molecules if i not in opacityclass.molecules]
    atm.add_warnings('No computed opacities for: '+','.join(no_opacities))
    atm.molecules = np.array([ x for x in atm.molecules if x not in no_opacities ])
    
    #opacity assumptions
    query_method = inputs['opacities'].get('query',0)
    exclude_mol = inputs['atmosphere']['exclude_mol']

    #only use nearest neighbor if not using CK method and not using specied by user
    if ((query_method == 0) & (isinstance(getattr(opacityclass,'ck_filename',1),int))): 
        get_opacities = opacityclass.get_opacities_nearest
    elif ((query_method == 1) | (isinstance(getattr(opacityclass,'ck_filename',1),str))):
        get_opacities = opacityclass.get_opacities

    nlevel = atm.c.nlevel
    nlayer = atm.c.nlayer
    

    if dimension == '1d':
        #lastly grab needed opacities for the problem
        get_opacities(atm,exclude_mol=exclude_mol)
        #only need to get opacities for one pt profile

        #There are two sets of dtau,tau,w0,g in the event that the user chooses to use delta-eddington
        #We use HG function for single scattering which gets the forward scattering/back scattering peaks 
        #well. We only really want to use delta-edd for multi scattering legendre polynomials. 

        DTAU, TAU, W0, COSB,ftau_cld, ftau_ray,GCOS2, DTAU_OG, TAU_OG, W0_OG, COSB_OG, W0_no_raman, f_deltaM= compute_opacity(
            atm, opacityclass, ngauss=ngauss, stream=stream, delta_eddington=delta_eddington,test_mode=test_mode,raman=raman_approx,
            full_output=full_output, plot_opacity=plot_opacity)

        if  'reflected' in calculation:
            xint_at_top = 0 
            for ig in range(ngauss): # correlated - loop (which is different from gauss-tchevychev angle)
                nlevel = atm.c.nlevel

                if rt_method == 'SH':
                    (xint, flux_out)  = get_reflected_SH(nlevel, nwno, ng, nt, 
                                    DTAU[:,:,ig], TAU[:,:,ig], W0[:,:,ig], COSB[:,:,ig], 
                                    ftau_cld[:,:,ig], ftau_ray[:,:,ig], f_deltaM[:,:,ig],
                                    DTAU_OG[:,:,ig], TAU_OG[:,:,ig], W0_OG[:,:,ig], COSB_OG[:,:,ig], 
                                    atm.surf_reflect, ubar0, ubar1, cos_theta, F0PI, 
                                    w_single_form, w_multi_form, psingle_form, 
                                    w_single_rayleigh, w_multi_rayleigh, psingle_rayleigh,
                                    frac_a, frac_b, frac_c, constant_back, constant_forward, 
                                    stream, b_top=b_top, flx=calculate_fluxes, 
                                    single_form=single_form) 

                else:
                    if get_lvl_flux: 
                        atm.get_lvl_flux=True
                        atm.lvl_output_reflected = dict(flux_minus=0, flux_plus=0, flux_minus_mdpt=0, flux_plus_mdpt=0)
                    else: 
                        atm.get_lvl_flux=False

                    """xint = get_reflected_1d(nlevel, wno,nwno,ng,nt,
                                        DTAU[:,:,ig], TAU[:,:,ig], W0[:,:,ig], COSB[:,:,ig],
                                        GCOS2[:,:,ig],ftau_cld[:,:,ig],ftau_ray[:,:,ig],
                                        DTAU_OG[:,:,ig], TAU_OG[:,:,ig], W0_OG[:,:,ig], COSB_OG[:,:,ig],
                                        atm.surf_reflect, ubar0,ubar1,cos_theta, F0PI,
                                        single_phase,multi_phase,
                                        frac_a,frac_b,frac_c,constant_back,constant_forward, toon_coefficients,
                                        b_top=b_top)
                                        #get_toa_intensity=1, get_lvl_flux=0)"""
                    
                    xint,lvl_fluxes = get_reflected_1d(nlevel, wno,nwno,ng,nt,
                                    DTAU[:,:,ig], TAU[:,:,ig], W0[:,:,ig], COSB[:,:,ig],
                                    GCOS2[:,:,ig],ftau_cld[:,:,ig],ftau_ray[:,:,ig],
                                    DTAU_OG[:,:,ig], TAU_OG[:,:,ig], W0_OG[:,:,ig], COSB_OG[:,:,ig],
                                    atm.surf_reflect, ubar0,ubar1,cos_theta, F0PI,
                                    single_phase,multi_phase,
                                    frac_a,frac_b,frac_c,constant_back,constant_forward,
                                    get_toa_intensity=1,get_lvl_flux=int(atm.get_lvl_flux),
                                    toon_coefficients=toon_coefficients,b_top=b_top) 

                xint_at_top += xint*gauss_wts[ig]

                if get_lvl_flux: 
                    atm.lvl_output_reflected['flux_minus']+=lvl_fluxes[0]*gauss_wts[ig]
                    atm.lvl_output_reflected['flux_plus']+=lvl_fluxes[1]*gauss_wts[ig]
                    atm.lvl_output_reflected['flux_minus_mdpt']+=lvl_fluxes[2]*gauss_wts[ig]
                    atm.lvl_output_reflected['flux_plus_mdpt']+=lvl_fluxes[3]*gauss_wts[ig]

            #if full output is requested add in xint at top for 3d plots
            if full_output: 
                atm.xint_at_top = xint_at_top
                #atm.flux= flux_out
                #atm.int_layer = intensity

        
        if 'thermal' in calculation:
            #use toon method (and tridiagonal matrix solver) to get net cumulative fluxes 
            flux_at_top = 0 

            if get_lvl_flux: 
                atm.get_lvl_flux=True
                atm.lvl_output_thermal = dict(flux_minus=0, flux_plus=0, flux_minus_mdpt=0, flux_plus_mdpt=0)
            else: 
                atm.get_lvl_flux=False

            for ig in range(ngauss): # correlated-k - loop (which is different from gauss-tchevychev angle)
                
                #remember all OG values (e.g. no delta eddington correction) go into thermal as well as 
                #the uncorrected raman single scattering 
                if rt_method == 'toon':
                    #flux  = get_thermal_1d(nlevel, wno,nwno,ng,nt,atm.level['temperature'],
                    #                                    DTAU_OG[:,:,ig], W0_no_raman[:,:,ig], COSB_OG[:,:,ig], 
                    #                                    atm.level['pressure'],ubar1,
                    #                                    atm.surf_reflect, atm.hard_surface, tridiagonal)
                    flux,lvl_fluxes  = get_thermal_1d(nlevel, wno,nwno,ng,nt,atm.level['temperature'],
                                                        DTAU_OG[:,:,ig], W0_no_raman[:,:,ig], COSB_OG[:,:,ig], 
                                                        atm.level['pressure'],ubar1,
                                                        atm.surf_reflect, atm.hard_surface,
                                                        #setting wno to zero since only used for climate, calctype only gets TOA flx 
                                                        wno*0, calc_type=0)


                elif rt_method == 'SH':
                    (flux, flux_out) = get_thermal_SH(nlevel, wno, nwno, ng, nt, atm.level['temperature'],
                                                DTAU[:,:,ig], TAU[:,:,ig], W0[:,:,ig], COSB[:,:,ig], 
                                                DTAU_OG[:,:,ig], TAU_OG[:,:,ig], W0_OG[:,:,ig], 
                                                W0_no_raman[:,:,ig], COSB_OG[:,:,ig], 
                                                atm.level['pressure'], ubar1, 
                                                atm.surf_reflect, stream, atm.hard_surface)

                if get_lvl_flux: 
                    atm.lvl_output_thermal['flux_minus']+=lvl_fluxes[0]*gauss_wts[ig]
                    atm.lvl_output_thermal['flux_plus']+=lvl_fluxes[1]*gauss_wts[ig]
                    atm.lvl_output_thermal['flux_minus_mdpt']+=lvl_fluxes[2]*gauss_wts[ig]
                    atm.lvl_output_thermal['flux_plus_mdpt']+=lvl_fluxes[3]*gauss_wts[ig]

                flux_at_top += flux*gauss_wts[ig]
                
            #if full output is requested add in flux at top for 3d plots
            if full_output: 
                atm.flux_at_top = flux_at_top


        
        if 'transmission' in calculation:
            rprs2 = 0 
            for ig in range(ngauss): # correlated - loop (which is different from gauss-tchevychev angle)

                rprs2_g = get_transit_1d(atm.level['z'],atm.level['dz'],
                                  nlevel, nwno, radius_star, atm.layer['mmw'], 
                                  atm.c.k_b, atm.c.amu, atm.level['pressure'], 
                                  atm.level['temperature'], atm.layer['colden'],
                                  DTAU_OG[:,:,ig])
                rprs2 += rprs2_g*gauss_wts[ig]
    elif dimension == '3d':
        #setup zero array to fill with opacities
        TAU_3d = np.zeros((nlevel, nwno, ng, nt, ngauss))
        DTAU_3d = np.zeros((nlayer, nwno, ng, nt, ngauss))
        W0_3d = np.zeros((nlayer, nwno, ng, nt, ngauss))
        COSB_3d = np.zeros((nlayer, nwno, ng, nt, ngauss))
        GCOS2_3d = np.zeros((nlayer, nwno, ng, nt, ngauss))
        FTAU_CLD_3d = np.zeros((nlayer, nwno, ng, nt, ngauss))
        FTAU_RAY_3d = np.zeros((nlayer, nwno, ng, nt, ngauss))

        #these are the unchanged values from delta-eddington
        TAU_OG_3d = np.zeros((nlevel, nwno, ng, nt, ngauss))
        DTAU_OG_3d = np.zeros((nlayer, nwno, ng, nt, ngauss))
        W0_OG_3d = np.zeros((nlayer, nwno, ng, nt, ngauss))
        COSB_OG_3d = np.zeros((nlayer, nwno, ng, nt, ngauss))
        #this is the single scattering without the raman correction 
        #used for the thermal caclulation
        W0_no_raman_3d = np.zeros((nlayer, nwno, ng, nt, ngauss))

        #pressure and temperature 
        TLEVEL_3d = np.zeros((nlevel, ng, nt))
        PLEVEL_3d = np.zeros((nlevel, ng, nt))

        #if users want to retain all the individual opacity info they can here 
        if full_output:
            TAUGAS_3d = np.zeros((nlayer, nwno, ng, nt, ngauss))
            TAUCLD_3d = np.zeros((nlayer, nwno, ng, nt, ngauss))
            TAURAY_3d = np.zeros((nlayer, nwno, ng, nt, ngauss))  

        #get opacities at each facet
        for g in range(ng):
            for t in range(nt): 

                #edit atm class to only have subsection of 3d stuff 
                atm_1d = copy.deepcopy(atm)

                #diesct just a subsection to get the opacity 
                atm_1d.disect(g,t)

                get_opacities(atm_1d)

                dtau, tau, w0, cosb,ftau_cld, ftau_ray, gcos2, DTAU_OG, TAU_OG, W0_OG, COSB_OG, WO_no_raman, f_deltaM = compute_opacity(
                    atm_1d, opacityclass, ngauss=ngauss, stream=stream,delta_eddington=delta_eddington,
                    test_mode=test_mode,raman=raman_approx, full_output=full_output)
                DTAU_3d[:,:,g,t,:] = dtau
                TAU_3d[:,:,g,t,:] = tau
                W0_3d[:,:,g,t,:] = w0 
                COSB_3d[:,:,g,t,:] = cosb
                GCOS2_3d[:,:,g,t,:]= gcos2 
                FTAU_CLD_3d[:,:,g,t,:]= ftau_cld
                FTAU_RAY_3d[:,:,g,t,:]= ftau_ray

                #these are the unchanged values from delta-eddington
                TAU_OG_3d[:,:,g,t,:] = TAU_OG
                DTAU_OG_3d[:,:,g,t,:] = DTAU_OG
                W0_OG_3d[:,:,g,t,:] = W0_OG
                COSB_OG_3d[:,:,g,t,:] = COSB_OG
                W0_no_raman_3d[:,:,g,t,:] = WO_no_raman

                #temp and pressure on 3d grid
                
                TLEVEL_3d[:,g,t] = atm_1d.level['temperature']
                PLEVEL_3d[:,g,t] = atm_1d.level['pressure']

                if full_output:
                    TAUGAS_3d[:,:,g,t,:] = atm_1d.taugas
                    TAUCLD_3d[:,:,g,t,:] = atm_1d.taucld
                    TAURAY_3d[:,:,g,t,:] = atm_1d.tauray

        if full_output:
            atm.taugas = TAUGAS_3d
            atm.taucld = TAUCLD_3d
            atm.tauray = TAURAY_3d

        if  'reflected' in calculation:
            xint_at_top=0
            for ig in range(ngauss): # correlated - loop (which is different from gauss-tchevychev angle)
                #use toon method  to get net cumulative fluxes 
                xint  = get_reflected_3d(nlevel, wno,nwno,ng,nt,
                                                DTAU_3d[:,:,:,:,ig], TAU_3d[:,:,:,:,ig], W0_3d[:,:,:,:,ig], COSB_3d[:,:,:,:,ig],GCOS2_3d[:,:,:,:,ig],
                                                FTAU_CLD_3d[:,:,:,:,ig],FTAU_RAY_3d[:,:,:,:,ig],
                                                DTAU_OG_3d[:,:,:,:,ig], TAU_OG_3d[:,:,:,:,ig], W0_OG_3d[:,:,:,:,ig], COSB_OG_3d[:,:,:,:,ig],
                                                atm.surf_reflect, ubar0,ubar1,cos_theta, F0PI,
                                                single_phase,multi_phase,
                                                frac_a,frac_b,frac_c,constant_back,constant_forward)
                xint_at_top += xint*gauss_wts[ig]
                #if full output is requested add in xint at top for 3d plots
            if full_output: 
                atm.xint_at_top = xint_at_top

        if 'thermal' in calculation:
            flux_at_top=0
            for ig in range(ngauss): # correlated - loop (which is different from gauss-tchevychev angle)
                #remember all OG values (e.g. no delta eddington correction) go into thermal as well as 
                #the uncorrected raman single scattering 
                flux  = get_thermal_3d(nlevel, wno,nwno,ng,nt,TLEVEL_3d,
                                            DTAU_OG_3d[:,:,:,:,ig], W0_no_raman_3d[:,:,:,:,ig], COSB_OG_3d[:,:,:,:,ig], 
                                            PLEVEL_3d,ubar1, atm.surf_reflect, atm.hard_surface)
                flux_at_top += flux*gauss_wts[ig]
            #if full output is requested add in flux at top for 3d plots
            if full_output: 
                atm.flux_at_top = flux_at_top

    #set up initial returns
    returns = {}
    returns['wavenumber'] = wno
    #returns['flux'] = flux
    if 'transmission' in calculation: 
        returns['transit_depth'] = rprs2

    #COMPRESS FULL TANGLE-GANGLE FLUX OUTPUT ONTO 1D FLUX GRID

    #for reflected light use compress_disco routine
    #this takes the intensity as a functin of tangle/gangle and creates a 1d spectrum
    if  ('reflected' in calculation):
        albedo = compress_disco(nwno, cos_theta, xint_at_top, gweight, tweight,F0PI)
        returns['albedo'] = albedo 

        if get_lvl_flux: 
            for i in atm.lvl_output_reflected.keys():
                atm.lvl_output_reflected[i] = compress_disco(nwno,cos_theta,atm.lvl_output_reflected[i], gweight, tweight,F0PI)   


        #see equation 18 Batalha+2019 PICASO 
        returns['bond_albedo'] = (np.trapz(x=1/wno, y=albedo*opacityclass.unshifted_stellar_spec)/
                                    np.trapz(x=1/wno, y=opacityclass.unshifted_stellar_spec))

        if ((not np.isnan(sa ) and (not np.isnan(atm.planet.radius))) ):
            returns['fpfs_reflected'] = albedo*(atm.planet.radius/sa)**2.0
        else: 
            returns['fpfs_reflected'] =[]
            if np.isnan(sa ):
                returns['fpfs_reflected'] += ['Semi-major axis not supplied. If you want fpfs, add it to `star` function. ']
            if np.isnan(atm.planet.radius): 
                returns['fpfs_reflected'] += ['Planet Radius not supplied. If you want fpfs, add it to `gravity` function with a mass.']

    #for thermal light use the compress thermal routine
    #this takes the intensity as a functin of tangle/gangle and creates a 1d spectrum
    if ('thermal' in calculation):
        thermal = compress_thermal(nwno,flux_at_top, gweight, tweight)
        returns['thermal'] = thermal
        returns['thermal_unit'] = 'erg/s/(cm^2)/(cm)'#'erg/s/(cm^2)/(cm^(-1))'
        returns['effective_temperature'] = (np.trapz(x=1/wno[::-1], y=thermal[::-1])/5.67e-5)**0.25

        if full_output: 
            atm.thermal_flux_planet = thermal

        if get_lvl_flux: 
            for i in atm.lvl_output_thermal.keys():
                atm.lvl_output_thermal[i] = compress_thermal(nwno,atm.lvl_output_thermal[i], gweight, tweight)   

        #only need to return relative flux if not a browndwarf calculation
        if radius_star == 'nostar': 
            returns['fpfs_thermal'] = ['No star mode for Brown Dwarfs was used']
        elif ((not np.isnan(atm.planet.radius)) & (not np.isnan(radius_star))) :
            fpfs_thermal = thermal/(opacityclass.unshifted_stellar_spec)*(atm.planet.radius/radius_star)**2.0
            returns['fpfs_thermal'] = fpfs_thermal
        else:
            returns['fpfs_thermal'] =[]
            if np.isnan(atm.planet.radius): 
                returns['fpfs_thermal'] += ['Planet Radius not supplied. If you want fpfs, add it to `gravity` function with radius.']
            if np.isnan(radius_star): 
                returns['fpfs_thermal'] += ['Stellar Radius not supplied. If you want fpfs, add it to `stellar` function.']


    #return total if users have calculated both thermal and reflected 
    if (('fpfs_reflected' in list(returns.keys())) & ('fpfs_thermal' in list(returns.keys()))): 
        if ((not isinstance(returns['fpfs_reflected'],list)) & (not isinstance(returns['fpfs_thermal'],list))) :
            returns['fpfs_total'] = returns['fpfs_thermal'] + returns['fpfs_reflected']

    if full_output: 
        if as_dict:
            returns['full_output'] = atm.as_dict()
            if radius_star != 'nostar':returns['full_output']['star']['flux'] = opacityclass.unshifted_stellar_spec
        else:
            returns['full_output'] = atm

    #if output_dir != None:
    #    filename = output_dir
    #    pk.dump({'pressure': atm.level['pressure'], 'temperature': atm.level['temperature'], 
    #        'nlevel':nlevel, 'wno':wno, 'nwno':nwno, 'ng':ng, 'nt':nt, 
    #        'dtau':DTAU, 'tau':TAU, 'w0':W0, 'cosb':COSB, 'gcos2':GCOS2,'ftcld':ftau_cld,'ftray': ftau_ray,
    #        'dtau_og':DTAU_OG, 'tau_og':TAU_OG, 'w0_og':W0_OG, 'cosb_og':COSB_OG, 
    #        'surf_reflect':atm.surf_reflect, 'ubar0':ubar0, 'ubar1':ubar1, 'costheta':cos_theta, 'F0PI':F0PI, 
    #        'single_phase':single_phase, 'multi_phase':multi_phase, 
    #        'frac_a':frac_a, 'frac_b':frac_b, 'frac_c':frac_c, 'constant_back':constant_back, 
    #        'constant_forward':constant_forward, 'dim':dimension, 'stream':stream,
    #        #'xint_at_top': xint_at_top, 'albedo': albedo, 'flux': flux_out, 'xint': intensity,
    #        'b_top': b_top, 'gweight': gweight, 'tweight': tweight, 'gangle': gangle, 'tangle': tangle}, 
    #        open(filename,'wb'), protocol=2)
    return returns

def _finditem(obj, key):
    if key in obj: return obj[key]
    for k, v in obj.items():
        if isinstance(v,dict):
            item = _finditem(v, key)
            if item is not None:
                return item
def standard_metadata(): 
    return {
    'author':'optional',
    'contact':'optional', 
    'code':'optional', 
    'doi':'optional', 
    'planet_params':{
        'rp':'usually taken from picaso',
        'mp':'usually taken from picaso',
        'mh':'optional',
        'cto':'optional',
        'heat_redis':'optional',
        'p_reference':'usually taken from picaso',
        'tint':'optional'
    },
    'stellar_params':{
         'logg':'usually taken from picaso', 
         'feh': 'usually taken from picaso', 
         'steff':'usually taken from picaso', 
         'rs': 'usually taken from picaso', 
         'ms': 'optional', 
         'database':'usually taken from picaso',
    },
    'orbit_params':{
        'sma':'usually taken from picaso', 
    }
}
def check_units(unit):
    try: 
        return u.Unit(unit)
    except ValueError: 
        #check if real unit
        return None
    
def output_xarray(df, picaso_class, add_output={}, savefile=None): 
    """
    This function converts all picaso output to xarray which is easy to save 
    It is recommended for reuse and reproducibility of models. the returned 
    xarray can be used with input_xarray to rerun models. See Preservation notebook. 
    
    Parameters
    ----------
    df : dict 
        This is the output of your spectrum and must include "full_output=True"
        For example, df = case.spectrum(opa, full_output=True)
    picaso_class : picaso.inputs
        This is the original class that you made to do your run. 
        For example, case=jdi.inputs();followed by case.atmosphere(), case.clouds(), etc
    add_output : dict
        These are any additional outputs you want included in your xarray metadata 
        This dictionary has a very specific struture if you want it to work correctly. 
        To see the structure you can run justdoit.standard_metadata() which will 
        return an empty dictionary that you can fill. 
    savefile : str 
        Optional, if string it will save a xarray file for you 
    
    Returns
    -------
    xarray.Dataset
        this xarray dataset can be easily passed to justdoit.input_xarray to run a spectrum 
        
    """
        
    full_output = df['full_output'] if 'full_output' in df.keys() else  df['spectrum_output']['full_output']
    df_atmo = picaso_class.inputs['atmosphere']['profile']
    molecules_included = full_output['weights']
    
    #start with simple layer T
    data_vars=dict(temperature = (["pressure"], 
                                  df_atmo['temperature'],
                                  {'units': 'Kelvin'}))
    
    #spectral data 
    if 'thermal' in df.keys(): 
        data_vars['flux_emission'] = (["wavelength"], df['thermal'],{'units': 'erg/cm**2/s/cm'}) 
    if 'transit_depth' in df.keys(): 
        data_vars['transit_depth'] = (["wavelength"], df['transit_depth'],{'units': 'R_jup**2/R_jup**2'}) 
    if 'temp_brightness' in df.keys(): 
        data_vars['temp_brightness'] = (["wavelength"], df['temp_brightness'],{'units': 'Kelvin'})
    if 'fpfs_thermal' in df.keys(): 
        if isinstance(df['fpfs_thermal'], np.ndarray): 
            data_vars['fpfs_emission'] = (["wavelength"], df['fpfs_thermal'],{'units': 'erg/cm**2/s/cm/(erg/cm**2/s/cm)'})
    if 'albedo' in df.keys(): 
        data_vars['albedo'] = (["wavelength"], df['albedo'],{'units': 'none'})
    if 'fpfs_reflected' in df.keys(): 
        if isinstance(df['fpfs_reflected'], np.ndarray): 
            data_vars['fpfs_reflected'] = (["wavelength"], df['fpfs_reflected'],{'units': 'erg/cm**2/s/cm/(erg/cm**2/s/cm)'})
    
    #atmospheric data data 
    for ikey in molecules_included:
        data_vars[ikey] = (["pressure"], df_atmo[ikey].values,{'units': 'v/v'})
        
    if 'kz' in picaso_class.inputs['atmosphere']['profile'].keys(): 
        data_vars['kzz'] = (["pressure"], picaso_class.inputs['atmosphere']['profile']['kz'].values,{'units': 'cm**2/s'})
      
    #clouds if they exist 
    if 'clouds' in picaso_class.inputs: 
        if not isinstance(picaso_class.inputs['clouds']['profile'],type(None)):
            for ikey,lbl in zip( ['opd', 'w0', 'g0'], ['opd','ssa','asy']):
                array = np.reshape(picaso_class.inputs['clouds']['profile'][ikey].values, 
                       (picaso_class.nlevel-1, 
                        len(picaso_class.inputs['clouds']['wavenumber'])))

                data_vars[lbl]=(['pressure_cld','wavenumber_cld'],array,{'units': 'unitless'})
    
    attrs = {}
    #basic info
    for ikey in ['author','code','doi','contact']:
        if add_output.get(ikey,'optional') != 'optional':
            attrs[ikey] = add_output[ikey]
            
    #planet params 
    planet_params = add_output.get('planet_params',{})
    attrs['planet_params'] = {}
    
    #find gravity in picaso
    gravity = picaso_class.inputs['planet'].get('gravity',np.nan)
    if np.isfinite(gravity): 
        gravity = gravity * check_units(picaso_class.inputs['planet']['gravity_unit'])
    #otherwise find gravity from user input
    else: 
        gravity = planet_params.get('logg', np.nan) 
    
    mp = picaso_class.inputs['planet'].get('mass',np.nan)
    if np.isfinite(mp):
        mp = mp * check_units(picaso_class.inputs['planet']['mass_unit'])
    else: 
        mp = planet_params.get('mp',np.nan) 
        
    rp = picaso_class.inputs['planet'].get('radius',np.nan)
    if np.isfinite(mp):
        rp = rp * check_units(picaso_class.inputs['planet']['radius_unit'])
    else: 
        rp = planet_params.get('rp',np.nan) 
        
    #add required RP/MP or gravity
    if (not np.isnan(mp) & (not np.isnan(rp))):
        attrs['planet_params']['mp'] = mp
        attrs['planet_params']['rp'] = rp
        assert isinstance(attrs['planet_params']['mp'],u.quantity.Quantity ), "User supplied mp in planet_params must be an astropy unit: e.g. 1*u.Unit('M_jup')"
        assert isinstance(attrs['planet_params']['rp'],u.quantity.Quantity ), "User supplied rp in planet_params must be an astropy unit: e.g. 1*u.Unit('R_jup')"
    elif (not np.isnan(gravity)): 
        attrs['planet_params']['gravity'] = gravity
        assert isinstance(attrs['planet_params']['gravity'],u.quantity.Quantity ), "User supplied gravity in planet_params must be an astropy unit: e.g. 1*u.Unit('m/s**2')"
    else: 
        print('Mass and Radius, or gravity not provided in add_output, and wasn not found in picaso class')
    
    #add anything else the user had in planet params
    for ikey in planet_params.keys(): 
        if ikey not in ['rp','mp','logg','gravity']:
            if planet_params[ikey]!='optional':attrs['planet_params'][ikey] = planet_params[ikey]

    #find gravity in picaso
    p_reference = picaso_class.inputs['approx'].get('p_reference',np.nan)
    if np.isfinite(p_reference): 
        p_reference = p_reference * u.Unit('bar')
    #otherwise find gravity from user input
    else: 
        p_reference = planet_params.get('p_reference', np.nan) 
    if not np.isnan(p_reference): attrs['planet_params']['p_reference'] = p_reference
        

    attrs['planet_params'] = json.dumps(attrs['planet_params'],cls=JsonCustomEncoder)


    if 'nostar' not in picaso_class.inputs['star']['database']:
        #stellar params 
        stellar_params = add_output.get('stellar_params',{})
        attrs['stellar_params'] = {}
        #must be supplied in picaso
        attrs['stellar_params']['database'] = stellar_params.get('database', picaso_class.inputs['star'].get('database',None)) 
        attrs['stellar_params']['steff'] = stellar_params.get('steff', picaso_class.inputs['star'].get('temp',None)) 
        attrs['stellar_params']['feh'] = stellar_params.get('feh', picaso_class.inputs['star'].get('metal',None)) 
        attrs['stellar_params']['logg'] = stellar_params.get('logg', picaso_class.inputs['star'].get('logg',None)) 
        #optional could be nan
        rs = picaso_class.inputs['star'].get('radius',np.nan)
        if np.isfinite(rs):
            rs = rs * check_units(picaso_class.inputs['star']['radius_unit'])
        else: 
            rs = stellar_params.get('rs',np.nan)
            
        if not np.isnan(rs):
            attrs['stellar_params']['rs'] = rs
            assert isinstance(attrs['stellar_params']['rs'],u.quantity.Quantity ), "User supplied rs in stellar_params must be an astropy unit: e.g. 1*u.Unit('R_sun')"
        
        #perform stellar params checks
        for ikey in attrs['stellar_params'].keys():
            assert not isinstance(attrs['stellar_params'][ikey],type(None)), f"We couldnt find these stellar parameters in add_output or the picaso class {attrs['stellar_params']}" 
        for ikey in stellar_params.keys(): 
            if ikey not in ['database','steff','feh','logg','rs']:
                if stellar_params[ikey]!='optional':attrs['stellar_params'][ikey] = stellar_params[ikey]
                
        #orbit params
        orbit_params = add_output.get('orbit_params',{})
        sma = picaso_class.inputs['star'].get('semi_major',np.nan)
        if np.isfinite(sma):
            sma = sma * check_units(picaso_class.inputs['star']['semi_major_unit'])
        else: 
            sma = orbit_params.get('sma',np.nan)        
        
        if not np.isnan(sma): 
            attrs['orbit_params'] = {}
            attrs['orbit_params']['sma'] = sma
            assert isinstance(attrs['orbit_params']['sma'],u.quantity.Quantity ), "User supplied rs in orbit_params must be an astropy unit: e.g. 1*u.Unit('AU')"
            
            for ikey in orbit_params.keys(): 
                if ikey not in ['sma']:
                    if orbit_params[ikey]!='optional':attrs['orbit_params'][ikey] = orbit_params[ikey] 
                    
            attrs['orbit_params'] = json.dumps(attrs['orbit_params'],cls=JsonCustomEncoder)
            

               
        attrs['stellar_params'] = json.dumps(attrs['stellar_params'],cls=JsonCustomEncoder)
        
        
    #add anything else requested by the user
    for ikey in add_output.keys(): 
        if ikey not in attrs.keys(): 
            if add_output[ikey]!="optional":attrs[ikey] = add_output[ikey]
    
    
    coords=dict(
            pressure=(["pressure"], picaso_class.inputs['atmosphere']['profile']['pressure'].values,{'units': 'bar'}),#required*
            wavelength=(["wavelength"], 1e4/df['wavenumber'],{'units': 'micron'})
        )
    if 'clouds' in 'opd' in data_vars.keys(): 
        coords['wavenumber_cld'] = (["wavenumber_cld"], picaso_class.inputs['clouds']['wavenumber'],{'units': 'cm**(-1)'})
        coords['pressure_cld'] = (["pressure_cld"], full_output['layer']['pressure'] ,{'units': full_output['layer']['pressure_unit']})
        
    # put data into a dataset where each
    ds = xr.Dataset(
        data_vars=data_vars,
        coords=coords,
        attrs=attrs
    )
    
    if isinstance(savefile, str): ds.to_netcdf(savefile)
    return ds
def input_xarray(xr_usr, opacity,p_reference=10, calculation='planet'):
    """
    This takes an input based on these standards and runs: 
    -gravity
    -phase_angle
    -star
    -approx (p_reference=10)
    -atmosphere
    -clouds (if there are any)

    Parameters
    ----------
    xr_usr : xarray
        xarray based on ERS formatting requirements 
    opacity : justdoit.opannection
        opacity connection
    p_reference : float 
        Default is to take from xarray reference pressure in bars 
    calculation : str 
        'planet' or 'browndwarf'

    Example
    -------
    case = jdi.input_xarray(xr_user)
    case.spectrum(opacity,calculation='transit_depth')
    """
    case = inputs(calculation = calculation)
    case.phase_angle(0) #radians

    #define gravity
    planet_params = eval(xr_usr.attrs['planet_params'])
    if 'brown' not in calculation:
        stellar_params = eval(xr_usr.attrs['stellar_params'])
        orbit_params = eval(xr_usr.attrs['orbit_params'])
        steff = _finditem(stellar_params,'steff')
        feh = _finditem(stellar_params,'feh')
        logg = _finditem(stellar_params,'logg')
        database = 'phoenix' if type(_finditem(stellar_params,'database')) == type(None) else _finditem(stellar_params,'database')
        ms = _finditem(stellar_params,'ms')
        rs = _finditem(stellar_params,'rs')
        semi_major = _finditem(planet_params,'sma')
        case.star(opacity, steff,feh,logg, radius=rs['value'], 
                  radius_unit=u.Unit(rs['unit']), database=database)

    mp = _finditem(planet_params,'mp')
    rp = _finditem(planet_params,'rp')
    logg = _finditem(planet_params,'logg')

    if ((not isinstance(mp, type(None))) & (not isinstance(rp, type(None)))):
        case.gravity(mass = mp['value'], mass_unit=u.Unit(mp['unit']),
                    radius=rp['value'], radius_unit=u.Unit(rp['unit']))
    elif (not isinstance(logg, type(None))): 
        case.gravity(gravity = logg['value'], gravity_unit=u.Unit(logg['unit']))
    else: 
        print('Mass and Radius or gravity not provided in xarray, user needs to run gravity function')

    p_reference_xarray = _finditem(planet_params,'p_reference')
    if (not isinstance(p_reference_xarray, type(None))): 
        p_bar = p_reference_xarray['value']*u.Unit(p_reference_xarray['unit'])
        p_bar = p_bar.to('bar').value
        case.approx(p_reference=p_bar)
    elif (not isinstance(p_reference, type(None))): 
        #is it common to want to change the reference pressure
        case.approx(p_reference=p_reference)
    else: 
        raise Exception("p_reference couldnt be found in the xarray, nor was it supplied to this function inputs. Please rerun function with p_reference=10 (or another number in bars).")

    df = {'pressure':xr_usr.coords['pressure'].values}
    for i in [i for i in xr_usr.data_vars.keys() if 'transit' not in i]:
        if i not in ['opd','ssa','asy']:
            #only get single coord pressure stuff
            if (len(xr_usr.data_vars[i].values.shape)==1 &
                        ('pressure' in xr_usr.data_vars[i].coords)):
                df[i]=xr_usr.data_vars[i].values
        
    case.atmosphere(df=pd.DataFrame(df))

    if 'opd' in xr_usr.data_vars.keys():
        df_cld = vj.picaso_format(xr_usr['opd'].values, 
                xr_usr['ssa'].values, 
                xr_usr['asy'].values)

        case.clouds(df=df_cld)

    return case

def get_contribution(bundle, opacityclass, at_tau=1, dimension='1d'):
    """
    Currently top level program to run albedo code 

    Parameters 
    ----------
    bundle : dict 
        This input dict is built by loading the input = `justdoit.load_inputs()` 
    opacityclass : class
        Opacity class from `justdoit.opannection`
    at_tau : float 
        (Optional) Default = 1, This is to compute the pressure level at which cumulative opacity reaches 
        at_tau. Usually users want to know when the cumulative opacity reaches a tau of 1. 
    dimension : str 
        (Optional) Default = '1d'. Currently only 1d is supported. 

    Return
    ------
    taus_by_species : dict
        Each dictionary entry is a nlayer x nwave that represents the 
        per layer optical depth for that molecule. If you do not see 
        a molecule that you have added as input, check to make sure it is
        propertly formatted (e.g. Sodium must be Na not NA, Titanium Oxide must be TiO not TIO)
    cumsum_taus : dict
        Each dictionary entry is a nlevel x nwave that represents the cumulative summed opacity
        for that molecule. If you do not see a molecule that you have added as input, check to make sure it is
        propertly formatted (e.g. Sodium must be Na not NA, Titanium Oxide must be TiO not TIO)
    at_pressure_array : dict 
        Each dictionary entry is a nwave array that represents the 
        pressure level where the cumulative opacity reaches the value specieid by the user through `at_tau`.
        If you do not see a molecule that you have added as input, check to make sure it is
        a molecule that you have added as input, check to make sure it is
        propertly formatted (e.g. Sodium must be Na not NA, Titanium Oxide must be TiO not TIO)
        
    """
    inputs = bundle.inputs

    wno = opacityclass.wno
    nwno = opacityclass.nwno
    ngauss = opacityclass.ngauss
    gauss_wts = opacityclass.gauss_wts #for opacity
    #check to see if we are running in test mode
    test_mode = inputs['test_mode']

    ############# DEFINE ALL APPROXIMATIONS USED IN CALCULATION #############
    #see class `inputs` attribute `approx`
    rt_method = inputs['approx']['rt_method']

    #set approx numbers options (to be used in numba compiled functions)
    stream = inputs['approx']['rt_params']['common']['stream']
    
    #only used in toon
    multi_phase = inputs['approx']['rt_params']['toon']['multi_phase']
    single_phase = inputs['approx']['rt_params']['toon']['single_phase']
    #define delta eddington approximinations 
    delta_eddington = inputs['approx']['rt_params']['common']['delta_eddington']    
    raman_approx = 2

    #parameters needed for the two term hg phase function. 
    #Defaults are set in config.json
    f = inputs['approx']['rt_params']['common']['TTHG_params']['fraction']
    frac_a = f[0]
    frac_b = f[1]
    frac_c = f[2]
    constant_back = inputs['approx']['rt_params']['common']['TTHG_params']['constant_back']
    constant_forward = inputs['approx']['rt_params']['common']['TTHG_params']['constant_forward']



    #pressure assumption
    p_reference =  inputs['approx']['p_reference']

    ############# DEFINE ALL GEOMETRY USED IN CALCULATION #############
    #see class `inputs` attribute `phase_angle`
    #get geometry
    geom = inputs['disco']

    ng, nt = geom['num_gangle'], geom['num_tangle']
    gangle,gweight,tangle,tweight = geom['gangle'], geom['gweight'],geom['tangle'], geom['tweight']
    lat, lon = geom['latitude'], geom['longitude']
    cos_theta = geom['cos_theta']
    ubar0, ubar1 = geom['ubar0'], geom['ubar1']

    #set star parameters
    radius_star = inputs['star']['radius']
    F0PI = np.zeros(nwno) + 1.
    #semi major axis
    sa = inputs['star']['semi_major']

    #begin atm setup
    atm = ATMSETUP(inputs)

    #Add inputs to class 
    atm.wavenumber = wno
    atm.planet.gravity = inputs['planet']['gravity']
    atm.planet.radius = inputs['planet']['radius']
    atm.planet.mass = inputs['planet']['mass']

    if dimension == '1d':
        atm.get_profile()
    elif dimension == '3d':
        atm.get_profile_3d()

    #now can get these 
    atm.get_mmw()
    atm.get_density()
    atm.get_altitude(p_reference = p_reference)#will calculate altitude if r and m are given (opposed to just g)
    atm.get_column_density()

    #gets both continuum and needed rayleigh cross sections 
    #relies on continuum molecules are added into the opacity 
    #database. Rayleigh molecules are all in `rayleigh.py` 
    atm.get_needed_continuum(opacityclass.rayleigh_molecules,
                             opacityclass.avail_continuum)

    #get cloud properties, if there are any and put it on current grid 
    atm.get_clouds(wno)

    #Make sure that all molecules are in opacityclass. If not, remove them and add warning
    no_opacities = [i for i in atm.molecules if i not in opacityclass.molecules]
    atm.add_warnings('No computed opacities for: '+','.join(no_opacities))
    atm.molecules = np.array([ x for x in atm.molecules if x not in no_opacities ])
    query_method = inputs['opacities'].get('query',0)

    if query_method == 0: 
        get_opacities = opacityclass.get_opacities_nearest
    elif query_method == 1:
        get_opacities = opacityclass.get_opacities

    nlevel = atm.c.nlevel
    nlayer = atm.c.nlayer
    
    #lastly grab needed opacities for the problem
    get_opacities(atm)
    #only need to get opacities for one pt profile

    #There are two sets of dtau,tau,w0,g in the event that the user chooses to use delta-eddington
    #We use HG function for single scattering which gets the forward scattering/back scattering peaks 
    #well. We only really want to use delta-edd for multi scattering legendre polynomials. 
    taus_by_species= compute_opacity(atm, opacityclass, ngauss=ngauss,  stream=stream,raman=raman_approx, return_mode=True)

    cumsum_taus = {}
    for i in taus_by_species.keys(): 
        shape = taus_by_species[i].shape
        taugas = np.zeros((shape[0]+1, shape[1]))
        taugas[1:,:]=numba_cumsum(taus_by_species[i])
        cumsum_taus[i] = taugas

    pressure = atm.level['pressure']/atm.c.pconv

    at_pressure_array = {}
    for i in taus_by_species.keys(): 
        at_pressure_array[i] = find_press(at_tau, cumsum_taus[i], shape[1], pressure)

    return {'taus_per_layer':taus_by_species, 
            'cumsum_taus':cumsum_taus, 
            'tau_p_surface':at_pressure_array}

@njit()
def find_press(at_tau, a, b, c):
    at_press = []
    for iw in range(b): 
        at_press.append(np.interp([at_tau],a[:,iw],c)[0])
    return at_press

def opannection(wave_range = None, filename_db = None, raman_db = None, 
                resample=1, ck_db=None, deq= False, on_fly=False,
                gases_fly =None,ck=False,
                verbose=True):
    """
    Sets up database connection to opacities. 

    Parameters
    ----------
    wave_range : list of float 
        Subset of wavelength range for which to run models for 
        Default : None, which pulls entire grid 
    filename_db : str 
        Filename of opacity database to query from 
        Default is none which pulls opacity file that comes with distribution 
    raman_db : str 
        Filename of raman opacity cross section 
        Default is none which pulls opacity file that comes with distribution 
    resample : int 
        Default=1 (no resampling) PROCEED WITH CAUTION!!!!!This will resample your opacites. 
        This effectively takes opacity[::BINS] depending on what the 
        sampling requested is. Consult your local theorist before 
        using this. 
    ck_db : str 
        ASCII filename of ck file
    verbose : bool 
        Error message to warn users about resampling. Can be turned off by supplying 
        verbose=False
    """
    inputs = json.load(open(os.path.join(__refdata__,'config.json')))

    if isinstance(ck_db, type(None)): 
        #only allow raman if no correlated ck is used 
        if isinstance(raman_db,type(None)): raman_db = os.path.join(__refdata__, 'opacities', inputs['opacities']['files']['raman'])
        
        if isinstance(filename_db,type(None)): 
            filename_db = os.path.join(__refdata__, 'opacities', inputs['opacities']['files']['opacity'])
            if not os.path.isfile(filename_db):
                raise Exception(f'The default opacity file does not exist: {filename_db}. In order to have a default database please download one of the opacity files from Zenodo and place into this folder with the name opacities.db: https://zenodo.org/record/6928501#.Y2w4C-zMI8Y if you dont want a single default file then you just need to point to the opacity db using the keyword filename_db.')
        elif not isinstance(filename_db,type(None) ): 
            if not os.path.isfile(filename_db):
                raise Exception('The opacity file you have entered does not exist: '  + filename_db)

        if resample != 1:
            if verbose:print("YOU ARE REQUESTING RESAMPLING!! This could degrade the precision of your spectral calculations so should be used with caution. If you are unsure check out this tutorial: https://natashabatalha.github.io/picaso/notebooks/10_ResamplingOpacities.html")

        opacityclass=RetrieveOpacities(
                    filename_db, 
                    raman_db,
                    wave_range = wave_range, resample = resample)
    else: 

        if isinstance(filename_db,type(None)): 
            filename_db = os.path.join(__refdata__, 'opacities', inputs['opacities']['files']['ktable_continuum'])
        if not os.path.exists(ck_db):
            if ck_db[-1] == '/':ck_db = ck_db[0:-1]
            if os.path.isfile(ck_db+'.tar.gz'): 
                raise Exception('The CK filename that you have selected appears still be .tar.gz. Please unpack and rerun')
            else: 
                raise Exception('The CK filename that you have selected does not exist. Please make sure you have downloaded and unpacked the right CK file.')
        opacityclass=RetrieveCKs(
                    ck_db, 
                    filename_db, 
                    wave_range = wave_range, 
                    deq=deq,on_fly=on_fly,gases_fly = gases_fly)

    return opacityclass

class inputs():
    """Class to setup planet to run

    Parameters
    ----------
    calculation: str 
        (Optional) Controls planet or brown dwarf calculation. Default = 'planet'. Other option is "browndwarf".
    climate : bool 
        (Optional) If true, this do a thorough iterative calculation to compute 
        a temperature pressure profile.


    Attributes
    ----------
    phase_angle() : set phase angle
    gravity() : set gravity
    star() : set stellar spec
    atmosphere() : set atmosphere composition and PT
    clouds() : set cloud profile
    approx()  : set approximation
    spectrum() : create spectrum
    """
    def __init__(self, calculation='planet', climate=False):

        self.inputs = json.load(open(os.path.join(__refdata__,'config.json')))
        
        if 'brown' in calculation:
            self.setup_nostar()
        
        if climate: 
            self.setup_climate()

    def phase_angle(self, phase=0,num_gangle=10, num_tangle=1,symmetry=False, 
        phase_grid=None, calculation=None):
        """Define phase angle and number of gauss and tchebychev angles to compute. 
        Controls all geometry of the calculation. Computes latitude and longitudes. 
        Computes cos theta and incoming and outgoing angles. Adds everything to class. 

        Please see geometry notebook for a deep dive into how these angles are incorporated 
        into the calculation.

        Typical numbers:
        - 1D Thermal: num_gangle = 10, num_tangle=1
        - 1D Reflected light with zero phase : num_gangle = 10, num_tangle=1
        - 1D Reflected light with non zero phase : num_gangle = 8, num_tangle=8
        - 3D Thermal or Reflected : angles will depend on 3D features interested in resolving.
        
        Parameters
        ----------
        phase : float,int
            Phase angle in radians 
        num_gangle : int 
            Number of Gauss angles to integrate over facets (Default is 10). This 
            is defined as angles over the full sphere. So 10 as the default compute the RT 
            with 5 points on the west hemisphere and 5 points on the west. 
            Higher numbers will slow down code. 
        num_tangle : int 
            Number of Tchebyshev angles to integrate over facets (Default is 1, which automatically 
            assumes symmetry). 
            Must be even if considering symmetry. 
        symmetry : bool 
            Default is False. Note, if num_tangle=1 you are automatically considering symmetry.
            This will only compute the unique incoming angles so that the calculation 
            isn't doing repetetive models. E.g. if num_tangles=10, num_gangles=10. Instead of running a 10x10=100
            FT calculations, it will only run 5x5 = 25 (or a quarter of the sphere).
        phase_grid : array 
            This is ONLY for computing phase curves and ONLY can be used 
        calculation : str 
            Used for phase curve calculation. Needs to be specified in order 
            to determine integrable angles correctly.
        """
        #phase curve requested?? 
        if not isinstance(phase_grid,type(None)):
            if isinstance(calculation, type(None)):
                raise Exception("Phase curve calculation activated because phase_grid is supplied. However, 'calculation' needs to be specified to either 'reflected' or 'thermal'")
            self.phase_curve_geometry(calculation, phase_grid, num_gangle=num_gangle, num_tangle=num_tangle)
            return #no need to continue if compute a phase curve

        if (phase > 2*np.pi) or (phase<0): raise Exception('Oops! you input a phase angle greater than 2*pi or less than 0. Please make sure your inputs are in radian units: 0<phase<2pi')
        if ((num_tangle==1) or (num_gangle==1)): 
            #this is here so that we can compare to older models 
            #this model only works for full phase calculations

            if phase!=0: raise Exception("""The default PICASO disk integration 
                is to use num_tangle=1 and num_gangle>1. This method is faster because 
                it makes use of symmetry and only computs one fourth of the sphere. 
                However, it looks like you would like to compute non-zero phase functions. 
                In this case, we can no longer utilize symmetry in our disk integration. Therefore, 
                please resubmit phase_angle with num_tange>10 and num_gangle>10.""")
            if num_gangle==1:  raise Exception("""num_gangle cannot be 1. 
                Please resubmit your run with num_tangle=1, and increase number of Gauss points""")

            num_gangle = int(num_gangle/2) #utilizing symmetry

            #currently only supported values
            possible_values = np.array([5,6,7,8])
            idx = (np.abs(possible_values - num_gangle)).argmin() 
            num_gangle = possible_values[idx]


            gangle, gweight, tangle, tweight = get_angles_1d(num_gangle) 
            ng = len(gangle)
            nt = len(tangle)

            ubar0, ubar1, cos_theta,lat,lon = compute_disco(ng, nt, gangle, tangle, phase)

            geom = {}
            #build dictionary
            geom['num_gangle'], geom['num_tangle'] = ng, nt 
            geom['gangle'], geom['gweight'],geom['tangle'], geom['tweight'] = gangle,gweight,tangle,tweight
            geom['latitude'], geom['longitude']  = lat, lon 
            geom['cos_theta'] = 1.0 
            geom['ubar0'], geom['ubar1'] = ubar0, ubar1 
            self.inputs['phase_angle'] = phase
            self.inputs['disco'] = geom
        else: 

            #this is the new unhardcoded way except 
            self.inputs['phase_angle'] = phase
            
            ng = int(num_gangle)
            nt = int(num_tangle)

            gangle,gweight,tangle,tweight = get_angles_3d(ng, nt) 

            unique_geom = {}
            full_geom = {}

            #planet disk is divided into gaussian and chebyshev angles and weights for perfoming the 
            #intensity as a function of planetary phase angle 
            ubar0, ubar1, cos_theta,lat,lon = compute_disco(ng, nt, gangle, tangle, phase)

            #build dictionary
            full_geom['num_gangle'] = ng
            full_geom['num_tangle'] = nt 
            full_geom['gangle'], full_geom['gweight'],full_geom['tangle'], full_geom['tweight'] = gangle,gweight,tangle,tweight
            full_geom['latitude'], full_geom['longitude']  = lat, lon 
            full_geom['cos_theta'] = cos_theta 
            full_geom['ubar0'], full_geom['ubar1'] = ubar0, ubar1 

            #if running symmetric calculations
            if symmetry:
                if (phase!=0): 
                    raise Exception('If phase is non zero then you cannot utilize symmetry to \
                        reduce computation speed.')
                if (((num_gangle==2) | (num_tangle==2)) and symmetry):
                    raise Exception('Youve selected num_tangle or num_gangle of 2 \
                        however for symmetry to be utilized we need at LEAST two points \
                        on either side of the symmetric axis (e.g. num angles >=4 or 1).\
                        Conducting a help(phase_angle) will tell you \
                        Typical num_tangle and num_gangles to use')
                if ((np.mod(num_tangle,2) !=0 ) and (num_tangle !=1 )):
                    raise Exception('Youve selected an odd num_tangle that isnt 1 \
                        however for symmetry to be utilized we need at LEAST two points \
                        on either side of the symmetric axis (e.g. num angles >=4 or 1).\
                        Conducting a help(phase_angle) will tell you \
                        Typical num_tangle and num_gangles to use')
                if ((np.mod(num_gangle,2) !=0 ) and (num_gangle !=1 )):
                    raise Exception('Youve selected an odd num_gangle that isnt 1 \
                        however for symmetry to be utilized we need at LEAST two points \
                        on either side of the symmetric axis (e.g. num angles >=4 or 1).\
                        Conducting a help(phase_angle) will tell you \
                        Typical num_tangle and num_gangles to use')

                unique_geom['symmetry'] = 'true'
                nt_uni = len(np.unique((tweight*1e6).astype(int))) #unique to 1ppm  
                unique_geom['num_tangle'] = nt_uni
                ng_uni = len(np.unique((gweight*1e6).astype(int)))  #unique to 1ppm 
                unique_geom['num_gangle'] = ng_uni
                unique_geom['ubar1'] = ubar1[0:ng_uni, 0:nt_uni]
                unique_geom['ubar0'] = ubar0[0:ng_uni, 0:nt_uni]
                unique_geom['latitude'] = lat[0:nt_uni]
                unique_geom['longitude'] = lon[0:ng_uni] 
                #adjust weights since we will have to multiply everything by 2 
                adjust_gweight = num_tangle/nt_uni
                adjust_tweight = num_gangle/ng_uni
                unique_geom['gangle'], unique_geom['gweight'] = gangle[0:ng_uni] ,adjust_gweight*gweight[0:ng_uni]
                unique_geom['tangle'], unique_geom['tweight'] = tangle[0:nt_uni],adjust_tweight*tweight[0:nt_uni]
                unique_geom['cos_theta'] = cos_theta 
                #add this to disco
                self.inputs['disco'] = unique_geom
                self.inputs['disco']['full_geometry'] = full_geom
            else: 
                full_geom['symmetry'] = 'false'
                self.inputs['disco'] = full_geom

    def phase_curve_geometry(self, calculation, phase_grid, num_gangle=10, num_tangle=10): 
        """
        Geometry setup for phase curve calculation. This computes all the 
        necessary 

        Parameters 
        ----------
        calculation : str 
            'reflected' or 'thermal'
        phase_grid : float 
            phase angle grid to compute phase curve in radians
        num_gangle : int 
            number of gauss angles, equivalent to longitude 
        num_tangle : int 
            number of tchebychev angles, equivalent to latitude 
        """
        if min(phase_grid)<0:raise Exception('Input minimum of phase grid less than 0. Input phase_grid such that there are only values between 0-2pi')
        if max(phase_grid)>np.pi*2:raise Exception('Input maximum of phase grid is greater than 2pi. Input phase_grid such that there are only values between 0-2pi')
        self.inputs['phase_angle'] = phase_grid
        
        ng = int(num_gangle)
        nt = int(num_tangle)

        gangle,gweight,tangle,tweight = get_angles_3d(ng, nt) 
        def compute_angles(phase):
            out = {}
            #planet disk is divided into gaussian and chebyshev angles and weights for perfoming the 
            #intensity as a function of planetary phase angle 
            ubar0, ubar1, cos_theta,lat,lon = compute_disco(ng, nt, gangle, tangle, phase)

            #build dictionary
            out['num_gangle'] = ng
            out['num_tangle'] = nt 
            out['gangle'], out['gweight'],out['tangle'], out['tweight'] = gangle,gweight,tangle,tweight
            out['latitude'], out['longitude']  = lat, lon 
            out['cos_theta'] = cos_theta 
            out['ubar0'], out['ubar1'] = ubar0, ubar1 
            out['symmetry'] = 'false'
            return out 

        full_geom = {}
        for iphase in self.inputs['phase_angle'] :  
            if calculation == 'thermal': 
                #this may seem odd but for thermal emission, flux 
                #emits at all angles. 
                #so for all phases we need the same integrable geometry
                full_geom[iphase] = compute_angles(0)
            elif calculation == 'reflected': 
                full_geom[iphase] = compute_angles(iphase)
            else: 
                raise Exception('Phase curve setup only works for calculation=thermal or reflected')


        self.inputs['disco'] = full_geom
        self.inputs['disco']['calculation'] = calculation
    
    def gravity(self, gravity=None, gravity_unit=None, 
        radius=None, radius_unit=None, mass = None, mass_unit=None):
        """
        Get gravity based on mass and radius, or gravity inputs 

        Parameters
        ----------
        gravity : float 
            (Optional) Gravity of planet 
        gravity_unit : astropy.unit
            (Optional) Unit of Gravity
        radius : float 
            (Optional) radius of planet MUST be specified for thermal emission!
        radius_unit : astropy.unit
            (Optional) Unit of radius
        mass : float 
            (Optional) mass of planet 
        mass_unit : astropy.unit
            (Optional) Unit of mass 
        """
        if (mass is not None) and (radius is not None):
            m = (mass*mass_unit).to(u.g)
            r = (radius*radius_unit).to(u.cm)
            g = (c.G.cgs * m /  (r**2)).value
            self.inputs['planet']['radius'] = r.value
            self.inputs['planet']['radius_unit'] = 'cm'
            self.inputs['planet']['mass'] = m.value
            self.inputs['planet']['mass_unit'] = 'g'
            self.inputs['planet']['gravity'] = g
            self.inputs['planet']['gravity_unit'] = 'cm/(s**2)'
        elif gravity is not None:
            g = (gravity*gravity_unit).to('cm/(s**2)')
            g = g.value
            self.inputs['planet']['gravity'] = g
            self.inputs['planet']['gravity_unit'] = 'cm/(s**2)'
            self.inputs['planet']['radius'] = np.nan
            self.inputs['planet']['radius_unit'] = 'Radius not specified'
            self.inputs['planet']['mass'] = np.nan
            self.inputs['planet']['mass_unit'] = 'Mass not specified'
        else: 
            raise Exception('Need to specify gravity or radius and mass + additional units')
    
    def setup_climate(self):
        """
        Turns off planet specific things, so program can run as usual
        """
        self.inputs['calculation'] ='climate'

        self.inputs['approx']['rt_params']['common']['raman'] = 2 #turning off raman scattering
        #auto turn on zero phase for now there is no use giving users a choice in disk gauss angle 
        self.phase_angle(0,num_gangle=10,num_tangle=1) #auto turn on zero phase

        #set didier raw data -- NEED TO CHECK WHAT THIS IS
        #t_table=np.loadtxt(os.path.join(__refdata__,'climate_INPUTS/tlog'),usecols=[0],unpack=True)
        #p_table=np.loadtxt(os.path.join(__refdata__,'climate_INPUTS/plog'),usecols=[0],unpack=True)

        #grad=np.zeros(shape=(53,26))
        #cp = np.zeros(shape=(53,26))
        
        #grad_inp, i_inp, j_inp = np.loadtxt(os.path.join(__refdata__,'climate_INPUTS/GRAD_FOR_PY_Y28'),usecols=[0,1,2],unpack=True)
        #for i in range(len(grad_inp)):
        #    grad[int(i_inp[i]-1),int(j_inp[i]-1)]=grad_inp[i]
        
        cp_grad = json.load(open(os.path.join(__refdata__,'climate_INPUTS','specific_heat_p_adiabat_grad.json')))

        #log10 base temperature Kelvin 
        self.inputs['climate']['t_table'] = np.array(cp_grad['temperature'])
        #log10 base pressure bars 
        self.inputs['climate']['p_table'] = np.array(cp_grad['pressure'])
        #\nabla_ad = d ln T/ d ln P |_S (at constant entropy)
        self.inputs['climate']['grad'] = np.array(cp_grad['adiabat_grad'])
        #log Cp (erg/g/K);Specific heat at constant pressure for the same H/He 
        self.inputs['climate']['cp'] = np.array(cp_grad['specific_heat'])


    def inputs_climate(self, temp_guess= None, pressure= None, nstr = None, nofczns = None , rfacv = None, rfaci = None, cloudy = False, 
                       mh = None, CtoO = None, species = None, fsed = None, mieff_dir = None, do_holes = False, fhole = None, fthin_cld = None, moistgrad = False):
        """
        Get Inputs for Climate run

        Parameters
        ----------
        temp_guess : array 
            Guess T(P) profile to begin with
        pressure : array
            Pressure Grid for climate code (this wont change on the fly)
        nstr : array
            NSTR vector describes state of the atmosphere:
            0   is top layer [0]
            1   is top layer of top convective region
            2   is bottom layer of top convective region
            3   is top layer of lower radiative region
            4   is top layer of lower convective region
            5   is bottom layer of lower convective region [nlayer-1]
        rfacv : float
            Fractional contribution of reflected light in net flux
        rfaci : float
            Fractional contribution of thermal light in net flux
        cloudy : bool
            Add self-consistent clouds to the calculation
        do_holes : bool
            Patchy cloud option with clearsky holes
        fhole : float
            Fraction of clearsky holes (from 0 to 1.0)
        fthin_cld : float
            Fraction of thin clouds in patchy cloud column (from 0 to 1.0), default 0 for clear sky column
        moistgrad: bool
            Use moist adiabat option

        
        """

        if self.inputs['planet']['T_eff'] == 0.0:
            raise Exception('Need to specify Teff with jdi.input for climate run')
        if self.inputs['planet']['gravity'] == 0.0:
            raise Exception('Need to specify gravity with jdi.input for climate run')

        
        self.inputs['climate']['guess_temp'] = temp_guess
        self.inputs['climate']['pressure'] = pressure
        self.inputs['climate']['nstr'] = nstr
        self.inputs['climate']['nofczns'] = nofczns
        self.inputs['climate']['rfacv'] = rfacv
        self.inputs['climate']['rfaci'] = rfaci
        if cloudy:
            self.inputs['climate']['cloudy'] = 1
            self.inputs['climate']['cld_species'] = species
            self.inputs['climate']['fsed'] = fsed
            self.inputs['climate']['mieff_dir'] = mieff_dir
            if do_holes:
                self.inputs['climate']['do_holes'] = True
                self.inputs['climate']['fhole'] = fhole
                if fthin_cld == None:
                    self.inputs['climate']['fthin_cld'] = 0
                else:
                    self.inputs['climate']['fthin_cld'] = fthin_cld
            else:
                self.inputs['climate']['do_holes'] = False
                self.inputs['climate']['fhole'] = 0
                self.inputs['climate']['fthin_cld'] = 0
        else :
            self.inputs['climate']['cloudy'] = 0
            self.inputs['climate']['cld_species'] = 0
            self.inputs['climate']['fsed'] = 0
            self.inputs['climate']['mieff_dir'] = mieff_dir
            self.inputs['climate']['do_holes'] = False
            self.inputs['climate']['fhole'] = 0
            self.inputs['climate']['fthin_cld'] = 0
            if do_holes:
                print('Patchy cloud option only considered when clouds are enabled. Turning off patchy clouds')
                self.inputs['climate']['do_holes'] = False

        self.inputs['climate']['moistgrad'] = moistgrad
        self.inputs['climate']['mh'] = mh
        self.inputs['climate']['CtoO'] = CtoO

<<<<<<< HEAD
    def old_run_climate_model(self, opacityclass):
        """
        Top Function to run the Climate Model

        Parameters
        -----------
        
        """
        #get necessary parameters from opacity ck-tables 
        wno = opacityclass.wno
        delta_wno = opacityclass.delta_wno
        nwno = opacityclass.nwno
        min_temp = min(opacityclass.temps)
        max_temp = max(opacityclass.temps)

        
        
        # first calculate the BB grid
        ntmps = self.inputs['climate']['ntemp_bb_grid']
        dt = self.inputs['climate']['dt_bb_grid']
        #we will extend the black body grid 30% beyond the min and max temp of the 
        #opacity grid just to be safe with the spline
        extension = 0.8 
        tmin = min_temp*(1-extension)
        # tmax = max_temp*(1+extension)
        tmax = 20000

        bb , y2 , tp = set_bb(wno,delta_wno,nwno,ntmps,dt,tmin,tmax)

        nofczns = self.inputs['climate']['nofczns']
        nstr= self.inputs['climate']['nstr']

        rfaci= self.inputs['climate']['rfaci']
        
        #turn off stellar radiation if user has run "setup_nostar() function"
        if 'nostar' in self.inputs['star'].values():
            rfacv=0.0 
            F0PI = np.zeros(nwno) #+ 1.0
        #otherwise assume that there is stellar irradiation 
        else:
            rfacv = self.inputs['climate']['rfacv']
            r_star = self.inputs['star']['radius'] 
            r_star_unit = self.inputs['star']['radius_unit'] 
            semi_major = self.inputs['star']['semi_major']
            semi_major_unit = self.inputs['star']['semi_major_unit'] 
            

            fine_flux_star  = self.inputs['star']['flux']  # erg/s/cm^2
            F0PI = fine_flux_star * ((r_star/semi_major)**2)


        TEMP1 = self.inputs['climate']['guess_temp']
        pressure = self.inputs['climate']['pressure']
        t_table = self.inputs['climate']['t_table']
        p_table = self.inputs['climate']['p_table']
        grad = self.inputs['climate']['grad']
        cp = self.inputs['climate']['cp']


        Teff = self.inputs['planet']['T_eff']
        grav = 0.01*self.inputs['planet']['gravity'] # cgs to si
        mh = float(self.inputs['climate']['mh'])
        sigma_sb = 0.56687e-4 # stefan-boltzmann constant
        
        col_den = 1e6*(pressure[1:] -pressure[:-1] ) / (grav/0.01) # cgs g/cm^2
        wave_in, nlevel, pm, hratio = 0.9, len(pressure), 0.001, 0.1
        #tidal = tidal_flux(Teff, wave_in,nlevel, pressure, pm, hratio, col_den)
        tidal = np.zeros_like(pressure) - sigma_sb *(Teff**4)
        
        cloudy = self.inputs['climate']['cloudy']
        cld_species = self.inputs['climate']['cld_species']
        fsed = self.inputs['climate']['fsed']
        mieff_dir = self.inputs['climate']['mieff_dir']
        do_holes = self.inputs['climate']['do_holes']
        fhole = self.inputs['climate']['fhole']
        fthin_cld = self.inputs['climate']['fthin_cld']
        moist = self.inputs['climate']['moistgrad']

        # first conv call
        it_max= 10
        itmx= 7
        conv = 10.0
        convt=5.0
        x_max_mult=7.0
        
        #print('NEB FIRST PROFILE RUN')
        final = False

        pressure, temperature, dtdp, profile_flag = profile(mieff_dir, it_max, itmx, conv, convt, nofczns,nstr,x_max_mult,
                temperature,pressure, F0PI, t_table, p_table, grad, cp, opacityclass, grav, 
                rfaci, rfacv, nlevel, tidal, tmin, tmax, delta_wno, bb , y2 , tp, final, cloudy, cld_species, mh,fsed, fhole=fhole, fthin_cld=fthin_cld, do_holes = do_holes, moist = moist) 

        # second convergence call
        it_max= 7
        itmx= 5
        conv = 5.0
        convt=4.0
        x_max_mult=7.0


        #print('NEB SECOND PROFILE RUN')
        final = False

        pressure, temperature, dtdp, profile_flag = profile(mieff_dir, it_max, itmx, conv, convt, nofczns,nstr,x_max_mult,
                temperature,pressure, F0PI, t_table, p_table, grad, cp, opacityclass, grav, 
                rfaci, rfacv, nlevel, tidal, tmin, tmax, delta_wno, bb , y2 , tp, final, cloudy, cld_species, mh,fsed, fhole=fhole, fthin_cld=fthin_cld, do_holes = do_holes, moist= moist) 

        pressure, temp, dtdp, nstr_new, flux_plus_final =find_strat(mieff_dir, pressure, temperature, dtdp ,F0PI, nofczns,nstr,x_max_mult,
                            t_table, p_table, grad, cp, opacityclass, grav, 
                            rfaci, rfacv, nlevel, tidal, tmin, tmax, delta_wno, bb , y2 , tp , cloudy, cld_species, mh,fsed, fhole, fthin_cld, do_holes = do_holes, moist = moist)
        
        return pressure , temp, dtdp, nstr_new, flux_plus_final
   

=======
>>>>>>> 5554b430
    def setup_nostar(self):
        """
        Turns off planet specific things, so program can run as usual
        """
        self.inputs['approx']['rt_params']['common']['raman'] = 2 #turning off raman scattering
        self.inputs['star']['database'] = 'nostar'
        self.inputs['star']['temp'] = 'nostar'
        self.inputs['star']['logg'] = 'nostar'
        self.inputs['star']['metal'] = 'nostar'
        self.inputs['star']['radius'] = 'nostar'
        self.inputs['star']['radius_unit'] = 'nostar' 
        self.inputs['star']['flux'] = 'nostar' 
        self.inputs['star']['wno'] = 'nostar' 
        self.inputs['star']['semi_major'] = 'nostar' 
        self.inputs['star']['semi_major_unit'] = 'nostar' 

    def star(self, opannection,temp=None, metal=None, logg=None ,radius = None, radius_unit=None,
        semi_major=None, semi_major_unit = None, #deq = False, 
        database='ck04models',filename=None, w_unit=None, f_unit=None):
        """
        Get the stellar spectrum using pysynphot and interpolate onto a much finer grid than the 
        planet grid. 

        Parameters
        ----------
        opannection : class picaso.RetrieveOpacities
            This is the opacity class and it's needed to get the correct wave info and raman scattering cross sections
        temp : float 
            (Optional) Teff of the stellar model if using the stellar database feature. 
            Not needed for filename option. 
        metal : float 
            (Optional) Metallicity of the stellar model if using the stellar database feature. 
            Not needed for filename option. 
        logg : float 
            (Optional) Logg cgs of the stellar model if using the stellar database feature. 
            Not needed for filename option. 
        radius : float 
            (Optional) Radius of the star. Only needed as input if you want relative flux units (Fp/Fs)
        radius_unit : astropy.unit
            (Optional) Any astropy unit (e.g. `radius_unit=astropy.unit.Unit("R_sun")`)
        semi_major : float 
            (Optional) Semi major axis of the planet. Only needed to compute fp/fs for albedo calculations. 
        semi_major_unit : astropy.unit 
            (Optional) Any astropy unit (e.g. `radius_unit=astropy.unit.Unit("au")`)
        database : str 
            (Optional)The database to pull stellar spectrum from. See documentation for pysynphot. 
            Most popular are 'ck04models', phoenix' and 
        filename : str 
            (Optional) Upload your own stellar spectrum. File format = two column white space (wave, flux). 
            Must specify w_unit and f_unit 
        w_unit : str 
            (Optional) Used for stellar file wave units. Needed for filename input.
            Pick: 'um', 'nm', 'cm', 'hz', or 'Angs'
        f_unit : str 
            (Optional) Used for stellar file flux units. Needed for filename input.
            Pick: 'FLAM' or 'Jy' or 'erg/cm2/s/Hz'
        """
        #most people will just upload their thing from a database
        if (not isinstance(radius, type(None))):
            r = (radius*radius_unit).to(u.cm).value
            radius_unit='cm'
        else :
            r = np.nan
            radius_unit = "Radius not supplied"

        #add semi major axis if supplied 
        if (not isinstance(semi_major, type(None))):
            semi_major = (semi_major*semi_major_unit).to(u.cm).value
            semi_major_unit='cm'
        else :
            semi_major = np.nan
            semi_major_unit = "Semi Major axis not supplied"        

        #upload from file  
        if (not isinstance(filename,type(None))):
            star = np.genfromtxt(filename, dtype=(float, float), names='w, f')
            flux = star['f']
            wave = star['w']
            #sort if not in ascending order 
            sort = np.array([wave,flux]).T
            sort= sort[sort[:,0].argsort()]
            wave = sort[:,0]
            flux = sort[:,1] 
            if w_unit == 'um':
                WAVEUNITS = 'um' 
            elif w_unit == 'nm':
                WAVEUNITS = 'nm'
            elif w_unit == 'cm' :
                WAVEUNITS = 'cm'
            elif w_unit == 'Angs' :
                WAVEUNITS = 'angstrom'
            elif w_unit == 'Hz' :
                WAVEUNITS = 'Hz'
            else: 
                raise Exception('Stellar units are not correct. Pick um, nm, cm, hz, or Angs')        

            #http://www.gemini.edu/sciops/instruments/integration-time-calculators/itc-help/source-definition
            if f_unit == 'Jy':
                FLUXUNITS = 'jy' 
            elif f_unit == 'FLAM' :
                FLUXUNITS = 'FLAM'
            elif f_unit == 'erg/cm2/s/Hz':
                flux = flux*1e23
                FLUXUNITS = 'jy' 
            else: 
                raise Exception('Stellar units are not correct. Pick FLAM or Jy or erg/cm2/s/Hz')

            sp = psyn.ArraySpectrum(wave, flux, waveunits=WAVEUNITS, fluxunits=FLUXUNITS)        #Convert evrything to nanometer for converstion based on gemini.edu  
            sp.convert("um")
            sp.convert('flam') #ergs/cm2/s/ang
            wno_star = 1e4/sp.wave[::-1] #convert to wave number and flip
            flux_star = sp.flux[::-1]*1e8 #flip and convert to ergs/cm3/s here to get correct order         
            

        elif ((not isinstance(temp, type(None))) & (not isinstance(metal, type(None))) & (not isinstance(logg, type(None)))):
            sp = psyn.Icat(database, temp, metal, logg)
            sp.convert("um")
            sp.convert('flam') 
            wno_star = 1e4/sp.wave[::-1] # cm-1 #convert to wave number and flip
            flux_star = sp.flux[::-1]*1e8    #flip here and convert to ergs/cm3/s to get correct order
        else: 
            raise Exception("Must enter 1) filename,w_unit & f_unit OR 2)temp, metal & logg ")

        #now convert to erg/cm2/s/wavenumber
        #flux_star = flux_star/wno_star**2

        wno_planet = opannection.wno
        #this adds stellar shifts 'self.raman_stellar_shifts' to the opacity class
        #the cross sections are computed later 
        if self.inputs['approx']['rt_params']['common']['raman'] == 0: 
            max_shift = np.max(wno_planet)+6000 #this 6000 is just the max raman shift we could have 
            min_shift = np.min(wno_planet) -2000 #it is just to make sure we cut off the right wave ranges
            #do a fail safe to make sure that star is on a fine enough grid for planet case 
            fine_wno_star = np.linspace(min_shift, max_shift, len(wno_planet)*5)
            fine_flux_star = np.interp(fine_wno_star,wno_star, flux_star)
            
            opannection.compute_stellar_shits(fine_wno_star, fine_flux_star)
            bin_flux_star = opannection.unshifted_stellar_spec
        elif 'climate' in self.inputs['calculation']: 
            #stellar flux of star 
            #print(len(wno_planet),len(flux_star[0:-1]),len(flux_star[1:]))
            # np.diff(1/wno_star) is wavelength window in cm.
            # when multiplied below with flux in ergs/cm3/s from above
            # stellar flux becomes ergs/cm^2/s which is the unit in RT in EGP
            # the fine_flux_star becomes same as "solarf" in EGP
            # remember distance and radius still needs to be adjusted for your case to get the incident flux on your planet
            nrg_flux = 0.5*np.flip(np.diff(1/np.flip(wno_star)))*(flux_star[0:-1]+flux_star[1:])
            fine_wno_star = wno_planet
            #_x,fine_flux_star = mean_regrid(wno_star[:-1], nrg_flux,newx=wno_planet)  
            # getting some Nans at very long wavelengths
            # they are not needed anyways so just moving them to 0
            # look why is this happening
            fine_flux_star = np.zeros(len(wno_planet))
            
            for j in range(len(wno_planet)-1):
                fl = 0
                
                for k in range(1,len(wno_star)):
        
                    if  (wno_star[k] > wno_planet[j]) and (wno_star[k] < wno_planet[j+1]):
                        fl+= 0.5*(flux_star[k-1] +flux_star[k])*abs((1.0/wno_star[k])-(1.0/wno_star[k-1]))
                fine_flux_star[j] = fl

            #fix issue if there are zeros in certain bins 
            mask = np.logical_or(np.isnan(fine_flux_star), fine_flux_star == 0)
            if len(fine_wno_star[mask])>20:
                print(f"Having to replace {len(fine_wno_star[mask])} zeros or nans in stellar spectra with interpolated values. It is advised you check this is correct and something has not gone wrong by plotting classname.inputs['star']['wno'] vs classname.inputs'star'['flux']")
                non_zero_indices = np.where(~mask)
                zero_nans = np.interp(fine_wno_star[mask], fine_wno_star[non_zero_indices], fine_flux_star[non_zero_indices])
                fine_flux_star[mask] = zero_nans  
            
            opannection.unshifted_stellar_spec = fine_flux_star  
            bin_flux_star = fine_flux_star          
        else :
            flux_star_interp = np.interp(wno_planet, wno_star, flux_star)
            _x,bin_flux_star = mean_regrid(wno_star, flux_star,newx=wno_planet)
            #where the star wasn't high enough resolution  
            idx_nobins = np.where(np.isnan(bin_flux_star))[0]
            #replace no bins with interpolated values 
            bin_flux_star[idx_nobins] = flux_star_interp[idx_nobins]
            opannection.unshifted_stellar_spec =bin_flux_star

        self.inputs['star']['database'] = database
        self.inputs['star']['temp'] = temp
        self.inputs['star']['logg'] = logg
        self.inputs['star']['metal'] = metal
        self.inputs['star']['radius'] = r 
        self.inputs['star']['radius_unit'] = radius_unit 
        self.inputs['star']['flux'] = bin_flux_star
        self.inputs['star']['flux_unit'] = 'ergs cm^{-2} s^{-1} cm^{-1}'
        self.inputs['star']['wno'] = wno_planet
        self.inputs['star']['semi_major'] = semi_major 
        self.inputs['star']['semi_major_unit'] = semi_major_unit    
        self.inputs['star']['filename'] = filename
        self.inputs['star']['w_unit'] = w_unit
        self.inputs['star']['f_unit'] = f_unit     

        """
        return not needed anymore
        if deq == True :
            FOPI = fine_flux_star * ((r/semi_major)**2)
            return FOPI
        """

    def atmosphere(self, df=None, filename=None, exclude_mol=None, verbose=True, **pd_kwargs):
        """
        Builds a dataframe and makes sure that minimum necessary parameters have been suplied.
        Sets number of layers in model.  

        Parameters
        ----------
        df : pandas.DataFrame or dict
            (Optional) Dataframe with volume mixing ratios and pressure, temperature profile. 
            Must contain pressure (bars) at least one molecule
        filename : str 
            (Optional) Filename with pressure, temperature and volume mixing ratios.
            Must contain pressure at least one molecule
        exclude_mol : list of str 
            (Optional) List of molecules to ignore from opacity. It will NOT 
            change other aspects of the calculation like mean molecular weight. 
            This should be used as exploratory ONLY. if you actually want to remove 
            the contribution of a molecule entirely from your profile you should remove 
            it from your input data frame. 
        verbose : bool 
            (Optional) prints out warnings. Default set to True
        pd_kwargs : kwargs 
            Key word arguments for pd.read_csv to read in supplied atmosphere file 
        """
        if not isinstance(exclude_mol, type(None)):
            if  isinstance(exclude_mol, str):
                exclude_mol = [exclude_mol]

        if not isinstance(df, type(None)):
            if ((not isinstance(df, dict )) & (not isinstance(df, pd.core.frame.DataFrame ))): 
                raise Exception("df must be pandas DataFrame or dictionary")
            else:
                self.nlevel=df.shape[0] 
        elif not isinstance(filename, type(None)):
            df = pd.read_csv(filename, **pd_kwargs)
            self.nlevel=df.shape[0] 

        if 'pressure' not in df.keys(): 
            raise Exception("Check column names. `pressure` must be included.")

        if ('temperature' not in df.keys()):
            raise Exception("`temperature` not specified as a column/key name")

        if not isinstance(exclude_mol, type(None)):
            #df = df.drop(exclude_mol, axis=1)
            self.inputs['atmosphere']['exclude_mol'] = {i:1 for i in df.keys()}
            for i in exclude_mol: 
                self.inputs['atmosphere']['exclude_mol'][i]=0
        else: 
            self.inputs['atmosphere']['exclude_mol'] = 1

        self.inputs['atmosphere']['profile'] = df.sort_values('pressure').reset_index(drop=True)

        #lastly check to see if the atmosphere is non-H2 dominant. 
        #if it is, let's turn off Raman scattering for the user. 
        if df.shape[1]>2:
            if (("H2" not in df.keys()) and (self.inputs['approx']['rt_params']['common']['raman'] != 2)):
                if verbose: print("Turning off Raman for Non-H2 atmosphere")
                self.inputs['approx']['rt_params']['common']['raman'] = 2
            elif (("H2" in df.keys()) and (self.inputs['approx']['rt_params']['common']['raman'] != 2)): 
                if df['H2'].min() < 0.7: 
                    if verbose: print("Turning off Raman for Non-H2 atmosphere")
                    self.inputs['approx']['rt_params']['common']['raman'] = 2

    def premix_atmosphere(self, opa, df=None, filename=None, **pd_kwargs):
        """
        Builds a dataframe and makes sure that minimum necessary parameters have been suplied.
        Sets number of layers in model.  
        Parameters
        ----------
        opa : class 
            Opacity class from opannection : RetrieveCks() 
        df : pandas.DataFrame or dict
            (Optional) Dataframe with volume mixing ratios and pressure, temperature profile. 
            Must contain pressure (bars) at least one molecule
        filename : str 
            (Optional) Filename with pressure, temperature and volume mixing ratios.
            Must contain pressure at least one molecule
        exclude_mol : list of str 
            (Optional) List of molecules to ignore from file
        pd_kwargs : kwargs 
            Key word arguments for pd.read_csv to read in supplied atmosphere file 
        """
        if not isinstance(df, type(None)):
            if ((not isinstance(df, dict )) & (not isinstance(df, pd.core.frame.DataFrame ))): 
                raise Exception("df must be pandas DataFrame or dictionary")
            else:
                self.nlevel=df.shape[0] 
        elif not isinstance(filename, type(None)):
            df = pd.read_csv(filename, **pd_kwargs)
            self.nlevel=df.shape[0] 

        if 'pressure' not in df.keys(): 
            raise Exception("Check column names. `pressure` must be included.")

        if ('temperature' not in df.keys()):
            raise Exception("`temperature` not specified as a column/key name")

        self.inputs['atmosphere']['profile'] = df.sort_values('pressure').reset_index(drop=True)

        #Turn off raman for 196 premix calculations 
        self.inputs['approx']['rt_params']['common']['raman'] = 2

        self.chem_interp(opa.full_abunds)

    def premix_atmosphere_diseq(self, opa, quench_levels,t_mix=None, df=None, filename=None, **pd_kwargs):
        """
        Builds a dataframe and makes sure that minimum necessary parameters have been suplied.
        Sets number of layers in model.  
        Parameters
        ----------
        opa : class 
            Opacity class from opannection : RetrieveCks() 
        df : pandas.DataFrame or dict
            (Optional) Dataframe with volume mixing ratios and pressure, temperature profile. 
            Must contain pressure (bars) at least one molecule
        filename : str 
            (Optional) Filename with pressure, temperature and volume mixing ratios.
            Must contain pressure at least one molecule
        exclude_mol : list of str 
            (Optional) List of molecules to ignore from file
        pd_kwargs : kwargs 
            Key word arguments for pd.read_csv to read in supplied atmosphere file 
        """
        if not isinstance(df, type(None)):
            if ((not isinstance(df, dict )) & (not isinstance(df, pd.core.frame.DataFrame ))): 
                raise Exception("df must be pandas DataFrame or dictionary")
            else:
                self.nlevel=df.shape[0] 
        elif not isinstance(filename, type(None)):
            df = pd.read_csv(filename, **pd_kwargs)
            self.nlevel=df.shape[0] 

        if 'pressure' not in df.keys(): 
            raise Exception("Check column names. `pressure` must be included.")

        if ('temperature' not in df.keys()):
            raise Exception("`temperature` not specified as a column/key name")

        self.inputs['atmosphere']['profile'] = df.sort_values('pressure').reset_index(drop=True)

        #Turn off raman for 196 premix calculations 
        self.inputs['approx']['rt_params']['common']['raman'] = 2

        self.chem_interp(opa.full_abunds)
        
        # first quench PH3 from eq abundances of H2O and H2

        # quenching PH3 now, this will only have effect if everything is mixed on the fly
        # formalism from # https://iopscience.iop.org/article/10.1086/428493/pdf
        OH = OH_conc(self.inputs['atmosphere']['profile']['temperature'].values,self.inputs['atmosphere']['profile']['pressure'].values,self.inputs['atmosphere']['profile']['H2O'].values,self.inputs['atmosphere']['profile']['H2'].values)
        t_chem_ph3 = 0.19047619047*1e13*np.exp(6013.6/self.inputs['atmosphere']['profile']['temperature'].values)/OH
        quench_levels_ph3 = int(0.0)
        for j in range(len(self.inputs['atmosphere']['profile']['temperature'].values)-1,0,-1):

            if ((t_mix[j-1]/1e15) <=  (t_chem_ph3[j-1]/1e15)) and ((t_mix[j]/1e15) >=  (t_chem_ph3[j]/1e15)):
                quench_levels_ph3 = j
                break
        #quench_levels_ph3 =0
        print('PH3 quenched at level', quench_levels_ph3)
        # quench ph3 now

        self.inputs['atmosphere']['profile']['PH3'][0:quench_levels_ph3+1] = self.inputs['atmosphere']['profile']['PH3'][0:quench_levels_ph3+1]*0.0 + self.inputs['atmosphere']['profile']['PH3'][quench_levels_ph3]
        


        
        qvmrs=np.zeros(shape=(5))
        qvmrs2=np.zeros(shape=(3))

        if np.min(quench_levels) >-1 :
        
        ### quench point abundances of each
            qvmrs[0] = self.inputs['atmosphere']['profile']['CH4'][quench_levels[0]]
            qvmrs[1] = self.inputs['atmosphere']['profile']['H2O'][quench_levels[0]]
            qvmrs[2] = self.inputs['atmosphere']['profile']['CO'][quench_levels[0]]
        
            qvmrs2[0] = self.inputs['atmosphere']['profile']['CO2'][quench_levels[1]]

            qvmrs[3] = self.inputs['atmosphere']['profile']['NH3'][quench_levels[2]]
            qvmrs2[1] = self.inputs['atmosphere']['profile']['N2'][quench_levels[2]]

            qvmrs2[2] = self.inputs['atmosphere']['profile']['HCN'][quench_levels[3]]

            qvmrs[4]  =1- np.sum(qvmrs[:4])

            ### difference between equilibrium and quench abundances above quench points
            dq_h2o =  self.inputs['atmosphere']['profile']['H2O'][0:quench_levels[0]+1] - qvmrs[1]
            dq_ch4 =  self.inputs['atmosphere']['profile']['CH4'][0:quench_levels[0]+1] - qvmrs[0]
            dq_co  =  self.inputs['atmosphere']['profile']['CO'][0:quench_levels[0]+1]- qvmrs[2]
            dq_co2 =  self.inputs['atmosphere']['profile']['CO2'][0:quench_levels[1]+1] - qvmrs2[0]
            dq_nh3 =  self.inputs['atmosphere']['profile']['NH3'][0:quench_levels[2]+1] - qvmrs[3]
            dq_n2  =  self.inputs['atmosphere']['profile']['NH3'][0:quench_levels[2]+1] - qvmrs2[1]
            dq_hcn =  self.inputs['atmosphere']['profile']['HCN'][0:quench_levels[3]+1] - qvmrs2[2]
            # first quench ch4/co/h2o
            self.inputs['atmosphere']['profile']['CO'][0:quench_levels[0]+1] = self.inputs['atmosphere']['profile']['CO'][0:quench_levels[0]+1]*0.0 + qvmrs[2]
            self.inputs['atmosphere']['profile']['CH4'][0:quench_levels[0]+1] = self.inputs['atmosphere']['profile']['CH4'][0:quench_levels[0]+1]*0.0 + qvmrs[0]
            self.inputs['atmosphere']['profile']['H2O'][0:quench_levels[0]+1] = self.inputs['atmosphere']['profile']['H2O'][0:quench_levels[0]+1]*0.0 + qvmrs[1]

            # then quench co2
            self.inputs['atmosphere']['profile']['CO2'][0:quench_levels[1]+1] = self.inputs['atmosphere']['profile']['CO2'][0:quench_levels[1]+1]*0.0 + qvmrs2[0]

            # then quench nh3 and n2

            self.inputs['atmosphere']['profile']['NH3'][0:quench_levels[2]+1] = self.inputs['atmosphere']['profile']['NH3'][0:quench_levels[2]+1]*0.0 + qvmrs[3]
            self.inputs['atmosphere']['profile']['N2'][0:quench_levels[2]+1] = self.inputs['atmosphere']['profile']['N2'][0:quench_levels[2]+1]*0.0 + qvmrs2[1]

            # then quench hcn
            self.inputs['atmosphere']['profile']['HCN'][0:quench_levels[3]+1] = self.inputs['atmosphere']['profile']['HCN'][0:quench_levels[3]+1]*0.0 + qvmrs2[2]
            
                        
            # lastly quench H2 accordingly
            self.inputs['atmosphere']['profile']['H2'][0:quench_levels[0]+1] -= (dq_co + dq_ch4 + dq_h2o) 
            self.inputs['atmosphere']['profile']['H2'][0:quench_levels[1]+1] -= (dq_co2)
            self.inputs['atmosphere']['profile']['H2'][0:quench_levels[2]+1] -= (dq_nh3 + dq_n2)
            self.inputs['atmosphere']['profile']['H2'][0:quench_levels[3]+1] -= (dq_hcn)
            
        #self.inputs['atmosphere']['profile'][species] = pd.DataFrame(abunds)
        
        return qvmrs, qvmrs2
    

    
    def sonora(self, sonora_path, teff, chem='low'):
        """
        This queries Sonora temperature profile that can be downloaded from profiles.tar on 
        Zenodo: [profile.tar file](https://zenodo.org/record/1309035#.Xo5GbZNKjGJ)
        
        Alterntiavely you can grab the sonora bobcat models here: 
        https://zenodo.org/record/5063476/files/structures_m%2B0.0.tar.gz?download=1

        Note gravity is not an input because it grabs gravity from self. 

        Parameters
        ----------
        sonora_path : str   
            Path to the untarred profile.tar file from sonora grid 
        teff : float 
            teff to query. does not have to be exact (it will query one the nearest neighbor)
        chem : str 
            Default = 'low'. There are two sonora chemistry grids. the default is use low. 
            There is sublety to this that is going to be explained at length in the sonora grid paper. 
            Until then, ONLY use chem='low' unless you have reached out to one of the developers. 
        """
        try: 
            g = self.inputs['planet']['gravity']/100 #m/s2 for sonora
        except AttributeError : 
            raise Exception('Oops! Looks like gravity has not been set. Can you please \
                run the gravity function to set gravity')

        flist = os.listdir(os.path.join(sonora_path))
        #ignore hidden drive files 
        flist = [i for i in flist if '._' != i[0:2]]


        if ('cmp.gz' in str(flist)):

            flist = [i.split('/')[-1] for i in flist if 'gz' in i]
            ts = [i.split('g')[0][1:] for i in flist if 'gz' in i]
            gs = [i.split('g')[1].split('nc')[0] for i in flist]

            pairs = [[ind, float(i),float(j)] for ind, i, j in zip(range(len(ts)), ts, gs)]
            coordinate = [teff, g]

            get_ind = min(pairs, key=lambda c: math.hypot(c[1]- coordinate[0], c[2]-coordinate[1]))[0]

            build_filename = 't'+ts[get_ind]+'g'+gs[get_ind]+'nc_m0.0.cmp.gz'
            if build_filename not in flist: 
                raise Exception(f"The Sonora file you are looking for {build_filename} does not exist in your specified directory {sonora_path}. Please check that it is in there.")
            ptchem = pd.read_csv(os.path.join(sonora_path,build_filename),delim_whitespace=True,compression='gzip')
            ptchem = ptchem.rename(columns={'P(BARS)':'pressure',
                                            'TEMP':'temperature',
                                            'HE':'He'})
            self.nlevel = ptchem.shape[0]

            self.inputs['atmosphere']['profile'] = ptchem.loc[:,['pressure','temperature']]
        elif ('.dat' in str(flist)):
            flist = [i.split('/')[-1] for i in flist if 'dat' in i]
            ts = [i.split('g')[0][1:] for i in flist if 'dat' in i]
            gs = [i.split('g')[1].split('nc')[0] for i in flist]
            pairs = [[ind, float(i),float(j)] for ind, i, j in zip(range(len(ts)), ts, gs)]
            coordinate = [teff, g]

            get_ind = min(pairs, key=lambda c: math.hypot(c[1]- coordinate[0], c[2]-coordinate[1]))[0]
            end_file = 'nc'+flist[0].split('nc')[-1]
            build_filename = 't'+ts[get_ind]+'g'+gs[get_ind]+end_file
            pressure_bobcat,temp_bobcat = np.loadtxt(os.path.join(sonora_path,build_filename),usecols=[1,2],unpack=True, skiprows = 1)
            self.add_pt(temp_bobcat, pressure_bobcat)

        else: 
            raise Exception('Oops! Looks like the sonora path you specified does not contain any files that end in .cmp.gz or .dat. Please either: 1) untar the profile.tar file here https://zenodo.org/record/1309035#.Xo5GbZNKjGJ and point to this file path as your input. There should be around 390 files that end in cmp.gz. No need to unzip then individually. OR, 2) Alternatively you can download the structures files from the Bobcat grid located on zenodo https://zenodo.org/record/5063476#.YwPkduzMI-Q')

        if chem == 'high':
            self.channon_grid_high(filename=os.path.join(__refdata__, 'chemistry','grid75_feh+000_co_100_highP.txt'))
        elif chem == 'low':
            self.channon_grid_low(filename=os.path.join(__refdata__,'chemistry','visscher_abunds_m+0.0_co1.0' ))
        elif chem=='grid':
            #solar C/O and M/H 
            self.chemeq_visscher(c_o=1.0,log_mh=0.0)
        self.inputs['atmosphere']['sonora_filename'] = build_filename

    def chemeq_deprecate(self, CtoO, Met):
        """
        This interpolates from a precomputed grid of CEA runs (run by M.R. Line)
        Parameters
        ----------
        CtoO : float
            C to O ratio (solar = 0.55)
        Met : float 
            Metallicity relative to solar (solar = 1)
        """
         
        P, T = self.inputs['atmosphere']['profile']['pressure'].values,self.inputs['atmosphere']['profile']['temperature'].values
        
        T[T<400] = 400
        T[T>2800] = 2800

        logCtoO, logMet, Tarr, logParr, gases=self.chemeq_pic
        assert Met <= 10**np.max(logMet), 'Metallicity entered is higher than the max of the grid: M/H = '+ str(np.max(10**logMet))+'. Make sure units are not in log. Solar M/H = 1.'
        assert CtoO <= 10**np.max(logCtoO), 'C/O ratio entered is higher than the max of the grid: C/O = '+ str(np.max(10**logCtoO))+'. Make sure units are not in log. Solar C/O = 0.55'
        assert Met >= 10**np.min(logMet), 'Metallicity entered is lower than the min of the grid: M/H = '+ str(np.min(10**logMet))+'. Make sure units are not in log. Solar M/H = 1.'
        assert CtoO >= 10**np.min(logCtoO), 'C/O ratio entered is lower than the min of the grid: C/O = '+ str(np.min(10**logCtoO))+'. Make sure units are not in log. Solar C/O = 0.55'

        loggas=np.log10(gases)
        Ngas = loggas.shape[3]
        gas=np.zeros((Ngas,len(P)))
        for j in range(Ngas):
            gas_to_interp=loggas[:,:,:,j,:]
            IF=RegularGridInterpolator((logCtoO, logMet, np.log10(Tarr),logParr),gas_to_interp,bounds_error=False)
            for i in range(len(P)):
                gas[j,i]=10**IF(np.array([np.log10(CtoO), np.log10(Met), np.log10(T[i]), np.log10(P[i])]))
        H2Oarr, CH4arr, COarr, CO2arr, NH3arr, N2arr, HCNarr, H2Sarr,PH3arr, C2H2arr, C2H6arr, Naarr, Karr, TiOarr, VOarr, FeHarr, Harr,H2arr, Hearr, mmw=gas

        df = pd.DataFrame({'H2O': H2Oarr, 'CH4': CH4arr, 'CO': COarr, 'CO2': CO2arr, 'NH3': NH3arr, 
                           'N2' : N2arr, 'HCN': HCNarr, 'H2S': H2Sarr, 'PH3': PH3arr, 'C2H2': C2H2arr, 
                           'C2H6' :C2H6arr, 'Na' : Naarr, 'K' : Karr, 'TiO': TiOarr, 'VO' : VOarr, 
                           'Fe': FeHarr,  'H': Harr, 'H2' : H2arr, 'He' : Hearr, 'temperature':T, 
                           'pressure': P})
        self.inputs['atmosphere']['profile'] = df
        return 

    def channon_grid_high(self,filename=None):
        if isinstance(filename, type(None)):filename=os.path.join(__refdata__,'chemistry','grid75_feh+000_co_100_highP.txt')
        df = self.inputs['atmosphere']['profile'].sort_values('pressure').reset_index(drop=True)

        #sort pressure
        self.inputs['atmosphere']['profile'] = df
        self.nlevel = df.shape[0]
        
        #player = df['pressure'].values
        #tlayer  = df['temperature'].values
        
        grid = pd.read_csv(filename,delim_whitespace=True)
        grid['pressure'] = 10**grid['pressure']

        self.chem_interp(grid)

    def chemeq_visscher(self, c_o, log_mh):#, interp_window = 11, interp_poly=2):
        """
        Author of Data: Channon Visscher

        Find nearest neighbor from visscher grid
        JUNE 2015
        MODELS BASED ON 1060-POINT MARLEY GRID
        GRAPHITE ACTIVITY ADDED IN TEXT FILES (AFTER OCS)
        "ABUNDANCE" INDICATES CONDENSATION CONDITION (O OR 1)
        CURRENT GRID

        FE/H: 0.0, 0.5, 1.0, 1.5, 1.7, 2.0

        C/O: 0.5X, 1.0X, 1.5X, 2.0X, 2.5X

        The *solar* carbon-to-oxygen ratio is calculated from Lodders (2010):
        
        CARBON = 7.19E6 ATOMS
        OXYGEN = 1.57E7 ATOMS
        
        This gives a "solar" C/O ratio of 0.458
         
        The C/O ratio adjusted by keeping C + O = constant and adjusting the carbon-to-oxygen ratio by a factor relative to the solar value (i.e., a factor of "1" means 1x the solar value, i.e. a C/O ratio of 0.458).
         
        This approach keeps the heavy-element-to-hydrogen ratio (Z/X) constant for a given [Fe/H]
         
        These abundances are then multiplied by the metallicity factor (10**[Fe/H]) along with every other element in the model.
        
        Parameters
        ----------
        co : int 
            carbon to oxygen ratio relative to solar.
            Solar = 1
        log_mh : int 
            metallicity (relative to solar)
            Will find the nearest value to 0.0, 0.5, 1.0, 1.5, 1.7, 2.0
            Solar = 0
        """
        #allowable cos 
        cos = np.array([0.25,0.5,1.0,1.5,2.0,2.5])
        #allowable fehs
        fehs = np.array([-0.3, 0.0,0.3,0.5,0.7,1.0,1.5,1.7,2.0])

        if log_mh > max(fehs): 
            raise Exception('Choose a log metallicity less than 2.0')
        if c_o > max(cos): 
            raise Exception('Choose a C/O less than 2.5xSolar')

        grid_co = cos[np.argmin(np.abs(cos-c_o))]
        grid_feh = fehs[np.argmin(np.abs(fehs-log_mh))]
        str_co = str(grid_co).replace('.','')
        str_fe = str(grid_feh).replace('.','').replace('-','m')

        filename = os.path.join(__refdata__,'chemistry','visscher_grid',
            f'2015_06_1060grid_feh_{str_fe}_co_{str_co}.txt').replace('_m0','m0')

        header = pd.read_csv(filename).keys()[0]
        cols = header.replace('T (K)','temperature').replace('P (bar)','pressure').split()
        a = pd.read_csv(filename,delim_whitespace=True,skiprows=1,header=None, names=cols)
        a['pressure']=10**a['pressure']


        self.chem_interp(a)

    def channon_grid_low(self, filename = None):
        """
        Interpolate from visscher grid
        """
        if isinstance(filename, type(None)):filename= os.path.join(__refdata__,'chemistry','visscher_abunds_m+0.0_co1.0')
        a = pd.read_csv(filename)
        a = a.iloc[:,1:]
        self.chem_interp(a)

    def chem_interp(self, chem_grid):
        """
        Interpolates chemistry based on dataframe input of either 1460 or 1060 grid
        This particular function needs to have all molecules as columns as well as 
        pressure and temperature
        """
        #from user input
        plevel = self.inputs['atmosphere']['profile']['pressure'].values
        tlevel =self.inputs['atmosphere']['profile']['temperature'].values
        t_inv = 1/tlevel
        p_log = np.log10(plevel)

        nc_p = chem_grid.groupby('temperature').size().values
        pressures = chem_grid['pressure'].unique()
        temps = chem_grid['temperature'].unique()
        log_abunds = np.log10(chem_grid.drop(['pressure','temperature'],axis=1))
        species = log_abunds.keys()

        #make sure to interp on log and inv array
        p_log_grid = np.unique(pressures)
        p_log_grid =np.log10(p_log_grid[p_log_grid>0])
        t_inv_grid = 1/np.array(temps)

        #Now for the temp point on either side of our atmo grid
        #first the lower interp temp
        t_low_ind = []
        for i in t_inv:
            find = np.where(t_inv_grid>i)[0]
            if len(find)==0:
                #IF T GOES BELOW THE GRID
                t_low_ind +=[0]
            else:    
                t_low_ind += [find[-1]]
        t_low_ind = np.array(t_low_ind)
        #IF T goes above the grid
        t_low_ind[t_low_ind==(len(t_inv_grid)-1)]=len(t_inv_grid)-2
        #get upper interp temp
        t_hi_ind = t_low_ind + 1 

        #now get associated temps
        t_inv_low =  np.array([t_inv_grid[i] for i in t_low_ind])
        t_inv_hi = np.array([t_inv_grid[i] for i in t_hi_ind])


        #We want the pressure points on either side of our atmo grid point
        #first the lower interp pressure
        p_low_ind = [] 
        for i in p_log:
            find = np.where(p_log_grid<=i)[0]
            if len(find)==0:
                #If P GOES BELOW THE GRID
                p_low_ind += [0]
            else: 
                p_low_ind += [find[-1]]
        p_low_ind = np.array(p_low_ind)

        #IF pressure GOES ABOVE THE GRID
        p_log_low = []
        for i in range(len(p_low_ind)): 
            ilo = p_low_ind[i]
            it = t_hi_ind[i]
            max_avail_p = np.min([ilo, nc_p[it]-3])#3 b/c using len instead of where as was done with t above
            p_low_ind[i] = max_avail_p
            p_log_low += [p_log_grid[max_avail_p]]
            
        p_log_low = np.array(p_log_low)

        #get higher pressure vals
        p_hi_ind = p_low_ind + 1 

        #now get associated pressures 
        #p_log_low =  np.array([p_log_grid[i] for i in p_low_ind])
        p_log_hi = np.array([p_log_grid[i] for i in p_hi_ind])

        #translate to full 1060/1460 account for potentially disparate number of pressures per grid point
        t_low_1060 = np.array([sum(nc_p[0:i]) for i in t_low_ind])
        t_hi_1060 = np.array([sum(nc_p[0:i]) for i in t_hi_ind])

        i_t_low_p_low =  t_low_1060 + p_low_ind #(opa.max_pc*t_low_ind)
        i_t_hi_p_low =  t_hi_1060 + p_low_ind #(opa.max_pc*t_hi_ind)
        i_t_low_p_hi = t_low_1060 + p_hi_ind
        i_t_hi_p_hi = t_hi_1060 + p_hi_ind

        t_interp = ((t_inv - t_inv_low) / (t_inv_hi - t_inv_low))[:,np.newaxis]
        p_interp = ((p_log - p_log_low) / (p_log_hi - p_log_low))[:,np.newaxis]

        log_abunds = log_abunds.values

        abunds = 10**(((1-t_interp)* (1-p_interp) * log_abunds[i_t_low_p_low,:]) +
                     ((t_interp)  * (1-p_interp) * log_abunds[i_t_hi_p_low,:]) + 
                     ((t_interp)  * (p_interp)   * log_abunds[i_t_hi_p_hi,:]) + 
                     ((1-t_interp)* (p_interp)   * log_abunds[i_t_low_p_hi,:]) ) 

        self.inputs['atmosphere']['profile'][species] = pd.DataFrame(abunds)

    def add_pt(self, T, P):
        """
        Adds temperature pressure profile to atmosphere
        Parameters
        ----------
        T : array
            Temperature Array
        P : array 
            Pressure Array 
        nlevel : int
            # of atmospheric levels
        
            
        Returns
        -------
        T : numpy.array 
            Temperature grid 
        P : numpy.array
            Pressure grid
                
        """
        self.inputs['atmosphere']['profile']  = pd.DataFrame({'temperature': T, 'pressure': P})
        self.nlevel=len(T) 
        # Return TP profile
        return self.inputs['atmosphere']['profile'] 

    def guillot_pt(self, Teq, T_int=100, logg1=-1, logKir=-1.5, alpha=0.5,nlevel=61, p_bottom = 1.5, p_top = -6):
        """
        Creates temperature pressure profile given parameterization in Guillot 2010 TP profile
        called in fx()
        Parameters
        ----------
        Teq : float 
            equilibrium temperature 
        T_int : float 
            Internal temperature, if low (100) currently set to 100 for everything  
        kv1 : float 
            see parameterization Guillot 2010 (10.**(logg1+logKir))
        kv2 : float
            see parameterization Guillot 2010 (10.**(logg1+logKir))
        kth : float
            see parameterization Guillot 2010 (10.**logKir)
        alpha : float , optional
            set to 0.5
        nlevel : int, optional
            Number of atmospheric layers
        p_bottom : float, optional 
            Log pressure (bars) of the lower bound pressure 
        p_top : float , optional
            Log pressure (bars) of the TOA 
            
        Returns
        -------
        T : numpy.array 
            Temperature grid 
        P : numpy.array
            Pressure grid
                
        """
        kv1, kv2 =10.**(logg1+logKir),10.**(logg1+logKir)
        kth=10.**logKir

        Teff = T_int
        f = 1.0  # solar re-radiation factor
        A = 0.0  # planetary albedo
        g0 = self.inputs['planet']['gravity']/100.0 #cm/s2 to m/s2

        # Compute equilibrium temperature and set up gamma's
        T0 = Teq
        gamma1 = kv1/kth #Eqn. 25
        gamma2 = kv2/kth

        # Initialize arrays
        logtau =np.arange(-10,20,.1)
        tau =10**logtau

        #computing temperature
        T4ir = 0.75*(Teff**(4.))*(tau+(2.0/3.0))
        f1 = 2.0/3.0 + 2.0/(3.0*gamma1)*(1.+(gamma1*tau/2.0-1.0)*np.exp(-gamma1*tau))+2.0*gamma1/3.0*(1.0-tau**2.0/2.0)*special.expn(2.0,gamma1*tau)
        f2 = 2.0/3.0 + 2.0/(3.0*gamma2)*(1.+(gamma2*tau/2.0-1.0)*np.exp(-gamma2*tau))+2.0*gamma2/3.0*(1.0-tau**2.0/2.0)*special.expn(2.0,gamma2*tau)
        T4v1=f*0.75*T0**4.0*(1.0-alpha)*f1
        T4v2=f*0.75*T0**4.0*alpha*f2
        T=(T4ir+T4v1+T4v2)**(0.25)
        P=tau*g0/(kth*0.1)/1.E5
        self.nlevel=nlevel 
        logP = np.linspace(p_top,p_bottom,nlevel)
        newP = 10.0**logP
        T = np.interp(logP,np.log10(P),T)

        self.inputs['atmosphere']['profile']  = pd.DataFrame({'temperature': T, 'pressure':newP})

        # Return TP profile
        return self.inputs['atmosphere']['profile'] 
    
    def TP_line_earth(self,P,Tsfc=294.0, Psfc=1.0, gam_trop=0.18, Ptrop=0.199, 
        gam_strat=-0.045,Pstrat=0.001,nlevel=150):
        """
        Author: Mike R. Line 
        Estimates Earth's pressure-temperature profile. All default 
        values have been tuned to semi reproduce Earth's temperature 
        pressure profile.
        Parameters
        ----------
        P : array 
            Pressure array usually np.logspace(-6,2,nlevel)
        Tsfc : float,optional 
            Surface Temperature (K). Earth is 294 K 
        Psfc : float ,optional
            Surface Pressure (bar). Earth is 1 bar. 
        gam_trop : float ,optional
            Tropospheric dry lapse rate. Earth is ~0.18 
        Ptrop : float ,optional
            Tropospheric pressure. Earth 0.199 bar. 
        gam_strat : float ,optional
            Stratospheric lapse rate. Earth is -0.045
        Pstrat : float ,optional
            Stratospheric pressure (bars). Earth is 0.001 bar. /
        nlevel : int ,optional
            Number of grid levels 
        Returns 
        -------
        array 
            Temperature array (K)Psfc
        """
        #P = np.logspace(np.log10(1e-6), np.log10(100),nlevel)

        if Ptrop <= P.min(): Ptrop=P.min()
        if Pstrat <= P.min(): Pstrat=P.min()

        T=np.zeros(len(P))

        #troposphere T--adibat

        Ttrop=Tsfc*(P/Psfc)**gam_trop  #P0=sfc p, Trop T
            
        #stratosphere
        Tpause=Ttrop[P <= Ptrop ][-1]  #tropopause Temp
        PPtrop=P[P <= Ptrop ][-1]
        Tstrat=Tpause*(P/PPtrop)**gam_strat

        #merging troposphere and stratosphfere
        T[P >= Ptrop]=Ttrop[P >= Ptrop]
        T[P <= Ptrop]=Tstrat[P <= Ptrop]

        #isothermal below surface (making surface a blackbody)
        T[P >= Psfc]=T[P >= Psfc][0]

        #isothermal above "stratopause" pressure, Pstrat
        T[P<=Pstrat]=T[P<=Pstrat][-1]
        T[T<=10]=10
        T[T>=1000]=1000
         
        self.inputs['atmosphere']['profile']  = pd.DataFrame({'temperature': T, 'pressure':P})

        # Return TP profile
        return self.inputs['atmosphere']['profile'] 

    def atmosphere_3d(self, ds, regrid=True, plot=True, iz_plot=0,verbose=True): 
        """
        Checks your xarray input to make sure the necessary elements are included. If 
        requested, it will regrid your output according to what you have specified in 
        phase_angle() routine. If you have not requested a regrid, it will check to make 
        sure that the latitude/longitude grid that you have specified in your xarray
        is the same one that you have set in the phase_angle() routine. 
        
        Parameters
        ----------
        ds : xarray.DataArray
            xarray input grid (see GCM 3D input tutorials)
        regrid : bool
            If True, this will auto regrid your data, based on the input to the 
            phase_angle function you have supllied
            If False, it will skip regridding. However, this assumes that you have already 
            regridded your data to the necessary gangles and tangles. PICASO will double check 
            for you by comparing latitude/longitudes of what is in your xarray to what was computed 
            in the phase_angle function. 
        plot : bool 
            If True, this will auto output a regridded plot 
        iz_plot : int 
            Altitude index to plot if it is requested
        verbose : bool 
            If True, this will plot out messages, letting you know if your input data is being transformed 
        """
        #check 
        if not isinstance(ds, xr.core.dataset.Dataset): 
            raise Exception('PICASO has moved to only accept xarray input. Please see GCM 3D input tutorials to learn how to reformat your input. ')

        #check for temperature and pressure
        if 'temperature' not in ds: raise Exception('Must include temperature as data component')
        
        #check for pressure and change units if needed
        if 'pressure' not in ds.coords: 
            raise Exception("Must include pressure in coords and units")
        else: 
            self.nlevel = len(ds.coords['pressure'].values)
            #CONVERT PRESSURE UNIT
            unit_old = ds.coords['pressure'].attrs['units'] 
            unit_reqd = 'bar'
            if unit_old != unit_reqd: 
                if verbose: print(f'verbose=True; Converting pressure grid from {unit_old} to required unit of {unit_reqd}.')
                ds.coords['pressure'] = (
                    ds.coords['pressure'].values*u.Unit(
                        unit_old)).to('bar').value

        
        #check for latitude and longitude 
        if (('lat' not in ds.coords) or ('lon' not in ds.coords)): 
            raise Exception("""Must include "lat" and "lon" as coordinates. 
                  Please see GCM 3D input tutorials to learn how to reformat your input.""")
        else :
            lat = ds.coords['lat'].values
            len_lat = len(lat)
            lon = ds.coords['lon'].values
            len_lon = len(lon)
            nt = self.inputs['disco']['num_tangle']
            ng = self.inputs['disco']['num_gangle']
            phase = self.inputs['phase_angle']


        if regrid: 
            #cannot regrid from a course grid to a high one
            assert nt <= len(lat), f'Cannot regrid from a course grid. num_tangle={nt} and input grid has len(lat)={len_lat}'
            assert ng <= len(lon), f'Cannot regrid from a course grid. num_gangle={nt} and input grid has len(lon)={len_lon}'
            #call regridder to get to gauss angle chevychev angle grid
            if verbose: print(f'verbose=True;regrid=True; Regridding 3D output to ngangle={ng}, ntangle={nt}, with phase={phase}.')
            ds = regrid_xarray(ds, num_gangle=ng, num_tangle=nt, phase_angle=phase)
        else: 
            #check lat and lons match up
            assert np.array_equal(self.inputs['disco']['latitude']*180/np.pi,
                lat), f"""Latitudes from the GCM do not match the PICASO grid even 
                          though the number of grid points are the same. 
                          Most likely this could be that the input phase of {phase}, is 
                          different from what the regridder used prior to this function. 
                          A simple fix is to provide this function with the native 
                          GCM xarray, turn regrid=True and it will ensure the grids are 
                          the same."""
            assert np.array_equal(self.inputs['disco']['longitude']*180/np.pi,
                lon), f"""Longitude from the GCM do not match the PICASO grid even 
                          though the number of grid points are the same. 
                          Most likely this could be that the input phase of {phase}, is 
                          different from what the regridder used prior to this function. 
                          A simple fix is to provide this function with the native  
                          GCM xarray, turn regrid=True and it will ensure the grids are 
                          the same."""
        
        #if there is only one data field through a warning to the user 
        #that they need to add in chemistry before running specturm
        if len(ds.keys()) ==1: 
            if verbose: print('verbose=True;Only one data variable included. Make sure to add in chemical abundances before trying to run spectra.')

        if plot: 
            if ((ng>1) & (nt>1)):
                ds['temperature'].isel(pressure=iz_plot).plot(x='lon', y ='lat')
            elif ((ng==1) & (nt>1)):
                ds['temperature'].isel(pressure=iz_plot).plot(y ='lat')
            elif ((ng>1) & (nt==1)):
                ds['temperature'].isel(pressure=iz_plot).plot(x ='lon')

        self.inputs['atmosphere']['profile'] = ds.sortby('pressure') 

    def premix_3d(self, opa, n_cpu=1): 
        """
        You must have already ran atmosphere_3d or pre-defined an xarray gcm 
        before running this function. 

        This function will post-process sonora chemical equillibrium 
        chemistry onto your 3D grid. 

        CURRENT options 
        log m/h: 0.0, 0.5, 1.0, 1.5, 1.7, 2.0
        C/O: 0.5X, 1.0X, 1.5X, 2.0X, 2.5X

        Parameters
        ----------
        c_o : float,optional
            default = 1 (solar), options= 0.5X, 1.0X, 1.5X, 2.0X, 2.5X
        log_mh : float, optional
            default = 0 (solar), options = 0.0, 0.5, 1.0, 1.5, 1.7, 2.0
        n_cpu : int 
            Number of cpu to use for parallelization of chemistry
        """
        not_molecules = ['temperature','pressure','kz']
        pt_3d_ds = self.inputs['atmosphere']['profile'].sortby('pressure') 
        lon = pt_3d_ds.coords['lon'].values
        lat = pt_3d_ds.coords['lat'].values
        nt = len(lat)
        ng = len(lon)

        pres = pt_3d_ds.coords['pressure'].values
        self.nlevel = len(pres)
        def run_chem(ilon,ilat):
            warnings.filterwarnings("ignore")
            df = pt_3d_ds.isel(lon=ilon,lat=ilat).to_pandas(
                    ).reset_index(
                    ).drop(['lat','lon'],axis=1
                    )#.sort_values('pressure')
            #convert to 1d format
            self.inputs['atmosphere']['profile']=df
            #run chemistry, which adds chem to inputs['atmosphere']['profile']
            self.chem_interp(opa.full_abunds)
            df_w_chem = self.inputs['atmosphere']['profile']            
            return df_w_chem

        results = Parallel(n_jobs=n_cpu)(delayed(run_chem)(ilon,ilat) for ilon in range(ng) for ilat in range(nt))
        
        all_out = {imol:np.zeros((ng,nt,self.nlevel)) for imol in results[0].keys() if imol not in not_molecules}

        i = -1
        for ilon in range(ng):
            for ilat in range(nt):
                i+=1
                for imol in all_out.keys():
                    if imol not in not_molecules:
                        all_out[imol][ilon, ilat,:] = results[i][imol].values

        data_vars = {imol:(["lon", "lat","pressure"], all_out[imol],{'units': 'v/v'}) for imol in results[0].keys() if imol not in not_molecules}
        # put data into a dataset
        ds_chem = xr.Dataset(
            data_vars=data_vars,
            coords=dict(
                lon=(["lon"], lon,{'units': 'degrees'}),#required
                lat=(["lat"], lat,{'units': 'degrees'}),#required
                pressure=(["pressure"], pres,{'units': 'bar'})#required*
            ),
            attrs=dict(description="coords with vectors"),
        )

        #append input
        self.inputs['atmosphere']['profile'] = pt_3d_ds.update(ds_chem)

    def chemeq_3d(self,c_o=1.0,log_mh=0.0, n_cpu=1): 
        """
        You must have already ran atmosphere_3d or pre-defined an xarray gcm 
        before running this function. 

        This function will post-process sonora chemical equillibrium 
        chemistry onto your 3D grid. 

        CURRENT options 
        log m/h: 0.0, 0.5, 1.0, 1.5, 1.7, 2.0
        C/O: 0.5X, 1.0X, 1.5X, 2.0X, 2.5X

        Parameters
        ----------
        c_o : float,optional
            default = 1 (solar), options= 0.5X, 1.0X, 1.5X, 2.0X, 2.5X
        log_mh : float, optional
            default = 0 (solar), options = 0.0, 0.5, 1.0, 1.5, 1.7, 2.0
        n_cpu : int 
            Number of cpu to use for parallelization of chemistry
        """
        not_molecules = ['temperature','pressure','kz']
        pt_3d_ds = self.inputs['atmosphere']['profile'].sortby('pressure') 
        lon = pt_3d_ds.coords['lon'].values
        lat = pt_3d_ds.coords['lat'].values
        nt = len(lat)
        ng = len(lon)

        pres = pt_3d_ds.coords['pressure'].values
        self.nlevel = len(pres)
        def run_chem(ilon,ilat):
            warnings.filterwarnings("ignore")
            df = pt_3d_ds.isel(lon=ilon,lat=ilat).to_pandas(
                    ).reset_index(
                    ).drop(['lat','lon'],axis=1
                    )#.sort_values('pressure')
            #convert to 1d format
            self.inputs['atmosphere']['profile']=df
            #run chemistry, which adds chem to inputs['atmosphere']['profile']
            self.chemeq_visscher(c_o=1.0,log_mh=0.0)
            df_w_chem = self.inputs['atmosphere']['profile']            
            return df_w_chem

        results = Parallel(n_jobs=n_cpu)(delayed(run_chem)(ilon,ilat) for ilon in range(ng) for ilat in range(nt))
        
        all_out = {imol:np.zeros((ng,nt,self.nlevel)) for imol in results[0].keys() if imol not in not_molecules}

        i = -1
        for ilon in range(ng):
            for ilat in range(nt):
                i+=1
                for imol in all_out.keys():
                    if imol not in not_molecules:
                        all_out[imol][ilon, ilat,:] = results[i][imol].values


        data_vars = {imol:(["lon", "lat","pressure"], all_out[imol],{'units': 'v/v'}) for imol in results[0].keys() if imol not in not_molecules}
        # put data into a dataset
        ds_chem = xr.Dataset(
            data_vars=data_vars,
            coords=dict(
                lon=(["lon"], lon,{'units': 'degrees'}),#required
                lat=(["lat"], lat,{'units': 'degrees'}),#required
                pressure=(["pressure"], pres,{'units': 'bar'})#required*
            ),
            attrs=dict(description="coords with vectors"),
        )

        #append input
        self.inputs['atmosphere']['profile'] = pt_3d_ds.update(ds_chem)

    def atmosphere_4d(self, ds=None, shift=None, plot=True, iz_plot=0,verbose=True, 
        zero_point='night_transit'): 
        """
        Regrids xarray 
        
        Parameters
        ----------
        ds : xarray.DataArray
            xarray input grid (see GCM 3D input tutorials)
            Only optional if you have already defined your dataframe to 
            self.inputs['atmosphere']['profile'] 
        shift : array 
            Degrees, for each orbital `phase`, `picaso` will rotate the longitude grid `phase_i`+`shift_i`. 
            For example, for tidally locked planets, `shift`=0 at all phase angles. 
            Therefore, `shift` must be input as an array of length `n_phase`, set by phase_angle() routine. 
            Use plot=True to understand how your grid is being shifted.
        plot : bool 
            If True, this will auto output a regridded plot
        iz_plot : bool 
            pressure index to plot  
        verbose : bool 
            If True, this will plot out messages, letting you know if your input data is being transformed
        zero_point : str 
            Is your zero point "night_transit", or "secondary_eclipse"
            Default, "night_transit"
        """ 
        if isinstance(ds, type(None)):
            ds = self.inputs['atmosphere']['profile']
            if isinstance(ds, type(None)):
                raise Exception("Need to submit an xarray.DataArray because there is no input attached to self.inputs['atmosphere']['profile']")
        else: 
            #do a deep copy so that users runs dont get over written 
            ds = copy.deepcopy(ds)

        phases = self.inputs['phase_angle']

        #define shift based on user specified shift, and user specified zero point
        if isinstance(shift, type(None)):
            shift = np.zeros(len(phases))
        
        if zero_point == 'night_transit':
            shift = shift + 180
        elif zero_point == 'secondary_eclipse':
            shift=shift 
        else: 
            raise Exception("Do not regocnize input zero point. Please specify: night_transit or secondary_eclipse")

        self.inputs['shift'] = shift

        #make sure order is correct 
        if [i for i in ds.dims] != ["lon", "lat","pressure"]:
            ds = ds.transpose("lon", "lat","pressure")

        if not isinstance(ds, xr.core.dataset.Dataset): 
            raise Exception('PICASO has moved to only accept xarray input. Please see GCM 3D input tutorials to learn how to reformat your input. ')

        #check for temperature and pressure
        if 'temperature' not in ds: raise Exception('Must include temperature as data component')
        

        #check for pressure and change units if needed
        if 'pressure' not in ds.coords: 
            raise Exception("Must include pressure in coords and units")
        else: 
            self.nlevel = len(ds.coords['pressure'].values)
            #CONVERT PRESSURE UNIT
            unit_old = ds.coords['pressure'].attrs['units'] 
            unit_reqd = 'bar'
            if unit_old != unit_reqd: 
                if verbose: print(f'verbose=True; Converting pressure grid from {unit_old} to required unit of {unit_reqd}.')
                ds.coords['pressure'] = (
                    ds.coords['pressure'].values*u.Unit(
                        unit_old)).to('bar').value

        
        #check for latitude and longitude 
        if (('lat' not in ds.coords) or ('lon' not in ds.coords)): 
            raise Exception("""Must include "lat" and "lon" as coordinates. 
                  Please see GCM 3D input tutorials to learn how to reformat your input.""")
        else :
            og_lat = ds.coords['lat'].values #degrees
            og_lon = ds.coords['lon'].values #degrees

        #store so we can rotate
        data_vars_og = {i:ds[i].values for i in ds.keys()}
        #run through phases and regrid each one
        shifted_grids = {}
        for i,iphase in enumerate(phases): 
            new_lat = self.inputs['disco'][iphase]['latitude']*180/np.pi#to degrees
            new_lon = self.inputs['disco'][iphase]['longitude']*180/np.pi#to degrees
            total_shift = (iphase*180/np.pi + shift[i]) % 360 
            change_zero_pt = og_lon +  total_shift
            change_zero_pt[change_zero_pt>360]=change_zero_pt[change_zero_pt>360]%360 #such that always between -180 and 180
            change_zero_pt[change_zero_pt>180]=change_zero_pt[change_zero_pt>180]%180-180 #such that always between -180 and 180
            #ds.coords['lon'].values = change_zero_pt
            split = np.argmin(abs(change_zero_pt + 180)) #find point where we should shift the grid
            for idata in data_vars_og.keys():
                swap1 = data_vars_og[idata][0:split,:,:]
                swap2 = data_vars_og[idata][split:,:,:]
                data = np.concatenate((swap2,swap1))
                ds[idata].values = data
            shifted_grids[iphase] = regrid_xarray(ds, latitude=new_lat, longitude=new_lon)
        new_phase_grid=xr.concat(list(shifted_grids.values()), pd.Index(list(shifted_grids.keys()), name='phase'))

        if plot: 
            new_phase_grid['temperature'].isel(pressure=iz_plot).plot(x='lon', y ='lat', col='phase',col_wrap=4)
        
        self.inputs['atmosphere']['profile'] = new_phase_grid

    def clouds_4d(self, ds=None, plot=True, iz_plot=0,iw_plot=0,verbose=True): 
        """
        Regrids xarray 
        
        Parameters
        ----------
        ds : xarray.DataArray
            xarray input grid (see GCM 3D input tutorials)
            Only optional if you have already defined your dataframe to 
            self.inputs['clouds']['profile'] 
        plot : bool 
            If True, this will auto output a regridded plot
        iz_plot : bool 
            pressure index to plot  
        iw_plot : bool 
            wavelength index to plot 
        verbose : bool 
            If True, this will plot out messages, letting you know if your input data is being transformed 
        """ 
        phases = self.inputs['phase_angle']

        if isinstance(ds, type(None)):
            ds = self.inputs['clouds']['profile']
            if isinstance(ds, type(None)):
                raise Exception("Need to submit an xarray.DataArray because there is no input attached to self.inputs['clouds']['profile']")
        else: 
            ds = copy.deepcopy(ds)

        if not isinstance(ds, xr.core.dataset.Dataset): 
            raise Exception('PICASO has moved to only accept xarray input. Please see GCM 3D input tutorials to learn how to reformat your input. ')

        if 'shift' in self.inputs: 
            shift =  self.inputs['shift']
        else: 
            raise Exception('Oops! It looks like cloud_4d is being run before atmosphere_4d. Please run atmosphere_4d first so that you can speficy a shift, relative to the phase. This shift will then be used in cloud_4d.')
                
        #check for temperature and pressure
        if 'opd' not in ds: raise Exception('Must include opd as data component')
        if 'g0' not in ds: raise Exception('Must include g0 as data component')
        if 'w0' not in ds: raise Exception('Must include w0 as data component')
        

        #check for pressure and change units if needed
        if 'pressure' not in ds.coords: 
            raise Exception("Must include pressure in coords and units")
        else: 
            self.nlevel = len(ds.coords['pressure'].values)
            #CONVERT PRESSURE UNIT
            unit_old = ds.coords['pressure'].attrs['units'] 
            unit_reqd = 'bar'
            if unit_old != unit_reqd: 
                if verbose: print(f'verbose=True; Converting pressure grid from {unit_old} to required unit of {unit_reqd}.')
                ds.coords['pressure'] = (
                    ds.coords['pressure'].values*u.Unit(
                        unit_old)).to('bar').value

        #check for wavenumber coordinates 
        if 'wno' not in ds.coords: 
            raise Exception("Must include 'wno' (wavenumber) in coords and units")
        else:
            #CONVERT wavenumber UNIT if not the right units
            unit_old = ds.coords['wno'].attrs['units'] 
            unit_reqd = 'cm^(-1)'
            if unit_old != unit_reqd: 
                if verbose: print(f'verbose=True; Converting wno grid from {unit_old} to required unit of {unit_reqd}.')
                ds.coords['wno'] = (
                    ds.coords['wno'].values*u.Unit(
                        unit_old)).to('cm^(-1)').value 

        #check for latitude and longitude 
        if (('lat' not in ds.coords) or ('lon' not in ds.coords)): 
            raise Exception("""Must include "lat" and "lon" as coordinates. 
                  Please see GCM 3D input tutorials to learn how to reformat your input.""")
        else :
            og_lat = ds.coords['lat'].values #degrees
            og_lon = ds.coords['lon'].values #degrees

        #store so we can rotate
        data_vars_og = {i:ds[i].values for i in ds.keys()}
        #run through phases and regrid each one
        shifted_grids = {}
        for i,iphase in enumerate(phases): 
            new_lat = self.inputs['disco'][iphase]['latitude']*180/np.pi#to degrees
            new_lon = self.inputs['disco'][iphase]['longitude']*180/np.pi#to degrees
            total_shift = (iphase*180/np.pi + shift[i]) % 360 
            change_zero_pt = og_lon +  total_shift
            change_zero_pt[change_zero_pt>360]=change_zero_pt[change_zero_pt>360]%360 #such that always between -180 and 180
            change_zero_pt[change_zero_pt>180]=change_zero_pt[change_zero_pt>180]%180-180 #such that always between -180 and 180
            #ds.coords['lon'].values = change_zero_pt
            split = np.argmin(abs(change_zero_pt + 180)) #find point where we should shift the grid
            for idata in data_vars_og.keys():
                swap1 = data_vars_og[idata][0:split,:,:]
                swap2 = data_vars_og[idata][split:,:,:]
                data = np.concatenate((swap2,swap1))
                ds[idata].values = data
            shifted_grids[iphase] = regrid_xarray(ds, latitude=new_lat, longitude=new_lon)
        new_phase_grid=xr.concat(list(shifted_grids.values()), pd.Index(list(shifted_grids.keys()), name='phase'))

        if plot: 
            new_phase_grid['opd'].isel(pressure=iz_plot,wno=iw_plot).plot(x='lon', y ='lat', col='phase',col_wrap=4)
        
        self.inputs['clouds']['profile'] = new_phase_grid
        self.inputs['clouds']['wavenumber'] = ds.coords['wno'].values

    def surface_reflect(self, albedo, wavenumber, old_wavenumber = None):
        """
        Set atmospheric surface reflectivity. This preps the code to run a terrestrial 
        planet. This will automatically change the run to "hardsurface", which alters 
        the lower boundary condition of the thermal_1d flux calculation.
        Parameters
        ----------
        albedo : float
            Set constant albedo for surface reflectivity 
        """
        if isinstance(albedo, (float, int)):
            self.inputs['surface_reflect'] = np.array([albedo]*len(wavenumber))
        elif isinstance(albedo, (list, np.ndarray)): 
            if isinstance(old_wavenumber, type(None)):
                self.inputs['surface_reflect'] = albedo
            else: 
                self.inputs['surface_reflect'] = np.interp(wavenumber, old_wavenumber, albedo)
        self.inputs['hard_surface'] = 1 #let's the code know you have a hard surface at depth
    
    def clouds_reset(self):
        """Reset cloud dict to zeros"""
        df = self.inputs['clouds']['profile']
        zeros=np.zeros(196*(self.nlevel-1))

        #add in cloud layers 
        df['g0'] = zeros
        df['w0'] = zeros
        df['opd'] = zeros
        self.inputs['clouds']['profile'] = df
    
    def clouds(self, filename = None, g0=None, w0=None, opd=None,p=None, dp=None,df =None,**pd_kwargs):
        """
        Cloud specification for the model. Clouds are parameterized by a single scattering albedo (w0), 
        an assymetry parameter (g0), and a total extinction per layer (opd).
        g0,w0, and opd are both wavelength and pressure dependent. Our cloud models come 
        from eddysed. Their output look something like this where 
        pressure is in bars and wavenumber is inverse cm. We will sort pressure and wavenumber before we reshape
        so the exact order doesn't matter
        pressure wavenumber opd w0 g0
        1.   1.   ... . .
        1.   2.   ... . .
        1.   3.   ... . .
        .     . ... . .
        .     . ... . .
        1.   M.   ... . .
        2.   1.   ... . .
        .     . ... . .
        N.   .  ... . .
        If you are creating your own file you have to make sure that you have a 
        **pressure** (bars) and **wavenumber**(inverse cm) column. We will use this to make sure that your cloud 
        and atmospheric profiles are on the same grid. **If there is no pressure or wavelength parameter
        we will assume that you are on the same grid as your atmospheric input, and on the 
        eddysed wavelength grid! **
        Users can also input their own fixed cloud parameters, by specifying a single value 
        for g0,w0,opd and defining the thickness and location of the cloud. 
        Parameters
        ----------
        filename : str 
            (Optional) Filename with info on the wavelength and pressure-dependent single scattering
            albedo, asymmetry factor, and total extinction per layer. Input associated pd_kwargs 
            so that the resultant output has columns named : `g0`, `w0` and `opd`. If you are not 
            using the eddysed output, you will also need a `wavenumber` and `pressure` column in units 
            of inverse cm, and bars. 
        g0 : float, list of float
            (Optional) Asymmetry factor. Can be a single float for a single cloud. Or a list of floats 
            for two different cloud layers 
        w0 : list of float 
            (Optional) Single Scattering Albedo. Can be a single float for a single cloud. Or a list of floats 
            for two different cloud layers      
        opd : list of float 
            (Optional) Total Extinction in `dp`. Can be a single float for a single cloud. Or a list of floats 
            for two different cloud layers 
        p : list of float 
            (Optional) Bottom location of cloud deck (LOG10 bars). Can be a single float for a single cloud. Or a list of floats 
            for two different cloud layers 
        dp : list of float 
            (Optional) Total thickness cloud deck above p (LOG10 bars). 
            Can be a single float for a single cloud or a list of floats 
            for two different cloud layers 
            Cloud will span 10**(np.log10(p-dp))
        df : pd.DataFrame, dict
            (Optional) Same as what would be included in the file, but in DataFrame or dict form
        """
        assert hasattr(self,'nlevel'), "Please make sure to run `atmosphere` before adding clouds"

        #first complete options if user inputs dataframe or dict 
        if (not isinstance(filename, type(None)) & isinstance(df, type(None))) or (isinstance(filename, type(None)) & (not isinstance(df, type(None)))):

            if not isinstance(filename, type(None)):
                df = pd.read_csv(filename, **pd_kwargs)

            cols = df.keys()

            assert 'g0' in cols, "Please make sure g0 is a named column in cld file"
            assert 'w0' in cols, "Please make sure w0 is a named column in cld file"
            assert 'opd' in cols, "Please make sure opd is a named column in cld file"
            

            #CHECK SIZES

            #if it's a user specified pressure and wavenumber
            if (('pressure' in cols) & ('wavenumber' in cols)):
                df = df.sort_values(['pressure', 'wavenumber']).reset_index(drop=True)
                self.inputs['clouds']['wavenumber'] = df['wavenumber'].unique()
                nwave = len(self.inputs['clouds']['wavenumber'])
                nlayer = len(df['pressure'].unique())
                assert df.shape[0] == (self.nlevel-1)*nwave, "There are {0} rows in the df, which does not equal {1} layers previously specified x {2} wave pts".format(df.shape[0], self.nlevel-1, nwave) 
            
            #if its eddysed, make sure there are 196 wave points 
            else: 
                if df.shape[0] == (self.nlevel-1)*196 :
                    self.inputs['clouds']['wavenumber'] = get_cld_input_grid('wave_EGP.dat')
                elif df.shape[0] == (self.nlevel-1)*661:
                    self.inputs['clouds']['wavenumber'] = get_cld_input_grid('wave_EGP.dat',grid661=True)
                else: 
                    raise Exception( "There are {0} rows in the df, which does not equal {1} layers x 196 or 661 eddysed wave pts".format(df.shape[0], self.nlevel-1) )

            #add it to input
            self.inputs['clouds']['profile'] = df

        #first make sure that all of these have been specified
        elif None in [g0, w0, opd, p,dp]:
            raise Exception("Must either give dataframe/dict, OR a complete set of g0, w0, opd,p,dp to compute cloud profile")
        else:
            pressure_level = self.inputs['atmosphere']['profile']['pressure'].values
            pressure = np.sqrt(pressure_level[1:] * pressure_level[0:-1])#layer

            w = get_cld_input_grid('wave_EGP.dat')

            self.inputs['clouds']['wavenumber'] = w

            pressure_all =[]
            for i in pressure: pressure_all += [i]*len(w)
            wave_all = list(w)*len(pressure)

            df = pd.DataFrame({'pressure':pressure_all,
                                'wavenumber': wave_all })


            zeros=np.zeros(196*(self.nlevel-1))

            #add in cloud layers 
            df['g0'] = zeros
            df['w0'] = zeros
            df['opd'] = zeros
            #loop through all cloud layers and set cloud profile
            for ig, iw, io , ip, idp in zip(g0,w0,opd,p,dp):
                maxp = 10**ip #max pressure is bottom of cloud deck
                minp = 10**(ip-idp) #min pressure 
                df.loc[((df['pressure'] >= minp) & (df['pressure'] <= maxp)),'g0']= ig
                df.loc[((df['pressure'] >= minp) & (df['pressure'] <= maxp)),'w0']= iw
                df.loc[((df['pressure'] >= minp) & (df['pressure'] <= maxp)),'opd']= io

            self.inputs['clouds']['profile'] = df  
    
    def virga(self, condensates, directory,
        fsed=1, b=1, eps=1e-2, param='const', 
        mh=1, mmw=2.2, kz_min=1e5, sig=2, 
        full_output=False, Teff=None, alpha_pressure=None, supsat=0,
        gas_mmr=None, do_virtual=False, verbose=True): 
        """
        Runs virga cloud code based on the PT and Kzz profiles 
        that have been added to inptus class.
        Parameters
        ----------
        condensates : str 
            Condensates to run in cloud model 
        fsed : float 
            Sedimentation efficiency coefficient
        b : float
            Denominator of exponential in sedimentation efficiency  (if param is 'exp')
        eps: float
            Minimum value of fsed function (if param=exp)
        param : str
            fsed parameterisation
            'const' (constant), 'exp' (exponential density derivation), 'pow' (power-law)
        mh : float 
            Metallicity 
        mmw : float 
            Atmospheric mean molecular weight 
        gas_mmr : dict 
            Gas MMR as a dictionary for individual gases. This allows users to override 
            virga's chemistry. E.g. {'SiO2':1e-6}
        kz_min : float
            Minimum kzz value
        sig : float 
            Width of the log normal distribution for the particle sizes 
        Teff : float, optional
            Effective temperature. If None, Teff set to temperature at 1 bar
        alpha_pressure: float, optional
            Pressure at which we want fsed=alpha for variable fsed calculation.
            If None, pressure set to the top of the atmosphere
        do_virtual : bool 
            Turn on and off the "virtual" cloud which is a cloud that forms below 
            the pressure grid defined by the user. 
        verbose : bool 
            Turn off warnings 
        """
        
        cloud_p = vj.Atmosphere(condensates,fsed=fsed,mh=mh,
                 mmw = mmw, sig =sig, b=b, eps=eps, param=param, supsat=supsat,
                 gas_mmr=gas_mmr, verbose=verbose) 
        if 'kz' not in self.inputs['atmosphere']['profile'].keys():
            raise Exception ("Must supply kz to atmosphere/chemistry DataFrame, \
                if running `virga` through `picaso`. This should go in the \
                same place that you specified you pressure-temperature profile. \
                Alternatively, you can manually add it by doing \
                `case.inputs['atmosphere']['profile']['kz'] = KZ`")
        df = self.inputs['atmosphere']['profile'].loc[:,['pressure','temperature','kz']]
        
        cloud_p.gravity(gravity=self.inputs['planet']['gravity'],
                 gravity_unit=u.Unit(self.inputs['planet']['gravity_unit']))#
        
        cloud_p.ptk(df =df, kz_min = kz_min, Teff = Teff, alpha_pressure = alpha_pressure)
        out = vj.compute(cloud_p, as_dict=full_output,
                          directory=directory, do_virtual=do_virtual)
        if not full_output:
            opd, w0, g0 = out
            df = vj.picaso_format(opd, w0, g0)
        else: 
            opd, w0, g0 = out['opd_per_layer'],out['single_scattering'],out['asymmetry']
            pres = out['pressure']
            wno = 1e4/out['wave']
            df = vj.picaso_format(opd, w0, g0, pressure = pres, wavenumber=wno)
        #only pass through clouds 1d if clouds are one dimension 
        self.clouds(df=df)
        if full_output : return out
        else: return opd, w0, g0
    
    def virga_3d(self, condensates, directory,
        fsed=1, mh=1, mmw=2.2,kz_min=1e5,sig=2, full_output=False,
        n_cpu=1,verbose=True,smooth_kz=False):
        """
        Runs virga cloud code based on the PT and Kzz profiles 
        that have been added to inptus class.

        Parameters
        ----------
        condensates : str 
            Condensates to run in cloud model 
        fsed : float 
            Sedimentation efficiency 
        mh : float 
            Metallicity 
        mmw : float 
            Atmospheric mean molecular weight  
        n_cpu : int 
            number cpu to parallelize
        verbose : bool 
            Print statements to help user
        smooth_kz : bool 
            If true, it uses the min_kz value and does a UnivariateSpline
            accross the kz values to smooth out the profile
        """
        lat =self.inputs['atmosphere']['profile'].coords['lat'].values
        lon = self.inputs['atmosphere']['profile'].coords['lon'].values
        nt = len(lat)
        ng = len(lon)
        self.nlevel = len(self.inputs['atmosphere']['profile'].coords['pressure'].values)
        nlayer = self.nlevel-1

        
        
        if 'kz' not in self.inputs['atmosphere']['profile']: 
            raise Exception("Must include 'kzz' (vertical mixing) as data component")
        else:
            #CONVERT wavenumber UNIT if not the right units
            unit_old = self.inputs['atmosphere']['profile']['kz'].units 
            unit_reqd = 'cm^2/s'
            if unit_old != unit_reqd: 
                if verbose: print(f'verbose=True; Converting wno grid from {unit_old} to required unit of {unit_reqd}.')
                self.inputs['atmosphere']['profile']['kz'].values = (
                    self.inputs['atmosphere']['profile']['kz'].values*u.Unit(
                        unit_old)).to('cm^2/s').value
                self.inputs['atmosphere']['profile'].kz.attrs['units'] = unit_reqd

        ptk_3d = self.inputs['atmosphere']['profile'][['temperature','kz']] 
        def run_virga(ilon,ilat): 
            cloud_p = vj.Atmosphere(condensates,fsed=fsed,mh=mh,
                     mmw = mmw, sig =sig,verbose=verbose) 
            cloud_p.gravity(gravity=self.inputs['planet']['gravity'],
                     gravity_unit=u.Unit(self.inputs['planet']['gravity_unit']))#
            df = ptk_3d.isel(lon=ilon, lat=ilat
                            ).to_pandas(
                            ).reset_index(
                            ).drop(
                            ['lat','lon'],axis=1
                            ).sort_values('pressure')
            if smooth_kz: 
                x=np.log10(df['pressure'].values)
                y = np.log10(df['kz'].values)
                x=x[y>np.log10(kz_min)]
                y = y[y>np.log10(kz_min)]
                if len(y)<2: 
                    raise Exception(f'Not enough kz values above kz_min of {kz_min} to perform spline smoothing')
                spl = UnivariateSpline(x, y,ext=3)
                df['kz'] = spl(np.log10(df['pressure'].values))
            cloud_p.ptk(df =df, kz_min = kz_min)
            out = vj.compute(cloud_p, as_dict=True,
                              directory=directory)
            return out 

        results = Parallel(n_jobs=n_cpu)(delayed(run_virga)(ilon,ilat) for ilon in range(ng) for ilat in range(nt))
        
        wno_grid = 1e4/results[0]['wave']
        nwno = len(wno_grid)
        pres = results[0]['pressure']

        data_vars=dict(
                opd=(["pressure","wno","lon", "lat"], np.zeros((nlayer,nwno,ng,nt)),{'units': 'depth per layer'}),
                g0=(["pressure","wno","lon", "lat"], np.zeros((nlayer,nwno,ng,nt)),{'units': 'none'}),
                w0=(["pressure","wno","lon", "lat"], np.zeros((nlayer,nwno,ng,nt)),{'units': 'none'}),
            )

        i=0
        if full_output: all_out = {f'lat{i}':{} for i in range(ng)}
        for ig in range(ng):
            for it in range(nt):
                out = results[i];i+=1
                data_vars['opd'][1][:,:,ig,it]= out['opd_per_layer']
                data_vars['g0'][1][:,:,ig,it] = out['asymmetry']
                data_vars['w0'][1][:,:,ig,it] = out['single_scattering']
                if full_output: all_out[f'lat{it}'][f'lon{ig}'] = out

        ds_virga= xr.Dataset(
            data_vars=data_vars,
            coords=dict(
                lon=(["lon"], lon,{'units': 'degrees'}),#required
                lat=(["lat"], lat,{'units': 'degrees'}),#required
                pressure=(["pressure"], pres,{'units': 'bar'}),#required
                wno=(["wno"], wno_grid,{'units': 'cm^(-1)'})#required for clouds
            ),
            attrs=dict(description="coords with vectors"),
        )

        self.inputs['clouds']['profile'] = ds_virga 
        self.inputs['clouds']['wavenumber'] = ds_virga.coords['wno'].values

        if full_output:    return all_out 
    
    def clouds_3d(self, ds, regrid=True, plot=True, iz_plot=0, iw_plot=0,
        verbose=True):
        """
        Checks your cloud xarray input to make sure the necessary elements are included. If 
        requested, it will regrid your output according to what you have specified in 
        phase_angle() routine. If you have not requested a regrid, it will check to make 
        sure that the latitude/longitude grid that you have specified in your xarray
        is the same one that you have set in the phase_angle() routine. 
        
        Parameters
        ----------
        ds : xarray.DataArray
            xarray input grid (see cloud GCM 3D input tutorials)
        regrid : bool
            If True, this will auto regrid your data, based on the input to the 
            phase_angle function you have supllied
            If False, it will skip regridding. However, this assumes that you have already 
            regridded your data to the necessary gangles and tangles. PICASO will double check 
            for you by comparing latitude/longitudes of what is in your xarray to what was computed 
            in the phase_angle function. 
        plot : bool 
            If True, this will auto output a regridded plot 
        iz_plot : int 
            Altitude index to plot if a plot is requested
        iw_plot : int 
            Wavelength index to plot if plot is requested
        verbose : bool 
            If True, this will plot out messages, letting you know if your input data is being transformed 
        """
        #tell program that clouds are 3 dimensional 
        self.inputs['clouds']['dims']='3d'

        #check 
        if not isinstance(ds, xr.core.dataset.Dataset): 
            raise Exception('PICASO has moved to only accept xarray input. Please see GCM 3D input tutorials to learn how to reformat your input. ')

        #check for cloud properties
        if 'opd' not in ds: raise Exception("Must include 'opd' (optical detph) as data component")
        if 'g0' not in ds: raise Exception("Must include 'g0' (assymetry) as data component")
        if 'w0' not in ds: raise Exception("Must include 'w0' (single scattering) as data component")
        
        #check for wavenumber coordinates 
        if 'wno' not in ds.coords: 
            raise Exception("Must include 'wno' (wavenumber) in coords and units")
        else:
            #CONVERT wavenumber UNIT if not the right units
            unit_old = ds.coords['wno'].attrs['units'] 
            unit_reqd = 'cm^(-1)'
            if unit_old != unit_reqd: 
                if verbose: print(f'verbose=True; Converting wno grid from {unit_old} to required unit of {unit_reqd}.')
                ds.coords['wno'] = (
                    ds.coords['wno'].values*u.Unit(
                        unit_old)).to('cm^(-1)').value 

        #check for pressure and change units if needed
        if 'pressure' not in ds.coords: 
            raise Exception("Must include pressure in coords and units")
        else: 
            self.nlevel = len(ds.coords['pressure'].values)
            #CONVERT PRESSURE UNIT
            unit_old = ds.coords['pressure'].attrs['units'] 
            unit_reqd = 'bar'
            if unit_old != unit_reqd: 
                if verbose: print(f'verbose=True; Converting pressure grid from {unit_old} to required unit of {unit_reqd}.')
                ds.coords['pressure'] = (
                    ds.coords['pressure'].values*u.Unit(
                        unit_old)).to('bar').value

        
        #check for latitude and longitude 
        if (('lat' not in ds.coords) or ('lon' not in ds.coords)): 
            raise Exception("""Must include "lat" and "lon" as coordinates. 
                  Please see GCM 3D input tutorials to learn how to reformat your input.""")
        else :
            lat = ds.coords['lat'].values
            len_lat = len(lat)
            lon = ds.coords['lon'].values
            len_lon = len(lon)
            nt = self.inputs['disco']['num_tangle']
            ng = self.inputs['disco']['num_gangle']
            phase = self.inputs['phase_angle']


        if regrid: 
            #cannot regrid from a course grid to a high one
            assert nt <= len(lat), f'Cannot regrid from a course grid. num_tangle={nt} and input grid has len(lat)={len_lat}'
            assert ng <= len(lon), f'Cannot regrid from a course grid. num_gangle={nt} and input grid has len(lon)={len_lon}'
            #call regridder to get to gauss angle chevychev angle grid
            if verbose: print(f'verbose=True;regrid=True; Regridding 3D output to ngangle={ng}, ntangle={nt}, with phase={phase}.')
            ds = regrid_xarray(ds, num_gangle=ng, num_tangle=nt, phase_angle=phase)
        else: 
            #check lat and lons match up
            assert np.array_equal(self.inputs['disco']['latitude']*180/np.pi,
                lat), f"""Latitudes from the GCM do not match the PICASO grid even 
                          though the number of grid points are the same. 
                          Most likely this could be that the input phase of {phase}, is 
                          different from what the regridder used prior to this function. 
                          A simple fix is to provide this function with the native 
                          GCM xarray, turn regrid=True and it will ensure the grids are 
                          the same."""
            assert np.array_equal(self.inputs['disco']['longitude']*180/np.pi,
                lon), f"""Longitude from the GCM do not match the PICASO grid even 
                          though the number of grid points are the same. 
                          Most likely this could be that the input phase of {phase}, is 
                          different from what the regridder used prior to this function. 
                          A simple fix is to provide this function with the native  
                          GCM xarray, turn regrid=True and it will ensure the grids are 
                          the same."""

        if plot: 
            if ((ng>1) & (nt>1)):
                ds['opd'].isel(pressure=iz_plot,wno=iw_plot).plot(x='lon', y ='lat')
            elif ((ng==1) & (nt>1)):
                ds['opd'].isel(pressure=iz_plot,wno=iw_plot).plot(y ='lat')
            elif ((ng>1) & (nt==1)):
                ds['opd'].isel(pressure=iz_plot,wno=iw_plot).plot(x ='lon')

        self.inputs['clouds']['profile'] = ds 
        self.inputs['clouds']['wavenumber'] = ds.coords['wno'].values
    
    def approx(self,single_phase='TTHG_ray',multi_phase='N=2',delta_eddington=True,
        raman='pollack',tthg_frac=[1,-1,2], tthg_back=-0.5, tthg_forward=1,
        p_reference=1, rt_method='toon', stream=2, toon_coefficients="quadrature",
        single_form='explicit', calculate_fluxes='off', query='nearest_neighbor',
        w_single_form='TTHG', w_multi_form='TTHG', psingle_form='TTHG', 
        w_single_rayleigh = 'on', w_multi_rayleigh='on', psingle_rayleigh='on', 
        get_lvl_flux = False):
        """
        This function REsets all the default approximations in the code from what is in config file.
        This means that it will rewrite what is specified via config file defaults.
        It transforms the string specificatons
        into a number so that they can be used in numba nopython routines. 

        To see the `str` cases such as `TTHG_ray` users see all the options by using the function `justdoit.single_phase_options`
        or `justdoit.multi_phase_options`, etc. 

        single_phase : str 
            Single scattering phase function approximation 
        multi_phase : str 
            Multiple scattering phase function approximation 
        delta_eddington : bool 
            Turns delta-eddington on and off
        raman : str 
            Uses various versions of raman scattering
            default is to use the pollack approximation 
        tthg_frac : list 
            Functional of forward to back scattering with the form of polynomial :
            tthg_frac[0] + tthg_frac[1]*g_b^tthg_frac[2]
            See eqn. 6 in picaso paper 
        tthg_back : float 
            Back scattering asymmetry factor gf = g_bar*tthg_back
        tthg_forward : float 
            Forward scattering asymmetry factor gb = g_bar * tthg_forward 
        p_reference : float 
            Reference pressure (bars) This is an arbitrary pressure that 
            corresponds do the user's input of radius. Usually something "at depth"
            around 1-10 bars. 
        method : str
            Toon ('toon') or spherical harmonics ('SH'). 
        stream : int 
            Two stream or four stream (options are 2 or 4). For 4 stream need to set method='SH'
        toon_coefficients: str
            Decide whether to use Quadrature ("quadrature") or Eddington ("eddington") schemes
            to define Toon coefficients in two-stream approximation (see Table 1 in Toon et al 1989)
        single_form : str 
            form of the phase function can either be written as an 'explicit' henyey greinstein 
            or it can be written as a 'legendre' expansion. Default is 'explicit'
        query : str 
            method to grab opacities. either "nearest_neighbor" or "interp" which 
            interpolates based on 4 nearest neighbors. Default is nearest_neighbor
            which is significantly faster.
        w_single_form : str 
            Single scattering phase function approximation for SH
        w_multi_form : str 
            Multiple scattering phase function approximation for SH
        psingle_form : str 
            Scattering phase function approximation for psingle in SH
        w_single_rayleigh : str 
            Toggle rayleigh scattering on/off for single scattering in SH
        w_multi_rayleigh : str 
            Toggle rayleigh scattering on/off for multi scattering in SH
        psingle_rayleigh : str 
            Toggle rayleigh scattering on/off for psingle in SH
        get_lvl_flux : bool 
            This parameter returns the level by level and layer by layer 
            fluxes in the full output
            Default is False
        """
        self.inputs['approx']['get_lvl_flux'] = get_lvl_flux

        self.inputs['approx']['rt_method'] = rt_method

        #common to any RT code
        if rt_method == 'toon':
                self.inputs['approx']['rt_params']['common']['stream'] = 2 # having method="Toon" and stream=4 messes up delta-eddington stuff
        else:
                self.inputs['approx']['rt_params']['common']['stream'] = stream

        self.inputs['approx']['rt_params']['common']['delta_eddington'] = delta_eddington
        self.inputs['approx']['rt_params']['common']['raman'] =  raman_options().index(raman)
        if isinstance(tthg_frac, (list, np.ndarray)):
            if len(tthg_frac) == 3:
                self.inputs['approx']['rt_params']['common']['TTHG_params']['fraction'] = tthg_frac
            else:
                raise Exception('tthg_frac should be of length=3 so that : tthg_frac[0] + tthg_frac[1]*g_b^tthg_frac[2]')
        else: 
            raise Exception('tthg_frac should be a list or ndarray of length=3')

        self.inputs['approx']['rt_params']['common']['TTHG_params']['constant_back'] = tthg_back
        self.inputs['approx']['rt_params']['common']['TTHG_params']['constant_forward']=tthg_forward

        #unique to toon 
        #eddington or quradrature
        self.inputs['approx']['rt_params']['toon']['toon_coefficients'] = toon_phase_coefficients(printout=False).index(toon_coefficients)
        self.inputs['approx']['rt_params']['toon']['multi_phase'] = multi_phase_options(printout=False).index(multi_phase)
        self.inputs['approx']['rt_params']['toon']['single_phase'] = single_phase_options(printout=False).index(single_phase)
        
        #unique to SH
        self.inputs['approx']['rt_params']['SH']['single_form'] = SH_psingle_form_options(printout=False).index(single_form)
        self.inputs['approx']['rt_params']['SH']['w_single_form'] = SH_scattering_options(printout=False).index(w_single_form)
        self.inputs['approx']['rt_params']['SH']['w_multi_form'] = SH_scattering_options(printout=False).index(w_multi_form)
        self.inputs['approx']['rt_params']['SH']['psingle_form'] = SH_scattering_options(printout=False).index(psingle_form)
        self.inputs['approx']['rt_params']['SH']['w_single_rayleigh'] = SH_rayleigh_options(printout=False).index(w_single_rayleigh)
        self.inputs['approx']['rt_params']['SH']['w_multi_rayleigh'] = SH_rayleigh_options(printout=False).index(w_multi_rayleigh)
        self.inputs['approx']['rt_params']['SH']['psingle_rayleigh'] = SH_rayleigh_options(printout=False).index(psingle_rayleigh)
        self.inputs['approx']['rt_params']['SH']['calculate_fluxes'] = SH_calculate_fluxes_options(printout=False).index(calculate_fluxes)


        self.inputs['opacities']['query'] = query_options().index(query)

        self.inputs['approx']['p_reference']= p_reference
        

    def phase_curve(self, opacityclass,  full_output=False, 
        plot_opacity= False,n_cpu =1 ): 
        """
        Run phase curve 
        Parameters
        -----------
        opacityclass : class
            Opacity class from `justdoit.opannection`
        full_output : bool 
            (Optional) Default = False. Returns atmosphere class, which enables several 
            plotting capabilities. 
        n_cpu : int 
            (Optional) Default = 1 (no parallelization). Number of cpu to parallelize calculation.
        """
        phases = self.inputs['phase_angle']
        calculation = self.inputs['disco']['calculation']
        all_geom = self.inputs['disco']
        all_profiles = self.inputs['atmosphere']['profile']
        all_cld_profiles = self.inputs['clouds']['profile']

        def run_phases(iphase):
            self.inputs['phase_angle'] = iphase[1]
            self.inputs['atmosphere']['profile'] = all_profiles.isel(phase=iphase[0])
            self.inputs['disco'] = all_geom[iphase[1]]
            if not isinstance(all_cld_profiles, type(None)):
                self.inputs['clouds']['profile'] = all_cld_profiles.isel(phase=iphase[0])
            out = self.spectrum(opacityclass,calculation=calculation,dimension='3d',full_output=full_output)
            return out
        
        results = Parallel(n_jobs=n_cpu)(delayed(run_phases)(iphase) for iphase in enumerate(phases))
        
        #return dict such that each key is a different phase 
        return {iphase:results[i] for i,iphase in enumerate(phases)}

    def spectrum(self, opacityclass, calculation='reflected', dimension = '1d',  full_output=False, 
        plot_opacity= False, as_dict=True):
        """Run Spectrum
        Parameters
        -----------
        opacityclass : class
            Opacity class from `justdoit.opannection`
        calculation : str
            Either 'reflected' or 'thermal' for reflected light or thermal emission. 
            If running a brown dwarf, this will automatically default to thermal    
        dimension : str 
            (Optional) Dimensions of the calculation. Default = '1d'. But '3d' is also accepted. 
            In order to run '3d' calculations, user must build 3d input (see tutorials)
        full_output : bool 
            (Optional) Default = False. Returns atmosphere class, which enables several 
            plotting capabilities. 
        plot_opacity : bool 
            (Optional) Default = False, Creates pop up of the weighted opacity
        as_dict : bool 
            (Optional) Default = True. If true, returns a condensed dictionary to the user. 
            If false, returns the atmosphere class, which can be used for debugging. 
            The class is clunky to navigate so if you are consiering navigating through this, ping one of the 
            developers. 
        """
        #CHECKS 

        #if there is not star, the only picaso option to run is thermal emission
        try: 
            if self.inputs['star']['radius'] == 'nostar':
                calculation = 'thermal' 
        except KeyError: 
            pass

        #make sure phase angle has been run for reflected light
        try: 
            #phase angles dont need to be specified for thermal emission or transmission
            phase = self.inputs['phase_angle']
        except KeyError: 
            if 'reflected' not in calculation:
                self.phase_angle(0)
                phase = self.inputs['phase_angle']
            else: 
                raise Exception("Phase angle not specified. It is needed for reflected light. Please run the jdi.inputs().phase_angle() routine.")
        
        #make sure no one is running a nonzero phase with thermal emission in 1d
        if ((phase != 0) & ('thermal' in calculation) & (dimension=='1d')):
            raise Exception("Non-zero phase is not an option for this type of calculation. This includes a thermal calculation in 1 dimensions.  Unlike reflected light, thermal flux emanates from the planet in all directions regardless of phase. Thermal phase curves are computed by rotating 3D temperature maps, which can be done in PICASO using the 3d functionality.")
        
        #I don't make people add this as an input so adding a default here if it hasnt
        #been run 
        try:
            a = self.inputs['surface_reflect']
        except KeyError:
            self.inputs['surface_reflect'] = 0 
            self.inputs['hard_surface'] = 0 

            
        return picaso(self, opacityclass,dimension=dimension,calculation=calculation,
            full_output=full_output, plot_opacity=plot_opacity, as_dict=as_dict)

    def effective_temp(self, teff=None):
        """Same as T_eff with different notation


        Parameters
        ----------
        teff : float 
            (Optional) Effective temperature of Planet
        """
        return self.T_eff(teff)

    def T_eff(self, Teff=None):
        """
        Get Teff for climate run 

        Parameters
        ----------
        T_eff : float 
            (Optional) Effective temperature of Planet
        
        """
        if Teff is not None:
            self.inputs['planet']['T_eff'] = Teff
        else :
            self.inputs['planet']['T_eff'] = 0

    def inputs_climate(self, temp_guess= None, pressure= None, rfaci = 1,nofczns = 1 ,
<<<<<<< HEAD
        nstr = None,  rfacv = None, cloudy = False,
        mh = None, CtoO = None, species = None, fsed = None, T_star = None, 
        logg= None, metal=None, r_star= None, semi_major = None,r_planet=None, mieff_dir = None,m_planet=None,photochem=None,photochem_file=None,photochem_stfile = None,photonetwork_file = None,photonetworkct_file=None,tstop=1e7,psurf=10, fhole = None, do_holes = False, fthin_cld = None, moistgrad = False):

=======
        nstr = None,  rfacv = None, 
        cloudy = False, mh = None, CtoO = None, species = None, fsed = None, mieff_dir = None,
        photochem=False, photochem_file=None,photochem_stfile = None,photonetwork_file = None,photonetworkct_file=None,tstop=1e7,psurf=10):
>>>>>>> 5554b430
        """
        Get Inputs for Climate run

        Parameters
        ----------
        temp_guess : array 
            Guess T(P) profile to begin with
        pressure : array
            Pressure Grid for climate code (this wont change on the fly)
        nstr : array
            NSTR vector describes state of the atmosphere:
            0   is top layer [0]
            1   is top layer of top convective region
            2   is bottom layer of top convective region
            3   is top layer of lower radiative region
            4   is top layer of lower convective region
            5   is bottom layer of lower convective region [nlayer-1]
        nofczns : integer
            Number of guessed Convective Zones. 1 or 2
        rfacv : float
            Fractional contribution of reflected light in net flux.
            =0 for no stellar irradition, 
            =0.5 for full day-night heat redistribution
            =1 for dayside
        rfaci : float
            Default=1, Fractional contribution of thermal light in net flux
            Usually this is kept at one and then the redistribution is controlled 
            via rfacv
        cloudy : bool
            Include Clouds or not (True or False)
        mh : string
            Metallicity string for 1060 grid, '+0.5','0.0','-0.5'.
        CtoO : string
            C/O ratio string for 1060 grid
        species : string
            Cloud species to be included if cloudy
        fsed : float
            Sedimentation Efficiency (f_sed) if cloudy
        mieff_dir: str
            path to directory with mieff files for virga
<<<<<<< HEAD
        do_holes : bool
            Patchy cloud option with clearsky holes
        fhole : float
            Fraction of clearsky holes (from 0 to 1.0)
        fthin_cld : float
            Fraction of thin clouds in patchy cloud column (from 0 to 1.0), default 0 for clear sky column
        moistgrad: bool
            Moist adiabatic gradient option

        
=======
        photochem : bool 
            Turns off (False) and on (True) Photochem 
>>>>>>> 5554b430
        """
        
        if cloudy: 
            print("Cloudy functionality still in beta form and not ready for public use.")
            # raise Exception('Cloudy functionality still in beta fosrm and not ready for public use.')
        
        elif photochem == False: 
            #dummy values only used for cloud model
            mh = 0 
            CtoO = 0 
        else:
            mh = 0
            CtoO = 0

        if self.inputs['planet']['T_eff'] == 0.0:
            raise Exception('Need to specify Teff with jdi.input for climate run')
        if self.inputs['planet']['gravity'] == 0.0:
            raise Exception('Need to specify gravity with jdi.input for climate run')

        
        self.inputs['climate']['guess_temp'] = temp_guess
        self.inputs['climate']['pressure'] = pressure
        self.inputs['climate']['nstr'] = nstr
        self.inputs['climate']['nofczns'] = nofczns
        self.inputs['climate']['rfacv'] = rfacv
        self.inputs['climate']['rfaci'] = rfaci
        if cloudy:
            self.inputs['climate']['cloudy'] = 1
            self.inputs['climate']['cld_species'] = species
            self.inputs['climate']['fsed'] = fsed
            self.inputs['climate']['mieff_dir'] = mieff_dir
            if do_holes:
                self.inputs['climate']['do_holes'] = True
                self.inputs['climate']['fhole'] = fhole
                if fthin_cld == None:
                    self.inputs['climate']['fthin_cld'] = 0
                else:
                    self.inputs['climate']['fthin_cld'] = fthin_cld
            else:
                self.inputs['climate']['do_holes'] = False
                self.inputs['climate']['fhole'] = 0
                self.inputs['climate']['fthin_cld'] = 0
        else :
            self.inputs['climate']['cloudy'] = 0
            self.inputs['climate']['cld_species'] = 0
            self.inputs['climate']['fsed'] = 0
            self.inputs['climate']['mieff_dir'] = mieff_dir
            self.inputs['climate']['do_holes'] = False
            self.inputs['climate']['fhole'] = 0
            self.inputs['climate']['fthin_cld'] = 0
            if do_holes:
                print('Patchy cloud option only considered when clouds are enabled. Turning off patchy clouds')
                self.inputs['climate']['do_holes'] = False

        self.inputs['climate']['moistgrad'] = moistgrad

        self.inputs['climate']['mh'] = mh
        self.inputs['climate']['CtoO'] = CtoO


        if photochem:
            if m_planet is None:
                raiseExceptions("Supply planet mass if you want to run photochem")
            else:
                self.inputs['climate']['m_planet'] = m_planet

            if r_planet is None:
                raiseExceptions("Supply planet radius if you want to run photochem")
            if photochem_file is None:
                raiseExceptions("Supply photochem_filename if you want to run photochem")
            else:
                self.inputs['climate']['photochem_file'] =photochem_file

            if photochem_stfile is None:
                raiseExceptions("Supply photochem star filename if you want to run photochem")
            else:
                self.inputs['climate']['photochem_stfile'] =photochem_stfile
            self.inputs['climate']['tstop'] =tstop
            self.inputs['climate']['psurf'] =psurf
            self.inputs['climate']['photochem'] =photochem
            self.inputs['climate']['photochem_network'] =photonetwork_file
            self.inputs['climate']['photochem_networkct'] =photonetworkct_file
            

        else:
            self.inputs['climate']['photochem'] =False

    def climate(self, opacityclass, save_all_profiles = False, as_dict=True,with_spec=False,
        save_all_kzz = False, diseq_chem = False, self_consistent_kzz =False, kz = None, 
        on_fly=False,gases_fly=None, chemeq_first=True,verbose=True):#,
       
        """
        Top Function to run the Climate Model

        Parameters
        -----------
        opacityclass : class
            Opacity class from `justdoit.opannection`
        save_all_profiles : bool
            If you want to save and return all iterations in the T(P) profile,True/False
        with_spec : bool 
            Runs picaso spectrum at the end to get the full converged outputs, Default=False
        save_all_kzz : bool
            If you want to save and return all iterations in the kzz profile,True/False
        diseq_chem : bool
            If you want to run `on-the-fly' mixing (takes longer),True/False
        self_consistent_kzz : bool
            If you want to run MLT in convective zones and Moses in the radiative zones
        kz : array
            Kzz input array if user wants constant or whatever input profile (cgs)
        verbose : bool  
            If True, triggers prints throughout code 
        """
        #save to user 
        all_out = {}
        
        #get necessary parameters from opacity ck-tables 
        wno = opacityclass.wno
        delta_wno = opacityclass.delta_wno
        nwno = opacityclass.nwno
        min_temp = min(opacityclass.temps)
        max_temp = max(opacityclass.temps)

        
        
        # first calculate the BB grid
        ntmps = self.inputs['climate']['ntemp_bb_grid']
        dt = self.inputs['climate']['dt_bb_grid']
        #we will extend the black body grid 30% beyond the min and max temp of the 
        #opacity grid just to be safe with the spline
        extension = 0.8 
        tmin = min_temp*(1-extension)
        # tmax = max_temp*(1+extension)
        tmax = 20000
        ntmps = int((tmax-tmin)/dt)
        
        bb , y2 , tp = 0,0,0
        #bb , y2 , tp = set_bb_deprecate(wno,delta_wno,nwno,ntmps,dt,tmin,tmax)

        nofczns = self.inputs['climate']['nofczns']
        nstr= self.inputs['climate']['nstr']

        rfaci= self.inputs['climate']['rfaci']
        
        #turn off stellar radiation if user has run "setup_nostar() function"
        if 'nostar' in self.inputs['star']['database']:
            rfacv=0.0 
            FOPI = np.zeros(nwno) + 1.0
        #otherwise assume that there is stellar irradiation 
        else:
            rfacv = self.inputs['climate']['rfacv']
            r_star = self.inputs['star']['radius'] 
            r_star_unit = self.inputs['star']['radius_unit'] 
            semi_major = self.inputs['star']['semi_major']
            semi_major_unit = self.inputs['star']['semi_major_unit'] 
            fine_flux_star  = self.inputs['star']['flux']  # erg/s/cm^2
            FOPI = fine_flux_star * ((r_star/semi_major)**2)

        #turn off reflected light permanently for all these runs if rfacv=0 
        if rfacv==0:compute_reflected=False
        else:compute_reflected=True

        all_profiles= []
        if save_all_profiles:
            save_profile = 1
        else :
            save_profile = 0

        TEMP1 = self.inputs['climate']['guess_temp']
        all_profiles=np.append(all_profiles,TEMP1)
        pressure = self.inputs['climate']['pressure']
        t_table = self.inputs['climate']['t_table']
        p_table = self.inputs['climate']['p_table']
        grad = self.inputs['climate']['grad']
        cp = self.inputs['climate']['cp']
        moist = self.inputs['climate']['moistgrad']


        Teff = self.inputs['planet']['T_eff']
        grav = 0.01*self.inputs['planet']['gravity'] # cgs to si
        mh = float(self.inputs['climate']['mh']) if self.inputs['climate']['mh'] != None else 0.0
        sigma_sb = 0.56687e-4 # stefan-boltzmann constant
        
        col_den = 1e6*(pressure[1:] -pressure[:-1] ) / (grav/0.01) # cgs g/cm^2
        wave_in, nlevel, pm, hratio = 0.9, len(pressure), 0.001, 0.1
        #tidal = tidal_flux(Teff, wave_in,nlevel, pressure, pm, hratio, col_den)
        tidal = np.zeros_like(pressure) - sigma_sb *(Teff**4)
        
        # cloud inputs
        cloudy = self.inputs['climate']['cloudy']
        cld_species = self.inputs['climate']['cld_species']
        fsed = self.inputs['climate']['fsed']
        mieff_dir = self.inputs['climate']['mieff_dir']
        do_holes = self.inputs['climate']['do_holes']
        fhole = self.inputs['climate']['fhole']
        fthin_cld = self.inputs['climate']['fthin_cld']
        
        opd_cld_climate = np.zeros(shape=(nlevel-1,nwno,4))
        g0_cld_climate = np.zeros(shape=(nlevel-1,nwno,4))
        w0_cld_climate = np.zeros(shape=(nlevel-1,nwno,4))


        # first conv call
        
        it_max= 10   ### inner loop calls
        itmx= 7  ### outer loop calls (opacity re-calculation)
        conv = 10.0
        convt=5.0
        x_max_mult=7.0
        

        final = False
        flag_hack = False

        
        if chemeq_first: 
            pressure, temperature, dtdp, profile_flag, all_profiles,opd_cld_climate,g0_cld_climate,w0_cld_climate,flux_net_ir_layer, flux_plus_ir_attop = profile(mieff_dir,it_max, itmx, conv, convt, nofczns,nstr,x_max_mult,
            TEMP1,pressure, FOPI, t_table, p_table, grad, cp, opacityclass, grav, 
<<<<<<< HEAD
            rfaci, rfacv, nlevel, tidal, tmin, tmax, delta_wno, bb , y2 , tp, final , cloudy, cld_species,mh,fsed,flag_hack, save_profile,all_profiles,opd_cld_climate,g0_cld_climate,w0_cld_climate,fhole=fhole, fthin_cld=fthin_cld, do_holes = do_holes, first_call_ever=True, moist = moist)
=======
            rfaci, rfacv, nlevel, tidal, tmin, tmax, delta_wno, bb , y2 , tp, final , 
            cloudy, cld_species,mh,fsed,flag_hack, save_profile,all_profiles,
            opd_cld_climate,g0_cld_climate,w0_cld_climate,
            first_call_ever=True, verbose=verbose)
>>>>>>> 5554b430

        # second convergence call
        it_max= 7
        itmx= 5
        conv = 5.0
        convt=4.0
        x_max_mult=7.0

        
        final = False
<<<<<<< HEAD
        if chemeq_first: 
            pressure, temperature, dtdp, profile_flag, all_profiles,opd_cld_climate,g0_cld_climate,w0_cld_climate,flux_net_ir_layer, flux_plus_ir_attop = profile(mieff_dir, it_max, itmx, conv, convt, nofczns,nstr,x_max_mult,
                temperature,pressure, FOPI, t_table, p_table, grad, cp, opacityclass, grav, 
                rfaci, rfacv, nlevel, tidal, tmin, tmax, delta_wno, bb , y2 , tp, final, cloudy, cld_species, mh,fsed,flag_hack,save_profile,all_profiles,opd_cld_climate,g0_cld_climate,w0_cld_climate,flux_net_ir_layer, flux_plus_ir_attop,fhole=fhole, fthin_cld=fthin_cld, do_holes = do_holes, moist = moist )   
        if chemeq_first: 
            pressure, temp, dtdp, nstr_new, flux_plus_final, df, all_profiles, opd_now,w0_now,g0_now =find_strat(mieff_dir, pressure, temperature, dtdp ,FOPI, nofczns,nstr,x_max_mult,
            t_table, p_table, grad, cp, opacityclass, grav, 
            rfaci, rfacv, nlevel, tidal, tmin, tmax, delta_wno, bb , y2 , tp , cloudy, cld_species, mh,fsed, flag_hack, save_profile,all_profiles,opd_cld_climate,g0_cld_climate,w0_cld_climate,flux_net_ir_layer, flux_plus_ir_attop, fhole, fthin_cld, do_holes = do_holes, moist = moist)
=======
        if chemeq_first: pressure, temperature, dtdp, profile_flag, all_profiles,opd_cld_climate,g0_cld_climate,w0_cld_climate,flux_net_ir_layer, flux_plus_ir_attop = profile(mieff_dir, it_max, itmx, conv, convt, nofczns,nstr,x_max_mult,
                    temperature,pressure, FOPI, t_table, p_table, grad, cp, opacityclass, grav, 
                    rfaci, rfacv, nlevel, tidal, tmin, tmax, delta_wno, bb , y2 , tp, final, cloudy, 
                    cld_species, mh,fsed,flag_hack,save_profile,all_profiles,
                    opd_cld_climate,g0_cld_climate,w0_cld_climate,flux_net_ir_layer, 
                    flux_plus_ir_attop, verbose=verbose )   

        if chemeq_first: pressure, temp, dtdp, nstr_new, flux_plus_final, df, all_profiles, opd_now,w0_now,g0_now ,final_conv_flag=find_strat(mieff_dir, pressure, temperature, dtdp ,FOPI, nofczns,nstr,x_max_mult,
                             t_table, p_table, grad, cp, opacityclass, grav, 
                             rfaci, rfacv, nlevel, tidal, tmin, tmax, delta_wno, bb , y2 , tp , cloudy, cld_species, mh,fsed, flag_hack, save_profile,all_profiles,opd_cld_climate,g0_cld_climate,w0_cld_climate,flux_net_ir_layer, flux_plus_ir_attop,
                             verbose=verbose)

>>>>>>> 5554b430
        
        if diseq_chem:
            #Starting with user's guess since there was no request to converge a chemeq profile first 
            if not chemeq_first: 
                temp = TEMP1

            wv196 = 1e4/wno

            # first change the nstr vector because need to check if they grow or not
            # delete upper convective zone if one develops
            
            del_zone =0 # move 4 levels deeper
            if (nstr[1] > 0) & (nstr[4] > 0) & (nstr[3] > 0) :
                nstr[1] = nstr[4]+del_zone
                nstr[2] = 89
                nstr[3],nstr[4],nstr[5] = 0,0,0
                
                if verbose: print("2 conv Zones, so making small adjustments")
            elif (nstr[1] > 0) & (nstr[3] == 0):
                if nstr[4] == 0:
                    nstr[1]+= del_zone #5#15
                else:
                    nstr[1] += del_zone #5#15  
                    nstr[3], nstr[4] ,nstr[5] = 0,0,0#6#16
                if verbose: print("1 conv Zone, so making small adjustment")
            if nstr[1] >= nlevel -2 : # making sure we haven't pushed zones too deep
                nstr[1] = nlevel -4
            if nstr[4] >= nlevel -2:
                nstr[4] = nlevel -3
            
            if verbose: print("New NSTR status is ", nstr)

            

            bundle = inputs(calculation='brown')

            bundle.phase_angle(0,num_gangle=10, num_tangle=1)
            bundle.gravity(gravity=grav , gravity_unit=u.Unit('m/s**2'))
            bundle.add_pt( temp, pressure)
            bundle.premix_atmosphere(opacityclass, df = bundle.inputs['atmosphere']['profile'].loc[:,['pressure','temperature']])
            DTAU, TAU, W0, COSB,ftau_cld, ftau_ray,GCOS2, DTAU_OG, TAU_OG, W0_OG, COSB_OG, \
                W0_no_raman , surf_reflect, ubar0,ubar1,cos_theta, single_phase,multi_phase, \
                frac_a,frac_b,frac_c,constant_back,constant_forward, \
                wno,nwno,ng,nt, nlevel, ngauss, gauss_wts, mmw,gweight,tweight =  calculate_atm(bundle, opacityclass)
            
            # Clearsky profile, define others with _clear to avoid overwriting cloudy profile
            if do_holes == True:
                DTAU_clear, TAU_clear, W0_clear, COSB_clear,ftau_cld_clear, ftau_ray_clear,GCOS2_clear, DTAU_OG_clear, TAU_OG_clear, W0_OG_clear, COSB_OG_clear, \
                W0_no_raman_clear, surf_reflect, ubar0,ubar1,cos_theta, single_phase,multi_phase, \
                frac_a,frac_b,frac_c,constant_back,constant_forward, tridiagonal , \
                wno,nwno,ng,nt, nlevel, ngauss, gauss_wts, mmw =  calculate_atm(bundle, opacityclass, fthin_cld, do_holes=True)
            
            all_kzz= []
            if save_all_kzz == True :
                save_kzz = 1
            else :
                save_kzz = 0
            
            #here begins the self consistent Kzz calculation 
            # MLT plus some prescription in radiative zone
            if self_consistent_kzz or (not chemeq_first): 
<<<<<<< HEAD

                if do_holes == True:
                    flux_net_v_layer_full, flux_net_v_full, flux_plus_v_full, flux_minus_v_full , flux_net_ir_layer_full, flux_net_ir_full, flux_plus_ir_full, flux_minus_ir_full = climate(pressure, temp, delta_wno, bb , y2, tp, tmin, tmax, DTAU, TAU, W0, 
                    COSB,ftau_cld, ftau_ray,GCOS2, DTAU_OG, TAU_OG, W0_OG, COSB_OG, W0_no_raman , surf_reflect, 
                    ubar0,ubar1,cos_theta, FOPI, single_phase,multi_phase,frac_a,frac_b,frac_c,constant_back,constant_forward, tridiagonal , 
                    wno,nwno,ng,nt, nlevel, ngauss, gauss_wts,True, True, fhole, DTAU_clear , TAU_clear , W0_clear , COSB_clear , 
                    DTAU_OG_clear , COSB_OG_clear , W0_no_raman_clear, do_holes=True)#True for reflected, True for thermal

                else:                
                    flux_net_v_layer_full, flux_net_v_full, flux_plus_v_full, flux_minus_v_full , flux_net_ir_layer_full, flux_net_ir_full, flux_plus_ir_full, flux_minus_ir_full = climate(pressure, temp, delta_wno, bb , y2, tp, tmin, tmax, DTAU, TAU, W0, 
                    COSB,ftau_cld, ftau_ray,GCOS2, DTAU_OG, TAU_OG, W0_OG, COSB_OG, W0_no_raman , surf_reflect, 
                    ubar0,ubar1,cos_theta, FOPI, single_phase,multi_phase,frac_a,frac_b,frac_c,constant_back,constant_forward, tridiagonal , 
                    wno,nwno,ng,nt, nlevel, ngauss, gauss_wts,True, True)#True for reflected, True for thermal
=======
                #flux_net_v_layer, flux_net_v, flux_plus_v, flux_minus_v , flux_net_ir_layer, flux_net_ir, flux_plus_ir, flux_minus_ir
                flux_net_v_layer_full, flux_net_v_full, flux_plus_v_full, flux_minus_v_full , flux_net_ir_layer_full, flux_net_ir_full, flux_plus_ir_full, flux_minus_ir_full = get_fluxes(pressure, temp, delta_wno, bb , y2, tp, tmin, tmax, DTAU, TAU, W0, 
                COSB,ftau_cld, ftau_ray,GCOS2, DTAU_OG, TAU_OG, W0_OG, COSB_OG, W0_no_raman , surf_reflect, 
                ubar0,ubar1,cos_theta, FOPI, single_phase,multi_phase,frac_a,frac_b,frac_c,constant_back,constant_forward, 
                wno,nwno,ng,nt,gweight,tweight, nlevel, ngauss, gauss_wts,compute_reflected, True)#True for reflected, True for thermal
>>>>>>> 5554b430

                flux_net_ir_layer = flux_net_ir_layer_full[:]
                flux_plus_ir_attop = flux_plus_ir_full[0,:] 
                calc_type = 0
                
                # use mixing length theory to calculate Kzz profile
                if self_consistent_kzz: 
                    output_abunds = bundle.inputs['atmosphere']['profile'].T.values
                    kz = get_kzz(pressure, temp,grav,mmw,tidal,flux_net_ir_layer, flux_plus_ir_attop,t_table, p_table, grad, cp, calc_type,nstr, output_abunds, moist = moist)
            
            
            
            
            # shift everything to the 661 grid now.
            #mh = '+0.0'  #don't change these as the opacities you are using are based on these 
            #CtoO = '1.0' # don't change these as the opacities you are using are based on these #
            filename_db=os.path.join(__refdata__, 'climate_INPUTS/ck_cx_cont_opacities_661.db')
            
            if on_fly:
                if verbose: print("From now I will mix "+str(gases_fly)+" only on--the--fly")
                #mhdeq and ctodeq will be auto by opannection
                #NO Background, just CIA + whatever in gases_fly
                #ck_db=os.path.join(__refdata__, 'climate_INPUTS/sonora_2020_feh'+mhdeq+'_co_'+CtoOdeq+'.data.196')
                opacityclass = opannection(ck=True, 
                    ck_db=opacityclass.ck_filename,filename_db=filename_db,
                    deq = True,on_fly=True,gases_fly=gases_fly)
            else:
                #phillips comparison (discontinued) 
                #background + gases 
                #ck_db=os.path.join(__refdata__, 'climate_INPUTS/m+0.0_co1.0.data.196')
                opacityclass = opannection(ck=True, ck_db=opacityclass.ck_filename,
                    filename_db=filename_db,deq = True,on_fly=False)

        
            
            
            if cloudy == 1:    
                wv661 = 1e4/opacityclass.wno
                opd_cld_climate,g0_cld_climate,w0_cld_climate = initiate_cld_matrices(opd_cld_climate,g0_cld_climate,w0_cld_climate,wv196,wv661)
            
            #Rerun star so that F0PI can now be on the 
            #661 grid 
            if 'nostar' in self.inputs['star']['database']:
                FOPI = np.zeros(opacityclass.nwno) + 1.0
            else:
                T_star = self.inputs['star']['temp']
                r_star = self.inputs['star']['radius']
                r_star_unit = self.inputs['star']['radius_unit']
                logg = self.inputs['star']['logg']
                metal =  self.inputs['star']['metal']
                semi_major = self.inputs['star']['semi_major']
                sm_unit = self.inputs['star']['semi_major_unit']
                database = self.inputs['star']['database']
                filename = self.inputs['star']['filename']
                f_unit = self.inputs['star']['f_unit']
                w_unit = self.inputs['star']['w_unit']
                self.star(opacityclass, database=database,temp =T_star,metal =metal, logg =logg, 
                    radius = r_star, radius_unit=u.Unit(r_star_unit),semi_major= semi_major , 
                    semi_major_unit = u.Unit(sm_unit), 
                    filename = filename, 
                    f_unit=f_unit, 
                    w_unit=w_unit)
                fine_flux_star  = self.inputs['star']['flux']  # erg/s/cm^2
                FOPI = fine_flux_star * ((r_star/semi_major)**2)
            
            if self.inputs['climate']['photochem']==False:
                quench_levels, t_mix = quench_level(pressure, temp, kz ,mmw, grav, return_mix_timescale= True) # determine quench levels

                all_kzz = np.append(all_kzz, t_mix) # save kzz

                if verbose: print("Quench Levels are CO, CO2, NH3, HCN, PH3 ", quench_levels) # print quench levels
                
                final = False
                #finall = False #### what is this thing?
                
                ## this code block is mostly safeguarding
                
                if quench_levels[2] > nlevel -2 :
                    quench_levels[2] = nlevel -2

                    if quench_levels[0] > nlevel -2 :
                        quench_levels[0] = nlevel -2
                    
                    if quench_levels[1] > nlevel -2 :
                        quench_levels[1] = nlevel -2
                    
                    if quench_levels[3] > nlevel -2 :
                        quench_levels[3] = nlevel -2 
                
                
                
                

                # determine the chemistry now

                qvmrs, qvmrs2= bundle.premix_atmosphere_diseq(opacityclass, df = bundle.inputs['atmosphere']['profile'].loc[:,['pressure','temperature']], quench_levels= quench_levels,t_mix=t_mix)
                #was for check SM
                #bundle.inputs['atmosphere']['profile'].to_csv('/data/users/samukher/Disequilibrium-picaso/first_iteration_testpls300min500',sep='\t')
                #raise SystemExit(0) 
                photo_inputs_dict = {}
                photo_inputs_dict['yesorno'] = False
            else :
                bundle.premix_atmosphere(opacityclass, df = bundle.inputs['atmosphere']['profile'].loc[:,['pressure','temperature']])

                pc= bundle.call_photochem(temp,pressure,float(self.inputs['climate']['mh']),float(self.inputs['climate']['CtoO']),self.inputs['climate']['psurf'],self.inputs['climate']['m_planet'],self.inputs['climate']['r_planet'],kz,tstop=self.inputs['climate']['tstop'],filename = self.inputs['climate']['photochem_file'],stfilename = self.inputs['climate']['photochem_stfile'],network = self.inputs['climate']['photochem_network'],network_ct = self.inputs['climate']['photochem_networkct'],first=True,pc=None)
                all_kzz = np.append(all_kzz, kz)
                quench_levels = np.array([0,0,0,0])
                photo_inputs_dict = {}
                photo_inputs_dict['yesorno'] = True
                photo_inputs_dict['mh'] = float(self.inputs['climate']['mh'])
                photo_inputs_dict['CtoO'] = float(self.inputs['climate']['CtoO'])
                photo_inputs_dict['psurf'] = self.inputs['climate']['psurf']
                photo_inputs_dict['m_planet'] = self.inputs['climate']['m_planet']
                photo_inputs_dict['r_planet'] = self.inputs['climate']['r_planet']
                photo_inputs_dict['tstop']=self.inputs['climate']['tstop']
                photo_inputs_dict['photochem_file']=self.inputs['climate']['photochem_file']
                photo_inputs_dict['photochem_stfile']=self.inputs['climate']['photochem_stfile']
                photo_inputs_dict['photochem_network']=self.inputs['climate']['photochem_network']
                photo_inputs_dict['photochem_networkct']=self.inputs['climate']['photochem_networkct']
                photo_inputs_dict['pc'] = pc
                photo_inputs_dict['kz'] = kz
                





            wno = opacityclass.wno
            delta_wno = opacityclass.delta_wno
            nwno = opacityclass.nwno
            min_temp = min(opacityclass.temps)
            max_temp = max(opacityclass.temps)

            # first calculate the BB grid
            ntmps = self.inputs['climate']['ntemp_bb_grid']
            dt = self.inputs['climate']['dt_bb_grid']
            
            extension = 0.8 
            tmin = min_temp*(1-extension)
            # tmax = max_temp*(1+extension)
            tmax = 20000

            ntmps = int((tmax-tmin)/dt)
            

            #bb , y2 , tp = set_bb(wno,delta_wno,nwno,ntmps,dt,tmin,tmax)

        

            
            final = False

            
            # diseq calculations start here actually
            
            if verbose: print("DOING DISEQ CALCULATIONS NOW")
            it_max= 7
            itmx= 5
            conv = 5.0
            convt=4.0
            x_max_mult=7.0

            #if nstr[2] < nstr[5]:
            #    nofczns = 2
            #    print("nofczns corrected") 


            pressure, temperature, dtdp, profile_flag, qvmrs, qvmrs2, all_profiles, all_kzz,opd_cld_climate,g0_cld_climate,w0_cld_climate,flux_net_ir_layer, flux_plus_ir_attop,photo_inputs_dict  = profile_deq(mieff_dir, it_max, itmx, conv, convt, nofczns,nstr,x_max_mult,
            temp,pressure, FOPI, t_table, p_table, grad, cp, opacityclass, grav, 
<<<<<<< HEAD
            rfaci, rfacv, nlevel, tidal, tmin, tmax, delta_wno, bb , y2 , tp, final , cloudy, cld_species,mh,fsed,flag_hack, quench_levels, kz, mmw,save_profile,all_profiles, self_consistent_kzz,save_kzz,all_kzz,opd_cld_climate,g0_cld_climate,
            w0_cld_climate,flux_net_ir_layer, flux_plus_ir_attop,photo_inputs_dict,on_fly=on_fly, gases_fly=gases_fly, do_holes=do_holes, fhole=fhole, fthin_cld=fthin_cld, moist=moist)
            
            print(photo_inputs_dict)
      
            pressure, temp, dtdp, nstr_new, flux_plus_final, qvmrs, qvmrs2, df, all_profiles, all_kzz,opd_now,g0_now,w0_now,photo_inputs_dict =find_strat_deq(mieff_dir, pressure, temperature, dtdp ,FOPI, nofczns,nstr,x_max_mult,
            t_table, p_table, grad, cp, opacityclass, grav, rfaci, rfacv, nlevel, tidal, tmin, tmax, delta_wno, bb , y2 , tp , cloudy, cld_species, 
            mh,fsed, flag_hack, quench_levels,kz ,mmw, save_profile,all_profiles, self_consistent_kzz,save_kzz,all_kzz, opd_cld_climate,
            g0_cld_climate,w0_cld_climate,flux_net_ir_layer, flux_plus_ir_attop,photo_inputs_dict,on_fly=on_fly, gases_fly=gases_fly, do_holes=do_holes, fhole=fhole, fthin_cld=fthin_cld, moist = moist)
=======
            rfaci, rfacv, nlevel, tidal, tmin, tmax, delta_wno, bb , y2 , tp, final , 
            cloudy, cld_species,mh,fsed,flag_hack, quench_levels, kz, mmw,save_profile,
            all_profiles, self_consistent_kzz,save_kzz,all_kzz, opd_cld_climate,
            g0_cld_climate,w0_cld_climate,flux_net_ir_layer, flux_plus_ir_attop,
            photo_inputs_dict,
            on_fly=on_fly, gases_fly=gases_fly, verbose=verbose)
            
            pressure, temp, dtdp, nstr_new, flux_plus_final, qvmrs, qvmrs2, df, all_profiles, all_kzz,opd_now,g0_now,w0_now,photo_inputs_dict,final_conv_flag=find_strat_deq(mieff_dir, pressure, temperature, dtdp ,FOPI, nofczns,nstr,x_max_mult,
                            t_table, p_table, grad, cp, opacityclass, grav, 
                            rfaci, rfacv, nlevel, tidal, tmin, tmax, delta_wno, bb , y2 , tp , cloudy, cld_species, mh,fsed, flag_hack, quench_levels,kz ,mmw, save_profile,all_profiles, self_consistent_kzz,save_kzz,all_kzz, opd_cld_climate,g0_cld_climate,w0_cld_climate,flux_net_ir_layer, flux_plus_ir_attop,photo_inputs_dict,on_fly=on_fly, gases_fly=gases_fly,
                             verbose=verbose)
>>>>>>> 5554b430
            

            #diseq stuff
            all_out['diseq_out'] = {}
            if save_all_kzz: all_out['diseq_out']['all_kzz'] = all_kzz
            all_out['diseq_out']['quench_levels'] = quench_levels


            #return pressure , temp, dtdp, nstr_new, flux_plus_final, quench_levels, df, all_profiles, all_kzz, opd_now,w0_now,g0_now
        
        #all output to user
        all_out['pressure'] = pressure
        all_out['temperature'] = temp
        all_out['ptchem_df'] = df
        all_out['dtdp'] = dtdp
        all_out['cvz_locs'] = nstr_new
        all_out['flux']=flux_plus_final
        all_out['converged']=final_conv_flag

        if save_all_profiles: all_out['all_profiles'] = all_profiles            
           
        if with_spec:
            opacityclass = opannection(ck=True, ck_db=opacityclass.ck_filename,deq=False)
            bundle = inputs(calculation='brown')
            bundle.phase_angle(0)
            bundle.gravity(gravity=grav , gravity_unit=u.Unit('m/s**2'))
            bundle.premix_atmosphere(opacityclass,df)
            df_spec = bundle.spectrum(opacityclass,full_output=True)    
            all_out['spectrum_output'] = df_spec 

        #put cld output in all_out
        if cloudy == 1:
            df_cld = vj.picaso_format(opd_now, w0_now, g0_now)
            all_out['cld_output'] = df_cld
        if as_dict: 
            return all_out
        else: 
            return pressure , temp, dtdp, nstr_new, flux_plus_final, df, all_profiles , opd_now,w0_now,g0_now
    
    def call_photochem(self,temp,pressure,logMH, cto,pressure_surf,mass,radius,kzz,tstop=1e7,filename = None,stfilename=None,network=None,network_ct=None,first=True,pc=None):
    
        pc,output_array,species,pressure = run_photochem(temp,pressure,logMH, cto,pressure_surf,mass,radius,kzz,tstop=tstop,filename = filename,stfilename=stfilename,network=network,network_ct= network_ct,first=first,pc=pc)
        #pc,output_array,species,pressure = run_photochem(temp,pressure,logMH, cto,pressure_surf,mass,radius,kzz,tstop=tstop,filename = filename,stfilename=stfilename,network=network,network_ct= network_ct,first=False,pc=pc)
        #pc,output_array,species,pressure = run_photochem(temp,pressure,logMH, cto,pressure_surf,mass,radius,kzz,tstop=tstop,filename = filename,stfilename=stfilename,network=network,network_ct= network_ct,first=False,pc=pc)
        #pc,output_array,species,pressure = run_photochem(temp,pressure,logMH, cto,pressure_surf,mass,radius,kzz,tstop=tstop,filename = filename,stfilename=stfilename,network=network,network_ct= network_ct,first=False,pc=pc)
        #pc,output_array,species,pressure = run_photochem(temp,pressure,logMH, cto,pressure_surf,mass,radius,kzz,tstop=tstop,filename = filename,stfilename=stfilename,network=network,network_ct= network_ct,first=False,pc=pc)
        #pc,output_array,species,pressure = run_photochem(temp,pressure,logMH, cto,pressure_surf,mass,radius,kzz,tstop=tstop,filename = filename,stfilename=stfilename,network=network,network_ct= network_ct,first=False,pc=pc)

        for i in range(len(species)):
            self.inputs['atmosphere']['profile'][species[i]] = output_array[i,:]
        return pc

def get_targets():
    """Function to grab available targets using exoplanet archive data. 

    Returns
    -------
    Dataframe from Exoplanet Archive
    """
    planets_df =  pd.read_csv('https://exoplanetarchive.ipac.caltech.edu/TAP/sync?query=select+*+from+PSCompPars&format=csv')
    # convert to float when possible
    for i in planets_df.columns: 
        planets_df[i] = planets_df[i].astype(float,errors='ignore')

    return planets_df
def load_planet(df, opacity, phase_angle = 0, stellar_db='ck04models', verbose=False,  **planet_kwargs):
    """
    Wrapper to simplify PICASO run. This really turns picaso into a black box. This was created 
    specifically Sagan School tutorial. It grabs planet parameters from the user supplied df, then 
    adds a parametric PT profile (Guillot et al. 2010). The user still has to add chemistry. 

    Parameters
    -----------
    df : pd.DataFrame
        This is single row from `all_planets()`
    opacity : np.array 
        Opacity loaded from opannection
    phase_angle : float 
        Observing phase angle (radians)
    stellar_db : str 
        Stellar database to pull from. Default is ck04models but you can also 
        use phoenix if you have those downloaded.
    verbose : bool , options
        Print out warnings 
    planet_kwargs : dict 
        List of parameters to supply NexSci database is values don't exist 
    """
    if len(df.index)>1: raise Exception("Dataframe consists of more than 1 row. Make sure to select single planet")
    if len(df.index)==0: raise Exception("No planets found in database. Check name.")

    for i in df.index:

        planet = df.loc[i,:].dropna().to_dict()

        temp = planet.get('st_teff', planet_kwargs.get('st_teff',np.nan))
        if np.isnan(temp) : raise Exception('Stellar temperature is not added to \
            dataframe input or to planet_kwargs through the column/key named st_teff. Please add it to one of them')

        logg = planet.get('st_logg', planet_kwargs.get('st_logg',np.nan))
        if np.isnan(logg) : raise Exception('Stellar logg is not added to \
            dataframe input or to planet_kwargs through the column/key named st_logg. Please add it to one of them')

        logmh = planet.get('st_metfe', planet_kwargs.get('st_metfe',np.nan))
        if np.isnan(logmh) : raise Exception('Stellar Fe/H is not added to \
            dataframe input or to planet_kwargs through the column/key named st_metfe. Please add it to one of them')


        if logmh > 0.5: 
            if verbose: print ('Stellar M/H exceeded max value of 0.5. Value has been reset to the maximum')
            logmh = 0.5
        elif logmh < -4.0 :
            if verbose: print ('Stellar M/H exceeded min value of -4.0 . Value has been reset to the mininum')
            logmh = -4.0 

        if logg > 4.5: 
            if verbose: print ('Stellar logg exceeded max value of 4.5. Value has been reset to the maximum')
            logg = 4.5   


        #the parameters
        #planet/star system params--typically not free parameters in retrieval
        # Planet radius in Jupiter Radii--this will be forced to be 10 bar radius--arbitrary (scaling to this is free par)

        Rp = planet.get('pl_radj', planet_kwargs.get('pl_radj',np.nan))
        if np.isnan(Rp) : raise Exception('Planet Radii is not added to \
            dataframe input or to planet_kwargs through the column/key named pl_radj. J for JUPITER! \
            Please add it to one of them')


        #Stellar Radius in Solar Radii
        Rstar = planet.get('st_rad', planet_kwargs.get('st_rad',np.nan))
        if np.isnan(Rstar) : raise Exception('Stellar Radii is not added to \
            dataframe input or to planet_kwargs through the column/key named st_rad. Solar radii! \
            Please add it to one of them')

        #Mass in Jupiter Masses
        Mp = planet.get('pl_bmassj', planet_kwargs.get('pl_bmassj',np.nan))
        if np.isnan(Mp) : raise Exception('Planet Mass is not added to \
            dataframe input or to planet_kwargs through the column/key named pl_bmassj. J for JUPITER! \
            Please add it to one of them')  

        #TP profile params (3--Guillot 2010, Parmentier & Guillot 2013--see Line et al. 2013a for implementation)
        Tirr=planet.get('pl_eqt', planet_kwargs.get('pl_eqt',np.nan))

        if np.isnan(Tirr): 
            p =  planet.get('pl_orbper', planet_kwargs.get('pl_orbper',np.nan))
            p = p * (1*u.day).to(u.yr).value #convert to year 
            a =  (p**(2/3)*u.au).to(u.R_sun).value
            temp = planet.get('st_teff', planet_kwargs.get('st_teff',np.nan))
            Tirr = temp * np.sqrt(Rstar/(2*a))

        if np.isnan(Tirr): raise Exception('Planet Eq Temp is not added to \
            dataframe input or to planet_kwargs through the column/key named pl_eqt. Kelvin \
            Please add it to one of them') 

        p=planet.get('pl_orbper', planet_kwargs.get('pl_orbper',np.nan))

        if np.isnan(Tirr): raise Exception('Orbital Period is not added to \
            dataframe input or to planet_kwargs through the column/key named pl_orbper. Days Units') 
        else: 
            p = p * (1*u.day).to(u.yr).value #convert to year 
            a =  p**(2/3) #semi major axis in AU


        #setup picaso
        start_case = inputs()
        start_case.approx(raman="none")
        start_case.phase_angle(phase_angle) #radians 

        #define gravity
        start_case.gravity(mass=Mp, mass_unit=u.Unit('M_jup'),
                            radius=Rp, radius_unit=u.Unit('R_jup')) #any astropy units available

        #define star
        start_case.star(opacity, temp,logmh,logg,radius=Rstar, radius_unit=u.Unit('R_sun'),
                            semi_major=a, semi_major_unit=u.Unit('au'),
                            database = stellar_db ) #opacity db, pysynphot database, temp, metallicity, logg

        ##running this with all default inputs (users can override whatever after this initial run)
        start_case.guillot_pt(Tirr) 

    return start_case
def jupiter_pt():
    """Function to get Jupiter's PT profile"""
    return os.path.join(__refdata__, 'base_cases','jupiter.pt')
def jupiter_cld():
    """Function to get rough Jupiter Cloud model with fsed=3"""
    return os.path.join(__refdata__, 'base_cases','jupiterf3.cld')
def HJ_pt():
    """Function to get Jupiter's PT profile"""
    return os.path.join(__refdata__, 'base_cases','HJ.pt')
def HJ_pt_3d(as_xarray=False,add_kz=False, input_file = os.path.join(__refdata__, 'base_cases','HJ_3d.pt')):
    """Function to get Jupiter's PT profile
    
    Parameters
    ----------
    as_xarray : bool 
        Returns as xarray, instead of dictionary
    add_kz : bool 
        Returns kzz along with PT info
    input_file : str 
        point to input file in the same format as mitgcm example 
        file in base_cases/HJ_3d.pt
    """
    #input_file = os.path.join(__refdata__, 'base_cases','HJ_3d.pt')
    threed_grid = pd.read_csv(input_file,delim_whitespace=True,names=['p','t','k'])
    all_lon= threed_grid.loc[np.isnan(threed_grid['k'])]['p'].values
    all_lat=  threed_grid.loc[np.isnan(threed_grid['k'])]['t'].values
    latlong_ind = np.concatenate((np.array(threed_grid.loc[np.isnan(threed_grid['k'])].index),[threed_grid.shape[0]] ))
    threed_grid = threed_grid.dropna() 

    lon = np.unique(all_lon)
    lat = np.unique(all_lat)

    nlon = len(lon)
    nlat = len(lat)
    total_pts = nlon*nlat
    nz = latlong_ind[1] - 1 

    p = np.zeros((nlon,nlat,nz))
    t = np.zeros((nlon,nlat,nz))
    kzz = np.zeros((nlon,nlat,nz))

    for i in range(len(latlong_ind)-1):

        ilon = list(lon).index(all_lon[i])
        ilat = list(lat).index(all_lat[i])

        p[ilon, ilat, :] = threed_grid.loc[latlong_ind[i]:latlong_ind[i+1]]['p'].values
        t[ilon, ilat, :] = threed_grid.loc[latlong_ind[i]:latlong_ind[i+1]]['t'].values
        kzz[ilon, ilat, :] = threed_grid.loc[latlong_ind[i]:latlong_ind[i+1]]['k'].values
    
    gcm_out = {'pressure':p, 'temperature':t, 'kzz':kzz, 'latitude':lat, 'longitude':lon}
    if as_xarray:
        # create data
        data = gcm_out['temperature']

        # create coords
        lon = gcm_out['longitude']
        lat = gcm_out['latitude']
        pres = gcm_out['pressure'][0,0,:]

        # put data into a dataset
        if add_kz:
            data_vars = dict(
                temperature=(["lon", "lat","pressure"], data,{'units': 'Kelvin'}),#, required
                kz = (["lon", "lat","pressure"], kzz,{'units': 'm^2/s'})
            )
        else: 
            data_vars = dict(temperature=(["lon", "lat","pressure"], data,{'units': 'Kelvin'}))

        ds = xr.Dataset(
            data_vars=data_vars,
            coords=dict(
                lon=(["lon"], lon,{'units': 'degrees'}),#required
                lat=(["lat"], lat,{'units': 'degrees'}),#required
                pressure=(["pressure"], pres,{'units': 'bar'})#required*
            ),
            attrs=dict(description="coords with vectors"),
        )
        return  ds
    else: 
        return gcm_out
def HJ_cld():
    """Function to get rough Jupiter Cloud model with fsed=3"""
    return os.path.join(__refdata__, 'base_cases','HJ.cld')
def brown_dwarf_pt():
    """Function to get rough Brown Dwarf climate model with Teff=1270 K M/H=1xSolar, C/O=1xSolar, fsed=1"""
    return os.path.join(__refdata__, 'base_cases','t1270g200f1_m0.0_co1.0.cmp')    
def brown_dwarf_cld():
    """Function to get rough Brown Dwarf cloud model with Teff=1270 K M/H=1xSolar, C/O=1xSolar, fsed=1"""
    return os.path.join(__refdata__, 'base_cases','t1270g200f1_m0.0_co1.0.cld')    


def single_phase_options(printout=True):
    """Retrieve all the options for direct radation"""
    if printout: print("Can also set functional form of forward/back scattering in approx['TTHG_params']")
    return ['cahoy','OTHG','TTHG','TTHG_ray']
def multi_phase_options(printout=True):
    """Retrieve all the options for multiple scattering radiation"""
    if printout: print("Can also set delta_eddington=True/False in approx['delta_eddington']")
    return ['N=2','N=1','isotropic']
def SH_scattering_options(printout=True):
    """Retrieve all the options for scattering radiation in SH"""
    return  ["TTHG","OTHG","isotropic"]
def SH_rayleigh_options(printout=True):
    """Retrieve options for rayleigh scattering"""
    return ['off','on']
def SH_psingle_form_options(printout=True):
    """Retrieve options for direct scattering form approximation"""
    return  ["explicit","legendre"]
def SH_calculate_fluxes_options(printout=True):
    """Retrieve options for calculating layerwise fluxes"""
    return  ["off","on"]
def raman_options():
    """Retrieve options for raman scattering approximtions"""
    return ["oklopcic","pollack","none"]
def query_options():
    """Retrieve options for querying opacities """
    return ["nearest_neighbor","interp"]

def evolution_track(mass=1, age='all'):
    """
    Plot or grab an effective temperature for a certain age and mass planet. 
    Parameters
    ----------
    mass : int or str, optional
        (Optional) Mass of planet, in Jupiter Masses. Only valid options = 1, 2, 4, 6, 8, 10,'all'
        If another value is entered, it will find the nearest option. 
    age : float or str, optional
        (Optional) Age of planet, in years or 'all' to return full model 
    Return 
    ------
    if age=None: data = {'cold':all_data_cold_start, 'hot':all_data_hot_start}
    if age=float: data = {'cold':data_at_age, 'hot':data_at_age}
    
    if plot=False: returns data 
    else: returns data, plot
    
    """
    cols_return = ['age_years','Teff','grav_cgs','logL','R_cm'] #be careful when changing these as they are used to build all_cols
    valid_options = np.array([1,2,4,6,8,10]) # jupiter masses

    if mass == 'all':
        all_cols = np.concatenate([[cols_return[0]]]+[[f'{cols_return[1]}{iv}Mj',f'{cols_return[2]}{iv}Mj'] for iv in valid_options])
        for imass in valid_options:
            mass = f'00{imass}0'            
            if len(mass)==5:mass=mass[1:]
            cold = pd.read_csv(os.path.join(__refdata__, 'evolution','cold_start',f'model_seq.{mass}'),
                skiprows=12,delim_whitespace=True,
                    header=None,names=['age_years','logL','R_cm','Ts','Teff',
                                       'log rc','log Pc','log Tc','grav_cgs','Uth','Ugrav','log Lnuc'])
            hot = pd.read_csv(os.path.join(__refdata__, 'evolution','hot_start',f'model_seq.{mass}'),
                skiprows=12,delim_whitespace=True,
                    header=None,names=['age_years','logL','R_cm','Ts','Teff',
                                       'log rc','log Pc','log Tc','grav_cgs','Uth','Ugrav','log Lnuc'])
            if imass==1 :
                all_cold = pd.DataFrame(columns=all_cols,index=range(cold.shape[0]))
                all_cold['age_years'] = cold['age_years'].values
                all_hot = pd.DataFrame(columns=all_cols,index=range(hot.shape[0]))
                all_hot['age_years'] = hot['age_years'].values
            #add teff for this mass
            all_cold.loc[:,f'{cols_return[1]}{imass}Mj'] = cold.loc[:,f'{cols_return[1]}'].values
            #add gravity for this mass
            all_cold.loc[:,f'{cols_return[2]}{imass}Mj'] = cold.loc[:,f'{cols_return[2]}'].values
            #add luminosity
            all_cold.loc[:,f'{cols_return[3]}{imass}Mj'] = cold.loc[:,f'{cols_return[3]}'].values
            #add radius
            all_cold.loc[:,f'{cols_return[4]}{imass}Mj'] = cold.loc[:,f'{cols_return[4]}'].values
            #add teff for this mass
            all_hot.loc[:,f'{cols_return[1]}{imass}Mj'] = hot.loc[:,f'{cols_return[1]}'].values
            #add gravity for this mass
            all_hot.loc[:,f'{cols_return[2]}{imass}Mj'] = hot.loc[:,f'{cols_return[2]}'].values
            #add luminosity for this mass
            all_hot.loc[:,f'{cols_return[3]}{imass}Mj'] = hot.loc[:,f'{cols_return[3]}'].values
            #add luminosity for this mass
            all_hot.loc[:,f'{cols_return[4]}{imass}Mj'] = hot.loc[:,f'{cols_return[4]}'].values

        #grab the desired age, if the user asks for it
        if not isinstance(age, str):
            #returning to just hot and cold names so that they can be returned below 
            all_hot = (all_hot.iloc[(all_hot['age_years']-age).abs().argsort()[0:1]]).to_dict('records')[0]
            all_cold = (all_cold.iloc[(all_cold['age_years']-age).abs().argsort()[0:1]]).to_dict('records')[0]

        to_return = {'hot': all_hot, 
                'cold': all_cold}
    else:   
        
        idx = np.argmin(abs(valid_options - mass))
        mass = int(valid_options[idx])
        mass = f'00{mass}0'
        if len(mass)==5:mass=mass[1:]
        cold = pd.read_csv(os.path.join(__refdata__, 'evolution','cold_start',f'model_seq.{mass}'),skiprows=12,delim_whitespace=True,
                    header=None,names=['age_years','logL','R_cm','Ts','Teff',
                                       'log rc','log Pc','log Tc','grav_cgs','Uth','Ugrav','log Lnuc'])
        hot = pd.read_csv(os.path.join(__refdata__, 'evolution','hot_start',f'model_seq.{mass}'),skiprows=12,delim_whitespace=True,
                    header=None,names=['age_years','logL','R_cm','Ts','Teff',
                                       'log rc','log Pc','log Tc','grav_cgs','Uth','Ugrav','log Lnuc'])
        #return only what we want
        hot = hot.loc[:,cols_return]
        cold = cold.loc[:,cols_return]

        #grab the desired age, if the user asks for it
        if not isinstance(age, str):
            hot = (hot.iloc[(hot['age_years']-age).abs().argsort()[0:1]]).to_dict('records')[0]
            cold = (cold.iloc[(cold['age_years']-age).abs().argsort()[0:1]]).to_dict('records')[0]

        to_return = {'hot': hot, 
                    'cold': cold}


    return to_return
def all_planets():
    """
    Load all planets from https://exoplanetarchive.ipac.caltech.edu
    """
    # use this default URL to start out with 
    planets_df =  pd.read_csv('https://exoplanetarchive.ipac.caltech.edu/TAP/sync?query=select+*+from+PSCompPars&format=csv')
    # convert to float when possible
    for i in planets_df.columns: 
        planets_df[i] = planets_df[i].astype(float,errors='ignore')

    return planets_df
def young_planets(): 
    """
    Load planets from ZJ's paper
    """    
    planets_df = pd.read_csv(os.path.join(__refdata__, 'evolution','benchmarks_age_lbol.csv'),skiprows=12)
    return planets_df

def rt_methodology_options(printout=True):
    """Retrieve all the options for methodology"""
    if printout: print("Can calculate spectrum using Toon 1989 methodology or sperhical harmonics")
    return ['toon','SH']
def stream_options(printout=True):
    """Retrieve all the options for stream"""
    if printout: print("Can use 2-stream or 4-stream sperhical harmonics")
    return [2,4]
def toon_phase_coefficients(printout=True):
    """Retrieve options for coefficients used in Toon calculation
    """
    return ["quadrature","eddington"]

def profile(mieff_dir, it_max, itmx, conv, convt, nofczns,nstr,x_max_mult,
            temp,pressure,FOPI, t_table, p_table, grad, cp, opacityclass, grav, 
             rfaci, rfacv, nlevel, tidal, tmin, tmax, dwni, bb , y2 , tp, final, 
             cloudy, cld_species,mh,fsed,flag_hack, save_profile, 
             all_profiles,opd_cld_climate,g0_cld_climate,w0_cld_climate,
             flux_net_ir_layer=None, flux_plus_ir_attop=None,first_call_ever=False,
<<<<<<< HEAD
             do_holes = None, fhole = None, fthin_cld = None, moist = None):
=======
             verbose=True):
>>>>>>> 5554b430
    """
    Function iterating on the TP profile by calling tstart and changing opacities as well
    Parameters
    ----------
    mieff_dir: str
        path to directory with mieff files for virga
    it_max : int
        Maximum iterations allowed in the inner no opa change loop
    itmx : int
        Maximum iterations allowed in the outer opa change loop
    conv : float
        
    convt: float
        Convergence criteria , if max avg change in temp is less than this then outer loop converges
        
    nofczns: int
        # of conv zones 
    nstr : array 
        dimension of 20
        NSTR vector describes state of the atmosphere:
        0   is top layer
        1   is top layer of top convective region
        2   is bottom layer of top convective region
        3   is top layer of lower radiative region
        4   is top layer of lower convective region
        5   is bottom layer of lower convective region
    xmaxmult : 
        
    temp : array 
        Guess temperatures to start with
    pressure : array
        Atmospheric pressure
    t_table : array
        Visible flux addition fraction
    nlevel : int
        # of levels
    temp : array
        Guess Temperature array, dimension is nlevel
    pressure : array
        Pressure array
    t_table : array
        Tabulated Temperature array for convection calculations
    p_table : array
        Tabulated pressure array for convection calculations
    grad : array
        Tabulated grad array for convection calculations
    cp : array
        Tabulated cp array for convection calculations
    opacityclass : class
        Opacity class created with jdi.oppanection
    grav : float
        Gravity of planet in SI
    rfaci : float 
        IR flux addition fraction 
    rfacv : float
        Visible flux addition fraction
    nlevel : int
        # of levels, not layers
    tidal : array
        Tidal Fluxes dimension = nlevel
    tmin : float
        Minimum allwed Temp in the profile
    tmax : float
        Maximum allowed Temp in the profile
    dwni : array
        Spectral interval corrections (dimension= nwvno)   
        
    Returns
    -------
    array 
        Temperature array and lapse ratio array if converged
        else Temperature array twice
    """
    conv_flag = 0
    # taudif is fixed to be 0 here since it is needed only for clouds mh
    taudif = 0.0
    taudif_tol = 0.1

    if moist == True:
        #initiate bundle to use in moist adiabat case to grab abundances
        bundle = inputs(calculation='brown')
        bundle.phase_angle(0)
        bundle.gravity(gravity=grav , gravity_unit=u.Unit('m/s**2'))
        bundle.add_pt( temp, pressure)
        
        bundle.premix_atmosphere(opacityclass, df = bundle.inputs['atmosphere']['profile'].loc[:,['pressure','temperature']])

        #grab initial abundances for moist adiabat calculation
        output_abunds = bundle.inputs['atmosphere']['profile'].T.values

        for nb in range(0,3*nofczns,3):
        
            n_strt_b= nstr[nb+1]
            n_ctop_b= n_strt_b+1
            n_bot_b= nstr[nb+2] +1

            for j1 in range(n_ctop_b,n_bot_b+1): 
                press = sqrt(pressure[j1-1]*pressure[j1])
                calc_type =  0 # only need grad_x in return
                grad_x, cp_x = moist_grad( temp[j1-1], press, t_table, p_table, grad, cp, calc_type, output_abunds, j1-1)
                temp[j1]= exp(log(temp[j1-1]) + grad_x*(log(pressure[j1]) - log(pressure[j1-1])))
    
<<<<<<< HEAD
        temp_old= np.copy(temp)
        bundle.add_pt(temp, pressure)
        bundle.premix_atmosphere(opacityclass, df = bundle.inputs['atmosphere']['profile'].loc[:,['pressure','temperature']])

    else: #non moist adiabat case
        # first calculate the convective zones
        for nb in range(0,3*nofczns,3):
            
            n_strt_b= nstr[nb+1]
            n_ctop_b= n_strt_b+1
            n_bot_b= nstr[nb+2] +1

            for j1 in range(n_ctop_b,n_bot_b+1): 
                press = sqrt(pressure[j1-1]*pressure[j1])
                calc_type =  0 # only need grad_x in return
                grad_x, cp_x = did_grad_cp( temp[j1-1], press, t_table, p_table, grad, cp, calc_type)
                temp[j1]= exp(log(temp[j1-1]) + grad_x*(log(pressure[j1]) - log(pressure[j1-1])))
        
        temp_old= np.copy(temp)

        bundle = inputs(calculation='brown')
        bundle.phase_angle(0)
        bundle.gravity(gravity=grav , gravity_unit=u.Unit('m/s**2'))
        bundle.add_pt( temp, pressure)
        
        bundle.premix_atmosphere(opacityclass, df = bundle.inputs['atmosphere']['profile'].loc[:,['pressure','temperature']])
        output_abunds = bundle.inputs['atmosphere']['profile'].T.values

=======
    bundle = inputs(calculation='brown')
    bundle.phase_angle(0,num_gangle=10, num_tangle=1)
    bundle.gravity(gravity=grav , gravity_unit=u.Unit('m/s**2'))
    bundle.add_pt( temp, pressure)
    
    bundle.premix_atmosphere(opacityclass, df = bundle.inputs['atmosphere']['profile'].loc[:,['pressure','temperature']])
>>>>>>> 5554b430
    if save_profile == 1:
            all_profiles = np.append(all_profiles,temp_old)
    
    if first_call_ever == False:
        if cloudy == 1 :
            DTAU, TAU, W0, COSB,ftau_cld, ftau_ray,GCOS2, DTAU_OG, TAU_OG, W0_OG, COSB_OG, \
            W0_no_raman , surf_reflect, ubar0,ubar1,cos_theta, single_phase,multi_phase, \
            frac_a,frac_b,frac_c,constant_back,constant_forward,  \
            wno,nwno,ng,nt, nlevel, ngauss, gauss_wts, mmw,gweight,tweight =  calculate_atm(bundle, opacityclass )


            we0,we1,we2,we3 = 0.25,0.25,0.25,0.25
            opd_prev_cld_step = (we0*opd_cld_climate[:,:,0]+we1*opd_cld_climate[:,:,1]+we2*opd_cld_climate[:,:,2]+we3*opd_cld_climate[:,:,3]) # last average
            
            metallicity = 10**(mh) #atmospheric metallicity relative to Solar
            mean_molecular_weight = np.mean(mmw) # atmospheric mean molecular weight
            # directory ='/Users/sagnickmukherjee/Documents/GitHub/virga/refr_new'
            # directory = '/home/jjm6243/dev_virga/'
            directory = mieff_dir
            
            #get the abundances
            output_abunds = bundle.inputs['atmosphere']['profile'].T.values
                
            kzz = get_kzz(pressure, temp,grav,mmw,tidal,flux_net_ir_layer, flux_plus_ir_attop,t_table, p_table, grad, cp, calc_type,nstr, output_abunds, moist = moist)
            bundle.inputs['atmosphere']['profile']['kz'] = kzz
        

            cld_out = bundle.virga(cld_species,directory, fsed=fsed,mh=metallicity,
                        mmw = mean_molecular_weight,full_output=False) #,climate=True)
            
            opd_now, w0_now, g0_now = cld_out
            
            opd_cld_climate[:,:,3], g0_cld_climate[:,:,3], w0_cld_climate[:,:,3] = opd_cld_climate[:,:,2], g0_cld_climate[:,:,2], w0_cld_climate[:,:,2]
            opd_cld_climate[:,:,2], g0_cld_climate[:,:,2], w0_cld_climate[:,:,2] = opd_cld_climate[:,:,1], g0_cld_climate[:,:,1], w0_cld_climate[:,:,1]
            opd_cld_climate[:,:,1], g0_cld_climate[:,:,1], w0_cld_climate[:,:,1] = opd_cld_climate[:,:,0], g0_cld_climate[:,:,0], w0_cld_climate[:,:,0]
                        
            opd_cld_climate[:,:,0], g0_cld_climate[:,:,0], w0_cld_climate[:,:,0] = opd_now, g0_now, w0_now
            
            #if np.sum(opd_cld_climate[:,:,1]) == 0 :
            #    w0,w1,w2,w3 = 1,0,0,0
            #elif (np.sum(opd_cld_climate[:,:,1]) != 0) and (np.sum(opd_cld_climate[:,:,2]) == 0):
            #    w0,w1,w2,w3 = 0.5,0.5,0,0
            #elif (np.sum(opd_cld_climate[:,:,2]) != 0) and (np.sum(opd_cld_climate[:,:,3]) == 0):
            #    w0,w1,w2,w3 = 0.33,0.33,0.33,0
            #else:
            #    w0,w1,w2,w3 = 0.25,0.25,0.25,0.25
            we0,we1,we2,we3 = 0.25,0.25,0.25,0.25
            
            #sum_opd_clmt = (opd_cld_climate[:,:,0]+opd_cld_climate[:,:,1]+opd_cld_climate[:,:,2]+opd_cld_climate[:,:,3])
            sum_opd_clmt = (we0*opd_cld_climate[:,:,0]+we1*opd_cld_climate[:,:,1]+we2*opd_cld_climate[:,:,2]+we3*opd_cld_climate[:,:,3])
            opd_clmt = (we0*opd_cld_climate[:,:,0]+we1*opd_cld_climate[:,:,1]+we2*opd_cld_climate[:,:,2]+we3*opd_cld_climate[:,:,3])
            g0_clmt = (we0*opd_cld_climate[:,:,0]*g0_cld_climate[:,:,0]+we1*opd_cld_climate[:,:,1]*g0_cld_climate[:,:,1]+we2*opd_cld_climate[:,:,2]*g0_cld_climate[:,:,2]+we3*opd_cld_climate[:,:,3]*g0_cld_climate[:,:,3])/(sum_opd_clmt)
            w0_clmt = (we0*opd_cld_climate[:,:,0]*w0_cld_climate[:,:,0]+we1*opd_cld_climate[:,:,1]*w0_cld_climate[:,:,1]+we2*opd_cld_climate[:,:,2]*w0_cld_climate[:,:,2]+we3*opd_cld_climate[:,:,3]*w0_cld_climate[:,:,3])/(sum_opd_clmt)
            g0_clmt = np.nan_to_num(g0_clmt,nan=0.0)
            w0_clmt = np.nan_to_num(w0_clmt,nan=0.0)
            opd_clmt[np.where(opd_clmt <= 1e-5)] = 0.0
            
            
            df_cld = vj.picaso_format(opd_clmt, w0_clmt, g0_clmt)
            bundle.clouds(df=df_cld)


    DTAU, TAU, W0, COSB,ftau_cld, ftau_ray,GCOS2, DTAU_OG, TAU_OG, W0_OG, COSB_OG, \
        W0_no_raman , surf_reflect, ubar0,ubar1,cos_theta, single_phase,multi_phase, \
        frac_a,frac_b,frac_c,constant_back,constant_forward, \
        wno,nwno,ng,nt, nlevel, ngauss, gauss_wts, mmw,gweight,tweight =  calculate_atm(bundle, opacityclass )
    
    if do_holes == True:
        DTAU_clear, TAU_clear, W0_clear, COSB_clear,ftau_cld_clear, ftau_ray_clear,GCOS2_clear, DTAU_OG_clear, TAU_OG_clear, W0_OG_clear, COSB_OG_clear, \
        W0_no_raman_clear, surf_reflect, ubar0,ubar1,cos_theta, single_phase,multi_phase, \
        frac_a,frac_b,frac_c,constant_back,constant_forward, tridiagonal , \
        wno,nwno,ng,nt, nlevel, ngauss, gauss_wts, mmw =  calculate_atm(bundle, opacityclass, fthin_cld, do_holes=True)
    
    ## begin bigger loop which gets opacities
    for iii in range(itmx):
<<<<<<< HEAD

        if do_holes == True:
            temp, dtdp, flag_converge, flux_net_ir_layer, flux_plus_ir_attop, all_profiles = t_start(nofczns,nstr,it_max,conv,x_max_mult, 
            rfaci, rfacv, nlevel, temp, pressure, p_table, t_table, 
            grad, cp, tidal,tmin,tmax,dwni, bb , y2, tp, DTAU, TAU, W0, COSB,ftau_cld, ftau_ray,GCOS2, DTAU_OG, TAU_OG, W0_OG, COSB_OG, W0_no_raman , 
            surf_reflect, ubar0,ubar1,cos_theta, FOPI, single_phase,multi_phase,frac_a,frac_b,frac_c,constant_back,constant_forward, tridiagonal , wno,nwno,ng,nt, 
            ngauss, gauss_wts, save_profile, all_profiles, fhole, DTAU_clear, TAU_clear, W0_clear, COSB_clear, 
            DTAU_OG_clear, COSB_OG_clear, W0_no_raman_clear, output_abunds, do_holes = True, moist = moist)
        
        else:
            temp, dtdp, flag_converge, flux_net_ir_layer, flux_plus_ir_attop, all_profiles = t_start(nofczns,nstr,it_max,conv,x_max_mult, 
                rfaci, rfacv, nlevel, temp, pressure, p_table, t_table, 
                grad, cp, tidal,tmin,tmax,dwni, bb , y2, tp, DTAU, TAU, W0, COSB,ftau_cld, ftau_ray,GCOS2, DTAU_OG, TAU_OG, W0_OG, COSB_OG, W0_no_raman , surf_reflect, ubar0,ubar1,cos_theta, FOPI, single_phase,multi_phase,frac_a,frac_b,frac_c,constant_back,constant_forward, tridiagonal , wno,nwno,ng,nt, ngauss, gauss_wts, save_profile, all_profiles, output_abunds, moist = moist)
=======
        
        temp, dtdp, flag_converge, flux_net_ir_layer, flux_plus_ir_attop, all_profiles = t_start(
                    nofczns,nstr,it_max,conv,x_max_mult, 
                    rfaci, rfacv, nlevel, temp, pressure, p_table, t_table, 
                    grad, cp, tidal,tmin,tmax,dwni, bb , y2, tp, DTAU, TAU, W0, COSB,ftau_cld, ftau_ray,GCOS2, 
                    DTAU_OG, TAU_OG, W0_OG, COSB_OG, W0_no_raman , surf_reflect, 
                    ubar0,ubar1,cos_theta, FOPI, single_phase,multi_phase,frac_a,frac_b,frac_c,constant_back,constant_forward, 
                    wno,nwno,ng,nt,gweight,tweight, 
                    ngauss, gauss_wts, save_profile, all_profiles,
                    verbose=verbose)
>>>>>>> 5554b430
        
        #NEB stage delete after confirmation from SM
        #if (temp <= min(opacityclass.cia_temps)).any():
        #    wh = np.where(temp <= min(opacityclass.cia_temps))
        #    if len(wh[0]) <= 30 :
        #        if verbose: print(len(wh[0])," points went below the opacity grid. Correcting those.")
        #        temp = correct_profile(temp,pressure,wh,min(opacityclass.cia_temps))
        #    else :
        #        raise Exception('Many points in your profile went off the grid to lower temperatures. Try re-starting from a different guess profile. Parametrized profiles can work better sometime as guess profiles.')
        
        
        
        bundle = inputs(calculation='brown')
        bundle.phase_angle(0)
        bundle.gravity(gravity=grav , gravity_unit=u.Unit('m/s**2'))
        bundle.add_pt( temp, pressure)
        
        bundle.premix_atmosphere(opacityclass, df = bundle.inputs['atmosphere']['profile'].loc[:,['pressure','temperature']])
        #if save_profile == 1:
        #    all_profiles = np.append(all_profiles,bundle.inputs['atmosphere']['profile']['NH3'].values)
        if cloudy == 1 :
            we0,we1,we2,we3 = 0.25,0.25,0.25,0.25
            opd_prev_cld_step = (we0*opd_cld_climate[:,:,0]+we1*opd_cld_climate[:,:,1]+we2*opd_cld_climate[:,:,2]+we3*opd_cld_climate[:,:,3]) # last average
            
            metallicity = 10**(mh) #atmospheric metallicity relative to Solar
            mean_molecular_weight = np.mean(mmw) # atmospheric mean molecular weight
            # directory ='/Users/sagnickmukherjee/Documents/GitHub/virga/refr_new'
            # directory = '/home/jjm6243/dev_virga/'
            directory = mieff_dir

            #get the abundances
            output_abunds = bundle.inputs['atmosphere']['profile'].T.values
                
            kzz = get_kzz(pressure, temp,grav,mmw,tidal,flux_net_ir_layer, flux_plus_ir_attop,t_table, p_table, grad, cp, calc_type,nstr, output_abunds, moist = moist)
            bundle.inputs['atmosphere']['profile']['kz'] = kzz
    
            cld_out = bundle.virga(cld_species,directory, fsed=fsed,mh=metallicity,
                        mmw = mean_molecular_weight,full_output=False)#,climate=True)

            opd_now, w0_now, g0_now = cld_out
            
            opd_cld_climate[:,:,3], g0_cld_climate[:,:,3], w0_cld_climate[:,:,3] = opd_cld_climate[:,:,2], g0_cld_climate[:,:,2], w0_cld_climate[:,:,2]
            opd_cld_climate[:,:,2], g0_cld_climate[:,:,2], w0_cld_climate[:,:,2] = opd_cld_climate[:,:,1], g0_cld_climate[:,:,1], w0_cld_climate[:,:,1]
            opd_cld_climate[:,:,1], g0_cld_climate[:,:,1], w0_cld_climate[:,:,1] = opd_cld_climate[:,:,0], g0_cld_climate[:,:,0], w0_cld_climate[:,:,0]
                        
            opd_cld_climate[:,:,0], g0_cld_climate[:,:,0], w0_cld_climate[:,:,0] = opd_now, g0_now, w0_now
            
            #if np.sum(opd_cld_climate[:,:,1]) == 0 :
            #    w0,w1,w2,w3 = 1,0,0,0
            #elif (np.sum(opd_cld_climate[:,:,1]) != 0) and (np.sum(opd_cld_climate[:,:,2]) == 0):
            #    w0,w1,w2,w3 = 0.5,0.5,0,0
            #elif (np.sum(opd_cld_climate[:,:,2]) != 0) and (np.sum(opd_cld_climate[:,:,3]) == 0):
            #    w0,w1,w2,w3 = 0.33,0.33,0.33,0
            #else:
            #    w0,w1,w2,w3 = 0.25,0.25,0.25,0.25
            we0,we1,we2,we3 = 0.25,0.25,0.25,0.25
            
            #sum_opd_clmt = (opd_cld_climate[:,:,0]+opd_cld_climate[:,:,1]+opd_cld_climate[:,:,2]+opd_cld_climate[:,:,3])
            sum_opd_clmt = (we0*opd_cld_climate[:,:,0]+we1*opd_cld_climate[:,:,1]+we2*opd_cld_climate[:,:,2]+we3*opd_cld_climate[:,:,3])
            opd_clmt = (we0*opd_cld_climate[:,:,0]+we1*opd_cld_climate[:,:,1]+we2*opd_cld_climate[:,:,2]+we3*opd_cld_climate[:,:,3])
            g0_clmt = (we0*opd_cld_climate[:,:,0]*g0_cld_climate[:,:,0]+we1*opd_cld_climate[:,:,1]*g0_cld_climate[:,:,1]+we2*opd_cld_climate[:,:,2]*g0_cld_climate[:,:,2]+we3*opd_cld_climate[:,:,3]*g0_cld_climate[:,:,3])/(sum_opd_clmt)
            w0_clmt = (we0*opd_cld_climate[:,:,0]*w0_cld_climate[:,:,0]+we1*opd_cld_climate[:,:,1]*w0_cld_climate[:,:,1]+we2*opd_cld_climate[:,:,2]*w0_cld_climate[:,:,2]+we3*opd_cld_climate[:,:,3]*w0_cld_climate[:,:,3])/(sum_opd_clmt)
            g0_clmt = np.nan_to_num(g0_clmt,nan=0.0)
            w0_clmt = np.nan_to_num(w0_clmt,nan=0.0)
            opd_clmt[np.where(opd_clmt <= 1e-5)] = 0.0
            
            
            df_cld = vj.picaso_format(opd_clmt, w0_clmt, g0_clmt)
            bundle.clouds(df=df_cld)
            
            diff = (opd_clmt-opd_prev_cld_step)
            taudif = np.max(np.abs(diff))
            taudif_tol = 0.4*np.max(0.5*(opd_clmt+opd_prev_cld_step))
            
            print("Max TAUCLD diff is", taudif, " Tau tolerance is ", taudif_tol)



        

        DTAU, TAU, W0, COSB,ftau_cld, ftau_ray,GCOS2, DTAU_OG, TAU_OG, W0_OG, COSB_OG, \
        W0_no_raman , surf_reflect, ubar0,ubar1,cos_theta, single_phase,multi_phase, \
        frac_a,frac_b,frac_c,constant_back,constant_forward,  \
        wno,nwno,ng,nt, nlevel, ngauss, gauss_wts, mmw,gweight,tweight  =  calculate_atm(bundle, opacityclass)

        ert = 0.0 # avg temp change
        scalt= 1.5

        dtx= abs(temp-temp_old)
        ert = np.sum(dtx) 
        
        temp_old= np.copy(temp)
        
        ert = ert/(float(nlevel)*scalt)
        
        if ((iii > 0) & (ert < convt) & (taudif < taudif_tol)) :
            if verbose: print("Profile converged before itmx")
            conv_flag = 1

            return pressure, temp , dtdp, conv_flag, all_profiles, opd_cld_climate,g0_cld_climate,w0_cld_climate, flux_net_ir_layer, flux_plus_ir_attop
        
        if verbose: print("Big iteration is ",min(temp), iii)
    
    
    if conv_flag == 0:
        if verbose: print("Not converged")
    else :
        if verbose: print("Profile converged after itmx hit")
    return pressure, temp, dtdp, conv_flag, all_profiles, opd_cld_climate,g0_cld_climate,w0_cld_climate,flux_net_ir_layer, flux_plus_ir_attop

<<<<<<< HEAD
def find_strat(mieff_dir, pressure, temp, dtdp , FOPI, nofczns,nstr,x_max_mult,t_table, p_table, grad, cp, opacityclass, grav, 
             rfaci, rfacv, nlevel, tidal, tmin, tmax, dwni, bb , y2 , tp, cloudy, cld_species,mh,fsed,flag_hack, save_profile, 
             all_profiles, opd_cld_climate,g0_cld_climate,w0_cld_climate,flux_net_ir_layer, flux_plus_ir_attop, fhole = None, fthin_cld = None, do_holes = None, moist = None):
=======
def find_strat(mieff_dir, pressure, temp, dtdp , FOPI, nofczns,nstr,x_max_mult,
             t_table, p_table, grad, cp, opacityclass, grav, 
             rfaci, rfacv, nlevel, tidal, tmin, tmax, dwni, bb , y2 , tp, 
             cloudy, cld_species,mh,fsed,flag_hack, save_profile, all_profiles, 
             opd_cld_climate,g0_cld_climate,w0_cld_climate,flux_net_ir_layer, 
             flux_plus_ir_attop,verbose=1):
>>>>>>> 5554b430
    """
    Function iterating on the TP profile by calling tstart and changing opacities as well
    Parameters
    ----------
    mieff_dir: str
        path to directory with mieff files for virga
    it_max : int
        Maximum iterations allowed in the inner no opa change loop
    itmx : int
        Maximum iterations allowed in the outer opa change loop
    conv : float
        
    convt: float
        Convergence criteria , if max avg change in temp is less than this then outer loop converges
        
    nofczns: int
        # of conv zones 
    nstr : array 
        dimension of 20
        NSTR vector describes state of the atmosphere:
        0   is top layer
        1   is top layer of top convective region
        2   is bottom layer of top convective region
        3   is top layer of lower radiative region
        4   is top layer of lower convective region
        5   is bottom layer of lower convective region
    xmaxmult : 
        
    temp : array 
        Guess temperatures to start with
    pressure : array
        Atmospheric pressure
    t_table : array
        Visible flux addition fraction
    nlevel : int
        # of levels
    temp : array
        Guess Temperature array, dimension is nlevel
    pressure : array
        Pressure array
    t_table : array
        Tabulated Temperature array for convection calculations
    p_table : array
        Tabulated pressure array for convection calculations
    grad : array
        Tabulated grad array for convection calculations
    cp : array
        Tabulated cp array for convection calculations
    opacityclass : class
        Opacity class created with jdi.oppanection
    grav : float
        Gravity of planet in SI
    rfaci : float 
        IR flux addition fraction 
    rfacv : float
        Visible flux addition fraction
    nlevel : int
        # of levels, not layers
    tidal : array
        Tidal Fluxes dimension = nlevel
    tmin : float
        Minimum allwed Temp in the profile
    tmax : float
        Maximum allowed Temp in the profile
    dwni : array
        Spectral interval corrections (dimension= nwvno)
<<<<<<< HEAD
    do_holes : bool
        Patchy cloud option with clearsky holes
    fhole : float
        Fraction of clearsky holes (from 0 to 1.0)
    fthin_cld : float
        Fraction of thin clouds in patchy cloud column (from 0 to 1.0), default 0 for clear sky column
    moist: bool
        Moist adiabat or not
       
=======
    verbose: int 
        If 0 nothing gets printed
        If 1 this prints everything out 
>>>>>>> 5554b430
        
    Returns
    -------
    array 
        Temperature array and lapse ratio array if converged
        else Temperature array twice
    """
    # new conditions for this routine

    itmx_strat = 5 #itmx  # outer loop counter
    it_max_strat = 8 # its # inner loop counter # original code is 8
    conv_strat = 5.0 # conv
    convt_strat = 3.0 # convt 
    ip2 = -10 #?
    subad = 0.98 # degree to which layer can be subadiabatic and
                    # we still make it adiabatic
    ifirst = 10-1  # start looking after this many layers from top for a conv zone
                   # -1 is for python referencing
    iend = 0 #?
    final = False

    #call bundle for moist adiabat option (moved out of if statement for numba issue)
    bundle = inputs(calculation='brown')

    bundle.phase_angle(0)
    bundle.gravity(gravity=grav , gravity_unit=u.Unit('m/s**2'))
    bundle.add_pt( temp, pressure)
    bundle.premix_atmosphere(opacityclass, df = bundle.inputs['atmosphere']['profile'].loc[:,['pressure','temperature']])

    #get the abundances
    output_abunds = bundle.inputs['atmosphere']['profile'].T.values
    if moist == True:
        grad_x, cp_x =convec(temp,pressure, t_table, p_table, grad, cp, output_abunds, moist = True)
    else:
        grad_x, cp_x =convec(temp,pressure, t_table, p_table, grad, cp, output_abunds, moist = False)
    # grad_x = 
    while dtdp[nstr[1]-1] >= subad*grad_x[nstr[1]-1] :
        ratio = dtdp[nstr[1]-1]/grad_x[nstr[1]-1]

        if ratio > 1.8 :
            if verbose: print("Move up two levels")
            ngrow = 2
            nstr = growup( 1, nstr , ngrow)
        else :
            ngrow = 1
            nstr = growup( 1, nstr , ngrow)
        
        if nstr[1] < 5 :
            raise ValueError( "Convection zone grew to Top of atmosphere, Need to Stop")
        
        pressure, temp, dtdp, profile_flag, all_profiles, opd_cld_climate,g0_cld_climate,w0_cld_climate,flux_net_ir_layer, flux_plus_ir_attop = profile(mieff_dir, it_max_strat, itmx_strat, conv_strat, convt_strat, nofczns,nstr,x_max_mult,
<<<<<<< HEAD
        temp,pressure, FOPI, t_table, p_table, grad, cp, opacityclass, grav, 
            rfaci, rfacv, nlevel, tidal, tmin, tmax, dwni, bb , y2 , tp, final, cloudy, cld_species, mh,fsed,flag_hack, save_profile, all_profiles, opd_cld_climate,g0_cld_climate,w0_cld_climate,flux_net_ir_layer, flux_plus_ir_attop,
            fhole=fhole, fthin_cld=fthin_cld, do_holes = do_holes, moist = moist)
=======
                            temp,pressure, FOPI, t_table, p_table, grad, cp, opacityclass, grav, 
                             rfaci, rfacv, nlevel, tidal, tmin, tmax, dwni, bb , y2 , tp, final, 
                             cloudy, cld_species, mh,fsed,flag_hack, save_profile, all_profiles, 
                             opd_cld_climate,g0_cld_climate,w0_cld_climate,flux_net_ir_layer, 
                             flux_plus_ir_attop, verbose=verbose)
>>>>>>> 5554b430

    if nofczns ==2:
    # now for the 2nd convection zone
<<<<<<< HEAD
        dt_max = 0.0 #DTMAX
        i_max = 0 #IMAX
        # -1 in ifirst to include ifirst index
        flag_super = 0
        for i in range(nstr[1]-1, ifirst-1, -1):
            add = dtdp[i] - grad_x[i]
            if add > dt_max and add/grad_x[i] >= 0.02 : # non-neglegible super-adiabaticity
                dt_max = add
                i_max =i
                break
        
        flag_final_convergence =0
        if i_max == 0 or dt_max/grad_x[i_max] < 0.02: # no superadiabaticity, we are done
            flag_final_convergence = 1

        if flag_final_convergence  == 0:
            print(" convection zone status")
            print(nstr[0],nstr[1],nstr[2],nstr[3],nstr[4],nstr[5])
            print(nofczns)

            nofczns = 2
            nstr[4]= nstr[1]
            nstr[5]= nstr[2]
            nstr[1]= i_max
            nstr[2] = i_max
            nstr[3] = i_max
            print(nstr)
            if nstr[3] >= nstr[4] :
                #print(nstr[0],nstr[1],nstr[2],nstr[3],nstr[4],nstr[5])
                #print(nofczns)
                raise ValueError("Overlap happened !")

            pressure, temp, dtdp, profile_flag, all_profiles, opd_cld_climate,g0_cld_climate,w0_cld_climate,flux_net_ir_layer, flux_plus_ir_attop = profile(mieff_dir, it_max_strat, itmx_strat, conv_strat, convt_strat, nofczns,nstr,x_max_mult,
            temp,pressure, FOPI, t_table, p_table, grad, cp, opacityclass, grav, 
                rfaci, rfacv, nlevel, tidal, tmin, tmax, dwni, bb , y2 , tp, final, cloudy, cld_species,mh, fsed,flag_hack,save_profile, all_profiles,opd_cld_climate,g0_cld_climate,w0_cld_climate,flux_net_ir_layer, flux_plus_ir_attop,
                fhole=fhole, fthin_cld=fthin_cld, do_holes = do_holes, moist = moist)

            i_change = 1
            while i_change == 1 :
                print("Grow Phase : Upper Zone")
                i_change = 0
=======
    dt_max = 0.0 #DTMAX
    i_max = 0 #IMAX
    # -1 in ifirst to include ifirst index
    flag_super = 0
    for i in range(nstr[1]-1, ifirst-1, -1):
        add = dtdp[i] - grad_x[i]
        if add > dt_max and add/grad_x[i] >= 0.02 : # non-neglegible super-adiabaticity
            dt_max = add
            i_max =i
            break
    
    flag_final_convergence =0
    if i_max == 0 or dt_max/grad_x[i_max] < 0.02: # no superadiabaticity, we are done
        flag_final_convergence = 1

    if flag_final_convergence  == 0:
        if verbose: print(" convection zone status")
        if verbose: print(nstr[0],nstr[1],nstr[2],nstr[3],nstr[4],nstr[5])
        if verbose: print(nofczns)

        nofczns = 2
        nstr[4]= nstr[1]
        nstr[5]= nstr[2]
        nstr[1]= i_max
        nstr[2] = i_max
        nstr[3] = i_max #+ 1
        if verbose: print(nstr)
        if nstr[3] >= nstr[4] :
            #print(nstr[0],nstr[1],nstr[2],nstr[3],nstr[4],nstr[5])
            #print(nofczns)
            raise ValueError("Overlap happened !")
        pressure, temp, dtdp, profile_flag, all_profiles, opd_cld_climate,g0_cld_climate,w0_cld_climate,flux_net_ir_layer, flux_plus_ir_attop = profile(mieff_dir, it_max_strat, itmx_strat, conv_strat, convt_strat, nofczns,nstr,x_max_mult,
            temp,pressure, FOPI, t_table, p_table, grad, cp, opacityclass, grav, 
             rfaci, rfacv, nlevel, tidal, tmin, tmax, dwni, bb , y2 , tp, final, 
             cloudy, cld_species,mh, fsed,flag_hack,save_profile, all_profiles,
             opd_cld_climate,g0_cld_climate,w0_cld_climate,flux_net_ir_layer, 
             flux_plus_ir_attop, verbose=verbose)

        i_change = 1
        while i_change == 1 :
            if verbose: print("Grow Phase : Upper Zone")
            i_change = 0
>>>>>>> 5554b430

                d1 = dtdp[nstr[1]-1]
                d2 = dtdp[nstr[3]]
                c1 = grad_x[nstr[1]-1]
                c2 = grad_x[nstr[3]]

                while ((d1 > subad*c1) or (d2 > subad*c2)):

                    if (((d1-c1)>= (d2-c2)) or (nofczns == 1)) :
                        ngrow = 1
                        nstr = growup( 1, nstr , ngrow)

                        if nstr[1] < 3 :
                            raise ValueError( "Convection zone grew to Top of atmosphere, Need to Stop")
                    else :
                        ngrow = 1
                        nstr = growdown( 1, nstr , ngrow)

                        if nstr[2] == nstr[4]: # one conv zone
                            nofczns =1
                            nstr[2] = nstr[5]
                            nstr[3] = 0
                            i_change = 1
                    print(nstr)
                    
                    pressure, temp, dtdp, profile_flag, all_profiles,opd_cld_climate,g0_cld_climate,w0_cld_climate,flux_net_ir_layer, flux_plus_ir_attop = profile(mieff_dir, it_max_strat, itmx_strat, conv_strat, convt_strat, nofczns,nstr,x_max_mult,
                    temp,pressure, FOPI, t_table, p_table, grad, cp, opacityclass, grav, 
                    rfaci, rfacv, nlevel, tidal, tmin, tmax, dwni, bb , y2 , tp, final, cloudy, cld_species, mh,fsed,flag_hack,save_profile, all_profiles,opd_cld_climate,g0_cld_climate,w0_cld_climate,flux_net_ir_layer, flux_plus_ir_attop,
                    fhole=fhole, fthin_cld=fthin_cld, do_holes = do_holes, moist = moist)

                    d1 = dtdp[nstr[1]-1]
                    d2 = dtdp[nstr[3]]
                    c1 = grad_x[nstr[1]-1]
                    c2 = grad_x[nstr[3]]
                #Now grow the lower zone.
                while ((dtdp[nstr[4]-1] >= subad*grad_x[nstr[4]-1]) and nofczns > 1):
                    
                    ngrow = 1
                    nstr = growup( 2, nstr , ngrow)
                    #Now check to see if two zones have merged and stop further searching if so.
                    if nstr[2] == nstr[4] :
                        nofczns = 1
                        nstr[2] = nstr[5]
                        nstr[3] = 0
<<<<<<< HEAD
                        i_change =1
                    print(nstr)

                    pressure, temp, dtdp, profile_flag, all_profiles,opd_cld_climate,g0_cld_climate,w0_cld_climate,flux_net_ir_layer, flux_plus_ir_attop = profile(mieff_dir, it_max_strat, itmx_strat, conv_strat, convt_strat, nofczns,nstr,x_max_mult,
                    temp,pressure, FOPI, t_table, p_table, grad, cp, opacityclass, grav, 
                    rfaci, rfacv, nlevel, tidal, tmin, tmax, dwni, bb , y2 , tp, final, cloudy, cld_species, mh,fsed,flag_hack,save_profile, all_profiles,opd_cld_climate,g0_cld_climate,w0_cld_climate,flux_net_ir_layer, flux_plus_ir_attop,
                    fhole=fhole, fthin_cld=fthin_cld, do_holes = do_holes, moist = moist)         
=======
                        i_change = 1
                if verbose: print(nstr)
                pressure, temp, dtdp, profile_flag, all_profiles,opd_cld_climate,g0_cld_climate,w0_cld_climate,flux_net_ir_layer, flux_plus_ir_attop = profile(mieff_dir, it_max_strat, itmx_strat, conv_strat, convt_strat, nofczns,nstr,x_max_mult,
                                temp,pressure, FOPI, t_table, p_table, grad, cp, opacityclass, grav, 
                                 rfaci, rfacv, nlevel, tidal, tmin, tmax, dwni, bb , y2 , tp, final, 
                                 cloudy, cld_species, mh,fsed,flag_hack,save_profile, all_profiles,
                                 opd_cld_climate,g0_cld_climate,w0_cld_climate,flux_net_ir_layer, 
                                 flux_plus_ir_attop, verbose=verbose)

                d1 = dtdp[nstr[1]-1]
                d2 = dtdp[nstr[3]]
                c1 = grad_x[nstr[1]-1]
                c2 = grad_x[nstr[3]]
            #Now grow the lower zone.
            while ((dtdp[nstr[4]-1] >= subad*grad_x[nstr[4]-1]) and nofczns > 1):
                
                ngrow = 1
                nstr = growup( 2, nstr , ngrow)
                #Now check to see if two zones have merged and stop further searching if so.
                if nstr[2] == nstr[4] :
                    nofczns = 1
                    nstr[2] = nstr[5]
                    nstr[3] = 0
                    i_change =1
                if verbose: print(nstr)
                pressure, temp, dtdp, profile_flag, all_profiles,opd_cld_climate,g0_cld_climate,w0_cld_climate,flux_net_ir_layer, flux_plus_ir_attop = profile(mieff_dir, it_max_strat, itmx_strat, conv_strat, convt_strat, nofczns,nstr,x_max_mult,
                    temp,pressure, FOPI, t_table, p_table, grad, cp, opacityclass, grav, 
                    rfaci, rfacv, nlevel, tidal, tmin, tmax, dwni, bb , y2 , tp, final, 
                    cloudy, cld_species, mh,fsed,flag_hack,save_profile, all_profiles,
                    opd_cld_climate,g0_cld_climate,w0_cld_climate,flux_net_ir_layer, 
                    flux_plus_ir_attop, verbose=verbose)
            
>>>>>>> 5554b430

                flag_final_convergence = 1
        
    itmx_strat =6
    it_max_strat = 10
    convt_strat = 2.0
    convt_strat = 2.0
    x_max_mult = x_max_mult/2.0
    ip2 = -10

    final = True
<<<<<<< HEAD
    print("final",nstr)

    pressure, temp, dtdp, profile_flag, all_profiles,opd_cld_climate,g0_cld_climate,w0_cld_climate,flux_net_ir_layer, flux_plus_ir_attop = profile(mieff_dir, it_max_strat, itmx_strat, conv_strat, convt_strat, nofczns,nstr,x_max_mult,
            temp,pressure, FOPI, t_table, p_table, grad, cp,opacityclass, grav, 
            rfaci, rfacv, nlevel, tidal, tmin, tmax, dwni, bb , y2 , tp, final, cloudy, cld_species,mh,fsed,flag_hack,save_profile, all_profiles,opd_cld_climate,g0_cld_climate,w0_cld_climate,flux_net_ir_layer, flux_plus_ir_attop,
            fhole=fhole, fthin_cld=fthin_cld, do_holes = do_holes, moist = moist)
=======
    if verbose: print("final",nstr)
    pressure, temp, dtdp, profile_flag, all_profiles,opd_cld_climate,g0_cld_climate,w0_cld_climate,flux_net_ir_layer, flux_plus_ir_attop = profile(mieff_dir, it_max_strat, itmx_strat, conv_strat, convt_strat, nofczns,nstr,x_max_mult,
                temp,pressure, FOPI, t_table, p_table, grad, cp,opacityclass, grav, 
                rfaci, rfacv, nlevel, tidal, tmin, tmax, dwni, bb , y2 , tp, final, 
                cloudy, cld_species,mh,fsed,flag_hack,save_profile, all_profiles,
                opd_cld_climate,g0_cld_climate,w0_cld_climate,flux_net_ir_layer, 
                flux_plus_ir_attop, verbose=verbose)
>>>>>>> 5554b430

    #    else :
    #        raise ValueError("Some problem here with goto 125")
        
    if profile_flag == 0:
        if verbose: print("ENDING WITHOUT CONVERGING")
    elif profile_flag == 1:
        if verbose: print("YAY ! ENDING WITH CONVERGENCE")
        
    bundle = inputs(calculation='brown')
    bundle.phase_angle(0)
    bundle.gravity(gravity=grav , gravity_unit=u.Unit('m/s**2'))
    bundle.add_pt( temp, pressure)
    
    bundle.premix_atmosphere(opacityclass, df = bundle.inputs['atmosphere']['profile'].loc[:,['pressure','temperature']])

    if cloudy == 1:
        DTAU, TAU, W0, COSB,ftau_cld, ftau_ray,GCOS2, DTAU_OG, TAU_OG, W0_OG, COSB_OG, W0_no_raman , surf_reflect, ubar0,ubar1,cos_theta, single_phase,multi_phase,frac_a,frac_b,frac_c,constant_back,constant_forward, wno,nwno,ng,nt, nlevel, ngauss, gauss_wts, mmw,gweight,tweight  =  calculate_atm(bundle, opacityclass)

        metallicity = 10**(mh) #atmospheric metallicity relative to Solar
        mean_molecular_weight = np.mean(mmw) # atmospheric mean molecular weight
        # directory ='/Users/sagnickmukherjee/Documents/GitHub/virga/refr_new'
        # directory = '/home/jjm6243/dev_virga/'
        directory = mieff_dir

        calc_type =0

        #get the abundances
        output_abunds = bundle.inputs['atmosphere']['profile'].T.values
            
        kzz = get_kzz(pressure, temp,grav,mmw,tidal,flux_net_ir_layer, flux_plus_ir_attop,t_table, p_table, grad, cp, calc_type,nstr, output_abunds, moist = moist)
        bundle.inputs['atmosphere']['profile']['kz'] = kzz


        cld_out = bundle.virga(cld_species,directory, fsed=fsed,mh=metallicity,
                        mmw = mean_molecular_weight,full_output=False) #,climate=True)
        
        opd_now, w0_now, g0_now = cld_out
        df_cld = vj.picaso_format(opd_now, w0_now, g0_now)
        bundle.clouds(df=df_cld)
    else:
        opd_now,w0_now,g0_now = 0,0,0

    DTAU, TAU, W0, COSB,ftau_cld, ftau_ray,GCOS2, DTAU_OG, TAU_OG, W0_OG, COSB_OG, W0_no_raman , surf_reflect, ubar0,ubar1,cos_theta, single_phase,multi_phase,frac_a,frac_b,frac_c,constant_back,constant_forward,  wno,nwno,ng,nt, nlevel, ngauss, gauss_wts, mmw,gweight,tweight  =  calculate_atm(bundle, opacityclass)
    
    flux_net_v_layer_full, flux_net_v_full, flux_plus_v_full, flux_minus_v_full , flux_net_ir_layer_full, flux_net_ir_full, flux_plus_ir_full, flux_minus_ir_full = get_fluxes(pressure, temp, dwni, bb , y2, tp, tmin, tmax, DTAU, TAU, W0, 
            COSB,ftau_cld, ftau_ray,GCOS2, DTAU_OG, TAU_OG, W0_OG, COSB_OG, W0_no_raman , surf_reflect, 
<<<<<<< HEAD
            ubar0,ubar1,cos_theta, FOPI, single_phase,multi_phase,frac_a,frac_b,frac_c,constant_back,constant_forward, tridiagonal , 
            wno,nwno,ng,nt, nlevel, ngauss, gauss_wts, False, True) #false for reflected, true for thermal
    
    #clearsky for patchy clouds
    if do_holes == True:
        DTAU_clear, TAU_clear, W0_clear, COSB_clear,ftau_cld_clear, ftau_ray_clear,GCOS2_clear, DTAU_OG_clear, TAU_OG_clear, W0_OG_clear, COSB_OG_clear, W0_no_raman_clear, surf_reflect, ubar0,ubar1,cos_theta, single_phase,multi_phase,frac_a,frac_b,frac_c,constant_back,constant_forward,tridiagonal , wno,nwno,ng,nt, nlevel, ngauss, gauss_wts, mmw =  calculate_atm(bundle, opacityclass, fthin_cld, do_holes = True)
    
        flux_net_v_layer_full, flux_net_v_full, flux_plus_v_full, flux_minus_v_full , flux_net_ir_layer_full, flux_net_ir_full, flux_plus_ir_full, flux_minus_ir_full = climate(pressure, temp, dwni, bb , y2, tp, tmin, tmax, DTAU, TAU, W0, COSB,ftau_cld, 
            ftau_ray,GCOS2, DTAU_OG, TAU_OG, W0_OG, COSB_OG, W0_no_raman , surf_reflect, ubar0,ubar1,cos_theta, FOPI, single_phase,
            multi_phase,frac_a,frac_b,frac_c,constant_back,constant_forward, tridiagonal , wno,nwno,ng,nt, nlevel, ngauss, gauss_wts, 
            False, True, fhole, DTAU_clear, TAU_clear, W0_clear, COSB_clear, DTAU_OG_clear, COSB_OG_clear, W0_no_raman_clear, do_holes=True) 
            #false for reflected, true for thermal
=======
            ubar0,ubar1,cos_theta, FOPI, single_phase,multi_phase,frac_a,frac_b,frac_c,constant_back,constant_forward,
            wno,nwno,ng,nt,gweight,tweight, nlevel, ngauss, gauss_wts, False, True) #false for reflected, true for thermal
>>>>>>> 5554b430

    
    return pressure, temp, dtdp, nstr , flux_plus_ir_full, bundle.inputs['atmosphere']['profile'], all_profiles,opd_now,w0_now,g0_now,profile_flag

<<<<<<< HEAD

def profile_deq(mieff_dir, it_max, itmx, conv, convt, nofczns,nstr,x_max_mult, temp,pressure,FOPI, t_table, p_table, grad, cp, opacityclass, grav, 
                rfaci, rfacv, nlevel, tidal, tmin, tmax, dwni, bb , y2 , tp, final, 
                cloudy, cld_species,mh,fsed,flag_hack,quench_levels,kz,mmw, save_profile, all_profiles,
                self_consistent_kzz,save_kzz,all_kzz, opd_cld_climate,g0_cld_climate,w0_cld_climate,
                flux_net_ir_layer, flux_plus_ir_attop,photo_inputs_dict=None,on_fly=False,gases_fly=False, do_holes = False, fhole = None, fthin_cld = None, moist = None):

=======
def profile_deq(mieff_dir, it_max, itmx, conv, convt, nofczns,nstr,x_max_mult,
            temp,pressure,FOPI, t_table, p_table, grad, cp, opacityclass, grav, 
             rfaci, rfacv, nlevel, tidal, tmin, tmax, dwni, bb , y2 , tp, final, 
             cloudy, cld_species,mh,fsed,flag_hack,quench_levels,kz,mmw, save_profile,
              all_profiles,self_consistent_kzz,save_kzz,all_kzz, opd_cld_climate,
              g0_cld_climate,w0_cld_climate,flux_net_ir_layer, flux_plus_ir_attop,
              photo_inputs_dict=None,on_fly=False,gases_fly=None,verbose=True ):
>>>>>>> 5554b430
    """
    Function iterating on the TP profile by calling tstart and changing opacities as well
    Parameters
    ----------
    mieff_dir: str
        path to directory with mieff files for virga
    it_max : int
        Maximum iterations allowed in the inner no opa change loop
    itmx : int
        Maximum iterations allowed in the outer opa change loop
    conv : float
        
    convt: float
        Convergence criteria , if max avg change in temp is less than this then outer loop converges
        
    nofczns: int
        # of conv zones 
    nstr : array 
        dimension of 20
        NSTR vector describes state of the atmosphere:
        0   is top layer
        1   is top layer of top convective region
        2   is bottom layer of top convective region
        3   is top layer of lower radiative region
        4   is top layer of lower convective region
        5   is bottom layer of lower convective region
    xmaxmult : 
        
    temp : array 
        Guess temperatures to start with
    pressure : array
        Atmospheric pressure
    t_table : array
        Visible flux addition fraction
    nlevel : int
        # of levels
    temp : array
        Guess Temperature array, dimension is nlevel
    pressure : array
        Pressure array
    t_table : array
        Tabulated Temperature array for convection calculations
    p_table : array
        Tabulated pressure array for convection calculations
    grad : array
        Tabulated grad array for convection calculations
    cp : array
        Tabulated cp array for convection calculations
    opacityclass : class
        Opacity class created with jdi.oppanection
    grav : float
        Gravity of planet in SI
    rfaci : float 
        IR flux addition fraction 
    rfacv : float
        Visible flux addition fraction
    nlevel : int
        # of levels, not layers
    tidal : array
        Tidal Fluxes dimension = nlevel
    tmin : float
        Minimum allwed Temp in the profile
    tmax : float
        Maximum allowed Temp in the profile
    dwni : array
<<<<<<< HEAD
        Spectral interval corrections (dimension= nwvno)
    do_holes : bool
        Patchy cloud option with clearsky holes
    fhole : float
        Fraction of clearsky holes (from 0 to 1.0)
    fthin_cld : float
        Fraction of thin clouds in patchy cloud column (from 0 to 1.0), default 0 for clear sky column   
        
=======
        Spectral interval corrections (dimension= nwvno)   
    verbose : bool 
        If True, prints out messages 
>>>>>>> 5554b430
    Returns
    -------
    array 
        Temperature array and lapse ratio array if converged
        else Temperature array twice
    """

    #permanently turn of ref light for cases where rfacv is zero 
    #turn off reflected light permanently for all these runs if rfacv=0 
    if rfacv==0:compute_reflected=False
    else:compute_reflected=True

    # taudif is fixed to be 0 here since it is needed only for clouds
    taudif = 0.0
    taudif_tol = 0.1

    #move bundle earlier to use in moist_grad
    bundle = inputs(calculation='brown')
    bundle.phase_angle(0)
    bundle.gravity(gravity=grav , gravity_unit=u.Unit('m/s**2'))
    bundle.add_pt( temp, pressure)
    bundle.premix_atmosphere(opacityclass, df = bundle.inputs['atmosphere']['profile'].loc[:,['pressure','temperature']])

    #get the abundances
    output_abunds = bundle.inputs['atmosphere']['profile'].T.values

    # first calculate the convective zones
    for nb in range(0,3*nofczns,3):
        
        n_strt_b= nstr[nb+1]
        n_ctop_b= n_strt_b+1
        n_bot_b= nstr[nb+2] +1

        for j1 in range(n_ctop_b,n_bot_b+1): 
            press = sqrt(pressure[j1-1]*pressure[j1])
            calc_type =  0 # only need grad_x in return
            if moist == True:
                grad_x, cp_x = moist_grad( temp[j1-1], press, t_table, p_table, grad, cp, calc_type, output_abunds, j1-1)
            else:
                grad_x, cp_x = did_grad_cp( temp[j1-1], press, t_table, p_table, grad, cp, calc_type)
            temp[j1]= exp(log(temp[j1-1]) + grad_x*(log(pressure[j1]) - log(pressure[j1-1])))
    '''            
    if (temp <= min(opacityclass.cia_temps)).any():
            wh = np.where(temp <= min(opacityclass.cia_temps))
            if len(wh[0]) <= 30 :
                print(len(wh[0])," points went off the opacity grid. Correcting those.")
                temp = correct_profile(temp,pressure,wh,min(opacityclass.cia_temps))
            else :
                raise Exception('Many points in your profile went off the grid. Try re-starting from a different guess profile. Parametrized profiles can work better sometime as guess profiles.')
    '''
    
    temp_old= np.copy(temp)


    
    bundle = inputs(calculation='brown')
    bundle.phase_angle(0)
    bundle.gravity(gravity=grav , gravity_unit=u.Unit('m/s**2'))
    bundle.add_pt( temp, pressure)
    #### to get the last Kzz in the calculation
    

    if photo_inputs_dict['yesorno'] == False:
        k_b = 1.38e-23 # boltzmann constant
        m_p = 1.66e-27 # proton mass
        
        if len(mmw) < len(temp):
            mmw = np.append(mmw,mmw[-1])
        con  = k_b/(mmw*m_p)

        scale_H = con * temp*1e2/(grav)

        kz = scale_H**2/all_kzz[-len(temp):] ## level mixing timescales
        quench_levels, t_mix = quench_level(pressure, temp, kz ,mmw, grav, return_mix_timescale=True)
        if save_kzz == 1:
            all_kzz = np.append(all_kzz,t_mix)
        qvmrs, qvmrs2 = bundle.premix_atmosphere_diseq(opacityclass, quench_levels=quench_levels, df = bundle.inputs['atmosphere']['profile'].loc[:,['pressure','temperature']],t_mix=t_mix)
    else :
        bundle.premix_atmosphere(opacityclass, df = bundle.inputs['atmosphere']['profile'].loc[:,['pressure','temperature']])
        pc= bundle.call_photochem(temp,pressure,photo_inputs_dict['mh'],photo_inputs_dict['CtoO'],photo_inputs_dict['psurf'],photo_inputs_dict['m_planet'],photo_inputs_dict['r_planet'],photo_inputs_dict['kz'],tstop=photo_inputs_dict['tstop'],filename = photo_inputs_dict['photochem_file'],stfilename =photo_inputs_dict['photochem_stfile'],network = photo_inputs_dict['photochem_network'],network_ct=photo_inputs_dict['photochem_networkct'],first=False,pc=photo_inputs_dict['pc'])
        photo_inputs_dict['pc'] = pc
        all_kzz = np.append(all_kzz, kz)
        quench_levels = np.array([0,0,0,0])
        photo_inputs_dict['pc'] = pc
        qvmrs, qvmrs2=0,0
    
    #if save_profile == 1:
    #        all_profiles = np.append(all_profiles,bundle.inputs['atmosphere']['profile']['NH3'].values)
    # no flux calculation yet so no cloud calculation needed
    #if cloudy == 1 :
    #    metallicity = mh #atmospheric metallicity relative to Solar
    #    mean_molecular_weight = 2.2 # atmospheric mean molecular weight
    #    directory ='/Users/sagnickmukherjee/Documents/software/optics'
    #    bundle.inputs['atmosphere']['profile']['kz'] = 1e5 + np.zeros_like(temp) # start with kzmin
    #    
    
    #    bundle.virga(cld_species,directory, fsed=fsed,mh=metallicity,
    #    mmw = mean_molecular_weight,full_output=False)
    

    if cloudy == 1 :
            

            we0,we1,we2,we3 = 0.25,0.25,0.25,0.25
            opd_prev_cld_step = (we0*opd_cld_climate[:,:,0]+we1*opd_cld_climate[:,:,1]+we2*opd_cld_climate[:,:,2]+we3*opd_cld_climate[:,:,3]) # last average
            
            metallicity = 10**(0) #atmospheric metallicity relative to Solar
            mean_molecular_weight = np.mean(mmw) # atmospheric mean molecular weight
            # directory ='/Users/sagnickmukherjee/Documents/GitHub/virga/refr_new661'
            # directory = '/home/jjm6243/dev_virga/'
            directory = mieff_dir
            
            #get the abundances
            output_abunds = bundle.inputs['atmosphere']['profile'].T.values
                
            kzz = get_kzz(pressure, temp,grav,mmw,tidal,flux_net_ir_layer, flux_plus_ir_attop,t_table, p_table, grad, cp, calc_type,nstr, output_abunds, moist = moist)
            bundle.inputs['atmosphere']['profile']['kz'] = kzz
            photo_inputs_dict['kz'] = kzz

            cld_out = bundle.virga(cld_species,directory, fsed=fsed,mh=metallicity,
                        mmw = mean_molecular_weight,full_output=False)#,climate=True)
            
            opd_now, w0_now, g0_now = cld_out
            
            opd_cld_climate[:,:,3], g0_cld_climate[:,:,3], w0_cld_climate[:,:,3] = opd_cld_climate[:,:,2], g0_cld_climate[:,:,2], w0_cld_climate[:,:,2]
            opd_cld_climate[:,:,2], g0_cld_climate[:,:,2], w0_cld_climate[:,:,2] = opd_cld_climate[:,:,1], g0_cld_climate[:,:,1], w0_cld_climate[:,:,1]
            opd_cld_climate[:,:,1], g0_cld_climate[:,:,1], w0_cld_climate[:,:,1] = opd_cld_climate[:,:,0], g0_cld_climate[:,:,0], w0_cld_climate[:,:,0]
                        
            opd_cld_climate[:,:,0], g0_cld_climate[:,:,0], w0_cld_climate[:,:,0] = opd_now, g0_now, w0_now
            
            #if np.sum(opd_cld_climate[:,:,1]) == 0 :
            #    w0,w1,w2,w3 = 1,0,0,0
            #elif (np.sum(opd_cld_climate[:,:,1]) != 0) and (np.sum(opd_cld_climate[:,:,2]) == 0):
            #    w0,w1,w2,w3 = 0.5,0.5,0,0
            #elif (np.sum(opd_cld_climate[:,:,2]) != 0) and (np.sum(opd_cld_climate[:,:,3]) == 0):
            #    w0,w1,w2,w3 = 0.33,0.33,0.33,0
            #else:
            #    w0,w1,w2,w3 = 0.25,0.25,0.25,0.25
            we0,we1,we2,we3 = 0.25,0.25,0.25,0.25
            
            #sum_opd_clmt = (opd_cld_climate[:,:,0]+opd_cld_climate[:,:,1]+opd_cld_climate[:,:,2]+opd_cld_climate[:,:,3])
            sum_opd_clmt = (we0*opd_cld_climate[:,:,0]+we1*opd_cld_climate[:,:,1]+we2*opd_cld_climate[:,:,2]+we3*opd_cld_climate[:,:,3])
            opd_clmt = (we0*opd_cld_climate[:,:,0]+we1*opd_cld_climate[:,:,1]+we2*opd_cld_climate[:,:,2]+we3*opd_cld_climate[:,:,3])
            g0_clmt = (we0*opd_cld_climate[:,:,0]*g0_cld_climate[:,:,0]+we1*opd_cld_climate[:,:,1]*g0_cld_climate[:,:,1]+we2*opd_cld_climate[:,:,2]*g0_cld_climate[:,:,2]+we3*opd_cld_climate[:,:,3]*g0_cld_climate[:,:,3])/(sum_opd_clmt)
            w0_clmt = (we0*opd_cld_climate[:,:,0]*w0_cld_climate[:,:,0]+we1*opd_cld_climate[:,:,1]*w0_cld_climate[:,:,1]+we2*opd_cld_climate[:,:,2]*w0_cld_climate[:,:,2]+we3*opd_cld_climate[:,:,3]*w0_cld_climate[:,:,3])/(sum_opd_clmt)
            g0_clmt = np.nan_to_num(g0_clmt,nan=0.0)
            w0_clmt = np.nan_to_num(w0_clmt,nan=0.0)
            opd_clmt[np.where(opd_clmt <= 1e-5)] = 0.0
            
            
            df_cld = vj.picaso_format(opd_clmt, w0_clmt, g0_clmt)
            bundle.clouds(df=df_cld)

    DTAU, TAU, W0, COSB,ftau_cld, ftau_ray,GCOS2, DTAU_OG, TAU_OG, W0_OG, COSB_OG, \
        W0_no_raman , surf_reflect, ubar0,ubar1,cos_theta, single_phase,multi_phase, \
<<<<<<< HEAD
        frac_a,frac_b,frac_c,constant_back,constant_forward, tridiagonal , \
        wno,nwno,ng,nt, nlevel, ngauss, gauss_wts, mmw =  calculate_atm_deq(bundle, opacityclass,on_fly=on_fly,gases_fly=gases_fly)
    
    if do_holes == True:
        DTAU_clear, TAU_clear, W0_clear, COSB_clear,ftau_cld_clear, ftau_ray,GCOS2_clear, DTAU_OG_clear, TAU_OG_clear, W0_OG_clear, COSB_OG_clear, \
        W0_no_raman_clear , surf_reflect, ubar0,ubar1,cos_theta, single_phase,multi_phase, \
        frac_a,frac_b,frac_c,constant_back,constant_forward, tridiagonal , \
        wno,nwno,ng,nt, nlevel, ngauss, gauss_wts, mmw =  calculate_atm_deq(bundle, opacityclass,fthin_cld, on_fly=on_fly,gases_fly=gases_fly, do_holes=True)

    if self_consistent_kzz == True :

        if do_holes == True:
            flux_net_v_layer_full, flux_net_v_full, flux_plus_v_full, flux_minus_v_full , flux_net_ir_layer_full, flux_net_ir_full, flux_plus_ir_full, flux_minus_ir_full = climate(pressure, temp, dwni, bb , y2, tp, tmin, tmax, DTAU, TAU, W0, 
            COSB,ftau_cld, ftau_ray,GCOS2, DTAU_OG, TAU_OG, W0_OG, COSB_OG, W0_no_raman , surf_reflect, 
            ubar0,ubar1,cos_theta, FOPI, single_phase,multi_phase,frac_a,frac_b,frac_c,constant_back,constant_forward, tridiagonal , 
            wno,nwno,ng,nt, nlevel, ngauss, gauss_wts,True, True, fhole, DTAU_clear, TAU_clear, W0_clear, COSB_clear, DTAU_OG_clear, 
            COSB_OG_clear, W0_no_raman_clear, do_holes=True)#True for reflected, True for thermal
        else:     
            flux_net_v_layer_full, flux_net_v_full, flux_plus_v_full, flux_minus_v_full , flux_net_ir_layer_full, flux_net_ir_full, flux_plus_ir_full, flux_minus_ir_full = climate(pressure, temp, dwni, bb , y2, tp, tmin, tmax, DTAU, TAU, W0, 
            COSB,ftau_cld, ftau_ray,GCOS2, DTAU_OG, TAU_OG, W0_OG, COSB_OG, W0_no_raman , surf_reflect, 
            ubar0,ubar1,cos_theta, FOPI, single_phase,multi_phase,frac_a,frac_b,frac_c,constant_back,constant_forward, tridiagonal , 
            wno,nwno,ng,nt, nlevel, ngauss, gauss_wts,True, True)#True for reflected, True for thermal
=======
        frac_a,frac_b,frac_c,constant_back,constant_forward, \
        wno,nwno,ng,nt, nlevel, ngauss, gauss_wts, mmw,gweight,tweight =  calculate_atm_deq(bundle, opacityclass,on_fly=on_fly,gases_fly=gases_fly)
    if self_consistent_kzz == True :
                
        flux_net_v_layer_full, flux_net_v_full, flux_plus_v_full, flux_minus_v_full , flux_net_ir_layer_full, flux_net_ir_full, flux_plus_ir_full, flux_minus_ir_full = get_fluxes(pressure, temp, dwni, bb , y2, tp, tmin, tmax, DTAU, TAU, W0, 
        COSB,ftau_cld, ftau_ray,GCOS2, DTAU_OG, TAU_OG, W0_OG, COSB_OG, W0_no_raman , surf_reflect, 
        ubar0,ubar1,cos_theta, FOPI, single_phase,multi_phase,frac_a,frac_b,frac_c,constant_back,constant_forward, 
        wno,nwno,ng,nt, gweight,tweight,nlevel, ngauss, gauss_wts,compute_reflected, True)#True for reflected, True for thermal
>>>>>>> 5554b430

        flux_net_ir_layer = flux_net_ir_layer_full[:]
        flux_plus_ir_attop = flux_plus_ir_full[0,:] 
        calc_type = 0
    
        #get the abundances
        output_abunds = bundle.inputs['atmosphere']['profile'].T.values
            
        kz = get_kzz(pressure, temp,grav,mmw,tidal,flux_net_ir_layer, flux_plus_ir_attop,t_table, p_table, grad, cp, calc_type,nstr, output_abunds, moist = moist)
        photo_inputs_dict['kz'] = kz

    ## begin bigger loop which gets opacities
    for iii in range(itmx):
        
        if do_holes == True:
            temp, dtdp, flag_converge, flux_net_ir_layer, flux_plus_ir_attop, all_profiles = t_start(nofczns,nstr,it_max,conv,x_max_mult, 
            rfaci, rfacv, nlevel, temp, pressure, p_table, t_table, 
<<<<<<< HEAD
            grad, cp, tidal,tmin,tmax,dwni, bb , y2, tp, DTAU, TAU, W0, COSB,ftau_cld, ftau_ray,GCOS2, DTAU_OG, TAU_OG, W0_OG, COSB_OG, W0_no_raman , 
            surf_reflect, ubar0,ubar1,cos_theta, FOPI, single_phase,multi_phase,frac_a,frac_b,frac_c,constant_back,constant_forward, tridiagonal , wno,nwno,ng,nt, 
            ngauss, gauss_wts, save_profile, all_profiles, fhole, DTAU_clear, TAU_clear, W0_clear, COSB_clear, 
            DTAU_OG_clear, COSB_OG_clear, W0_no_raman_clear, output_abunds, do_holes = True, moist = moist)
        else:
            temp, dtdp, flag_converge, flux_net_ir_layer, flux_plus_ir_attop, all_profiles = t_start(nofczns,nstr,it_max,conv,x_max_mult, 
                rfaci, rfacv, nlevel, temp, pressure, p_table, t_table, 
                grad, cp, tidal,tmin,tmax,dwni, bb , y2, tp, DTAU, TAU, W0, 
                COSB,ftau_cld, ftau_ray,GCOS2, DTAU_OG, TAU_OG, W0_OG, COSB_OG, 
                W0_no_raman , surf_reflect, ubar0,ubar1,cos_theta, FOPI, 
                single_phase,multi_phase,frac_a,frac_b,frac_c,constant_back,constant_forward, 
                tridiagonal , wno,nwno,ng,nt, ngauss, gauss_wts, save_profile, all_profiles, output_abunds, moist = moist)
=======
            grad, cp, tidal,tmin,tmax,dwni, bb , y2, tp, DTAU, TAU, W0, 
            COSB,ftau_cld, ftau_ray,GCOS2, DTAU_OG, TAU_OG, W0_OG, COSB_OG, 
            W0_no_raman , surf_reflect, ubar0,ubar1,cos_theta, FOPI, 
            single_phase,multi_phase,frac_a,frac_b,frac_c,constant_back,constant_forward, 
            wno,nwno,ng,nt,gweight,tweight, ngauss, gauss_wts, save_profile, all_profiles,
            verbose=verbose)
>>>>>>> 5554b430
        '''
        if (temp <= min(opacityclass.cia_temps)).any():
            wh = np.where(temp <= min(opacityclass.cia_temps))
            if len(wh[0]) <= 30 :
                print(len(wh[0])," points went off the opacity grid. Correcting those.")
                temp = correct_profile(temp,pressure,wh,min(opacityclass.cia_temps))
            else :
                raise Exception('Many points in your profile went off the grid. Try re-starting from a different guess profile. Parametrized profiles can work better sometime as guess profiles.')
       '''
        
        
        bundle = inputs(calculation='brown')
        bundle.phase_angle(0)
        bundle.gravity(gravity=grav , gravity_unit=u.Unit('m/s**2'))
        bundle.add_pt( temp, pressure)
        if photo_inputs_dict['yesorno'] == False:
            quench_levels, t_mix = quench_level(pressure, temp, kz ,mmw, grav, return_mix_timescale=True)
            
            qvmrs, qvmrs2 = bundle.premix_atmosphere_diseq(opacityclass, quench_levels=quench_levels, df = bundle.inputs['atmosphere']['profile'].loc[:,['pressure','temperature']],t_mix=t_mix)
            print("Quench Levels are CO, CO2, NH3, HCN ", quench_levels)
        else :
            bundle.premix_atmosphere(opacityclass, df = bundle.inputs['atmosphere']['profile'].loc[:,['pressure','temperature']])
            pc= bundle.call_photochem(temp,pressure,photo_inputs_dict['mh'],photo_inputs_dict['CtoO'],photo_inputs_dict['psurf'],photo_inputs_dict['m_planet'],photo_inputs_dict['r_planet'],photo_inputs_dict['kz'],tstop=photo_inputs_dict['tstop'],filename = photo_inputs_dict['photochem_file'],stfilename =photo_inputs_dict['photochem_stfile'],network = photo_inputs_dict['photochem_network'],network_ct=photo_inputs_dict['photochem_networkct'],first=False,pc=photo_inputs_dict['pc'])
            photo_inputs_dict['pc'] = pc
            all_kzz = np.append(all_kzz, kz)
            quench_levels = np.array([0,0,0,0])
            photo_inputs_dict['pc'] = pc
            qvmrs, qvmrs2=0,0
            photo_inputs_dict['kz'] = kz
        
    
        #if save_profile == 1:
        #    all_profiles = np.append(all_profiles,bundle.inputs['atmosphere']['profile']['NH3'].values)
        
        if cloudy == 1 :
            we0,we1,we2,we3 = 0.25,0.25,0.25,0.25
            opd_prev_cld_step = (we0*opd_cld_climate[:,:,0]+we1*opd_cld_climate[:,:,1]+we2*opd_cld_climate[:,:,2]+we3*opd_cld_climate[:,:,3]) # last average
            
            metallicity = 10**(0) #atmospheric metallicity relative to Solar
            mean_molecular_weight = np.mean(mmw) # atmospheric mean molecular weight
            # directory ='/Users/sagnickmukherjee/Documents/GitHub/virga/refr_new661'
            # directory = '/home/jjm6243/dev_virga/'
            directory = mieff_dir

            #get the abundances
            output_abunds = bundle.inputs['atmosphere']['profile'].T.values
                
            kzz = get_kzz(pressure, temp,grav,mmw,tidal,flux_net_ir_layer, flux_plus_ir_attop,t_table, p_table, grad, cp, calc_type,nstr, output_abunds, moist = moist)
            bundle.inputs['atmosphere']['profile']['kz'] = kzz
            photo_inputs_dict['kz'] =kzz
        
    
            cld_out = bundle.virga(cld_species,directory, fsed=fsed,mh=metallicity,
                        mmw = mean_molecular_weight,full_output=False)#,climate=True)
            
            opd_now, w0_now, g0_now = cld_out
            
            opd_cld_climate[:,:,3], g0_cld_climate[:,:,3], w0_cld_climate[:,:,3] = opd_cld_climate[:,:,2], g0_cld_climate[:,:,2], w0_cld_climate[:,:,2]
            opd_cld_climate[:,:,2], g0_cld_climate[:,:,2], w0_cld_climate[:,:,2] = opd_cld_climate[:,:,1], g0_cld_climate[:,:,1], w0_cld_climate[:,:,1]
            opd_cld_climate[:,:,1], g0_cld_climate[:,:,1], w0_cld_climate[:,:,1] = opd_cld_climate[:,:,0], g0_cld_climate[:,:,0], w0_cld_climate[:,:,0]
                        
            opd_cld_climate[:,:,0], g0_cld_climate[:,:,0], w0_cld_climate[:,:,0] = opd_now, g0_now, w0_now
            
            #if np.sum(opd_cld_climate[:,:,1]) == 0 :
            #    w0,w1,w2,w3 = 1,0,0,0
            #elif (np.sum(opd_cld_climate[:,:,1]) != 0) and (np.sum(opd_cld_climate[:,:,2]) == 0):
            #    w0,w1,w2,w3 = 0.5,0.5,0,0
            #elif (np.sum(opd_cld_climate[:,:,2]) != 0) and (np.sum(opd_cld_climate[:,:,3]) == 0):
            #    w0,w1,w2,w3 = 0.33,0.33,0.33,0
            #else:
            #    w0,w1,w2,w3 = 0.25,0.25,0.25,0.25
            we0,we1,we2,we3 = 0.25,0.25,0.25,0.25
            
            #sum_opd_clmt = (opd_cld_climate[:,:,0]+opd_cld_climate[:,:,1]+opd_cld_climate[:,:,2]+opd_cld_climate[:,:,3])
            sum_opd_clmt = (we0*opd_cld_climate[:,:,0]+we1*opd_cld_climate[:,:,1]+we2*opd_cld_climate[:,:,2]+we3*opd_cld_climate[:,:,3])
            opd_clmt = (we0*opd_cld_climate[:,:,0]+we1*opd_cld_climate[:,:,1]+we2*opd_cld_climate[:,:,2]+we3*opd_cld_climate[:,:,3])
            g0_clmt = (we0*opd_cld_climate[:,:,0]*g0_cld_climate[:,:,0]+we1*opd_cld_climate[:,:,1]*g0_cld_climate[:,:,1]+we2*opd_cld_climate[:,:,2]*g0_cld_climate[:,:,2]+we3*opd_cld_climate[:,:,3]*g0_cld_climate[:,:,3])/(sum_opd_clmt)
            w0_clmt = (we0*opd_cld_climate[:,:,0]*w0_cld_climate[:,:,0]+we1*opd_cld_climate[:,:,1]*w0_cld_climate[:,:,1]+we2*opd_cld_climate[:,:,2]*w0_cld_climate[:,:,2]+we3*opd_cld_climate[:,:,3]*w0_cld_climate[:,:,3])/(sum_opd_clmt)
            g0_clmt = np.nan_to_num(g0_clmt,nan=0.0)
            w0_clmt = np.nan_to_num(w0_clmt,nan=0.0)
            opd_clmt[np.where(opd_clmt <= 1e-5)] = 0.0
            
            
            df_cld = vj.picaso_format(opd_clmt, w0_clmt, g0_clmt)
            bundle.clouds(df=df_cld)
            
            diff = (opd_clmt-opd_prev_cld_step)
            taudif = np.max(np.abs(diff))
            taudif_tol = 0.4*np.max(0.5*(opd_clmt+opd_prev_cld_step))
            
            if verbose: print("Max TAUCLD diff is", taudif, " Tau tolerance is ", taudif_tol)

        
        DTAU, TAU, W0, COSB,ftau_cld, ftau_ray,GCOS2, DTAU_OG, TAU_OG, W0_OG, COSB_OG, \
        W0_no_raman , surf_reflect, ubar0,ubar1,cos_theta, single_phase,multi_phase, \
        frac_a,frac_b,frac_c,constant_back,constant_forward, \
        wno,nwno,ng,nt, nlevel, ngauss, gauss_wts, mmw,gweight,tweight =  calculate_atm_deq(bundle, opacityclass,on_fly=on_fly, gases_fly=gases_fly)

        if do_holes == True:
            DTAU_clear, TAU_clear, W0_clear, COSB_clear,ftau_cld_clear, ftau_ray,GCOS2_clear, DTAU_OG_clear, TAU_OG_clear, W0_OG_clear, COSB_OG_clear, \
            W0_no_raman_clear , surf_reflect, ubar0,ubar1,cos_theta, single_phase,multi_phase, \
            frac_a,frac_b,frac_c,constant_back,constant_forward, tridiagonal , \
            wno,nwno,ng,nt, nlevel, ngauss, gauss_wts, mmw =  calculate_atm_deq(bundle, opacityclass, fthin_cld, on_fly=on_fly, gases_fly=gases_fly, do_holes=True)

        if self_consistent_kzz == True :
<<<<<<< HEAD
            
            if do_holes == True:
                flux_net_v_layer_full, flux_net_v_full, flux_plus_v_full, flux_minus_v_full , flux_net_ir_layer_full, flux_net_ir_full, flux_plus_ir_full, flux_minus_ir_full = climate(pressure, temp, dwni, bb , y2, tp, tmin, tmax, DTAU, TAU, W0, 
                COSB,ftau_cld, ftau_ray,GCOS2, DTAU_OG, TAU_OG, W0_OG, COSB_OG, W0_no_raman , surf_reflect, 
                ubar0,ubar1,cos_theta, FOPI, single_phase,multi_phase,frac_a,frac_b,frac_c,constant_back,constant_forward, tridiagonal , 
                wno,nwno,ng,nt, nlevel, ngauss, gauss_wts,True, True,fhole, DTAU_clear, TAU_clear, W0_clear, COSB_clear, DTAU_OG_clear, 
                COSB_OG_clear, W0_no_raman_clear, do_holes=True)#True for reflected, True for thermal
            else:
                flux_net_v_layer_full, flux_net_v_full, flux_plus_v_full, flux_minus_v_full , flux_net_ir_layer_full, flux_net_ir_full, flux_plus_ir_full, flux_minus_ir_full = climate(pressure, temp, dwni, bb , y2, tp, tmin, tmax, DTAU, TAU, W0, 
                COSB,ftau_cld, ftau_ray,GCOS2, DTAU_OG, TAU_OG, W0_OG, COSB_OG, W0_no_raman , surf_reflect, 
                ubar0,ubar1,cos_theta, FOPI, single_phase,multi_phase,frac_a,frac_b,frac_c,constant_back,constant_forward, tridiagonal , 
                wno,nwno,ng,nt, nlevel, ngauss, gauss_wts,True, True)#True for reflected, True for thermal
=======
                
            flux_net_v_layer_full, flux_net_v_full, flux_plus_v_full, flux_minus_v_full , flux_net_ir_layer_full, flux_net_ir_full, flux_plus_ir_full, flux_minus_ir_full = get_fluxes(pressure, temp, dwni, bb , y2, tp, tmin, tmax, DTAU, TAU, W0, 
            COSB,ftau_cld, ftau_ray,GCOS2, DTAU_OG, TAU_OG, W0_OG, COSB_OG, W0_no_raman , surf_reflect, 
            ubar0,ubar1,cos_theta, FOPI, single_phase,multi_phase,frac_a,frac_b,frac_c,constant_back,constant_forward,  
            wno,nwno,ng,nt, gweight,tweight, nlevel, ngauss, gauss_wts,compute_reflected, True)#True for reflected if rfacv!=0, True for thermal
>>>>>>> 5554b430

            flux_net_ir_layer = flux_net_ir_layer_full[:]
            flux_plus_ir_attop = flux_plus_ir_full[0,:] 
            calc_type = 0
        
            #get the abundances
            output_abunds = bundle.inputs['atmosphere']['profile'].T.values
                
            kz = get_kzz(pressure, temp,grav,mmw,tidal,flux_net_ir_layer, flux_plus_ir_attop,t_table, p_table, grad, cp, calc_type,nstr, output_abunds, moist = moist)
            photo_inputs_dict['kz'] = kz
        if save_kzz == 1: 
            if photo_inputs_dict['yesorno'] == False:
                all_kzz = np.append(all_kzz,t_mix)
            else:
                all_kzz = np.append(all_kzz,kz)


        ert = 0.0 # avg temp change
        scalt= 1.5

        dtx= abs(temp-temp_old)
        ert = np.sum(dtx)
        
        ## this is a terrible hack but it perhaps works
        ## do this hack only during findstrat maybe ?
        ## otherwise problematic
        #####################################
    #        if flag_hack == True:
    #            temp= 0.5*(temp+temp_old) 
    #            print("Hack Activated")
        #####################################   
        
        temp_old= np.copy(temp)
        
        ert = ert/(float(nlevel)*scalt)
        
        if ((iii > 0) & (ert < convt) & (taudif < taudif_tol)) :
            if verbose: print("Profile converged")
            conv_flag = 1
            if final == True :
                itmx = 6
                it_max = it_max
            else :
                itmx = 3
                it_max= it_max
            '''
            for iprime in range(itmx):
                bundle = inputs(calculation='brown')
                bundle.phase_angle(0)
                bundle.gravity(gravity=grav , gravity_unit=u.Unit('m/s**2'))
                bundle.add_pt( temp, pressure)
    
                bundle.premix_atmosphere(opacityclass, df = bundle.inputs['atmosphere']['profile'].loc[:,['pressure','temperature']])
                if cloudy == 1 :
                    metallicity = mh #atmospheric metallicity relative to Solar
                    mean_molecular_weight = mmw # atmospheric mean molecular weight
                    directory ='/Users/sagnickmukherjee/Documents/software/optics'
                    kzz  = get_kzz(pressure, temp,grav,mmw,tidal,flux_net_ir_layer, flux_plus_ir_attop,t_table, p_table, grad, cp, calc_type)
                    bundle.inputs['atmosphere']['profile']['kz'] = kzz
                
            
                    bundle.virga(cld_species,directory, fsed=fsed,mh=metallicity,
                                mmw = mean_molecular_weight,full_output=False)
                DTAU, TAU, W0, COSB,ftau_cld, ftau_ray,GCOS2, DTAU_OG, TAU_OG, W0_OG, COSB_OG, \
                W0_no_raman , surf_reflect, ubar0,ubar1,cos_theta, single_phase,multi_phase, \
                frac_a,frac_b,frac_c,constant_back,constant_forward, tridiagonal , \
                wno,nwno,ng,nt, nlevel, ngauss, gauss_wts , mmw =  calculate_atm(bundle, opacityclass)
                
                temp, dtdp, flag_converge, flux_net_ir_layer, flux_plus_ir_attop = t_start(nofczns,nstr,it_max,conv,x_max_mult, 
            rfaci, rfacv, nlevel, temp, pressure, p_table, t_table, 
            grad, cp, tidal,tmin,tmax,dwni, bb , y2, tp, DTAU, TAU, W0, COSB,ftau_cld, ftau_ray,GCOS2, DTAU_OG, TAU_OG, W0_OG, COSB_OG, W0_no_raman , surf_reflect, ubar0,ubar1,cos_theta, FOPI, single_phase,multi_phase,frac_a,frac_b,frac_c,constant_back,constant_forward, tridiagonal , wno,nwno,ng,nt, ngauss, gauss_wts)
                if (temp <= min(opacityclass.cia_temps)).any():
                    wh = np.where(temp <= min(opacityclass.cia_temps))
                    if len(wh[0]) <= 30 :
                        print(len(wh[0])," points went off the opacity grid. Correcting those.")
                        temp = correct_profile(temp,pressure,wh,min(opacityclass.cia_temps))
                    else :
                        raise Exception('Many points in your profile went off the grid. Try re-starting from a different guess profile. Parametrized profiles can work better sometime as guess profiles.')
            
                
                
                ert = 0.0 # avg temp change
                scalt= 1.0
                dtx= abs(temp-temp_old)
                ert = np.sum(dtx)
                temp_old= np.copy(temp)
                '''
            
            return pressure, temp , dtdp, conv_flag, qvmrs, qvmrs2, all_profiles, all_kzz, opd_cld_climate, g0_cld_climate, w0_cld_climate,flux_net_ir_layer, flux_plus_ir_attop,photo_inputs_dict
            
        
        if verbose: print("Big iteration is ",min(temp), iii)
    conv_flag = 0
    ## this is supposed to be useless so testing this
    '''
    if final == True :
        itmx = 6
        it_max = it_max
    else :
        itmx = 3
        it_max= it_max
    
    for iprime in range(itmx):
        bundle = inputs(calculation='brown')
        bundle.phase_angle(0)
        bundle.gravity(gravity=grav , gravity_unit=u.Unit('m/s**2'))
        bundle.add_pt( temp, pressure)
        bundle.premix_atmosphere(opacityclass, df = bundle.inputs['atmosphere']['profile'].loc[:,['pressure','temperature']])
        
        if cloudy == 1 :
            metallicity = mh #atmospheric metallicity relative to Solar
            mean_molecular_weight = mmw # atmospheric mean molecular weight
            directory ='/Users/sagnickmukherjee/Documents/software/optics'
            kzz  = get_kzz(pressure, temp,grav,mmw,tidal,flux_net_ir_layer, flux_plus_ir_attop,t_table, p_table, grad, cp, calc_type)
            bundle.inputs['atmosphere']['profile']['kz'] = kzz
        
    
            bundle.virga(cld_species,directory, fsed=fsed,mh=metallicity,
                        mmw = mean_molecular_weight,full_output=False)
        DTAU, TAU, W0, COSB,ftau_cld, ftau_ray,GCOS2, DTAU_OG, TAU_OG, W0_OG, COSB_OG, W0_no_raman , surf_reflect, ubar0,ubar1,cos_theta, single_phase,multi_phase,frac_a,frac_b,frac_c,constant_back,constant_forward, tridiagonal , wno,nwno,ng,nt, nlevel, ngauss, gauss_wts, mmw =  calculate_atm(bundle, opacityclass)
        
        
        
        temp, dtdp, flag_converge, flux_net_ir_layer, flux_plus_ir_attop = t_start(nofczns,nstr,it_max,conv,x_max_mult, 
    rfaci, rfacv, nlevel, temp, pressure, p_table, t_table, 
    grad, cp, tidal,tmin,tmax,dwni, bb , y2, tp, DTAU, TAU, W0, COSB,ftau_cld, ftau_ray,GCOS2, DTAU_OG, TAU_OG, W0_OG, COSB_OG, W0_no_raman , surf_reflect, ubar0,ubar1,cos_theta, FOPI, single_phase,multi_phase,frac_a,frac_b,frac_c,constant_back,constant_forward, tridiagonal , wno,nwno,ng,nt, ngauss, gauss_wts)
        if (temp <= min(opacityclass.cia_temps)).any():
            wh = np.where(temp <= min(opacityclass.cia_temps))
            if len(wh[0]) <= 30 :
                print(len(wh[0])," points went off the opacity grid. Correcting those.")
                temp = correct_profile(temp,pressure,wh,min(opacityclass.cia_temps))
            else :
                raise Exception('Many points in your profile went off the grid. Try re-starting from a different guess profile. Parametrized profiles can work better sometime as guess profiles.')
        
        ert = 0.0 # avg temp change
        scalt= 1.0
        dtx= abs(temp-temp_old)
        ert = np.sum(dtx)
        temp_old= np.copy(temp)   
        ert = ert/(float(nlevel)*scalt)
        if ((iii > 0) & (ert < convt) & (taudif < 0.1)) :
            print("Profile converged")
            conv_flag = 1
    '''
    if conv_flag == 0:
        if verbose: print("Not converged")
    else :
        if verbose: print("Profile converged")
    
    return pressure, temp , dtdp, conv_flag, qvmrs, qvmrs2, all_profiles, all_kzz, opd_cld_climate, g0_cld_climate, w0_cld_climate,flux_net_ir_layer, flux_plus_ir_attop,photo_inputs_dict
    
def find_strat_deq(mieff_dir, pressure, temp, dtdp , FOPI, nofczns,nstr,x_max_mult,
             t_table, p_table, grad, cp, opacityclass, grav, 
<<<<<<< HEAD
             rfaci, rfacv, nlevel, tidal, tmin, tmax, dwni, bb , y2 , tp, cloudy, cld_species,mh,fsed,
             flag_hack, quench_levels, kz,mmw, save_profile, all_profiles,self_consistent_kzz ,save_kzz,all_kzz, 
             opd_cld_climate,g0_cld_climate,w0_cld_climate,flux_net_ir_layer, flux_plus_ir_attop,
             photo_inputs_dict=None, on_fly=False, gases_fly=None, do_holes=None, fhole = None, fthin_cld = None, moist = None):

=======
             rfaci, rfacv, nlevel, tidal, tmin, tmax, dwni, 
             bb , y2 , tp, cloudy, cld_species,mh,fsed,flag_hack, 
             quench_levels, kz,mmw, save_profile, all_profiles,
             self_consistent_kzz ,save_kzz,all_kzz, 
             opd_cld_climate,g0_cld_climate,w0_cld_climate,
             flux_net_ir_layer, flux_plus_ir_attop,
             photo_inputs_dict=None,on_fly=False, gases_fly=None , verbose=1):
>>>>>>> 5554b430
    """
    Function iterating on the TP profile by calling tstart and changing opacities as well
    Parameters
    ----------
    mieff_dir: str
        path to directory with mieff files for virga
    it_max : int
        Maximum iterations allowed in the inner no opa change loop
    itmx : int
        Maximum iterations allowed in the outer opa change loop
    conv : float
        
    convt: float
        Convergence criteria , if max avg change in temp is less than this then outer loop converges
        
    nofczns: int
        # of conv zones 
    nstr : array 
        dimension of 20
        NSTR vector describes state of the atmosphere:
        0   is top layer
        1   is top layer of top convective region
        2   is bottom layer of top convective region
        3   is top layer of lower radiative region
        4   is top layer of lower convective region
        5   is bottom layer of lower convective region
    xmaxmult : 
        
    temp : array 
        Guess temperatures to start with
    pressure : array
        Atmospheric pressure
    t_table : array
        Visible flux addition fraction
    nlevel : int
        # of levels
    temp : array
        Guess Temperature array, dimension is nlevel
    pressure : array
        Pressure array
    t_table : array
        Tabulated Temperature array for convection calculations
    p_table : array
        Tabulated pressure array for convection calculations
    grad : array
        Tabulated grad array for convection calculations
    cp : array
        Tabulated cp array for convection calculations
    opacityclass : class
        Opacity class created with jdi.oppanection
    grav : float
        Gravity of planet in SI
    rfaci : float 
        IR flux addition fraction 
    rfacv : float
        Visible flux addition fraction
    nlevel : int
        # of levels, not layers
    tidal : array
        Tidal Fluxes dimension = nlevel
    tmin : float
        Minimum allwed Temp in the profile
    tmax : float
        Maximum allowed Temp in the profile
    dwni : array
<<<<<<< HEAD
        Spectral interval corrections (dimension= nwvno)
    do_holes : bool
        Patchy cloud option with clearsky holes
    fhole : float
        Fraction of clearsky holes (from 0 to 1.0)
    fthin_cld : float
        Fraction of thin clouds in patchy cloud column (from 0 to 1.0), default 0 for clear sky column
    moist: bool
        Moist adiabat or not  
=======
        Spectral interval corrections (dimension= nwvno)   
    verbose : int 
        If 1= prints out all output 
        If 0= does not print anything out
>>>>>>> 5554b430
        
    Returns
    -------
    array 
        Temperature array and lapse ratio array if converged
        else Temperature array twice
    """
    # new conditions for this routine

    itmx_strat = 5 #itmx  # outer loop counter
    it_max_strat = 8 # its # inner loop counter # original code is 8
    conv_strat = 5.0 # conv
    convt_strat = 3.0 # convt 
    ip2 = -10 #?
    subad = 0.98 # degree to which layer can be subadiabatic and
                    # we still make it adiabatic
    ifirst = 10-1  # start looking after this many layers from top for a conv zone
                   # -1 is for python referencing
    iend = 0 #?
    final = False

    #call bundle for moist adiabat option (moved outside of if statement for numba issue with convec)
    bundle = inputs(calculation='brown')

    bundle.phase_angle(0)
    bundle.gravity(gravity=grav , gravity_unit=u.Unit('m/s**2'))
    bundle.add_pt(temp, pressure)

    #get the abundances
    output_abunds = bundle.inputs['atmosphere']['profile'].T.values
    if moist == True:
        grad_x, cp_x =convec(temp,pressure, t_table, p_table, grad, cp, output_abunds, moist = True)
    else:
        grad_x, cp_x =convec(temp,pressure, t_table, p_table, grad, cp, output_abunds, moist = False)
    # grad_x = 
    while dtdp[nstr[1]-1] >= subad*grad_x[nstr[1]-1] :
        ratio = dtdp[nstr[1]-1]/grad_x[nstr[1]-1]

        if ratio > 1.8 :
            if verbose: print("Move up two levels")
            ngrow = 2
            nstr = growup( 1, nstr , ngrow)
        else :
            ngrow = 1
            nstr = growup( 1, nstr , ngrow)
        
        if nstr[1] < 5 :
            raise ValueError( "Convection zone grew to Top of atmosphere, Need to Stop")
<<<<<<< HEAD
        
        pressure, temp, dtdp, profile_flag, qvmrs, qvmrs2, all_profiles, all_kzz,opd_cld_climate,g0_cld_climate,w0_cld_climate,
        flux_net_ir_layer, flux_plus_ir_attop,photo_inputs_dict = profile_deq(it_max_strat, itmx_strat, conv_strat, convt_strat, nofczns,nstr,x_max_mult,
            temp,pressure, FOPI, t_table, p_table, grad, cp, opacityclass, grav, rfaci, rfacv, nlevel, tidal, tmin, tmax, dwni, bb , y2 , tp, 
            final, cloudy, cld_species, mh,fsed,flag_hack, quench_levels, kz, mmw, save_profile, all_profiles, self_consistent_kzz,save_kzz,all_kzz,
            opd_cld_climate,g0_cld_climate,w0_cld_climate,flux_net_ir_layer, flux_plus_ir_attop,photo_inputs_dict,on_fly=on_fly, gases_fly=gases_fly, do_holes=do_holes,
            fhole = fhole, fthin_cld=fthin_cld, moist = moist)

    if nofczns == 2:
        # now for the 2nd convection zone
        dt_max = 0.0 #DTMAX
        i_max = 0 #IMAX
        # -1 in ifirst to include ifirst index
        flag_super = 0
        for i in range(nstr[1]-1, ifirst-1, -1):
            add = dtdp[i] - grad_x[i]
            if add > dt_max and add/grad_x[i] >= 0.02 : # non-neglegible super-adiabaticity
                dt_max = add
                i_max =i
                break
        
        flag_final_convergence =0
        if i_max == 0 or dt_max/grad_x[i_max] < 0.02: # no superadiabaticity, we are done
            flag_final_convergence = 1

        if flag_final_convergence  == 0:
            print(" convection zone status")
            print(nstr[0],nstr[1],nstr[2],nstr[3],nstr[4],nstr[5])
            print(nofczns)

            nofczns = 2
            nstr[4]= nstr[1]
            nstr[5]= nstr[2]
            nstr[1]= i_max
            nstr[2] = i_max
            nstr[3] = i_max
            print(nstr)
            if nstr[3] >= nstr[4] :
                #print(nstr[0],nstr[1],nstr[2],nstr[3],nstr[4],nstr[5])
                #print(nofczns)
                raise ValueError("Overlap happened !")

            pressure, temp, dtdp, profile_flag, qvmrs, qvmrs2, all_profiles, all_kzz,opd_cld_climate,g0_cld_climate,w0_cld_climate,flux_net_ir_layer, flux_plus_ir_attop, photo_inputs_dict = profile_deq(it_max_strat, itmx_strat, conv_strat, convt_strat, nofczns,nstr,x_max_mult, temp,pressure, FOPI, t_table, 
                p_table, grad, cp, opacityclass, grav, rfaci, rfacv, nlevel, tidal, tmin, tmax, dwni, bb , y2 , tp, final, cloudy, cld_species,mh, fsed,flag_hack, 
                quench_levels, kz , mmw,save_profile, all_profiles, self_consistent_kzz, save_kzz,all_kzz,
                opd_cld_climate,g0_cld_climate,w0_cld_climate,flux_net_ir_layer, flux_plus_ir_attop,photo_inputs_dict,on_fly=on_fly, gases_fly=gases_fly, do_holes=do_holes, fhole = fhole, fthin_cld=fthin_cld, moist=moist)

            i_change = 1
            while i_change == 1 :
                print("Grow Phase : Upper Zone")
                i_change = 0
=======
        pressure, temp, dtdp, profile_flag, qvmrs, qvmrs2, all_profiles, all_kzz,opd_cld_climate,g0_cld_climate,w0_cld_climate,flux_net_ir_layer, flux_plus_ir_attop,photo_inputs_dict = profile_deq(mieff_dir,it_max_strat, itmx_strat, conv_strat, convt_strat, nofczns,nstr,x_max_mult,\
            temp,pressure, FOPI, t_table, p_table, grad, cp, opacityclass, grav,rfaci, rfacv, nlevel, tidal, tmin, tmax, dwni, bb , y2 , tp, final, cloudy, cld_species, mh,fsed,flag_hack, quench_levels, kz, mmw, save_profile, all_profiles, self_consistent_kzz,save_kzz,all_kzz,opd_cld_climate,g0_cld_climate,\
            w0_cld_climate,flux_net_ir_layer, flux_plus_ir_attop,photo_inputs_dict,on_fly=on_fly, gases_fly=gases_fly , verbose=verbose)

    # now for the 2nd convection zone
    dt_max = 0.0 #DTMAX
    i_max = 0 #IMAX
    # -1 in ifirst to include ifirst index
    flag_super = 0
    for i in range(nstr[1]-1, ifirst-1, -1):
        add = dtdp[i] - grad_x[i]
        if add > dt_max and add/grad_x[i] >= 0.02 : # non-neglegible super-adiabaticity
            dt_max = add
            i_max =i
            break
    
    flag_final_convergence =0
    if i_max == 0 or dt_max/grad_x[i_max] < 0.02: # no superadiabaticity, we are done
        flag_final_convergence = 1

    if flag_final_convergence  == 0:
        if verbose: print(" convection zone status")
        if verbose: print(nstr[0],nstr[1],nstr[2],nstr[3],nstr[4],nstr[5])
        if verbose: print(nofczns)

        nofczns = 2
        nstr[4]= nstr[1]
        nstr[5]= nstr[2]
        nstr[1]= i_max
        nstr[2] = i_max
        nstr[3] = i_max #+ 1
        if verbose: print(nstr)
        if nstr[3] >= nstr[4] :
            #print(nstr[0],nstr[1],nstr[2],nstr[3],nstr[4],nstr[5])
            #print(nofczns)
            raise ValueError("Overlap happened !")
        pressure, temp, dtdp, profile_flag, qvmrs, qvmrs2, all_profiles, all_kzz,opd_cld_climate,g0_cld_climate,w0_cld_climate,flux_net_ir_layer, flux_plus_ir_attop,photo_inputs_dict = profile_deq(mieff_dir,it_max_strat, itmx_strat, conv_strat, convt_strat, nofczns,nstr,x_max_mult,\
            temp,pressure, FOPI, t_table, p_table, grad, cp, opacityclass, grav, \
             rfaci, rfacv, nlevel, tidal, tmin, tmax, dwni, bb , y2 , tp, final, 
             cloudy, cld_species,mh, fsed,flag_hack, quench_levels, kz , mmw,
             save_profile, all_profiles, self_consistent_kzz, save_kzz,all_kzz,
             opd_cld_climate,g0_cld_climate,w0_cld_climate,flux_net_ir_layer, 
             flux_plus_ir_attop,photo_inputs_dict,
             on_fly=on_fly, gases_fly=gases_fly, verbose=verbose )

        i_change = 1
        while i_change == 1 :
            if verbose: print("Grow Phase : Upper Zone")
            i_change = 0

            d1 = dtdp[nstr[1]-1]
            d2 = dtdp[nstr[3]]
            c1 = grad_x[nstr[1]-1]
            c2 = grad_x[nstr[3]]

            while ((d1 > subad*c1) or (d2 > subad*c2)):

                if (((d1-c1)>= (d2-c2)) or (nofczns == 1)) :
                    ngrow = 1
                    nstr = growup( 1, nstr , ngrow)

                    if nstr[1] < 3 :
                        raise ValueError( "Convection zone grew to Top of atmosphere, Need to Stop")
                else :
                    ngrow = 1
                    nstr = growdown( 1, nstr , ngrow)

                    if nstr[2] == nstr[4]: # one conv zone
                        nofczns =1
                        nstr[2] = nstr[5]
                        nstr[3] = 0
                        i_change = 1
                if verbose: print(nstr)
                pressure, temp, dtdp, profile_flag,qvmrs, qvmrs2, all_profiles, all_kzz,opd_cld_climate,g0_cld_climate,w0_cld_climate,flux_net_ir_layer, flux_plus_ir_attop,photo_inputs_dict = profile_deq(mieff_dir,it_max_strat, itmx_strat, conv_strat, convt_strat, nofczns,nstr,x_max_mult,\
            temp,pressure, FOPI, t_table, p_table, grad, cp, opacityclass, grav, \
             rfaci, rfacv, nlevel, tidal, tmin, tmax, dwni, bb , y2 , tp, final, cloudy, cld_species, mh,fsed,flag_hack, quench_levels, kz, mmw, save_profile, all_profiles,self_consistent_kzz,save_kzz,all_kzz,opd_cld_climate,g0_cld_climate,w0_cld_climate,flux_net_ir_layer, flux_plus_ir_attop,photo_inputs_dict,on_fly=on_fly, gases_fly=gases_fly, verbose=verbose)
>>>>>>> 5554b430

                d1 = dtdp[nstr[1]-1]
                d2 = dtdp[nstr[3]]
                c1 = grad_x[nstr[1]-1]
                c2 = grad_x[nstr[3]]
<<<<<<< HEAD
=======
            #Now grow the lower zone.
            while ((dtdp[nstr[4]-1] >= subad*grad_x[nstr[4]-1]) and nofczns > 1):
                
                ngrow = 1
                nstr = growup( 2, nstr , ngrow)
                #Now check to see if two zones have merged and stop further searching if so.
                if nstr[2] == nstr[4] :
                    nofczns = 1
                    nstr[2] = nstr[5]
                    nstr[3] = 0
                    i_change =1
                if verbose: print(nstr)
                pressure, temp, dtdp, profile_flag, qvmrs, qvmrs2, all_profiles, all_kzz,opd_cld_climate,g0_cld_climate,w0_cld_climate,flux_net_ir_layer, flux_plus_ir_attop,photo_inputs_dict = profile_deq(mieff_dir,it_max_strat, itmx_strat, conv_strat, convt_strat, nofczns,nstr,x_max_mult, \
                                                        temp,pressure, FOPI, t_table, p_table, grad, cp, opacityclass, grav,rfaci, rfacv, nlevel, tidal, tmin, tmax, dwni, bb , y2 , tp, final, cloudy, cld_species, mh,fsed,flag_hack, quench_levels, kz, mmw,save_profile, all_profiles, self_consistent_kzz, save_kzz,all_kzz,opd_cld_climate,g0_cld_climate,w0_cld_climate,flux_net_ir_layer, flux_plus_ir_attop,photo_inputs_dict,on_fly=on_fly, gases_fly=gases_fly, verbose=verbose)
            
>>>>>>> 5554b430

                while ((d1 > subad*c1) or (d2 > subad*c2)):

                    if (((d1-c1)>= (d2-c2)) or (nofczns == 1)) :
                        ngrow = 1
                        nstr = growup( 1, nstr , ngrow)

                        if nstr[1] < 3 :
                            raise ValueError( "Convection zone grew to Top of atmosphere, Need to Stop")
                    else :
                        ngrow = 1
                        nstr = growdown( 1, nstr , ngrow)

                        if nstr[2] == nstr[4]: # one conv zone
                            nofczns =1
                            nstr[2] = nstr[5]
                            nstr[3] = 0
                            i_change = 1
                    print(nstr)

                    pressure, temp, dtdp, profile_flag,qvmrs, qvmrs2, all_profiles, all_kzz,opd_cld_climate,g0_cld_climate,w0_cld_climate,flux_net_ir_layer, 
                    flux_plus_ir_attop,photo_inputs_dict = profile_deq(it_max_strat, itmx_strat, conv_strat, convt_strat, nofczns,nstr,x_max_mult,temp,pressure, FOPI, t_table, 
                    p_table, grad, cp, opacityclass, grav, rfaci, rfacv, nlevel, tidal, tmin, tmax, dwni, bb , y2 , tp, final, cloudy, cld_species, mh,fsed,
                    flag_hack, quench_levels, kz, mmw, save_profile, all_profiles,self_consistent_kzz,save_kzz,all_kzz, 
                    opd_cld_climate,g0_cld_climate,w0_cld_climate,flux_net_ir_layer, flux_plus_ir_attop,photo_inputs_dict,on_fly=on_fly, gases_fly=gases_fly, do_holes=do_holes, fhole = fhole, fthin_cld=fthin_cld, moist=moist)
    
                    d1 = dtdp[nstr[1]-1]
                    d2 = dtdp[nstr[3]]
                    c1 = grad_x[nstr[1]-1]
                    c2 = grad_x[nstr[3]]
                #Now grow the lower zone.
                while ((dtdp[nstr[4]-1] >= subad*grad_x[nstr[4]-1]) and nofczns > 1):
                    
                    ngrow = 1
                    nstr = growup( 2, nstr , ngrow)
                    #Now check to see if two zones have merged and stop further searching if so.
                    if nstr[2] == nstr[4] :
                        nofczns = 1
                        nstr[2] = nstr[5]
                        nstr[3] = 0
                        i_change =1
                    print(nstr)

                    pressure, temp, dtdp, profile_flag, qvmrs, qvmrs2, all_profiles, all_kzz,opd_cld_climate,g0_cld_climate,w0_cld_climate,flux_net_ir_layer, 
                    flux_plus_ir_attop,photo_inputs_dict = profile_deq(it_max_strat, itmx_strat, conv_strat, convt_strat, nofczns,nstr,x_max_mult,
                        temp,pressure, FOPI, t_table, p_table, grad, cp, opacityclass, grav, rfaci, rfacv, nlevel, tidal, tmin, tmax, dwni, bb , y2 , tp, final, 
                        cloudy, cld_species, mh,fsed,flag_hack, quench_levels, kz, mmw,save_profile, all_profiles, self_consistent_kzz, save_kzz,all_kzz,
                        opd_cld_climate,g0_cld_climate,w0_cld_climate,flux_net_ir_layer, flux_plus_ir_attop,photo_inputs_dict,on_fly=on_fly, gases_fly=gases_fly, do_holes=do_holes, fhole = fhole, fthin_cld=fthin_cld, moist=moist)               

                flag_final_convergence = 1
        
    itmx_strat =6
    it_max_strat = 10
    convt_strat = 2.0
    convt_strat = 2.0
    x_max_mult = x_max_mult/2.0
    ip2 = -10

    final = True
<<<<<<< HEAD
    print("final",nstr)

    pressure, temp, dtdp, profile_flag,qvmrs, qvmrs2, all_profiles, all_kzz,opd_cld_climate,g0_cld_climate,w0_cld_climate,flux_net_ir_layer,flux_plus_ir_attop,photo_inputs_dict = profile_deq(it_max_strat, itmx_strat, conv_strat, convt_strat, nofczns,nstr,x_max_mult,
        temp,pressure, FOPI, t_table, p_table, grad, cp,opacityclass, grav, 
        rfaci, rfacv, nlevel, tidal, tmin, tmax, dwni, bb , y2 , tp, final, cloudy, cld_species,mh,fsed,flag_hack,quench_levels,kz, mmw,save_profile, all_profiles, self_consistent_kzz,save_kzz,all_kzz,opd_cld_climate,g0_cld_climate,w0_cld_climate,flux_net_ir_layer, flux_plus_ir_attop,photo_inputs_dict,on_fly=on_fly, gases_fly=gases_fly, do_holes=do_holes, fhole = fhole, fthin_cld=fthin_cld, moist=moist)
=======
    if verbose: print("final",nstr)
    pressure, temp, dtdp, profile_flag,qvmrs, qvmrs2, all_profiles, all_kzz,opd_cld_climate,g0_cld_climate,w0_cld_climate,flux_net_ir_layer, flux_plus_ir_attop,photo_inputs_dict = profile_deq(mieff_dir,it_max_strat, itmx_strat, conv_strat, convt_strat, nofczns,nstr,x_max_mult,\
                temp,pressure, FOPI, t_table, p_table, grad, cp,opacityclass, grav, \
                rfaci, rfacv, nlevel, tidal, tmin, tmax, dwni, bb , y2 , tp, final, cloudy, cld_species,mh,fsed,flag_hack,quench_levels,kz, mmw,save_profile, all_profiles, self_consistent_kzz,save_kzz,all_kzz,opd_cld_climate,g0_cld_climate,w0_cld_climate,flux_net_ir_layer, flux_plus_ir_attop,photo_inputs_dict,on_fly=on_fly, gases_fly=gases_fly, verbose=verbose)
>>>>>>> 5554b430

    #    else :
    #        raise ValueError("Some problem here with goto 125")
        
    if profile_flag == 0:
        if verbose: print("ENDING WITHOUT CONVERGING")
    elif profile_flag == 1:
        if verbose: print("YAY ! ENDING WITH CONVERGENCE")
        
    bundle = inputs(calculation='brown')
    bundle.phase_angle(0)
    bundle.gravity(gravity=grav , gravity_unit=u.Unit('m/s**2'))
    bundle.add_pt( temp, pressure)

    if photo_inputs_dict['yesorno'] == False:
        k_b = 1.38e-23 # boltzmann constant
        m_p = 1.66e-27 # proton mass

        if len(mmw) < len(temp):
            mmw = np.append(mmw,mmw[-1])
        con  = k_b/(mmw*m_p)

        scale_H = con * temp*1e2/(grav)

        kz = scale_H**2/all_kzz[-len(temp):] ## level mixing timescales

        quench_levels, t_mix = quench_level(pressure, temp, kz ,mmw, grav, return_mix_timescale=True)

        qvmrs, qvmrs2 = bundle.premix_atmosphere_diseq(opacityclass, quench_levels=quench_levels, df = bundle.inputs['atmosphere']['profile'].loc[:,['pressure','temperature']],t_mix=t_mix)
    else :
        bundle.premix_atmosphere(opacityclass, df = bundle.inputs['atmosphere']['profile'].loc[:,['pressure','temperature']])
        

        kz = all_kzz[-len(temp):] ## level mixing timescales
        pc= bundle.call_photochem(temp,pressure,photo_inputs_dict['mh'],photo_inputs_dict['CtoO'],photo_inputs_dict['psurf'],photo_inputs_dict['m_planet'],photo_inputs_dict['r_planet'],photo_inputs_dict['kz'],tstop=photo_inputs_dict['tstop'],filename = photo_inputs_dict['photochem_file'],stfilename =photo_inputs_dict['photochem_stfile'],network = photo_inputs_dict['photochem_network'],network_ct=photo_inputs_dict['photochem_networkct'],first=False,pc=photo_inputs_dict['pc'])
        photo_inputs_dict['pc'] = pc
        all_kzz = np.append(all_kzz, kz)
        quench_levels = np.array([0,0,0,0])
        photo_inputs_dict['pc'] = pc
        
        qvmrs,qvmrs2 = 0,0
    
    if cloudy == 1:
        DTAU, TAU, W0, COSB,ftau_cld, ftau_ray,GCOS2, DTAU_OG, TAU_OG, W0_OG, COSB_OG, W0_no_raman , surf_reflect, ubar0,ubar1,cos_theta, single_phase,multi_phase,frac_a,frac_b,frac_c,constant_back,constant_forward, wno,nwno,ng,nt, nlevel, ngauss, gauss_wts, mmw,gweight,tweight =  calculate_atm_deq(bundle, opacityclass,on_fly=on_fly, gases_fly=gases_fly)
        metallicity = 10**(0.0) #atmospheric metallicity relative to Solar
        mean_molecular_weight = np.mean(mmw) # atmospheric mean molecular weight
        # directory ='/Users/sagnickmukherjee/Documents/GitHub/virga/refr_new661'
        # directory = '/home/jjm6243/dev_virga/'
        directory = mieff_dir

        calc_type =0

        #get the abundances
        output_abunds = bundle.inputs['atmosphere']['profile'].T.values
            
        kzz = get_kzz(pressure, temp,grav,mmw,tidal,flux_net_ir_layer, flux_plus_ir_attop,t_table, p_table, grad, cp, calc_type,nstr, output_abunds, moist = moist)
        bundle.inputs['atmosphere']['profile']['kz'] = kzz


        cld_out = bundle.virga(cld_species,directory, fsed=fsed,mh=metallicity,
                        mmw = mean_molecular_weight,full_output=False)#,climate=True)
        
        opd_now, w0_now, g0_now = cld_out
        df_cld = vj.picaso_format(opd_now, w0_now, g0_now)
        bundle.clouds(df=df_cld)  
    else:
        opd_now,w0_now,g0_now = 0,0,0
    
    #bundle.premix_atmosphere_diseq(opacityclass, quench_levels=quench_levels, df = bundle.inputs['atmosphere']['profile'].loc[:,['pressure','temperature']])
    DTAU, TAU, W0, COSB,ftau_cld, ftau_ray,GCOS2, DTAU_OG, TAU_OG, W0_OG, COSB_OG, W0_no_raman , surf_reflect, ubar0,ubar1,cos_theta, single_phase,multi_phase,frac_a,frac_b,frac_c,constant_back,constant_forward, wno,nwno,ng,nt, nlevel, ngauss, gauss_wts, mmw,gweight,tweight =  calculate_atm_deq(bundle, opacityclass,on_fly=on_fly, gases_fly=gases_fly)
    
    flux_net_v_layer_full, flux_net_v_full, flux_plus_v_full, flux_minus_v_full , flux_net_ir_layer_full, flux_net_ir_full, flux_plus_ir_full, flux_minus_ir_full = get_fluxes(pressure, temp, dwni, bb , y2, tp, tmin, tmax, DTAU, TAU, W0, 
            COSB,ftau_cld, ftau_ray,GCOS2, DTAU_OG, TAU_OG, W0_OG, COSB_OG, W0_no_raman , surf_reflect, 
<<<<<<< HEAD
            ubar0,ubar1,cos_theta, FOPI, single_phase,multi_phase,frac_a,frac_b,frac_c,constant_back,constant_forward, tridiagonal , 
            wno,nwno,ng,nt, nlevel, ngauss, gauss_wts, False, True) #false for reflected, true for thermal
    
    if do_holes == True:
        DTAU_clear, TAU_clear, W0_clear, COSB_clear,ftau_cld_clear, ftau_ray, GCOS2_clear, DTAU_OG_clear, TAU_OG_clear, W0_OG_clear, COSB_OG_clear, W0_no_raman_clear, surf_reflect, ubar0,ubar1,cos_theta, single_phase,multi_phase,frac_a,frac_b,frac_c,constant_back,constant_forward, tridiagonal , wno,nwno,ng,nt, nlevel, ngauss, gauss_wts, mmw =  calculate_atm_deq(bundle, opacityclass, fthin_cld, on_fly=on_fly, gases_fly=gases_fly, do_holes=True)
    
        flux_net_v_layer_full, flux_net_v_full, flux_plus_v_full, flux_minus_v_full , flux_net_ir_layer_full, flux_net_ir_full, flux_plus_ir_full, flux_minus_ir_full = climate(pressure, temp, dwni, bb , y2, tp, tmin, tmax, DTAU, TAU, W0, 
            COSB,ftau_cld, ftau_ray,GCOS2, DTAU_OG, TAU_OG, W0_OG, COSB_OG, W0_no_raman , surf_reflect, 
            ubar0,ubar1,cos_theta, FOPI, single_phase,multi_phase,frac_a,frac_b,frac_c,constant_back,constant_forward, tridiagonal , 
            wno,nwno,ng,nt, nlevel, ngauss, gauss_wts, False, True, fhole, DTAU_clear, TAU_clear, W0_clear, COSB_clear, DTAU_OG_clear, 
            COSB_OG_clear, W0_no_raman_clear, do_holes=True) #false for reflected, true for thermal
=======
            ubar0,ubar1,cos_theta, FOPI, single_phase,multi_phase,frac_a,frac_b,frac_c,constant_back,constant_forward, 
            wno,nwno,ng,nt,gweight,tweight, nlevel, ngauss, gauss_wts, False, True) #false for reflected, true for thermal
>>>>>>> 5554b430


    
    return pressure, temp, dtdp, nstr , flux_plus_ir_full, qvmrs, qvmrs2, bundle.inputs['atmosphere']['profile'], all_profiles, all_kzz,opd_now,w0_now,g0_now,photo_inputs_dict,profile_flag

#@jit(nopython=True, cache=True)
def OH_conc(temp,press,x_h2o,x_h2):
    K = 10**(3.672 - (14791/temp))
    kb= 1.3807e-16 #cgs
    
    x_oh = K * x_h2o * (x_h2**(-0.5)) * (press**(-0.5))
    press_cgs = press*1e6
    
    n = press_cgs/(kb*temp)
    
<<<<<<< HEAD
    return x_oh*n
=======
    return x_oh*n



'''
12/13/2023 - NEB deprecated thi code from SM as it was not proven to help correct 
profiles that went off the grid 

@jit(nopython=True, cache=True)
def correct_profile(temp,pressure,wh,min_temp):
    
    indices = wh[0]
    for i in range(len(indices)):
        if indices[i] == 0:
            temp[indices[i]] = min_temp+0.5
        elif (temp[indices[i]-1] > min_temp) and (temp[indices[i]+1]) > min_temp :
            temp_prev = temp[indices[i]-1]
            temp_next = temp[indices[i]+1]
            press_prev = pressure[indices[i]-1]
            press_next = pressure[indices[i]+1]
            dtdlnp = (temp_next-temp_prev)/np.log(press_next/press_prev)
            temp[indices[i]] = temp_prev +np.log(pressure[indices[i]]/press_prev)*dtdlnp
        else :
            temp[indices[i]] = min_temp+0.5
            temp[indices[i]-1] = min_temp+0.5
            temp[indices[i]+1] = min_temp + 0.5
    


    return temp
'''
>>>>>>> 5554b430
<|MERGE_RESOLUTION|>--- conflicted
+++ resolved
@@ -1,13 +1,8 @@
 from .atmsetup import ATMSETUP
 from .fluxes import get_reflected_1d, get_reflected_3d , get_thermal_1d, get_thermal_3d, get_reflected_SH, get_transit_1d, get_thermal_SH
 
-<<<<<<< HEAD
-from .fluxes import set_bb, tidal_flux, get_kzz
-from .climate import  calculate_atm_deq, did_grad_cp, convec, calculate_atm, t_start, growdown, growup, climate, moist_grad
-=======
 from .fluxes import tidal_flux, get_kzz#,set_bb_deprecate 
-from .climate import  calculate_atm_deq, did_grad_cp, convec, calculate_atm, t_start, growdown, growup, get_fluxes
->>>>>>> 5554b430
+from .climate import  calculate_atm_deq, did_grad_cp, convec, calculate_atm, t_start, growdown, growup, get_fluxes, moist_grad
 
 from .wavelength import get_cld_input_grid
 from .optics import RetrieveOpacities,compute_opacity,RetrieveCKs
@@ -1510,123 +1505,6 @@
         self.inputs['climate']['mh'] = mh
         self.inputs['climate']['CtoO'] = CtoO
 
-<<<<<<< HEAD
-    def old_run_climate_model(self, opacityclass):
-        """
-        Top Function to run the Climate Model
-
-        Parameters
-        -----------
-        
-        """
-        #get necessary parameters from opacity ck-tables 
-        wno = opacityclass.wno
-        delta_wno = opacityclass.delta_wno
-        nwno = opacityclass.nwno
-        min_temp = min(opacityclass.temps)
-        max_temp = max(opacityclass.temps)
-
-        
-        
-        # first calculate the BB grid
-        ntmps = self.inputs['climate']['ntemp_bb_grid']
-        dt = self.inputs['climate']['dt_bb_grid']
-        #we will extend the black body grid 30% beyond the min and max temp of the 
-        #opacity grid just to be safe with the spline
-        extension = 0.8 
-        tmin = min_temp*(1-extension)
-        # tmax = max_temp*(1+extension)
-        tmax = 20000
-
-        bb , y2 , tp = set_bb(wno,delta_wno,nwno,ntmps,dt,tmin,tmax)
-
-        nofczns = self.inputs['climate']['nofczns']
-        nstr= self.inputs['climate']['nstr']
-
-        rfaci= self.inputs['climate']['rfaci']
-        
-        #turn off stellar radiation if user has run "setup_nostar() function"
-        if 'nostar' in self.inputs['star'].values():
-            rfacv=0.0 
-            F0PI = np.zeros(nwno) #+ 1.0
-        #otherwise assume that there is stellar irradiation 
-        else:
-            rfacv = self.inputs['climate']['rfacv']
-            r_star = self.inputs['star']['radius'] 
-            r_star_unit = self.inputs['star']['radius_unit'] 
-            semi_major = self.inputs['star']['semi_major']
-            semi_major_unit = self.inputs['star']['semi_major_unit'] 
-            
-
-            fine_flux_star  = self.inputs['star']['flux']  # erg/s/cm^2
-            F0PI = fine_flux_star * ((r_star/semi_major)**2)
-
-
-        TEMP1 = self.inputs['climate']['guess_temp']
-        pressure = self.inputs['climate']['pressure']
-        t_table = self.inputs['climate']['t_table']
-        p_table = self.inputs['climate']['p_table']
-        grad = self.inputs['climate']['grad']
-        cp = self.inputs['climate']['cp']
-
-
-        Teff = self.inputs['planet']['T_eff']
-        grav = 0.01*self.inputs['planet']['gravity'] # cgs to si
-        mh = float(self.inputs['climate']['mh'])
-        sigma_sb = 0.56687e-4 # stefan-boltzmann constant
-        
-        col_den = 1e6*(pressure[1:] -pressure[:-1] ) / (grav/0.01) # cgs g/cm^2
-        wave_in, nlevel, pm, hratio = 0.9, len(pressure), 0.001, 0.1
-        #tidal = tidal_flux(Teff, wave_in,nlevel, pressure, pm, hratio, col_den)
-        tidal = np.zeros_like(pressure) - sigma_sb *(Teff**4)
-        
-        cloudy = self.inputs['climate']['cloudy']
-        cld_species = self.inputs['climate']['cld_species']
-        fsed = self.inputs['climate']['fsed']
-        mieff_dir = self.inputs['climate']['mieff_dir']
-        do_holes = self.inputs['climate']['do_holes']
-        fhole = self.inputs['climate']['fhole']
-        fthin_cld = self.inputs['climate']['fthin_cld']
-        moist = self.inputs['climate']['moistgrad']
-
-        # first conv call
-        it_max= 10
-        itmx= 7
-        conv = 10.0
-        convt=5.0
-        x_max_mult=7.0
-        
-        #print('NEB FIRST PROFILE RUN')
-        final = False
-
-        pressure, temperature, dtdp, profile_flag = profile(mieff_dir, it_max, itmx, conv, convt, nofczns,nstr,x_max_mult,
-                temperature,pressure, F0PI, t_table, p_table, grad, cp, opacityclass, grav, 
-                rfaci, rfacv, nlevel, tidal, tmin, tmax, delta_wno, bb , y2 , tp, final, cloudy, cld_species, mh,fsed, fhole=fhole, fthin_cld=fthin_cld, do_holes = do_holes, moist = moist) 
-
-        # second convergence call
-        it_max= 7
-        itmx= 5
-        conv = 5.0
-        convt=4.0
-        x_max_mult=7.0
-
-
-        #print('NEB SECOND PROFILE RUN')
-        final = False
-
-        pressure, temperature, dtdp, profile_flag = profile(mieff_dir, it_max, itmx, conv, convt, nofczns,nstr,x_max_mult,
-                temperature,pressure, F0PI, t_table, p_table, grad, cp, opacityclass, grav, 
-                rfaci, rfacv, nlevel, tidal, tmin, tmax, delta_wno, bb , y2 , tp, final, cloudy, cld_species, mh,fsed, fhole=fhole, fthin_cld=fthin_cld, do_holes = do_holes, moist= moist) 
-
-        pressure, temp, dtdp, nstr_new, flux_plus_final =find_strat(mieff_dir, pressure, temperature, dtdp ,F0PI, nofczns,nstr,x_max_mult,
-                            t_table, p_table, grad, cp, opacityclass, grav, 
-                            rfaci, rfacv, nlevel, tidal, tmin, tmax, delta_wno, bb , y2 , tp , cloudy, cld_species, mh,fsed, fhole, fthin_cld, do_holes = do_holes, moist = moist)
-        
-        return pressure , temp, dtdp, nstr_new, flux_plus_final
-   
-
-=======
->>>>>>> 5554b430
     def setup_nostar(self):
         """
         Turns off planet specific things, so program can run as usual
@@ -3664,16 +3542,10 @@
             self.inputs['planet']['T_eff'] = 0
 
     def inputs_climate(self, temp_guess= None, pressure= None, rfaci = 1,nofczns = 1 ,
-<<<<<<< HEAD
-        nstr = None,  rfacv = None, cloudy = False,
-        mh = None, CtoO = None, species = None, fsed = None, T_star = None, 
-        logg= None, metal=None, r_star= None, semi_major = None,r_planet=None, mieff_dir = None,m_planet=None,photochem=None,photochem_file=None,photochem_stfile = None,photonetwork_file = None,photonetworkct_file=None,tstop=1e7,psurf=10, fhole = None, do_holes = False, fthin_cld = None, moistgrad = False):
-
-=======
         nstr = None,  rfacv = None, 
         cloudy = False, mh = None, CtoO = None, species = None, fsed = None, mieff_dir = None,
-        photochem=False, photochem_file=None,photochem_stfile = None,photonetwork_file = None,photonetworkct_file=None,tstop=1e7,psurf=10):
->>>>>>> 5554b430
+        photochem=False, photochem_file=None,photochem_stfile = None,photonetwork_file = None,photonetworkct_file=None,tstop=1e7,psurf=10, fhole = None, do_holes = False, fthin_cld = None, moistgrad = False):
+
         """
         Get Inputs for Climate run
 
@@ -3714,7 +3586,9 @@
             Sedimentation Efficiency (f_sed) if cloudy
         mieff_dir: str
             path to directory with mieff files for virga
-<<<<<<< HEAD
+        photochem : bool 
+            Turns off (False) and on (True) Photochem 
+            path to directory with mieff files for virga
         do_holes : bool
             Patchy cloud option with clearsky holes
         fhole : float
@@ -3725,10 +3599,6 @@
             Moist adiabatic gradient option
 
         
-=======
-        photochem : bool 
-            Turns off (False) and on (True) Photochem 
->>>>>>> 5554b430
         """
         
         if cloudy: 
@@ -3947,14 +3817,10 @@
         if chemeq_first: 
             pressure, temperature, dtdp, profile_flag, all_profiles,opd_cld_climate,g0_cld_climate,w0_cld_climate,flux_net_ir_layer, flux_plus_ir_attop = profile(mieff_dir,it_max, itmx, conv, convt, nofczns,nstr,x_max_mult,
             TEMP1,pressure, FOPI, t_table, p_table, grad, cp, opacityclass, grav, 
-<<<<<<< HEAD
-            rfaci, rfacv, nlevel, tidal, tmin, tmax, delta_wno, bb , y2 , tp, final , cloudy, cld_species,mh,fsed,flag_hack, save_profile,all_profiles,opd_cld_climate,g0_cld_climate,w0_cld_climate,fhole=fhole, fthin_cld=fthin_cld, do_holes = do_holes, first_call_ever=True, moist = moist)
-=======
             rfaci, rfacv, nlevel, tidal, tmin, tmax, delta_wno, bb , y2 , tp, final , 
             cloudy, cld_species,mh,fsed,flag_hack, save_profile,all_profiles,
             opd_cld_climate,g0_cld_climate,w0_cld_climate,
-            first_call_ever=True, verbose=verbose)
->>>>>>> 5554b430
+            fhole=fhole, fthin_cld=fthin_cld, do_holes = do_holes, first_call_ever=True, verbose=verbose, moist = moist)
 
         # second convergence call
         it_max= 7
@@ -3965,29 +3831,18 @@
 
         
         final = False
-<<<<<<< HEAD
         if chemeq_first: 
             pressure, temperature, dtdp, profile_flag, all_profiles,opd_cld_climate,g0_cld_climate,w0_cld_climate,flux_net_ir_layer, flux_plus_ir_attop = profile(mieff_dir, it_max, itmx, conv, convt, nofczns,nstr,x_max_mult,
                 temperature,pressure, FOPI, t_table, p_table, grad, cp, opacityclass, grav, 
-                rfaci, rfacv, nlevel, tidal, tmin, tmax, delta_wno, bb , y2 , tp, final, cloudy, cld_species, mh,fsed,flag_hack,save_profile,all_profiles,opd_cld_climate,g0_cld_climate,w0_cld_climate,flux_net_ir_layer, flux_plus_ir_attop,fhole=fhole, fthin_cld=fthin_cld, do_holes = do_holes, moist = moist )   
-        if chemeq_first: 
-            pressure, temp, dtdp, nstr_new, flux_plus_final, df, all_profiles, opd_now,w0_now,g0_now =find_strat(mieff_dir, pressure, temperature, dtdp ,FOPI, nofczns,nstr,x_max_mult,
-            t_table, p_table, grad, cp, opacityclass, grav, 
-            rfaci, rfacv, nlevel, tidal, tmin, tmax, delta_wno, bb , y2 , tp , cloudy, cld_species, mh,fsed, flag_hack, save_profile,all_profiles,opd_cld_climate,g0_cld_climate,w0_cld_climate,flux_net_ir_layer, flux_plus_ir_attop, fhole, fthin_cld, do_holes = do_holes, moist = moist)
-=======
-        if chemeq_first: pressure, temperature, dtdp, profile_flag, all_profiles,opd_cld_climate,g0_cld_climate,w0_cld_climate,flux_net_ir_layer, flux_plus_ir_attop = profile(mieff_dir, it_max, itmx, conv, convt, nofczns,nstr,x_max_mult,
-                    temperature,pressure, FOPI, t_table, p_table, grad, cp, opacityclass, grav, 
-                    rfaci, rfacv, nlevel, tidal, tmin, tmax, delta_wno, bb , y2 , tp, final, cloudy, 
+                rfaci, rfacv, nlevel, tidal, tmin, tmax, delta_wno, bb , y2 , tp, final, cloudy, 
                     cld_species, mh,fsed,flag_hack,save_profile,all_profiles,
                     opd_cld_climate,g0_cld_climate,w0_cld_climate,flux_net_ir_layer, 
-                    flux_plus_ir_attop, verbose=verbose )   
-
-        if chemeq_first: pressure, temp, dtdp, nstr_new, flux_plus_final, df, all_profiles, opd_now,w0_now,g0_now ,final_conv_flag=find_strat(mieff_dir, pressure, temperature, dtdp ,FOPI, nofczns,nstr,x_max_mult,
-                             t_table, p_table, grad, cp, opacityclass, grav, 
-                             rfaci, rfacv, nlevel, tidal, tmin, tmax, delta_wno, bb , y2 , tp , cloudy, cld_species, mh,fsed, flag_hack, save_profile,all_profiles,opd_cld_climate,g0_cld_climate,w0_cld_climate,flux_net_ir_layer, flux_plus_ir_attop,
-                             verbose=verbose)
-
->>>>>>> 5554b430
+                    flux_plus_ir_attop, verbose=verbose,fhole=fhole, fthin_cld=fthin_cld, do_holes = do_holes, moist = moist )   
+        if chemeq_first: 
+            pressure, temp, dtdp, nstr_new, flux_plus_final, df, all_profiles, opd_now,w0_now,g0_now ,final_conv_flag=find_strat(mieff_dir, pressure, temperature, dtdp ,FOPI, nofczns,nstr,x_max_mult,
+            t_table, p_table, grad, cp, opacityclass, grav, 
+            rfaci, rfacv, nlevel, tidal, tmin, tmax, delta_wno, bb , y2 , tp , cloudy, cld_species, mh,fsed, flag_hack, save_profile,all_profiles,opd_cld_climate,g0_cld_climate,w0_cld_climate,flux_net_ir_layer, flux_plus_ir_attop,
+                             verbose=verbose, fhole, fthin_cld, do_holes = do_holes, moist = moist)
         
         if diseq_chem:
             #Starting with user's guess since there was no request to converge a chemeq profile first 
@@ -4038,7 +3893,7 @@
                 DTAU_clear, TAU_clear, W0_clear, COSB_clear,ftau_cld_clear, ftau_ray_clear,GCOS2_clear, DTAU_OG_clear, TAU_OG_clear, W0_OG_clear, COSB_OG_clear, \
                 W0_no_raman_clear, surf_reflect, ubar0,ubar1,cos_theta, single_phase,multi_phase, \
                 frac_a,frac_b,frac_c,constant_back,constant_forward, tridiagonal , \
-                wno,nwno,ng,nt, nlevel, ngauss, gauss_wts, mmw =  calculate_atm(bundle, opacityclass, fthin_cld, do_holes=True)
+                wno,nwno,ng,nt, nlevel, ngauss, gauss_wts, mmw, gweight,tweight =  calculate_atm(bundle, opacityclass, fthin_cld, do_holes=True)
             
             all_kzz= []
             if save_all_kzz == True :
@@ -4049,27 +3904,19 @@
             #here begins the self consistent Kzz calculation 
             # MLT plus some prescription in radiative zone
             if self_consistent_kzz or (not chemeq_first): 
-<<<<<<< HEAD
 
                 if do_holes == True:
-                    flux_net_v_layer_full, flux_net_v_full, flux_plus_v_full, flux_minus_v_full , flux_net_ir_layer_full, flux_net_ir_full, flux_plus_ir_full, flux_minus_ir_full = climate(pressure, temp, delta_wno, bb , y2, tp, tmin, tmax, DTAU, TAU, W0, 
+                    flux_net_v_layer_full, flux_net_v_full, flux_plus_v_full, flux_minus_v_full , flux_net_ir_layer_full, flux_net_ir_full, flux_plus_ir_full, flux_minus_ir_full = get_fluxes(pressure, temp, delta_wno, bb , y2, tp, tmin, tmax, DTAU, TAU, W0, 
                     COSB,ftau_cld, ftau_ray,GCOS2, DTAU_OG, TAU_OG, W0_OG, COSB_OG, W0_no_raman , surf_reflect, 
-                    ubar0,ubar1,cos_theta, FOPI, single_phase,multi_phase,frac_a,frac_b,frac_c,constant_back,constant_forward, tridiagonal , 
-                    wno,nwno,ng,nt, nlevel, ngauss, gauss_wts,True, True, fhole, DTAU_clear , TAU_clear , W0_clear , COSB_clear , 
+                    ubar0,ubar1,cos_theta, FOPI, single_phase,multi_phase,frac_a,frac_b,frac_c,constant_back,constant_forward, 
+                    wno,nwno,ng,nt, nlevel, ngauss, gauss_wts,compute_reflected, True, fhole, DTAU_clear , TAU_clear , W0_clear , COSB_clear , 
                     DTAU_OG_clear , COSB_OG_clear , W0_no_raman_clear, do_holes=True)#True for reflected, True for thermal
 
                 else:                
-                    flux_net_v_layer_full, flux_net_v_full, flux_plus_v_full, flux_minus_v_full , flux_net_ir_layer_full, flux_net_ir_full, flux_plus_ir_full, flux_minus_ir_full = climate(pressure, temp, delta_wno, bb , y2, tp, tmin, tmax, DTAU, TAU, W0, 
+                    flux_net_v_layer_full, flux_net_v_full, flux_plus_v_full, flux_minus_v_full , flux_net_ir_layer_full, flux_net_ir_full, flux_plus_ir_full, flux_minus_ir_full = get_fluxes(pressure, temp, delta_wno, bb , y2, tp, tmin, tmax, DTAU, TAU, W0, 
                     COSB,ftau_cld, ftau_ray,GCOS2, DTAU_OG, TAU_OG, W0_OG, COSB_OG, W0_no_raman , surf_reflect, 
-                    ubar0,ubar1,cos_theta, FOPI, single_phase,multi_phase,frac_a,frac_b,frac_c,constant_back,constant_forward, tridiagonal , 
-                    wno,nwno,ng,nt, nlevel, ngauss, gauss_wts,True, True)#True for reflected, True for thermal
-=======
-                #flux_net_v_layer, flux_net_v, flux_plus_v, flux_minus_v , flux_net_ir_layer, flux_net_ir, flux_plus_ir, flux_minus_ir
-                flux_net_v_layer_full, flux_net_v_full, flux_plus_v_full, flux_minus_v_full , flux_net_ir_layer_full, flux_net_ir_full, flux_plus_ir_full, flux_minus_ir_full = get_fluxes(pressure, temp, delta_wno, bb , y2, tp, tmin, tmax, DTAU, TAU, W0, 
-                COSB,ftau_cld, ftau_ray,GCOS2, DTAU_OG, TAU_OG, W0_OG, COSB_OG, W0_no_raman , surf_reflect, 
-                ubar0,ubar1,cos_theta, FOPI, single_phase,multi_phase,frac_a,frac_b,frac_c,constant_back,constant_forward, 
-                wno,nwno,ng,nt,gweight,tweight, nlevel, ngauss, gauss_wts,compute_reflected, True)#True for reflected, True for thermal
->>>>>>> 5554b430
+                    ubar0,ubar1,cos_theta, FOPI, single_phase,multi_phase,frac_a,frac_b,frac_c,constant_back,constant_forward, 
+                    wno,nwno,ng,nt,gweight,tweight, nlevel, ngauss, gauss_wts,compute_reflected, True)#True for reflected, True for thermal
 
                 flux_net_ir_layer = flux_net_ir_layer_full[:]
                 flux_plus_ir_attop = flux_plus_ir_full[0,:] 
@@ -4239,31 +4086,19 @@
 
             pressure, temperature, dtdp, profile_flag, qvmrs, qvmrs2, all_profiles, all_kzz,opd_cld_climate,g0_cld_climate,w0_cld_climate,flux_net_ir_layer, flux_plus_ir_attop,photo_inputs_dict  = profile_deq(mieff_dir, it_max, itmx, conv, convt, nofczns,nstr,x_max_mult,
             temp,pressure, FOPI, t_table, p_table, grad, cp, opacityclass, grav, 
-<<<<<<< HEAD
-            rfaci, rfacv, nlevel, tidal, tmin, tmax, delta_wno, bb , y2 , tp, final , cloudy, cld_species,mh,fsed,flag_hack, quench_levels, kz, mmw,save_profile,all_profiles, self_consistent_kzz,save_kzz,all_kzz,opd_cld_climate,g0_cld_climate,
-            w0_cld_climate,flux_net_ir_layer, flux_plus_ir_attop,photo_inputs_dict,on_fly=on_fly, gases_fly=gases_fly, do_holes=do_holes, fhole=fhole, fthin_cld=fthin_cld, moist=moist)
-            
-            print(photo_inputs_dict)
-      
-            pressure, temp, dtdp, nstr_new, flux_plus_final, qvmrs, qvmrs2, df, all_profiles, all_kzz,opd_now,g0_now,w0_now,photo_inputs_dict =find_strat_deq(mieff_dir, pressure, temperature, dtdp ,FOPI, nofczns,nstr,x_max_mult,
-            t_table, p_table, grad, cp, opacityclass, grav, rfaci, rfacv, nlevel, tidal, tmin, tmax, delta_wno, bb , y2 , tp , cloudy, cld_species, 
-            mh,fsed, flag_hack, quench_levels,kz ,mmw, save_profile,all_profiles, self_consistent_kzz,save_kzz,all_kzz, opd_cld_climate,
-            g0_cld_climate,w0_cld_climate,flux_net_ir_layer, flux_plus_ir_attop,photo_inputs_dict,on_fly=on_fly, gases_fly=gases_fly, do_holes=do_holes, fhole=fhole, fthin_cld=fthin_cld, moist = moist)
-=======
             rfaci, rfacv, nlevel, tidal, tmin, tmax, delta_wno, bb , y2 , tp, final , 
             cloudy, cld_species,mh,fsed,flag_hack, quench_levels, kz, mmw,save_profile,
-            all_profiles, self_consistent_kzz,save_kzz,all_kzz, opd_cld_climate,
-            g0_cld_climate,w0_cld_climate,flux_net_ir_layer, flux_plus_ir_attop,
+            all_profiles, self_consistent_kzz,save_kzz,all_kzz,opd_cld_climate,
+            g0_cld_climate,
+            w0_cld_climate,flux_net_ir_layer, flux_plus_ir_attop,
             photo_inputs_dict,
-            on_fly=on_fly, gases_fly=gases_fly, verbose=verbose)
+            on_fly=on_fly, gases_fly=gases_fly, verbose=verbose, do_holes=do_holes, fhole=fhole, fthin_cld=fthin_cld, moist=moist)
             
             pressure, temp, dtdp, nstr_new, flux_plus_final, qvmrs, qvmrs2, df, all_profiles, all_kzz,opd_now,g0_now,w0_now,photo_inputs_dict,final_conv_flag=find_strat_deq(mieff_dir, pressure, temperature, dtdp ,FOPI, nofczns,nstr,x_max_mult,
                             t_table, p_table, grad, cp, opacityclass, grav, 
                             rfaci, rfacv, nlevel, tidal, tmin, tmax, delta_wno, bb , y2 , tp , cloudy, cld_species, mh,fsed, flag_hack, quench_levels,kz ,mmw, save_profile,all_profiles, self_consistent_kzz,save_kzz,all_kzz, opd_cld_climate,g0_cld_climate,w0_cld_climate,flux_net_ir_layer, flux_plus_ir_attop,photo_inputs_dict,on_fly=on_fly, gases_fly=gases_fly,
-                             verbose=verbose)
->>>>>>> 5554b430
-            
-
+                             verbose=verbose, do_holes=do_holes, fhole=fhole, fthin_cld=fthin_cld, moist = moist)
+ 
             #diseq stuff
             all_out['diseq_out'] = {}
             if save_all_kzz: all_out['diseq_out']['all_kzz'] = all_kzz
@@ -4691,11 +4526,8 @@
              cloudy, cld_species,mh,fsed,flag_hack, save_profile, 
              all_profiles,opd_cld_climate,g0_cld_climate,w0_cld_climate,
              flux_net_ir_layer=None, flux_plus_ir_attop=None,first_call_ever=False,
-<<<<<<< HEAD
+             verbose=True,
              do_holes = None, fhole = None, fthin_cld = None, moist = None):
-=======
-             verbose=True):
->>>>>>> 5554b430
     """
     Function iterating on the TP profile by calling tstart and changing opacities as well
     Parameters
@@ -4777,7 +4609,7 @@
     if moist == True:
         #initiate bundle to use in moist adiabat case to grab abundances
         bundle = inputs(calculation='brown')
-        bundle.phase_angle(0)
+        bundle.phase_angle(0,num_gangle=10, num_tangle=1)
         bundle.gravity(gravity=grav , gravity_unit=u.Unit('m/s**2'))
         bundle.add_pt( temp, pressure)
         
@@ -4798,7 +4630,6 @@
                 grad_x, cp_x = moist_grad( temp[j1-1], press, t_table, p_table, grad, cp, calc_type, output_abunds, j1-1)
                 temp[j1]= exp(log(temp[j1-1]) + grad_x*(log(pressure[j1]) - log(pressure[j1-1])))
     
-<<<<<<< HEAD
         temp_old= np.copy(temp)
         bundle.add_pt(temp, pressure)
         bundle.premix_atmosphere(opacityclass, df = bundle.inputs['atmosphere']['profile'].loc[:,['pressure','temperature']])
@@ -4820,21 +4651,13 @@
         temp_old= np.copy(temp)
 
         bundle = inputs(calculation='brown')
-        bundle.phase_angle(0)
+        bundle.phase_angle(0,num_gangle=10, num_tangle=1)
         bundle.gravity(gravity=grav , gravity_unit=u.Unit('m/s**2'))
         bundle.add_pt( temp, pressure)
         
         bundle.premix_atmosphere(opacityclass, df = bundle.inputs['atmosphere']['profile'].loc[:,['pressure','temperature']])
         output_abunds = bundle.inputs['atmosphere']['profile'].T.values
 
-=======
-    bundle = inputs(calculation='brown')
-    bundle.phase_angle(0,num_gangle=10, num_tangle=1)
-    bundle.gravity(gravity=grav , gravity_unit=u.Unit('m/s**2'))
-    bundle.add_pt( temp, pressure)
-    
-    bundle.premix_atmosphere(opacityclass, df = bundle.inputs['atmosphere']['profile'].loc[:,['pressure','temperature']])
->>>>>>> 5554b430
     if save_profile == 1:
             all_profiles = np.append(all_profiles,temp_old)
     
@@ -4905,28 +4728,26 @@
     if do_holes == True:
         DTAU_clear, TAU_clear, W0_clear, COSB_clear,ftau_cld_clear, ftau_ray_clear,GCOS2_clear, DTAU_OG_clear, TAU_OG_clear, W0_OG_clear, COSB_OG_clear, \
         W0_no_raman_clear, surf_reflect, ubar0,ubar1,cos_theta, single_phase,multi_phase, \
-        frac_a,frac_b,frac_c,constant_back,constant_forward, tridiagonal , \
-        wno,nwno,ng,nt, nlevel, ngauss, gauss_wts, mmw =  calculate_atm(bundle, opacityclass, fthin_cld, do_holes=True)
+        frac_a,frac_b,frac_c,constant_back,constant_forward, \
+        wno,nwno,ng,nt, nlevel, ngauss, gauss_wts, mmw, gweight, tweight =  calculate_atm(bundle, opacityclass, fthin_cld, do_holes=True)
     
     ## begin bigger loop which gets opacities
     for iii in range(itmx):
-<<<<<<< HEAD
 
         if do_holes == True:
-            temp, dtdp, flag_converge, flux_net_ir_layer, flux_plus_ir_attop, all_profiles = t_start(nofczns,nstr,it_max,conv,x_max_mult, 
-            rfaci, rfacv, nlevel, temp, pressure, p_table, t_table, 
-            grad, cp, tidal,tmin,tmax,dwni, bb , y2, tp, DTAU, TAU, W0, COSB,ftau_cld, ftau_ray,GCOS2, DTAU_OG, TAU_OG, W0_OG, COSB_OG, W0_no_raman , 
-            surf_reflect, ubar0,ubar1,cos_theta, FOPI, single_phase,multi_phase,frac_a,frac_b,frac_c,constant_back,constant_forward, tridiagonal , wno,nwno,ng,nt, 
-            ngauss, gauss_wts, save_profile, all_profiles, fhole, DTAU_clear, TAU_clear, W0_clear, COSB_clear, 
-            DTAU_OG_clear, COSB_OG_clear, W0_no_raman_clear, output_abunds, do_holes = True, moist = moist)
+            temp, dtdp, flag_converge, flux_net_ir_layer, flux_plus_ir_attop, all_profiles = t_start(
+                    nofczns,nstr,it_max,conv,x_max_mult, 
+                    rfaci, rfacv, nlevel, temp, pressure, p_table, t_table, 
+                    grad, cp, tidal,tmin,tmax,dwni, bb , y2, tp, DTAU, TAU, W0, COSB,ftau_cld, ftau_ray,GCOS2, 
+                    DTAU_OG, TAU_OG, W0_OG, COSB_OG, W0_no_raman ,surf_reflect, 
+                    ubar0,ubar1,cos_theta, FOPI, single_phase,multi_phase,frac_a,frac_b,frac_c,constant_back,constant_forward, 
+                    wno,nwno,ng,nt,gweight,tweight,      
+                    ngauss, gauss_wts, save_profile, all_profiles,
+                    fhole, DTAU_clear, TAU_clear, W0_clear, COSB_clear, 
+                    DTAU_OG_clear, COSB_OG_clear, W0_no_raman_clear, output_abunds, verbose=verbose, do_holes = True, moist = moist)
         
         else:
-            temp, dtdp, flag_converge, flux_net_ir_layer, flux_plus_ir_attop, all_profiles = t_start(nofczns,nstr,it_max,conv,x_max_mult, 
-                rfaci, rfacv, nlevel, temp, pressure, p_table, t_table, 
-                grad, cp, tidal,tmin,tmax,dwni, bb , y2, tp, DTAU, TAU, W0, COSB,ftau_cld, ftau_ray,GCOS2, DTAU_OG, TAU_OG, W0_OG, COSB_OG, W0_no_raman , surf_reflect, ubar0,ubar1,cos_theta, FOPI, single_phase,multi_phase,frac_a,frac_b,frac_c,constant_back,constant_forward, tridiagonal , wno,nwno,ng,nt, ngauss, gauss_wts, save_profile, all_profiles, output_abunds, moist = moist)
-=======
-        
-        temp, dtdp, flag_converge, flux_net_ir_layer, flux_plus_ir_attop, all_profiles = t_start(
+            temp, dtdp, flag_converge, flux_net_ir_layer, flux_plus_ir_attop, all_profiles = t_start(
                     nofczns,nstr,it_max,conv,x_max_mult, 
                     rfaci, rfacv, nlevel, temp, pressure, p_table, t_table, 
                     grad, cp, tidal,tmin,tmax,dwni, bb , y2, tp, DTAU, TAU, W0, COSB,ftau_cld, ftau_ray,GCOS2, 
@@ -4934,8 +4755,7 @@
                     ubar0,ubar1,cos_theta, FOPI, single_phase,multi_phase,frac_a,frac_b,frac_c,constant_back,constant_forward, 
                     wno,nwno,ng,nt,gweight,tweight, 
                     ngauss, gauss_wts, save_profile, all_profiles,
-                    verbose=verbose)
->>>>>>> 5554b430
+                    output_abunds, verbose=verbose, moist = moist)
         
         #NEB stage delete after confirmation from SM
         #if (temp <= min(opacityclass.cia_temps)).any():
@@ -5046,18 +4866,12 @@
         if verbose: print("Profile converged after itmx hit")
     return pressure, temp, dtdp, conv_flag, all_profiles, opd_cld_climate,g0_cld_climate,w0_cld_climate,flux_net_ir_layer, flux_plus_ir_attop
 
-<<<<<<< HEAD
 def find_strat(mieff_dir, pressure, temp, dtdp , FOPI, nofczns,nstr,x_max_mult,t_table, p_table, grad, cp, opacityclass, grav, 
-             rfaci, rfacv, nlevel, tidal, tmin, tmax, dwni, bb , y2 , tp, cloudy, cld_species,mh,fsed,flag_hack, save_profile, 
-             all_profiles, opd_cld_climate,g0_cld_climate,w0_cld_climate,flux_net_ir_layer, flux_plus_ir_attop, fhole = None, fthin_cld = None, do_holes = None, moist = None):
-=======
-def find_strat(mieff_dir, pressure, temp, dtdp , FOPI, nofczns,nstr,x_max_mult,
-             t_table, p_table, grad, cp, opacityclass, grav, 
              rfaci, rfacv, nlevel, tidal, tmin, tmax, dwni, bb , y2 , tp, 
-             cloudy, cld_species,mh,fsed,flag_hack, save_profile, all_profiles, 
+             cloudy, cld_species,mh,fsed,flag_hack, save_profile, 
+             all_profiles, 
              opd_cld_climate,g0_cld_climate,w0_cld_climate,flux_net_ir_layer, 
-             flux_plus_ir_attop,verbose=1):
->>>>>>> 5554b430
+             flux_plus_ir_attop,verbose=1, fhole = None, fthin_cld = None, do_holes = None, moist = None):
     """
     Function iterating on the TP profile by calling tstart and changing opacities as well
     Parameters
@@ -5124,8 +4938,9 @@
         Maximum allowed Temp in the profile
     dwni : array
         Spectral interval corrections (dimension= nwvno)
-<<<<<<< HEAD
-    do_holes : bool
+    verbose: int 
+        If 0 nothing gets printed
+     do_holes : bool
         Patchy cloud option with clearsky holes
     fhole : float
         Fraction of clearsky holes (from 0 to 1.0)
@@ -5133,12 +4948,7 @@
         Fraction of thin clouds in patchy cloud column (from 0 to 1.0), default 0 for clear sky column
     moist: bool
         Moist adiabat or not
-       
-=======
-    verbose: int 
-        If 0 nothing gets printed
-        If 1 this prints everything out 
->>>>>>> 5554b430
+       If 1 this prints everything out 
         
     Returns
     -------
@@ -5190,21 +5000,15 @@
             raise ValueError( "Convection zone grew to Top of atmosphere, Need to Stop")
         
         pressure, temp, dtdp, profile_flag, all_profiles, opd_cld_climate,g0_cld_climate,w0_cld_climate,flux_net_ir_layer, flux_plus_ir_attop = profile(mieff_dir, it_max_strat, itmx_strat, conv_strat, convt_strat, nofczns,nstr,x_max_mult,
-<<<<<<< HEAD
-        temp,pressure, FOPI, t_table, p_table, grad, cp, opacityclass, grav, 
-            rfaci, rfacv, nlevel, tidal, tmin, tmax, dwni, bb , y2 , tp, final, cloudy, cld_species, mh,fsed,flag_hack, save_profile, all_profiles, opd_cld_climate,g0_cld_climate,w0_cld_climate,flux_net_ir_layer, flux_plus_ir_attop,
-            fhole=fhole, fthin_cld=fthin_cld, do_holes = do_holes, moist = moist)
-=======
-                            temp,pressure, FOPI, t_table, p_table, grad, cp, opacityclass, grav, 
-                             rfaci, rfacv, nlevel, tidal, tmin, tmax, dwni, bb , y2 , tp, final, 
+                        temp,pressure, FOPI, t_table, p_table, grad, cp, opacityclass, grav, 
+                            rfaci, rfacv, nlevel, tidal, tmin, tmax, dwni, bb , y2 , tp, final, 
                              cloudy, cld_species, mh,fsed,flag_hack, save_profile, all_profiles, 
                              opd_cld_climate,g0_cld_climate,w0_cld_climate,flux_net_ir_layer, 
-                             flux_plus_ir_attop, verbose=verbose)
->>>>>>> 5554b430
+                             flux_plus_ir_attop, verbose=verbose,
+            fhole=fhole, fthin_cld=fthin_cld, do_holes = do_holes, moist = moist)
 
     if nofczns ==2:
     # now for the 2nd convection zone
-<<<<<<< HEAD
         dt_max = 0.0 #DTMAX
         i_max = 0 #IMAX
         # -1 in ifirst to include ifirst index
@@ -5219,48 +5023,6 @@
         flag_final_convergence =0
         if i_max == 0 or dt_max/grad_x[i_max] < 0.02: # no superadiabaticity, we are done
             flag_final_convergence = 1
-
-        if flag_final_convergence  == 0:
-            print(" convection zone status")
-            print(nstr[0],nstr[1],nstr[2],nstr[3],nstr[4],nstr[5])
-            print(nofczns)
-
-            nofczns = 2
-            nstr[4]= nstr[1]
-            nstr[5]= nstr[2]
-            nstr[1]= i_max
-            nstr[2] = i_max
-            nstr[3] = i_max
-            print(nstr)
-            if nstr[3] >= nstr[4] :
-                #print(nstr[0],nstr[1],nstr[2],nstr[3],nstr[4],nstr[5])
-                #print(nofczns)
-                raise ValueError("Overlap happened !")
-
-            pressure, temp, dtdp, profile_flag, all_profiles, opd_cld_climate,g0_cld_climate,w0_cld_climate,flux_net_ir_layer, flux_plus_ir_attop = profile(mieff_dir, it_max_strat, itmx_strat, conv_strat, convt_strat, nofczns,nstr,x_max_mult,
-            temp,pressure, FOPI, t_table, p_table, grad, cp, opacityclass, grav, 
-                rfaci, rfacv, nlevel, tidal, tmin, tmax, dwni, bb , y2 , tp, final, cloudy, cld_species,mh, fsed,flag_hack,save_profile, all_profiles,opd_cld_climate,g0_cld_climate,w0_cld_climate,flux_net_ir_layer, flux_plus_ir_attop,
-                fhole=fhole, fthin_cld=fthin_cld, do_holes = do_holes, moist = moist)
-
-            i_change = 1
-            while i_change == 1 :
-                print("Grow Phase : Upper Zone")
-                i_change = 0
-=======
-    dt_max = 0.0 #DTMAX
-    i_max = 0 #IMAX
-    # -1 in ifirst to include ifirst index
-    flag_super = 0
-    for i in range(nstr[1]-1, ifirst-1, -1):
-        add = dtdp[i] - grad_x[i]
-        if add > dt_max and add/grad_x[i] >= 0.02 : # non-neglegible super-adiabaticity
-            dt_max = add
-            i_max =i
-            break
-    
-    flag_final_convergence =0
-    if i_max == 0 or dt_max/grad_x[i_max] < 0.02: # no superadiabaticity, we are done
-        flag_final_convergence = 1
 
     if flag_final_convergence  == 0:
         if verbose: print(" convection zone status")
@@ -5280,16 +5042,16 @@
             raise ValueError("Overlap happened !")
         pressure, temp, dtdp, profile_flag, all_profiles, opd_cld_climate,g0_cld_climate,w0_cld_climate,flux_net_ir_layer, flux_plus_ir_attop = profile(mieff_dir, it_max_strat, itmx_strat, conv_strat, convt_strat, nofczns,nstr,x_max_mult,
             temp,pressure, FOPI, t_table, p_table, grad, cp, opacityclass, grav, 
-             rfaci, rfacv, nlevel, tidal, tmin, tmax, dwni, bb , y2 , tp, final, 
+                rfaci, rfacv, nlevel, tidal, tmin, tmax, dwni, bb , y2 , tp, final, 
              cloudy, cld_species,mh, fsed,flag_hack,save_profile, all_profiles,
              opd_cld_climate,g0_cld_climate,w0_cld_climate,flux_net_ir_layer, 
-             flux_plus_ir_attop, verbose=verbose)
+             flux_plus_ir_attop, verbose=verbose,
+                fhole=fhole, fthin_cld=fthin_cld, do_holes = do_holes, moist = moist)
 
         i_change = 1
         while i_change == 1 :
             if verbose: print("Grow Phase : Upper Zone")
             i_change = 0
->>>>>>> 5554b430
 
                 d1 = dtdp[nstr[1]-1]
                 d2 = dtdp[nstr[3]]
@@ -5313,11 +5075,14 @@
                             nstr[2] = nstr[5]
                             nstr[3] = 0
                             i_change = 1
-                    print(nstr)
+                    if verbose: print(nstr)
                     
                     pressure, temp, dtdp, profile_flag, all_profiles,opd_cld_climate,g0_cld_climate,w0_cld_climate,flux_net_ir_layer, flux_plus_ir_attop = profile(mieff_dir, it_max_strat, itmx_strat, conv_strat, convt_strat, nofczns,nstr,x_max_mult,
-                    temp,pressure, FOPI, t_table, p_table, grad, cp, opacityclass, grav, 
-                    rfaci, rfacv, nlevel, tidal, tmin, tmax, dwni, bb , y2 , tp, final, cloudy, cld_species, mh,fsed,flag_hack,save_profile, all_profiles,opd_cld_climate,g0_cld_climate,w0_cld_climate,flux_net_ir_layer, flux_plus_ir_attop,
+                                        temp,pressure, FOPI, t_table, p_table, grad, cp, opacityclass, grav, 
+                                        rfaci, rfacv, nlevel, tidal, tmin, tmax, dwni, bb , y2 , tp, final, 
+                                 cloudy, cld_species, mh,fsed,flag_hack,save_profile, all_profiles,
+                                 opd_cld_climate,g0_cld_climate,w0_cld_climate,flux_net_ir_layer, 
+                                 flux_plus_ir_attop, verbose=verbose,
                     fhole=fhole, fthin_cld=fthin_cld, do_holes = do_holes, moist = moist)
 
                     d1 = dtdp[nstr[1]-1]
@@ -5334,48 +5099,16 @@
                         nofczns = 1
                         nstr[2] = nstr[5]
                         nstr[3] = 0
-<<<<<<< HEAD
                         i_change =1
-                    print(nstr)
+                    if verbose: print(nstr)
 
                     pressure, temp, dtdp, profile_flag, all_profiles,opd_cld_climate,g0_cld_climate,w0_cld_climate,flux_net_ir_layer, flux_plus_ir_attop = profile(mieff_dir, it_max_strat, itmx_strat, conv_strat, convt_strat, nofczns,nstr,x_max_mult,
-                    temp,pressure, FOPI, t_table, p_table, grad, cp, opacityclass, grav, 
-                    rfaci, rfacv, nlevel, tidal, tmin, tmax, dwni, bb , y2 , tp, final, cloudy, cld_species, mh,fsed,flag_hack,save_profile, all_profiles,opd_cld_climate,g0_cld_climate,w0_cld_climate,flux_net_ir_layer, flux_plus_ir_attop,
-                    fhole=fhole, fthin_cld=fthin_cld, do_holes = do_holes, moist = moist)         
-=======
-                        i_change = 1
-                if verbose: print(nstr)
-                pressure, temp, dtdp, profile_flag, all_profiles,opd_cld_climate,g0_cld_climate,w0_cld_climate,flux_net_ir_layer, flux_plus_ir_attop = profile(mieff_dir, it_max_strat, itmx_strat, conv_strat, convt_strat, nofczns,nstr,x_max_mult,
-                                temp,pressure, FOPI, t_table, p_table, grad, cp, opacityclass, grav, 
-                                 rfaci, rfacv, nlevel, tidal, tmin, tmax, dwni, bb , y2 , tp, final, 
-                                 cloudy, cld_species, mh,fsed,flag_hack,save_profile, all_profiles,
-                                 opd_cld_climate,g0_cld_climate,w0_cld_climate,flux_net_ir_layer, 
-                                 flux_plus_ir_attop, verbose=verbose)
-
-                d1 = dtdp[nstr[1]-1]
-                d2 = dtdp[nstr[3]]
-                c1 = grad_x[nstr[1]-1]
-                c2 = grad_x[nstr[3]]
-            #Now grow the lower zone.
-            while ((dtdp[nstr[4]-1] >= subad*grad_x[nstr[4]-1]) and nofczns > 1):
-                
-                ngrow = 1
-                nstr = growup( 2, nstr , ngrow)
-                #Now check to see if two zones have merged and stop further searching if so.
-                if nstr[2] == nstr[4] :
-                    nofczns = 1
-                    nstr[2] = nstr[5]
-                    nstr[3] = 0
-                    i_change =1
-                if verbose: print(nstr)
-                pressure, temp, dtdp, profile_flag, all_profiles,opd_cld_climate,g0_cld_climate,w0_cld_climate,flux_net_ir_layer, flux_plus_ir_attop = profile(mieff_dir, it_max_strat, itmx_strat, conv_strat, convt_strat, nofczns,nstr,x_max_mult,
                     temp,pressure, FOPI, t_table, p_table, grad, cp, opacityclass, grav, 
                     rfaci, rfacv, nlevel, tidal, tmin, tmax, dwni, bb , y2 , tp, final, 
                     cloudy, cld_species, mh,fsed,flag_hack,save_profile, all_profiles,
                     opd_cld_climate,g0_cld_climate,w0_cld_climate,flux_net_ir_layer, 
-                    flux_plus_ir_attop, verbose=verbose)
-            
->>>>>>> 5554b430
+                    flux_plus_ir_attop, verbose=verbose,
+                    fhole=fhole, fthin_cld=fthin_cld, do_holes = do_holes, moist = moist)         
 
                 flag_final_convergence = 1
         
@@ -5387,22 +5120,15 @@
     ip2 = -10
 
     final = True
-<<<<<<< HEAD
-    print("final",nstr)
+    if verbose: print("final",nstr)
 
     pressure, temp, dtdp, profile_flag, all_profiles,opd_cld_climate,g0_cld_climate,w0_cld_climate,flux_net_ir_layer, flux_plus_ir_attop = profile(mieff_dir, it_max_strat, itmx_strat, conv_strat, convt_strat, nofczns,nstr,x_max_mult,
             temp,pressure, FOPI, t_table, p_table, grad, cp,opacityclass, grav, 
-            rfaci, rfacv, nlevel, tidal, tmin, tmax, dwni, bb , y2 , tp, final, cloudy, cld_species,mh,fsed,flag_hack,save_profile, all_profiles,opd_cld_climate,g0_cld_climate,w0_cld_climate,flux_net_ir_layer, flux_plus_ir_attop,
-            fhole=fhole, fthin_cld=fthin_cld, do_holes = do_holes, moist = moist)
-=======
-    if verbose: print("final",nstr)
-    pressure, temp, dtdp, profile_flag, all_profiles,opd_cld_climate,g0_cld_climate,w0_cld_climate,flux_net_ir_layer, flux_plus_ir_attop = profile(mieff_dir, it_max_strat, itmx_strat, conv_strat, convt_strat, nofczns,nstr,x_max_mult,
-                temp,pressure, FOPI, t_table, p_table, grad, cp,opacityclass, grav, 
-                rfaci, rfacv, nlevel, tidal, tmin, tmax, dwni, bb , y2 , tp, final, 
+            rfaci, rfacv, nlevel, tidal, tmin, tmax, dwni, bb , y2 , tp, final, 
                 cloudy, cld_species,mh,fsed,flag_hack,save_profile, all_profiles,
                 opd_cld_climate,g0_cld_climate,w0_cld_climate,flux_net_ir_layer, 
-                flux_plus_ir_attop, verbose=verbose)
->>>>>>> 5554b430
+                flux_plus_ir_attop, verbose=verbose,
+            fhole=fhole, fthin_cld=fthin_cld, do_holes = do_holes, moist = moist)
 
     #    else :
     #        raise ValueError("Some problem here with goto 125")
@@ -5450,44 +5176,33 @@
     
     flux_net_v_layer_full, flux_net_v_full, flux_plus_v_full, flux_minus_v_full , flux_net_ir_layer_full, flux_net_ir_full, flux_plus_ir_full, flux_minus_ir_full = get_fluxes(pressure, temp, dwni, bb , y2, tp, tmin, tmax, DTAU, TAU, W0, 
             COSB,ftau_cld, ftau_ray,GCOS2, DTAU_OG, TAU_OG, W0_OG, COSB_OG, W0_no_raman , surf_reflect, 
-<<<<<<< HEAD
-            ubar0,ubar1,cos_theta, FOPI, single_phase,multi_phase,frac_a,frac_b,frac_c,constant_back,constant_forward, tridiagonal , 
-            wno,nwno,ng,nt, nlevel, ngauss, gauss_wts, False, True) #false for reflected, true for thermal
+            ubar0,ubar1,cos_theta, FOPI, single_phase,multi_phase,frac_a,frac_b,frac_c,constant_back,constant_forward,
+            wno,nwno,ng,nt,gweight,tweight, nlevel, ngauss, gauss_wts, False, True) #false for reflected, true for thermal
     
     #clearsky for patchy clouds
     if do_holes == True:
-        DTAU_clear, TAU_clear, W0_clear, COSB_clear,ftau_cld_clear, ftau_ray_clear,GCOS2_clear, DTAU_OG_clear, TAU_OG_clear, W0_OG_clear, COSB_OG_clear, W0_no_raman_clear, surf_reflect, ubar0,ubar1,cos_theta, single_phase,multi_phase,frac_a,frac_b,frac_c,constant_back,constant_forward,tridiagonal , wno,nwno,ng,nt, nlevel, ngauss, gauss_wts, mmw =  calculate_atm(bundle, opacityclass, fthin_cld, do_holes = True)
-    
-        flux_net_v_layer_full, flux_net_v_full, flux_plus_v_full, flux_minus_v_full , flux_net_ir_layer_full, flux_net_ir_full, flux_plus_ir_full, flux_minus_ir_full = climate(pressure, temp, dwni, bb , y2, tp, tmin, tmax, DTAU, TAU, W0, COSB,ftau_cld, 
+        DTAU_clear, TAU_clear, W0_clear, COSB_clear,ftau_cld_clear, ftau_ray_clear,GCOS2_clear, DTAU_OG_clear, TAU_OG_clear, W0_OG_clear, COSB_OG_clear, W0_no_raman_clear, surf_reflect, ubar0,ubar1,cos_theta, single_phase,multi_phase,frac_a,frac_b,frac_c,constant_back,constant_forward, wno,nwno,ng,nt, nlevel, ngauss, gauss_wts, mmw, gweight, tweight =  calculate_atm(bundle, opacityclass, fthin_cld, do_holes = True)
+    
+        flux_net_v_layer_full, flux_net_v_full, flux_plus_v_full, flux_minus_v_full , flux_net_ir_layer_full, flux_net_ir_full, flux_plus_ir_full, flux_minus_ir_full = get_fluxes(pressure, temp, dwni, bb , y2, tp, tmin, tmax, DTAU, TAU, W0, COSB,ftau_cld, 
             ftau_ray,GCOS2, DTAU_OG, TAU_OG, W0_OG, COSB_OG, W0_no_raman , surf_reflect, ubar0,ubar1,cos_theta, FOPI, single_phase,
-            multi_phase,frac_a,frac_b,frac_c,constant_back,constant_forward, tridiagonal , wno,nwno,ng,nt, nlevel, ngauss, gauss_wts, 
+            multi_phase,frac_a,frac_b,frac_c,constant_back,constant_forward, wno,nwno,ng,nt, gweight, tweight, nlevel, ngauss, gauss_wts, 
             False, True, fhole, DTAU_clear, TAU_clear, W0_clear, COSB_clear, DTAU_OG_clear, COSB_OG_clear, W0_no_raman_clear, do_holes=True) 
             #false for reflected, true for thermal
-=======
-            ubar0,ubar1,cos_theta, FOPI, single_phase,multi_phase,frac_a,frac_b,frac_c,constant_back,constant_forward,
-            wno,nwno,ng,nt,gweight,tweight, nlevel, ngauss, gauss_wts, False, True) #false for reflected, true for thermal
->>>>>>> 5554b430
 
     
     return pressure, temp, dtdp, nstr , flux_plus_ir_full, bundle.inputs['atmosphere']['profile'], all_profiles,opd_now,w0_now,g0_now,profile_flag
 
-<<<<<<< HEAD
 
 def profile_deq(mieff_dir, it_max, itmx, conv, convt, nofczns,nstr,x_max_mult, temp,pressure,FOPI, t_table, p_table, grad, cp, opacityclass, grav, 
                 rfaci, rfacv, nlevel, tidal, tmin, tmax, dwni, bb , y2 , tp, final, 
-                cloudy, cld_species,mh,fsed,flag_hack,quench_levels,kz,mmw, save_profile, all_profiles,
-                self_consistent_kzz,save_kzz,all_kzz, opd_cld_climate,g0_cld_climate,w0_cld_climate,
-                flux_net_ir_layer, flux_plus_ir_attop,photo_inputs_dict=None,on_fly=False,gases_fly=False, do_holes = False, fhole = None, fthin_cld = None, moist = None):
-
-=======
-def profile_deq(mieff_dir, it_max, itmx, conv, convt, nofczns,nstr,x_max_mult,
-            temp,pressure,FOPI, t_table, p_table, grad, cp, opacityclass, grav, 
-             rfaci, rfacv, nlevel, tidal, tmin, tmax, dwni, bb , y2 , tp, final, 
-             cloudy, cld_species,mh,fsed,flag_hack,quench_levels,kz,mmw, save_profile,
-              all_profiles,self_consistent_kzz,save_kzz,all_kzz, opd_cld_climate,
-              g0_cld_climate,w0_cld_climate,flux_net_ir_layer, flux_plus_ir_attop,
-              photo_inputs_dict=None,on_fly=False,gases_fly=None,verbose=True ):
->>>>>>> 5554b430
+             
+                cloudy, cld_species,mh,fsed,flag_hack,quench_levels,kz,mmw, save_profile,
+              all_profiles,
+                self_consistent_kzz,save_kzz,all_kzz, opd_cld_climate,
+              g0_cld_climate,w0_cld_climate,
+                flux_net_ir_layer, flux_plus_ir_attop,
+              photo_inputs_dict=None,on_fly=False,gases_fly=False, do_holes = False, fhole = None,verbose=True, fthin_cld = None, moist = None):
+
     """
     Function iterating on the TP profile by calling tstart and changing opacities as well
     Parameters
@@ -5553,20 +5268,15 @@
     tmax : float
         Maximum allowed Temp in the profile
     dwni : array
-<<<<<<< HEAD
         Spectral interval corrections (dimension= nwvno)
+    verbose : bool 
     do_holes : bool
         Patchy cloud option with clearsky holes
     fhole : float
         Fraction of clearsky holes (from 0 to 1.0)
     fthin_cld : float
         Fraction of thin clouds in patchy cloud column (from 0 to 1.0), default 0 for clear sky column   
-        
-=======
-        Spectral interval corrections (dimension= nwvno)   
-    verbose : bool 
         If True, prints out messages 
->>>>>>> 5554b430
     Returns
     -------
     array 
@@ -5722,39 +5432,28 @@
 
     DTAU, TAU, W0, COSB,ftau_cld, ftau_ray,GCOS2, DTAU_OG, TAU_OG, W0_OG, COSB_OG, \
         W0_no_raman , surf_reflect, ubar0,ubar1,cos_theta, single_phase,multi_phase, \
-<<<<<<< HEAD
-        frac_a,frac_b,frac_c,constant_back,constant_forward, tridiagonal , \
-        wno,nwno,ng,nt, nlevel, ngauss, gauss_wts, mmw =  calculate_atm_deq(bundle, opacityclass,on_fly=on_fly,gases_fly=gases_fly)
+        frac_a,frac_b,frac_c,constant_back,constant_forward, \
+        wno,nwno,ng,nt, nlevel, ngauss, gauss_wts, mmw,gweight,tweight =  calculate_atm_deq(bundle, opacityclass,on_fly=on_fly,gases_fly=gases_fly)
     
     if do_holes == True:
         DTAU_clear, TAU_clear, W0_clear, COSB_clear,ftau_cld_clear, ftau_ray,GCOS2_clear, DTAU_OG_clear, TAU_OG_clear, W0_OG_clear, COSB_OG_clear, \
         W0_no_raman_clear , surf_reflect, ubar0,ubar1,cos_theta, single_phase,multi_phase, \
-        frac_a,frac_b,frac_c,constant_back,constant_forward, tridiagonal , \
-        wno,nwno,ng,nt, nlevel, ngauss, gauss_wts, mmw =  calculate_atm_deq(bundle, opacityclass,fthin_cld, on_fly=on_fly,gases_fly=gases_fly, do_holes=True)
+        frac_a,frac_b,frac_c,constant_back,constant_forward, \
+        wno,nwno,ng,nt, nlevel, ngauss, gauss_wts, mmw, gweight, tweight =  calculate_atm_deq(bundle, opacityclass,fthin_cld, on_fly=on_fly,gases_fly=gases_fly, do_holes=True)
 
     if self_consistent_kzz == True :
 
         if do_holes == True:
-            flux_net_v_layer_full, flux_net_v_full, flux_plus_v_full, flux_minus_v_full , flux_net_ir_layer_full, flux_net_ir_full, flux_plus_ir_full, flux_minus_ir_full = climate(pressure, temp, dwni, bb , y2, tp, tmin, tmax, DTAU, TAU, W0, 
+            flux_net_v_layer_full, flux_net_v_full, flux_plus_v_full, flux_minus_v_full , flux_net_ir_layer_full, flux_net_ir_full, flux_plus_ir_full, flux_minus_ir_full = get_fluxes(pressure, temp, dwni, bb , y2, tp, tmin, tmax, DTAU, TAU, W0, 
             COSB,ftau_cld, ftau_ray,GCOS2, DTAU_OG, TAU_OG, W0_OG, COSB_OG, W0_no_raman , surf_reflect, 
-            ubar0,ubar1,cos_theta, FOPI, single_phase,multi_phase,frac_a,frac_b,frac_c,constant_back,constant_forward, tridiagonal , 
-            wno,nwno,ng,nt, nlevel, ngauss, gauss_wts,True, True, fhole, DTAU_clear, TAU_clear, W0_clear, COSB_clear, DTAU_OG_clear, 
+            ubar0,ubar1,cos_theta, FOPI, single_phase,multi_phase,frac_a,frac_b,frac_c,constant_back,constant_forward,
+            wno,nwno,ng,nt, gweight, tweight, nlevel, ngauss, gauss_wts,compute_reflected, True, fhole, DTAU_clear, TAU_clear, W0_clear, COSB_clear, DTAU_OG_clear, 
             COSB_OG_clear, W0_no_raman_clear, do_holes=True)#True for reflected, True for thermal
         else:     
-            flux_net_v_layer_full, flux_net_v_full, flux_plus_v_full, flux_minus_v_full , flux_net_ir_layer_full, flux_net_ir_full, flux_plus_ir_full, flux_minus_ir_full = climate(pressure, temp, dwni, bb , y2, tp, tmin, tmax, DTAU, TAU, W0, 
+            flux_net_v_layer_full, flux_net_v_full, flux_plus_v_full, flux_minus_v_full , flux_net_ir_layer_full, flux_net_ir_full, flux_plus_ir_full, flux_minus_ir_full = get_fluxes(pressure, temp, dwni, bb , y2, tp, tmin, tmax, DTAU, TAU, W0, 
             COSB,ftau_cld, ftau_ray,GCOS2, DTAU_OG, TAU_OG, W0_OG, COSB_OG, W0_no_raman , surf_reflect, 
-            ubar0,ubar1,cos_theta, FOPI, single_phase,multi_phase,frac_a,frac_b,frac_c,constant_back,constant_forward, tridiagonal , 
-            wno,nwno,ng,nt, nlevel, ngauss, gauss_wts,True, True)#True for reflected, True for thermal
-=======
-        frac_a,frac_b,frac_c,constant_back,constant_forward, \
-        wno,nwno,ng,nt, nlevel, ngauss, gauss_wts, mmw,gweight,tweight =  calculate_atm_deq(bundle, opacityclass,on_fly=on_fly,gases_fly=gases_fly)
-    if self_consistent_kzz == True :
-                
-        flux_net_v_layer_full, flux_net_v_full, flux_plus_v_full, flux_minus_v_full , flux_net_ir_layer_full, flux_net_ir_full, flux_plus_ir_full, flux_minus_ir_full = get_fluxes(pressure, temp, dwni, bb , y2, tp, tmin, tmax, DTAU, TAU, W0, 
-        COSB,ftau_cld, ftau_ray,GCOS2, DTAU_OG, TAU_OG, W0_OG, COSB_OG, W0_no_raman , surf_reflect, 
-        ubar0,ubar1,cos_theta, FOPI, single_phase,multi_phase,frac_a,frac_b,frac_c,constant_back,constant_forward, 
-        wno,nwno,ng,nt, gweight,tweight,nlevel, ngauss, gauss_wts,compute_reflected, True)#True for reflected, True for thermal
->>>>>>> 5554b430
+            ubar0,ubar1,cos_theta, FOPI, single_phase,multi_phase,frac_a,frac_b,frac_c,constant_back,constant_forward, 
+            wno,nwno,ng,nt, gweight,tweight,nlevel, ngauss, gauss_wts,compute_reflected, True)#True for reflected, True for thermal
 
         flux_net_ir_layer = flux_net_ir_layer_full[:]
         flux_plus_ir_attop = flux_plus_ir_full[0,:] 
@@ -5772,11 +5471,10 @@
         if do_holes == True:
             temp, dtdp, flag_converge, flux_net_ir_layer, flux_plus_ir_attop, all_profiles = t_start(nofczns,nstr,it_max,conv,x_max_mult, 
             rfaci, rfacv, nlevel, temp, pressure, p_table, t_table, 
-<<<<<<< HEAD
             grad, cp, tidal,tmin,tmax,dwni, bb , y2, tp, DTAU, TAU, W0, COSB,ftau_cld, ftau_ray,GCOS2, DTAU_OG, TAU_OG, W0_OG, COSB_OG, W0_no_raman , 
-            surf_reflect, ubar0,ubar1,cos_theta, FOPI, single_phase,multi_phase,frac_a,frac_b,frac_c,constant_back,constant_forward, tridiagonal , wno,nwno,ng,nt, 
-            ngauss, gauss_wts, save_profile, all_profiles, fhole, DTAU_clear, TAU_clear, W0_clear, COSB_clear, 
-            DTAU_OG_clear, COSB_OG_clear, W0_no_raman_clear, output_abunds, do_holes = True, moist = moist)
+            surf_reflect, ubar0,ubar1,cos_theta, FOPI, single_phase,multi_phase,frac_a,frac_b,frac_c,constant_back,constant_forward, wno,nwno,ng,nt, 
+            gweight, tweight,ngauss, gauss_wts, save_profile, all_profiles, fhole, DTAU_clear, TAU_clear, W0_clear, COSB_clear, 
+            DTAU_OG_clear, COSB_OG_clear, W0_no_raman_clear, output_abunds, do_holes = True, verbose = verbose, moist = moist)
         else:
             temp, dtdp, flag_converge, flux_net_ir_layer, flux_plus_ir_attop, all_profiles = t_start(nofczns,nstr,it_max,conv,x_max_mult, 
                 rfaci, rfacv, nlevel, temp, pressure, p_table, t_table, 
@@ -5784,15 +5482,8 @@
                 COSB,ftau_cld, ftau_ray,GCOS2, DTAU_OG, TAU_OG, W0_OG, COSB_OG, 
                 W0_no_raman , surf_reflect, ubar0,ubar1,cos_theta, FOPI, 
                 single_phase,multi_phase,frac_a,frac_b,frac_c,constant_back,constant_forward, 
-                tridiagonal , wno,nwno,ng,nt, ngauss, gauss_wts, save_profile, all_profiles, output_abunds, moist = moist)
-=======
-            grad, cp, tidal,tmin,tmax,dwni, bb , y2, tp, DTAU, TAU, W0, 
-            COSB,ftau_cld, ftau_ray,GCOS2, DTAU_OG, TAU_OG, W0_OG, COSB_OG, 
-            W0_no_raman , surf_reflect, ubar0,ubar1,cos_theta, FOPI, 
-            single_phase,multi_phase,frac_a,frac_b,frac_c,constant_back,constant_forward, 
-            wno,nwno,ng,nt,gweight,tweight, ngauss, gauss_wts, save_profile, all_profiles,
-            verbose=verbose)
->>>>>>> 5554b430
+                wno,nwno,ng,nt,gweight,tweight, ngauss, gauss_wts, save_profile, all_profiles,
+                output_abunds, verbose=verbose, moist = moist)
         '''
         if (temp <= min(opacityclass.cia_temps)).any():
             wh = np.where(temp <= min(opacityclass.cia_temps))
@@ -5894,30 +5585,22 @@
         if do_holes == True:
             DTAU_clear, TAU_clear, W0_clear, COSB_clear,ftau_cld_clear, ftau_ray,GCOS2_clear, DTAU_OG_clear, TAU_OG_clear, W0_OG_clear, COSB_OG_clear, \
             W0_no_raman_clear , surf_reflect, ubar0,ubar1,cos_theta, single_phase,multi_phase, \
-            frac_a,frac_b,frac_c,constant_back,constant_forward, tridiagonal , \
-            wno,nwno,ng,nt, nlevel, ngauss, gauss_wts, mmw =  calculate_atm_deq(bundle, opacityclass, fthin_cld, on_fly=on_fly, gases_fly=gases_fly, do_holes=True)
+            frac_a,frac_b,frac_c,constant_back,constant_forward, \
+            wno,nwno,ng,nt, nlevel, ngauss, gauss_wts, mmw, gweight,tweight =  calculate_atm_deq(bundle, opacityclass, fthin_cld, on_fly=on_fly, gases_fly=gases_fly, do_holes=True)
 
         if self_consistent_kzz == True :
-<<<<<<< HEAD
             
             if do_holes == True:
-                flux_net_v_layer_full, flux_net_v_full, flux_plus_v_full, flux_minus_v_full , flux_net_ir_layer_full, flux_net_ir_full, flux_plus_ir_full, flux_minus_ir_full = climate(pressure, temp, dwni, bb , y2, tp, tmin, tmax, DTAU, TAU, W0, 
+                flux_net_v_layer_full, flux_net_v_full, flux_plus_v_full, flux_minus_v_full , flux_net_ir_layer_full, flux_net_ir_full, flux_plus_ir_full, flux_minus_ir_full = get_fluxes(pressure, temp, dwni, bb , y2, tp, tmin, tmax, DTAU, TAU, W0, 
                 COSB,ftau_cld, ftau_ray,GCOS2, DTAU_OG, TAU_OG, W0_OG, COSB_OG, W0_no_raman , surf_reflect, 
-                ubar0,ubar1,cos_theta, FOPI, single_phase,multi_phase,frac_a,frac_b,frac_c,constant_back,constant_forward, tridiagonal , 
-                wno,nwno,ng,nt, nlevel, ngauss, gauss_wts,True, True,fhole, DTAU_clear, TAU_clear, W0_clear, COSB_clear, DTAU_OG_clear, 
+                ubar0,ubar1,cos_theta, FOPI, single_phase,multi_phase,frac_a,frac_b,frac_c,constant_back,constant_forward, 
+                wno,nwno,ng,nt, gweight, tweight, nlevel, ngauss, gauss_wts,compute_reflected, True,fhole, DTAU_clear, TAU_clear, W0_clear, COSB_clear, DTAU_OG_clear, 
                 COSB_OG_clear, W0_no_raman_clear, do_holes=True)#True for reflected, True for thermal
             else:
-                flux_net_v_layer_full, flux_net_v_full, flux_plus_v_full, flux_minus_v_full , flux_net_ir_layer_full, flux_net_ir_full, flux_plus_ir_full, flux_minus_ir_full = climate(pressure, temp, dwni, bb , y2, tp, tmin, tmax, DTAU, TAU, W0, 
+                flux_net_v_layer_full, flux_net_v_full, flux_plus_v_full, flux_minus_v_full , flux_net_ir_layer_full, flux_net_ir_full, flux_plus_ir_full, flux_minus_ir_full = get_fluxes(pressure, temp, dwni, bb , y2, tp, tmin, tmax, DTAU, TAU, W0, 
                 COSB,ftau_cld, ftau_ray,GCOS2, DTAU_OG, TAU_OG, W0_OG, COSB_OG, W0_no_raman , surf_reflect, 
-                ubar0,ubar1,cos_theta, FOPI, single_phase,multi_phase,frac_a,frac_b,frac_c,constant_back,constant_forward, tridiagonal , 
-                wno,nwno,ng,nt, nlevel, ngauss, gauss_wts,True, True)#True for reflected, True for thermal
-=======
-                
-            flux_net_v_layer_full, flux_net_v_full, flux_plus_v_full, flux_minus_v_full , flux_net_ir_layer_full, flux_net_ir_full, flux_plus_ir_full, flux_minus_ir_full = get_fluxes(pressure, temp, dwni, bb , y2, tp, tmin, tmax, DTAU, TAU, W0, 
-            COSB,ftau_cld, ftau_ray,GCOS2, DTAU_OG, TAU_OG, W0_OG, COSB_OG, W0_no_raman , surf_reflect, 
-            ubar0,ubar1,cos_theta, FOPI, single_phase,multi_phase,frac_a,frac_b,frac_c,constant_back,constant_forward,  
-            wno,nwno,ng,nt, gweight,tweight, nlevel, ngauss, gauss_wts,compute_reflected, True)#True for reflected if rfacv!=0, True for thermal
->>>>>>> 5554b430
+                ubar0,ubar1,cos_theta, FOPI, single_phase,multi_phase,frac_a,frac_b,frac_c,constant_back,constant_forward,  
+                wno,nwno,ng,nt, gweight,tweight, nlevel, ngauss, gauss_wts,compute_reflected, True)#True for reflected if rfacv!=0, True for thermal
 
             flux_net_ir_layer = flux_net_ir_layer_full[:]
             flux_plus_ir_attop = flux_plus_ir_full[0,:] 
@@ -6071,21 +5754,17 @@
     
 def find_strat_deq(mieff_dir, pressure, temp, dtdp , FOPI, nofczns,nstr,x_max_mult,
              t_table, p_table, grad, cp, opacityclass, grav, 
-<<<<<<< HEAD
-             rfaci, rfacv, nlevel, tidal, tmin, tmax, dwni, bb , y2 , tp, cloudy, cld_species,mh,fsed,
-             flag_hack, quench_levels, kz,mmw, save_profile, all_profiles,self_consistent_kzz ,save_kzz,all_kzz, 
-             opd_cld_climate,g0_cld_climate,w0_cld_climate,flux_net_ir_layer, flux_plus_ir_attop,
-             photo_inputs_dict=None, on_fly=False, gases_fly=None, do_holes=None, fhole = None, fthin_cld = None, moist = None):
-
-=======
              rfaci, rfacv, nlevel, tidal, tmin, tmax, dwni, 
-             bb , y2 , tp, cloudy, cld_species,mh,fsed,flag_hack, 
+             bb , y2 , tp, cloudy, cld_species,mh,fsed,
+             flag_hack, 
              quench_levels, kz,mmw, save_profile, all_profiles,
              self_consistent_kzz ,save_kzz,all_kzz, 
+             
              opd_cld_climate,g0_cld_climate,w0_cld_climate,
              flux_net_ir_layer, flux_plus_ir_attop,
-             photo_inputs_dict=None,on_fly=False, gases_fly=None , verbose=1):
->>>>>>> 5554b430
+             
+             photo_inputs_dict=None, on_fly=False, gases_fly=None, do_holes=None, fhole = None, fthin_cld = None, moist = None, verbose=1):
+
     """
     Function iterating on the TP profile by calling tstart and changing opacities as well
     Parameters
@@ -6151,8 +5830,10 @@
     tmax : float
         Maximum allowed Temp in the profile
     dwni : array
-<<<<<<< HEAD
         Spectral interval corrections (dimension= nwvno)
+    verbose : int 
+        If 1= prints out all output 
+        If 0= does not print anything out
     do_holes : bool
         Patchy cloud option with clearsky holes
     fhole : float
@@ -6161,12 +5842,6 @@
         Fraction of thin clouds in patchy cloud column (from 0 to 1.0), default 0 for clear sky column
     moist: bool
         Moist adiabat or not  
-=======
-        Spectral interval corrections (dimension= nwvno)   
-    verbose : int 
-        If 1= prints out all output 
-        If 0= does not print anything out
->>>>>>> 5554b430
         
     Returns
     -------
@@ -6215,14 +5890,13 @@
         
         if nstr[1] < 5 :
             raise ValueError( "Convection zone grew to Top of atmosphere, Need to Stop")
-<<<<<<< HEAD
         
         pressure, temp, dtdp, profile_flag, qvmrs, qvmrs2, all_profiles, all_kzz,opd_cld_climate,g0_cld_climate,w0_cld_climate,
         flux_net_ir_layer, flux_plus_ir_attop,photo_inputs_dict = profile_deq(it_max_strat, itmx_strat, conv_strat, convt_strat, nofczns,nstr,x_max_mult,
             temp,pressure, FOPI, t_table, p_table, grad, cp, opacityclass, grav, rfaci, rfacv, nlevel, tidal, tmin, tmax, dwni, bb , y2 , tp, 
             final, cloudy, cld_species, mh,fsed,flag_hack, quench_levels, kz, mmw, save_profile, all_profiles, self_consistent_kzz,save_kzz,all_kzz,
             opd_cld_climate,g0_cld_climate,w0_cld_climate,flux_net_ir_layer, flux_plus_ir_attop,photo_inputs_dict,on_fly=on_fly, gases_fly=gases_fly, do_holes=do_holes,
-            fhole = fhole, fthin_cld=fthin_cld, moist = moist)
+            fhole = fhole, fthin_cld=fthin_cld, moist = moist, verbose=verbose)
 
     if nofczns == 2:
         # now for the 2nd convection zone
@@ -6242,56 +5916,9 @@
             flag_final_convergence = 1
 
         if flag_final_convergence  == 0:
-            print(" convection zone status")
-            print(nstr[0],nstr[1],nstr[2],nstr[3],nstr[4],nstr[5])
-            print(nofczns)
-
-            nofczns = 2
-            nstr[4]= nstr[1]
-            nstr[5]= nstr[2]
-            nstr[1]= i_max
-            nstr[2] = i_max
-            nstr[3] = i_max
-            print(nstr)
-            if nstr[3] >= nstr[4] :
-                #print(nstr[0],nstr[1],nstr[2],nstr[3],nstr[4],nstr[5])
-                #print(nofczns)
-                raise ValueError("Overlap happened !")
-
-            pressure, temp, dtdp, profile_flag, qvmrs, qvmrs2, all_profiles, all_kzz,opd_cld_climate,g0_cld_climate,w0_cld_climate,flux_net_ir_layer, flux_plus_ir_attop, photo_inputs_dict = profile_deq(it_max_strat, itmx_strat, conv_strat, convt_strat, nofczns,nstr,x_max_mult, temp,pressure, FOPI, t_table, 
-                p_table, grad, cp, opacityclass, grav, rfaci, rfacv, nlevel, tidal, tmin, tmax, dwni, bb , y2 , tp, final, cloudy, cld_species,mh, fsed,flag_hack, 
-                quench_levels, kz , mmw,save_profile, all_profiles, self_consistent_kzz, save_kzz,all_kzz,
-                opd_cld_climate,g0_cld_climate,w0_cld_climate,flux_net_ir_layer, flux_plus_ir_attop,photo_inputs_dict,on_fly=on_fly, gases_fly=gases_fly, do_holes=do_holes, fhole = fhole, fthin_cld=fthin_cld, moist=moist)
-
-            i_change = 1
-            while i_change == 1 :
-                print("Grow Phase : Upper Zone")
-                i_change = 0
-=======
-        pressure, temp, dtdp, profile_flag, qvmrs, qvmrs2, all_profiles, all_kzz,opd_cld_climate,g0_cld_climate,w0_cld_climate,flux_net_ir_layer, flux_plus_ir_attop,photo_inputs_dict = profile_deq(mieff_dir,it_max_strat, itmx_strat, conv_strat, convt_strat, nofczns,nstr,x_max_mult,\
-            temp,pressure, FOPI, t_table, p_table, grad, cp, opacityclass, grav,rfaci, rfacv, nlevel, tidal, tmin, tmax, dwni, bb , y2 , tp, final, cloudy, cld_species, mh,fsed,flag_hack, quench_levels, kz, mmw, save_profile, all_profiles, self_consistent_kzz,save_kzz,all_kzz,opd_cld_climate,g0_cld_climate,\
-            w0_cld_climate,flux_net_ir_layer, flux_plus_ir_attop,photo_inputs_dict,on_fly=on_fly, gases_fly=gases_fly , verbose=verbose)
-
-    # now for the 2nd convection zone
-    dt_max = 0.0 #DTMAX
-    i_max = 0 #IMAX
-    # -1 in ifirst to include ifirst index
-    flag_super = 0
-    for i in range(nstr[1]-1, ifirst-1, -1):
-        add = dtdp[i] - grad_x[i]
-        if add > dt_max and add/grad_x[i] >= 0.02 : # non-neglegible super-adiabaticity
-            dt_max = add
-            i_max =i
-            break
-    
-    flag_final_convergence =0
-    if i_max == 0 or dt_max/grad_x[i_max] < 0.02: # no superadiabaticity, we are done
-        flag_final_convergence = 1
-
-    if flag_final_convergence  == 0:
-        if verbose: print(" convection zone status")
-        if verbose: print(nstr[0],nstr[1],nstr[2],nstr[3],nstr[4],nstr[5])
-        if verbose: print(nofczns)
+            if verbose: print(" convection zone status")
+            if verbose: print(nstr[0],nstr[1],nstr[2],nstr[3],nstr[4],nstr[5])
+            if verbose: print(nofczns)
 
         nofczns = 2
         nstr[4]= nstr[1]
@@ -6313,27 +5940,27 @@
              flux_plus_ir_attop,photo_inputs_dict,
              on_fly=on_fly, gases_fly=gases_fly, verbose=verbose )
 
-        i_change = 1
-        while i_change == 1 :
-            if verbose: print("Grow Phase : Upper Zone")
-            i_change = 0
-
-            d1 = dtdp[nstr[1]-1]
-            d2 = dtdp[nstr[3]]
-            c1 = grad_x[nstr[1]-1]
-            c2 = grad_x[nstr[3]]
-
-            while ((d1 > subad*c1) or (d2 > subad*c2)):
-
-                if (((d1-c1)>= (d2-c2)) or (nofczns == 1)) :
-                    ngrow = 1
-                    nstr = growup( 1, nstr , ngrow)
-
-                    if nstr[1] < 3 :
-                        raise ValueError( "Convection zone grew to Top of atmosphere, Need to Stop")
-                else :
-                    ngrow = 1
-                    nstr = growdown( 1, nstr , ngrow)
+            i_change = 1
+            while i_change == 1 :
+                if verbose: print("Grow Phase : Upper Zone")
+                i_change = 0
+
+                d1 = dtdp[nstr[1]-1]
+                d2 = dtdp[nstr[3]]
+                c1 = grad_x[nstr[1]-1]
+                c2 = grad_x[nstr[3]]
+
+                while ((d1 > subad*c1) or (d2 > subad*c2)):
+
+                    if (((d1-c1)>= (d2-c2)) or (nofczns == 1)) :
+                        ngrow = 1
+                        nstr = growup( 1, nstr , ngrow)
+
+                        if nstr[1] < 3 :
+                            raise ValueError( "Convection zone grew to Top of atmosphere, Need to Stop")
+                    else :
+                        ngrow = 1
+                        nstr = growdown( 1, nstr , ngrow)
 
                     if nstr[2] == nstr[4]: # one conv zone
                         nofczns =1
@@ -6344,14 +5971,11 @@
                 pressure, temp, dtdp, profile_flag,qvmrs, qvmrs2, all_profiles, all_kzz,opd_cld_climate,g0_cld_climate,w0_cld_climate,flux_net_ir_layer, flux_plus_ir_attop,photo_inputs_dict = profile_deq(mieff_dir,it_max_strat, itmx_strat, conv_strat, convt_strat, nofczns,nstr,x_max_mult,\
             temp,pressure, FOPI, t_table, p_table, grad, cp, opacityclass, grav, \
              rfaci, rfacv, nlevel, tidal, tmin, tmax, dwni, bb , y2 , tp, final, cloudy, cld_species, mh,fsed,flag_hack, quench_levels, kz, mmw, save_profile, all_profiles,self_consistent_kzz,save_kzz,all_kzz,opd_cld_climate,g0_cld_climate,w0_cld_climate,flux_net_ir_layer, flux_plus_ir_attop,photo_inputs_dict,on_fly=on_fly, gases_fly=gases_fly, verbose=verbose)
->>>>>>> 5554b430
 
                 d1 = dtdp[nstr[1]-1]
                 d2 = dtdp[nstr[3]]
                 c1 = grad_x[nstr[1]-1]
                 c2 = grad_x[nstr[3]]
-<<<<<<< HEAD
-=======
             #Now grow the lower zone.
             while ((dtdp[nstr[4]-1] >= subad*grad_x[nstr[4]-1]) and nofczns > 1):
                 
@@ -6367,55 +5991,6 @@
                 pressure, temp, dtdp, profile_flag, qvmrs, qvmrs2, all_profiles, all_kzz,opd_cld_climate,g0_cld_climate,w0_cld_climate,flux_net_ir_layer, flux_plus_ir_attop,photo_inputs_dict = profile_deq(mieff_dir,it_max_strat, itmx_strat, conv_strat, convt_strat, nofczns,nstr,x_max_mult, \
                                                         temp,pressure, FOPI, t_table, p_table, grad, cp, opacityclass, grav,rfaci, rfacv, nlevel, tidal, tmin, tmax, dwni, bb , y2 , tp, final, cloudy, cld_species, mh,fsed,flag_hack, quench_levels, kz, mmw,save_profile, all_profiles, self_consistent_kzz, save_kzz,all_kzz,opd_cld_climate,g0_cld_climate,w0_cld_climate,flux_net_ir_layer, flux_plus_ir_attop,photo_inputs_dict,on_fly=on_fly, gases_fly=gases_fly, verbose=verbose)
             
->>>>>>> 5554b430
-
-                while ((d1 > subad*c1) or (d2 > subad*c2)):
-
-                    if (((d1-c1)>= (d2-c2)) or (nofczns == 1)) :
-                        ngrow = 1
-                        nstr = growup( 1, nstr , ngrow)
-
-                        if nstr[1] < 3 :
-                            raise ValueError( "Convection zone grew to Top of atmosphere, Need to Stop")
-                    else :
-                        ngrow = 1
-                        nstr = growdown( 1, nstr , ngrow)
-
-                        if nstr[2] == nstr[4]: # one conv zone
-                            nofczns =1
-                            nstr[2] = nstr[5]
-                            nstr[3] = 0
-                            i_change = 1
-                    print(nstr)
-
-                    pressure, temp, dtdp, profile_flag,qvmrs, qvmrs2, all_profiles, all_kzz,opd_cld_climate,g0_cld_climate,w0_cld_climate,flux_net_ir_layer, 
-                    flux_plus_ir_attop,photo_inputs_dict = profile_deq(it_max_strat, itmx_strat, conv_strat, convt_strat, nofczns,nstr,x_max_mult,temp,pressure, FOPI, t_table, 
-                    p_table, grad, cp, opacityclass, grav, rfaci, rfacv, nlevel, tidal, tmin, tmax, dwni, bb , y2 , tp, final, cloudy, cld_species, mh,fsed,
-                    flag_hack, quench_levels, kz, mmw, save_profile, all_profiles,self_consistent_kzz,save_kzz,all_kzz, 
-                    opd_cld_climate,g0_cld_climate,w0_cld_climate,flux_net_ir_layer, flux_plus_ir_attop,photo_inputs_dict,on_fly=on_fly, gases_fly=gases_fly, do_holes=do_holes, fhole = fhole, fthin_cld=fthin_cld, moist=moist)
-    
-                    d1 = dtdp[nstr[1]-1]
-                    d2 = dtdp[nstr[3]]
-                    c1 = grad_x[nstr[1]-1]
-                    c2 = grad_x[nstr[3]]
-                #Now grow the lower zone.
-                while ((dtdp[nstr[4]-1] >= subad*grad_x[nstr[4]-1]) and nofczns > 1):
-                    
-                    ngrow = 1
-                    nstr = growup( 2, nstr , ngrow)
-                    #Now check to see if two zones have merged and stop further searching if so.
-                    if nstr[2] == nstr[4] :
-                        nofczns = 1
-                        nstr[2] = nstr[5]
-                        nstr[3] = 0
-                        i_change =1
-                    print(nstr)
-
-                    pressure, temp, dtdp, profile_flag, qvmrs, qvmrs2, all_profiles, all_kzz,opd_cld_climate,g0_cld_climate,w0_cld_climate,flux_net_ir_layer, 
-                    flux_plus_ir_attop,photo_inputs_dict = profile_deq(it_max_strat, itmx_strat, conv_strat, convt_strat, nofczns,nstr,x_max_mult,
-                        temp,pressure, FOPI, t_table, p_table, grad, cp, opacityclass, grav, rfaci, rfacv, nlevel, tidal, tmin, tmax, dwni, bb , y2 , tp, final, 
-                        cloudy, cld_species, mh,fsed,flag_hack, quench_levels, kz, mmw,save_profile, all_profiles, self_consistent_kzz, save_kzz,all_kzz,
-                        opd_cld_climate,g0_cld_climate,w0_cld_climate,flux_net_ir_layer, flux_plus_ir_attop,photo_inputs_dict,on_fly=on_fly, gases_fly=gases_fly, do_holes=do_holes, fhole = fhole, fthin_cld=fthin_cld, moist=moist)               
 
                 flag_final_convergence = 1
         
@@ -6427,18 +6002,11 @@
     ip2 = -10
 
     final = True
-<<<<<<< HEAD
-    print("final",nstr)
+    if verbose: print("final",nstr)
 
     pressure, temp, dtdp, profile_flag,qvmrs, qvmrs2, all_profiles, all_kzz,opd_cld_climate,g0_cld_climate,w0_cld_climate,flux_net_ir_layer,flux_plus_ir_attop,photo_inputs_dict = profile_deq(it_max_strat, itmx_strat, conv_strat, convt_strat, nofczns,nstr,x_max_mult,
         temp,pressure, FOPI, t_table, p_table, grad, cp,opacityclass, grav, 
-        rfaci, rfacv, nlevel, tidal, tmin, tmax, dwni, bb , y2 , tp, final, cloudy, cld_species,mh,fsed,flag_hack,quench_levels,kz, mmw,save_profile, all_profiles, self_consistent_kzz,save_kzz,all_kzz,opd_cld_climate,g0_cld_climate,w0_cld_climate,flux_net_ir_layer, flux_plus_ir_attop,photo_inputs_dict,on_fly=on_fly, gases_fly=gases_fly, do_holes=do_holes, fhole = fhole, fthin_cld=fthin_cld, moist=moist)
-=======
-    if verbose: print("final",nstr)
-    pressure, temp, dtdp, profile_flag,qvmrs, qvmrs2, all_profiles, all_kzz,opd_cld_climate,g0_cld_climate,w0_cld_climate,flux_net_ir_layer, flux_plus_ir_attop,photo_inputs_dict = profile_deq(mieff_dir,it_max_strat, itmx_strat, conv_strat, convt_strat, nofczns,nstr,x_max_mult,\
-                temp,pressure, FOPI, t_table, p_table, grad, cp,opacityclass, grav, \
-                rfaci, rfacv, nlevel, tidal, tmin, tmax, dwni, bb , y2 , tp, final, cloudy, cld_species,mh,fsed,flag_hack,quench_levels,kz, mmw,save_profile, all_profiles, self_consistent_kzz,save_kzz,all_kzz,opd_cld_climate,g0_cld_climate,w0_cld_climate,flux_net_ir_layer, flux_plus_ir_attop,photo_inputs_dict,on_fly=on_fly, gases_fly=gases_fly, verbose=verbose)
->>>>>>> 5554b430
+        rfaci, rfacv, nlevel, tidal, tmin, tmax, dwni, bb , y2 , tp, final, cloudy, cld_species,mh,fsed,flag_hack,quench_levels,kz, mmw,save_profile, all_profiles, self_consistent_kzz,save_kzz,all_kzz,opd_cld_climate,g0_cld_climate,w0_cld_climate,flux_net_ir_layer, flux_plus_ir_attop,photo_inputs_dict,on_fly=on_fly, gases_fly=gases_fly, verbose=verbose, do_holes=do_holes, fhole = fhole, fthin_cld=fthin_cld, moist=moist)
 
     #    else :
     #        raise ValueError("Some problem here with goto 125")
@@ -6512,22 +6080,17 @@
     
     flux_net_v_layer_full, flux_net_v_full, flux_plus_v_full, flux_minus_v_full , flux_net_ir_layer_full, flux_net_ir_full, flux_plus_ir_full, flux_minus_ir_full = get_fluxes(pressure, temp, dwni, bb , y2, tp, tmin, tmax, DTAU, TAU, W0, 
             COSB,ftau_cld, ftau_ray,GCOS2, DTAU_OG, TAU_OG, W0_OG, COSB_OG, W0_no_raman , surf_reflect, 
-<<<<<<< HEAD
-            ubar0,ubar1,cos_theta, FOPI, single_phase,multi_phase,frac_a,frac_b,frac_c,constant_back,constant_forward, tridiagonal , 
-            wno,nwno,ng,nt, nlevel, ngauss, gauss_wts, False, True) #false for reflected, true for thermal
-    
-    if do_holes == True:
-        DTAU_clear, TAU_clear, W0_clear, COSB_clear,ftau_cld_clear, ftau_ray, GCOS2_clear, DTAU_OG_clear, TAU_OG_clear, W0_OG_clear, COSB_OG_clear, W0_no_raman_clear, surf_reflect, ubar0,ubar1,cos_theta, single_phase,multi_phase,frac_a,frac_b,frac_c,constant_back,constant_forward, tridiagonal , wno,nwno,ng,nt, nlevel, ngauss, gauss_wts, mmw =  calculate_atm_deq(bundle, opacityclass, fthin_cld, on_fly=on_fly, gases_fly=gases_fly, do_holes=True)
-    
-        flux_net_v_layer_full, flux_net_v_full, flux_plus_v_full, flux_minus_v_full , flux_net_ir_layer_full, flux_net_ir_full, flux_plus_ir_full, flux_minus_ir_full = climate(pressure, temp, dwni, bb , y2, tp, tmin, tmax, DTAU, TAU, W0, 
-            COSB,ftau_cld, ftau_ray,GCOS2, DTAU_OG, TAU_OG, W0_OG, COSB_OG, W0_no_raman , surf_reflect, 
-            ubar0,ubar1,cos_theta, FOPI, single_phase,multi_phase,frac_a,frac_b,frac_c,constant_back,constant_forward, tridiagonal , 
-            wno,nwno,ng,nt, nlevel, ngauss, gauss_wts, False, True, fhole, DTAU_clear, TAU_clear, W0_clear, COSB_clear, DTAU_OG_clear, 
-            COSB_OG_clear, W0_no_raman_clear, do_holes=True) #false for reflected, true for thermal
-=======
             ubar0,ubar1,cos_theta, FOPI, single_phase,multi_phase,frac_a,frac_b,frac_c,constant_back,constant_forward, 
             wno,nwno,ng,nt,gweight,tweight, nlevel, ngauss, gauss_wts, False, True) #false for reflected, true for thermal
->>>>>>> 5554b430
+    
+    if do_holes == True:
+        DTAU_clear, TAU_clear, W0_clear, COSB_clear,ftau_cld_clear, ftau_ray, GCOS2_clear, DTAU_OG_clear, TAU_OG_clear, W0_OG_clear, COSB_OG_clear, W0_no_raman_clear, surf_reflect, ubar0,ubar1,cos_theta, single_phase,multi_phase,frac_a,frac_b,frac_c,constant_back,constant_forward, wno,nwno,ng,nt, nlevel, ngauss, gauss_wts, mmw, gweight, tweight =  calculate_atm_deq(bundle, opacityclass, fthin_cld, on_fly=on_fly, gases_fly=gases_fly, do_holes=True)
+    
+        flux_net_v_layer_full, flux_net_v_full, flux_plus_v_full, flux_minus_v_full , flux_net_ir_layer_full, flux_net_ir_full, flux_plus_ir_full, flux_minus_ir_full = get_fluxes(pressure, temp, dwni, bb , y2, tp, tmin, tmax, DTAU, TAU, W0, 
+            COSB,ftau_cld, ftau_ray,GCOS2, DTAU_OG, TAU_OG, W0_OG, COSB_OG, W0_no_raman , surf_reflect, 
+            ubar0,ubar1,cos_theta, FOPI, single_phase,multi_phase,frac_a,frac_b,frac_c,constant_back,constant_forward,
+            wno,nwno,ng,nt, gweight,tweight, nlevel, ngauss, gauss_wts, False, True, fhole, DTAU_clear, TAU_clear, W0_clear, COSB_clear, DTAU_OG_clear, 
+            COSB_OG_clear, W0_no_raman_clear, do_holes=True) #false for reflected, true for thermal
 
 
     
@@ -6543,12 +6106,7 @@
     
     n = press_cgs/(kb*temp)
     
-<<<<<<< HEAD
     return x_oh*n
-=======
-    return x_oh*n
-
-
 
 '''
 12/13/2023 - NEB deprecated thi code from SM as it was not proven to help correct 
@@ -6577,4 +6135,3 @@
 
     return temp
 '''
->>>>>>> 5554b430

from .atmsetup import ATMSETUP
<<<<<<< HEAD
from .fluxes import get_reflected_1d, get_reflected_3d , get_thermal_1d, get_thermal_3d, get_reflected_SH, get_transit_1d, get_thermal_SH
=======
from .debug_fluxes import get_reflected_1d, get_reflected_3d , get_thermal_1d, get_thermal_3d, get_reflected_SH, get_transit_1d, get_thermal_SH
#from .new_fluxes import get_reflected_1d, get_reflected_3d , get_thermal_1d, get_thermal_3d, get_reflected_SH, get_transit_1d, get_thermal_SH

>>>>>>> ef268c14
from .fluxes import set_bb, tidal_flux, get_kzz
from .climate import  calculate_atm_deq, did_grad_cp, convec, calculate_atm, t_start, growdown, growup, climate

from .wavelength import get_cld_input_grid
from .optics import RetrieveOpacities,compute_opacity,RetrieveCKs
from .disco import get_angles_1d, get_angles_3d, compute_disco, compress_disco, compress_thermal
from .justplotit import numba_cumsum, find_nearest_2d, mean_regrid
from .deq_chem import quench_level,initiate_cld_matrices
#from .vulcan import run_vulcan_chem
from .build_3d_input import regrid_xarray

from virga import justdoit as vj
from scipy.interpolate import UnivariateSpline
from scipy import special
from numpy import exp, sqrt,log
from numba import jit,njit
from scipy.io import FortranFile


import os
import pickle as pk
import numpy as np
import pandas as pd
import copy
import json
import warnings
with warnings.catch_warnings():#

    warnings.filterwarnings("ignore")
    import pysynphot as psyn
import astropy.units as u
import astropy.constants as c
import math
import xarray as xr
from joblib import Parallel, delayed, cpu_count

__refdata__ = os.environ.get('picaso_refdata')
__version__ = 3.0


if not os.path.exists(__refdata__): 
    raise Exception("You have not downloaded the PICASO reference data. You can find it on github here: https://github.com/natashabatalha/picaso/tree/master/reference . If you think you have already downloaded it then you likely just need to set your environment variable. See instructions here: https://natashabatalha.github.io/picaso/installation.html#download-and-link-reference-documentation . You can use `os.environ['PYSYN_CDBS']=<yourpath>` directly in python if you run the line of code before you import PICASO.")
else: 
    ref_v = json.load(open(os.path.join(__refdata__,'config.json'))).get('version',2.3)
    if __version__ > ref_v: 
        raise Exception(f"You have an out of date reference data set that will not work with your PICASO version {__version__}. Please download the newest version: https://github.com/natashabatalha/picaso/tree/master/reference")


if not os.path.exists(os.environ.get('PYSYN_CDBS')): 
    raise Exception("You have not downloaded the Stellar reference data. Follow the installation instructions here: https://natashabatalha.github.io/picaso/installation.html#download-and-link-pysynphot-stellar-data. If you think you have already downloaded it then you likely just need to set your environment variable. You can use `os.environ['PYSYN_CDBS']=<yourpath>` directly in python if you run the line of code before you import PICASO.")



def picaso(bundle,opacityclass, dimension = '1d',calculation='reflected', full_output=False, 
    plot_opacity= False, as_dict=True):
    """
    Currently top level program to run albedo code 
    Parameters 
    ----------
    bundle : dict 
        This input dict is built by loading the input = `justdoit.load_inputs()` 
    opacityclass : class
        Opacity class from `justdoit.opannection`
    dimension : str 
        (Optional) Dimensions of the calculation. Default = '1d'. But '3d' is also accepted. 
        In order to run '3d' calculations, user must build 3d input (see tutorials)
    full_output : bool 
        (Optional) Default = False. Returns atmosphere class, which enables several 
        plotting capabilities. 
    plot_opacity : bool 
        (Optional) Default = False, Creates pop up of the weighted opacity
    as_dict : bool 
        (Optional) Default = True. If true, returns a condensed dictionary to the user. 
        If false, returns the atmosphere class, which can be used for debugging. 
        The class is clunky to navigate so if you are consiering navigating through this, ping one of the 
        developers. 
    Return
    ------
    dictionary with albedos or fluxes or both (depending on what calculation type)
    """
    inputs = bundle.inputs

    wno = opacityclass.wno
    nwno = opacityclass.nwno
    ngauss = opacityclass.ngauss
    gauss_wts = opacityclass.gauss_wts #for opacity

    #check to see if we are running in test mode
    test_mode = inputs['test_mode']

    ############# DEFINE ALL APPROXIMATIONS USED IN CALCULATION #############
    #see class `inputs` attribute `approx`
    #what rt method are we using?? 
    rt_method = inputs['approx']['rt_method'] #either toon or spherical harmonics
    
    #USED by all RT

    single_phase = inputs['approx']['rt_params']['common']['single_phase']
    stream = inputs['approx']['rt_params']['common']['stream']
    #parameters needed for the two term hg phase function. 
    #Defaults are set in config.json
    f = inputs['approx']['rt_params']['common']['TTHG_params']['fraction']
    frac_a = f[0]
    frac_b = f[1]
    frac_c = f[2]
    constant_back = inputs['approx']['rt_params']['common']['TTHG_params']['constant_back']
    constant_forward = inputs['approx']['rt_params']['common']['TTHG_params']['constant_forward']
    raman_approx =inputs['approx']['rt_params']['common']['raman']
    #define delta eddington approximinations 
    delta_eddington = inputs['approx']['rt_params']['common']['delta_eddington']


    #USED in TOON (if being used)
    toon_coefficients = inputs['approx']['rt_params']['toon']['toon_coefficients']
    tridiagonal = 0 
    multi_phase = inputs['approx']['rt_params']['toon']['multi_phase']

    #USED in SH (if being used)
    single_form = inputs['approx']['rt_params']['SH']['single_form']
    w_single_form = inputs['approx']['rt_params']['SH']['w_single_form']
    w_multi_form = inputs['approx']['rt_params']['SH']['w_multi_form']
    psingle_form = inputs['approx']['rt_params']['SH']['psingle_form']
    w_single_rayleigh = inputs['approx']['rt_params']['SH']['w_single_rayleigh']
    w_multi_rayleigh = inputs['approx']['rt_params']['SH']['w_multi_rayleigh']
    psingle_rayleigh = inputs['approx']['rt_params']['SH']['psingle_rayleigh']
    calculate_fluxes = inputs['approx']['rt_params']['SH']['calculate_fluxes']


    # save returns to output file
    output_dir = inputs['output_dir']
    


    #pressure assumption
    p_reference =  inputs['approx']['p_reference']

    ############# DEFINE ALL GEOMETRY USED IN CALCULATION #############
    #see class `inputs` attribute `phase_angle`
    

    #phase angle 
    phase_angle = inputs['phase_angle']
    #get geometry
    geom = inputs['disco']

    ng, nt = geom['num_gangle'], geom['num_tangle']
    gangle,gweight,tangle,tweight = geom['gangle'], geom['gweight'],geom['tangle'], geom['tweight']
    lat, lon = geom['latitude'], geom['longitude']
    cos_theta = geom['cos_theta']
    ubar0, ubar1 = geom['ubar0'], geom['ubar1']
   # ubar1 = np.array([[-.99999],[-0.5],[0.5],[1.]])
   # ubar0 = np.array([[1/np.sqrt(2)],[1/np.sqrt(2)],[1/np.sqrt(2)],[1/np.sqrt(2)]])
   # ng = 4; nt = 1

    #set star parameters
    radius_star = inputs['star']['radius']
    F0PI = np.zeros(nwno) + 1.
    b_top = 0.
    #semi major axis
    sa = inputs['star']['semi_major']

    #begin atm setup
    atm = ATMSETUP(inputs)

    #Add inputs to class 
    atm.surf_reflect = inputs['surface_reflect']
    atm.hard_surface = inputs['hard_surface']#0=no hard surface, 1=hard surface
    atm.wavenumber = wno
    atm.planet.gravity = inputs['planet']['gravity']
    atm.planet.radius = inputs['planet']['radius']
    atm.planet.mass = inputs['planet']['mass']

    if dimension == '1d':
        atm.get_profile()
    elif dimension == '3d':
        atm.get_profile_3d()

    #now can get these 
    atm.get_mmw()
    atm.get_density()
    atm.get_altitude(p_reference = p_reference)#will calculate altitude if r and m are given (opposed to just g)
    atm.get_column_density()

    #gets both continuum and needed rayleigh cross sections 
    #relies on continuum molecules are added into the opacity 
    #database. Rayleigh molecules are all in `rayleigh.py` 
    atm.get_needed_continuum(opacityclass.rayleigh_molecules,
                             opacityclass.avail_continuum)

    #get cloud properties, if there are any and put it on current grid 
    atm.get_clouds(wno)

    #Make sure that all molecules are in opacityclass. If not, remove them and add warning
    no_opacities = [i for i in atm.molecules if i not in opacityclass.molecules]
    atm.add_warnings('No computed opacities for: '+','.join(no_opacities))
    atm.molecules = np.array([ x for x in atm.molecules if x not in no_opacities ])
    
    #opacity assumptions
    query_method = inputs['opacities'].get('query',0)
    exclude_mol = inputs['atmosphere']['exclude_mol']

    #only use nearest neighbor if not using CK method and not using specied by user
    if ((query_method == 0) & (isinstance(getattr(opacityclass,'ck_filename',1),int))): 
        get_opacities = opacityclass.get_opacities_nearest
    elif ((query_method == 1) | (isinstance(getattr(opacityclass,'ck_filename',1),str))):
        get_opacities = opacityclass.get_opacities

    nlevel = atm.c.nlevel
    nlayer = atm.c.nlayer
    

    if dimension == '1d':
        #lastly grab needed opacities for the problem
        get_opacities(atm,exclude_mol=exclude_mol)
        #only need to get opacities for one pt profile

        #There are two sets of dtau,tau,w0,g in the event that the user chooses to use delta-eddington
        #We use HG function for single scattering which gets the forward scattering/back scattering peaks 
        #well. We only really want to use delta-edd for multi scattering legendre polynomials. 
        DTAU, TAU, W0, COSB,ftau_cld, ftau_ray,GCOS2, DTAU_OG, TAU_OG, W0_OG, COSB_OG, W0_no_raman, f_deltaM= compute_opacity(
            atm, opacityclass, ngauss=ngauss, stream=stream, delta_eddington=delta_eddington,test_mode=test_mode,raman=raman_approx,
            full_output=full_output, plot_opacity=plot_opacity)
        
        if  'reflected' in calculation:
            xint_at_top = 0 
            for ig in range(ngauss): # correlated - loop (which is different from gauss-tchevychev angle)
                nlevel = atm.c.nlevel

                if rt_method == 'SH':
                    (xint, flux_out)  = get_reflected_SH(nlevel, nwno, ng, nt, 
                                    DTAU[:,:,ig], TAU[:,:,ig], W0[:,:,ig], COSB[:,:,ig], 
                                    ftau_cld[:,:,ig], ftau_ray[:,:,ig], f_deltaM[:,:,ig],
                                    DTAU_OG[:,:,ig], TAU_OG[:,:,ig], W0_OG[:,:,ig], COSB_OG[:,:,ig], 
                                    atm.surf_reflect, ubar0, ubar1, cos_theta, F0PI, 
                                    w_single_form, w_multi_form, psingle_form, 
                                    w_single_rayleigh, w_multi_rayleigh, psingle_rayleigh,
                                    frac_a, frac_b, frac_c, constant_back, constant_forward, 
<<<<<<< HEAD
                                    stream, b_top=b_top, flx=calculate_fluxes, 
                                    single_form=single_form) 
=======
                                    stream, b_top=b_top, single_form=single_form) 
                    #rayleigh=1
                    #heng_compare=0
                    #(xint, flux_out, intensity)  = get_reflected_SH(nlevel, nwno, ng, nt, 
                    #                DTAU[:,:,ig], TAU[:,:,ig], W0[:,:,ig], COSB[:,:,ig], 
                    #                ftau_cld[:,:,ig], ftau_ray[:,:,ig], f_deltaM[:,:,ig],
                    #                DTAU_OG[:,:,ig], TAU_OG[:,:,ig], W0_OG[:,:,ig], COSB_OG[:,:,ig], 
                    #                atm.surf_reflect, ubar0, ubar1, cos_theta, F0PI, 
                    #                psingle_form, psingle_rayleigh,
                    #                single_phase, rayleigh, 
                    #                frac_a, frac_b, frac_c, constant_back, constant_forward, 
                    #                stream, b_top=b_top, single_form=single_form, heng_compare=heng_compare) #LCM is carrying this bug
>>>>>>> ef268c14
                else:
                    #getting intensities, not fluxes (which is why second return is null)
                    xint = get_reflected_1d(nlevel, wno,nwno,ng,nt,
                                    DTAU[:,:,ig], TAU[:,:,ig], W0[:,:,ig], COSB[:,:,ig],
                                    GCOS2[:,:,ig],ftau_cld[:,:,ig],ftau_ray[:,:,ig],
                                    DTAU_OG[:,:,ig], TAU_OG[:,:,ig], W0_OG[:,:,ig], COSB_OG[:,:,ig],
                                    atm.surf_reflect, ubar0,ubar1,cos_theta, F0PI,
                                    single_phase,multi_phase,
                                    frac_a,frac_b,frac_c,constant_back,constant_forward, toon_coefficients,
                                    b_top=b_top)
                                    #get_toa_intensity=1, get_lvl_flux=0)

                xint_at_top += xint*gauss_wts[ig]

            #if full output is requested add in xint at top for 3d plots
            if full_output: 
                atm.xint_at_top = xint_at_top
                #atm.flux= flux_out
                #atm.int_layer = intensity


        if 'thermal' in calculation:
            #use toon method (and tridiagonal matrix solver) to get net cumulative fluxes 
            flux_at_top = 0 
            for ig in range(ngauss): # correlated-k - loop (which is different from gauss-tchevychev angle)
                
                #remember all OG values (e.g. no delta eddington correction) go into thermal as well as 
                #the uncorrected raman single scattering 
                if rt_method == 'toon':
                    flux  = get_thermal_1d(nlevel, wno,nwno,ng,nt,atm.level['temperature'],
                                                        DTAU_OG[:,:,ig], W0_no_raman[:,:,ig], COSB_OG[:,:,ig], 
                                                        atm.level['pressure'],ubar1,
                                                        atm.surf_reflect, atm.hard_surface, tridiagonal)
                elif rt_method == 'SH':
                    (flux, flux_out) = get_thermal_SH(nlevel, wno, nwno, ng, nt, atm.level['temperature'],
                                                DTAU[:,:,ig], TAU[:,:,ig], W0[:,:,ig], COSB[:,:,ig], 
                                                DTAU_OG[:,:,ig], TAU_OG[:,:,ig], W0_OG[:,:,ig], 
                                                W0_no_raman[:,:,ig], COSB_OG[:,:,ig], 
                                                atm.level['pressure'], ubar1, 
                                                atm.surf_reflect, stream, atm.hard_surface)


                flux_at_top += flux*gauss_wts[ig]
                
            #if full output is requested add in flux at top for 3d plots
            if full_output: 
                atm.flux_at_top = flux_at_top
                #atm.intensity = intensity

        
        if 'transmission' in calculation:
            rprs2 = 0 
            for ig in range(ngauss): # correlated - loop (which is different from gauss-tchevychev angle)

                rprs2_g = get_transit_1d(atm.level['z'],atm.level['dz'],
                                  nlevel, nwno, radius_star, atm.layer['mmw'], 
                                  atm.c.k_b, atm.c.amu, atm.level['pressure'], 
                                  atm.level['temperature'], atm.layer['colden'],
                                  DTAU_OG[:,:,ig])
                rprs2 += rprs2_g*gauss_wts[ig]
    elif dimension == '3d':
        #setup zero array to fill with opacities
        TAU_3d = np.zeros((nlevel, nwno, ng, nt, ngauss))
        DTAU_3d = np.zeros((nlayer, nwno, ng, nt, ngauss))
        W0_3d = np.zeros((nlayer, nwno, ng, nt, ngauss))
        COSB_3d = np.zeros((nlayer, nwno, ng, nt, ngauss))
        GCOS2_3d = np.zeros((nlayer, nwno, ng, nt, ngauss))
        FTAU_CLD_3d = np.zeros((nlayer, nwno, ng, nt, ngauss))
        FTAU_RAY_3d = np.zeros((nlayer, nwno, ng, nt, ngauss))

        #these are the unchanged values from delta-eddington
        TAU_OG_3d = np.zeros((nlevel, nwno, ng, nt, ngauss))
        DTAU_OG_3d = np.zeros((nlayer, nwno, ng, nt, ngauss))
        W0_OG_3d = np.zeros((nlayer, nwno, ng, nt, ngauss))
        COSB_OG_3d = np.zeros((nlayer, nwno, ng, nt, ngauss))
        #this is the single scattering without the raman correction 
        #used for the thermal caclulation
        W0_no_raman_3d = np.zeros((nlayer, nwno, ng, nt, ngauss))

        #pressure and temperature 
        TLEVEL_3d = np.zeros((nlevel, ng, nt))
        PLEVEL_3d = np.zeros((nlevel, ng, nt))

        #if users want to retain all the individual opacity info they can here 
        if full_output:
            TAUGAS_3d = np.zeros((nlayer, nwno, ng, nt, ngauss))
            TAUCLD_3d = np.zeros((nlayer, nwno, ng, nt, ngauss))
            TAURAY_3d = np.zeros((nlayer, nwno, ng, nt, ngauss))  

        #get opacities at each facet
        for g in range(ng):
            for t in range(nt): 

                #edit atm class to only have subsection of 3d stuff 
                atm_1d = copy.deepcopy(atm)

                #diesct just a subsection to get the opacity 
                atm_1d.disect(g,t)

                get_opacities(atm_1d)

                dtau, tau, w0, cosb,ftau_cld, ftau_ray, gcos2, DTAU_OG, TAU_OG, W0_OG, COSB_OG, WO_no_raman, f_deltaM = compute_opacity(
                    atm_1d, opacityclass, ngauss=ngauss, stream=stream,delta_eddington=delta_eddington,
                    test_mode=test_mode,raman=raman_approx, full_output=full_output)
                DTAU_3d[:,:,g,t,:] = dtau
                TAU_3d[:,:,g,t,:] = tau
                W0_3d[:,:,g,t,:] = w0 
                COSB_3d[:,:,g,t,:] = cosb
                GCOS2_3d[:,:,g,t,:]= gcos2 
                FTAU_CLD_3d[:,:,g,t,:]= ftau_cld
                FTAU_RAY_3d[:,:,g,t,:]= ftau_ray

                #these are the unchanged values from delta-eddington
                TAU_OG_3d[:,:,g,t,:] = TAU_OG
                DTAU_OG_3d[:,:,g,t,:] = DTAU_OG
                W0_OG_3d[:,:,g,t,:] = W0_OG
                COSB_OG_3d[:,:,g,t,:] = COSB_OG
                W0_no_raman_3d[:,:,g,t,:] = WO_no_raman

                #temp and pressure on 3d grid
                
                TLEVEL_3d[:,g,t] = atm_1d.level['temperature']
                PLEVEL_3d[:,g,t] = atm_1d.level['pressure']

                if full_output:
                    TAUGAS_3d[:,:,g,t,:] = atm_1d.taugas
                    TAUCLD_3d[:,:,g,t,:] = atm_1d.taucld
                    TAURAY_3d[:,:,g,t,:] = atm_1d.tauray

        if full_output:
            atm.taugas = TAUGAS_3d
            atm.taucld = TAUCLD_3d
            atm.tauray = TAURAY_3d

        if  'reflected' in calculation:
            xint_at_top=0
            for ig in range(ngauss): # correlated - loop (which is different from gauss-tchevychev angle)
                #use toon method (and tridiagonal matrix solver) to get net cumulative fluxes 
                xint  = get_reflected_3d(nlevel, wno,nwno,ng,nt,
                                                DTAU_3d[:,:,:,:,ig], TAU_3d[:,:,:,:,ig], W0_3d[:,:,:,:,ig], COSB_3d[:,:,:,:,ig],GCOS2_3d[:,:,:,:,ig],
                                                FTAU_CLD_3d[:,:,:,:,ig],FTAU_RAY_3d[:,:,:,:,ig],
                                                DTAU_OG_3d[:,:,:,:,ig], TAU_OG_3d[:,:,:,:,ig], W0_OG_3d[:,:,:,:,ig], COSB_OG_3d[:,:,:,:,ig],
                                                atm.surf_reflect, ubar0,ubar1,cos_theta, F0PI,
                                                single_phase,multi_phase,
                                                frac_a,frac_b,frac_c,constant_back,constant_forward, tridiagonal)
                xint_at_top += xint*gauss_wts[ig]
                #if full output is requested add in xint at top for 3d plots
            if full_output: 
                atm.xint_at_top = xint_at_top

        if 'thermal' in calculation:
            flux_at_top=0
            for ig in range(ngauss): # correlated - loop (which is different from gauss-tchevychev angle)
                #remember all OG values (e.g. no delta eddington correction) go into thermal as well as 
                #the uncorrected raman single scattering 
                flux  = get_thermal_3d(nlevel, wno,nwno,ng,nt,TLEVEL_3d,
                                            DTAU_OG_3d[:,:,:,:,ig], W0_no_raman_3d[:,:,:,:,ig], COSB_OG_3d[:,:,:,:,ig], 
                                            PLEVEL_3d,ubar1, atm.surf_reflect, atm.hard_surface, tridiagonal)
                flux_at_top += flux*gauss_wts[ig]
            #if full output is requested add in flux at top for 3d plots
            if full_output: 
                atm.flux_at_top = flux_at_top


    #COMPRESS FULL TANGLE-GANGLE FLUX OUTPUT ONTO 1D FLUX GRID

    #set up initial returns
    returns = {}
    returns['wavenumber'] = wno
    #returns['flux'] = flux
    if 'transmission' in calculation: 
        returns['transit_depth'] = rprs2


    #for reflected light use compress_disco routine
    #this takes the intensity as a functin of tangle/gangle and creates a 1d spectrum
    if  ('reflected' in calculation):
        albedo = compress_disco(nwno, cos_theta, xint_at_top, gweight, tweight,F0PI)
        returns['albedo'] = albedo 
        #returns['xint_at_top'] = xint_at_top 
        #returns['intensity'] = intensity 
        #see equation 18 Batalha+2019 PICASO 
        returns['bond_albedo'] = (np.trapz(x=1/wno, y=albedo*opacityclass.unshifted_stellar_spec)/
                                    np.trapz(x=1/wno, y=opacityclass.unshifted_stellar_spec))

        if ((not np.isnan(sa ) and (not np.isnan(atm.planet.radius))) ):
            returns['fpfs_reflected'] = albedo*(atm.planet.radius/sa)**2.0
        else: 
            returns['fpfs_reflected'] =[]
            if np.isnan(sa ):
                returns['fpfs_reflected'] += ['Semi-major axis not supplied. If you want fpfs, add it to `star` function. ']
            if np.isnan(atm.planet.radius): 
                returns['fpfs_reflected'] += ['Planet Radius not supplied. If you want fpfs, add it to `gravity` function with a mass.']

    #for thermal light use the compress thermal routine
    #this takes the intensity as a functin of tangle/gangle and creates a 1d spectrum
    if ('thermal' in calculation):
        thermal = compress_thermal(nwno,flux_at_top, gweight, tweight)
        returns['thermal'] = thermal
        #returns['xint_at_top'] = flux_at_top 
        #returns['tau'] = TAU 
        returns['thermal_unit'] = 'erg/s/(cm^2)/(cm)'#'erg/s/(cm^2)/(cm^(-1))'
        returns['effective_temperature'] = (np.trapz(x=1/wno[::-1], y=thermal[::-1])/5.67e-5)**0.25

        if full_output: 
            atm.thermal_flux_planet = thermal
            

        #only need to return relative flux if not a browndwarf calculation
        if radius_star == 'nostar': 
            returns['fpfs_thermal'] = ['No star mode for Brown Dwarfs was used']
        elif ((not np.isnan(atm.planet.radius)) & (not np.isnan(radius_star))) :
            fpfs_thermal = thermal/(opacityclass.unshifted_stellar_spec)*(atm.planet.radius/radius_star)**2.0
            returns['fpfs_thermal'] = fpfs_thermal
        else:
            returns['fpfs_thermal'] =[]
            if np.isnan(atm.planet.radius): 
                returns['fpfs_thermal'] += ['Planet Radius not supplied. If you want fpfs, add it to `gravity` function with radius.']
            if np.isnan(radius_star): 
                returns['fpfs_thermal'] += ['Stellar Radius not supplied. If you want fpfs, add it to `stellar` function.']


    #return total if users have calculated both thermal and reflected 
    if (('fpfs_reflected' in list(returns.keys())) & ('fpfs_thermal' in list(returns.keys()))): 
        if ((not isinstance(returns['fpfs_reflected'],list)) & (not isinstance(returns['fpfs_thermal'],list))) :
            returns['fpfs_total'] = returns['fpfs_thermal'] + returns['fpfs_reflected']

    if full_output: 
        if as_dict:
            returns['full_output'] = atm.as_dict()
            if radius_star != 'nostar':returns['full_output']['star']['flux'] = opacityclass.unshifted_stellar_spec
        else:
            returns['full_output'] = atm

    if output_dir != None:
        filename = output_dir #+ 'output.pk' #/Users/crooney/Documents/codes/picaso/docs/notebooks/input_data.pk'
        # change other codes to suit this filename, don't change it here
        pk.dump({'pressure': atm.level['pressure'], 'temperature': atm.level['temperature'], 
            'nlevel':nlevel, 'wno':wno, 'nwno':nwno, 'ng':ng, 'nt':nt, 
            'dtau':DTAU, 'tau':TAU, 'w0':W0, 'cosb':COSB, 'gcos2':GCOS2,'ftcld':ftau_cld,'ftray': ftau_ray,
            'dtau_og':DTAU_OG, 'tau_og':TAU_OG, 'w0_og':W0_OG, 'cosb_og':COSB_OG, 
            'surf_reflect':atm.surf_reflect, 'ubar0':ubar0, 'ubar1':ubar1, 'costheta':cos_theta, 'F0PI':F0PI, 
            'single_phase':single_phase, 'multi_phase':multi_phase, 
            'frac_a':frac_a, 'frac_b':frac_b, 'frac_c':frac_c, 'constant_back':constant_back, 
            'constant_forward':constant_forward, 'dim':dimension, 'stream':stream,
            #'xint_at_top': xint_at_top, 'albedo': albedo, 'flux': flux_out, 'xint': intensity,
            'b_top': b_top, 'gweight': gweight, 'tweight': tweight, 'gangle': gangle, 'tangle': tangle}, 
            open(filename,'wb'), protocol=2)
        #print('Output saved to ', filename)
    return returns

def _finditem(obj, key):
    if key in obj: return obj[key]
    for k, v in obj.items():
        if isinstance(v,dict):
            item = _finditem(v, key)
            if item is not None:
                return item

def input_xarray(xr_usr, opacity,p_reference=10, calculation='planet'):
    """
    This takes an input based on these standards and runs: 
    -gravity
    -phase_angle
    -star
    -approx (p_reference=10)
    -atmosphere
    -clouds (if there are any)

    Parameters
    ----------
    xr_usr : xarray
        xarray based on ERS formatting requirements 
    opacity : justdoit.opannection
        opacity connection
    p_reference : float 
        reference pressure in bars 
    calculation : str 
        'planet' or 'browndwarf'

    Example
    -------
    case = jdi.input_xarray(xr_user)
    case.spectrum(opacity,calculation='transit_depth')
    """
    case = inputs(calculation = calculation)
    case.phase_angle(0) #radians

    #define gravity
    planet_params = eval(xr_usr.attrs['planet_params'])
    if 'brown' not in calculation:
        stellar_params = eval(xr_usr.attrs['stellar_params'])
        orbit_params = eval(xr_usr.attrs['orbit_params'])
        steff = _finditem(stellar_params,'steff')
        feh = _finditem(stellar_params,'feh')
        logg = _finditem(stellar_params,'logg')
        ms = _finditem(stellar_params,'ms')
        rs = _finditem(stellar_params,'rs')
        semi_major = _finditem(planet_params,'sma')
        case.star(opacity, steff,feh,logg, radius=rs['value'], 
                  radius_unit=u.Unit(rs['unit']))

    mp = _finditem(planet_params,'mp')
    rp = _finditem(planet_params,'rp')
    logg = _finditem(planet_params,'logg')

    if ((not isinstance(mp, type(None))) & (not isinstance(rp, type(None)))):
        case.gravity(mass = mp['value'], mass_unit=u.Unit(mp['unit']),
                    radius=rp['value'], radius_unit=u.Unit(rp['unit']))
    elif (not isinstance(logg, type(None))): 
        case.gravity(gravity = logg['value'], gravity_unit=u.Unit(logg['unit']))
    else: 
        print('Mass and Radius or gravity not provided in xarray, user needs to run gravity function')

    case.approx(p_reference=p_reference)

    df = {'pressure':xr_usr.coords['pressure'].values}
    for i in [i for i in xr_usr.data_vars.keys() if 'transit' not in i]:
        if i not in ['opd','ssa','asy']:
            #only get single coord pressure stuff
            if (len(xr_usr.data_vars[i].values.shape)==1 &
                        ('pressure' in xr_usr.data_vars[i].coords)):
                df[i]=xr_usr.data_vars[i].values
        
    case.atmosphere(df=pd.DataFrame(df))

    if 'opd' in xr_usr.data_vars.keys():
        df_cld = vj.picaso_format(xr_usr['opd'].values, 
                xr_usr['ssa'].values, 
                xr_usr['asy'].values)

        case.clouds(df=df_cld)

    return case

def get_contribution(bundle, opacityclass, at_tau=1, dimension='1d'):
    """
    Currently top level program to run albedo code 

    Parameters 
    ----------
    bundle : dict 
        This input dict is built by loading the input = `justdoit.load_inputs()` 
    opacityclass : class
        Opacity class from `justdoit.opannection`
    at_tau : float 
        (Optional) Default = 1, This is to compute the pressure level at which cumulative opacity reaches 
        at_tau. Usually users want to know when the cumulative opacity reaches a tau of 1. 
    dimension : str 
        (Optional) Default = '1d'. Currently only 1d is supported. 

    Return
    ------
    taus_by_species : dict
        Each dictionary entry is a nlayer x nwave that represents the 
        per layer optical depth for that molecule. If you do not see 
        a molecule that you have added as input, check to make sure it is
        propertly formatted (e.g. Sodium must be Na not NA, Titanium Oxide must be TiO not TIO)
    cumsum_taus : dict
        Each dictionary entry is a nlevel x nwave that represents the cumulative summed opacity
        for that molecule. If you do not see a molecule that you have added as input, check to make sure it is
        propertly formatted (e.g. Sodium must be Na not NA, Titanium Oxide must be TiO not TIO)
    at_pressure_array : dict 
        Each dictionary entry is a nwave array that represents the 
        pressure level where the cumulative opacity reaches the value specieid by the user through `at_tau`.
        If you do not see a molecule that you have added as input, check to make sure it is
        a molecule that you have added as input, check to make sure it is
        propertly formatted (e.g. Sodium must be Na not NA, Titanium Oxide must be TiO not TIO)
        
    """
    inputs = bundle.inputs

    wno = opacityclass.wno
    nwno = opacityclass.nwno
    ngauss = opacityclass.ngauss
    gauss_wts = opacityclass.gauss_wts #for opacity
    #check to see if we are running in test mode
    test_mode = inputs['test_mode']

    ############# DEFINE ALL APPROXIMATIONS USED IN CALCULATION #############
    #see class `inputs` attribute `approx`
    rt_method = inputs['approx']['rt_method']

    #set approx numbers options (to be used in numba compiled functions)
    stream = inputs['approx']['rt_params']['common']['stream']
    single_phase = inputs['approx']['rt_params']['common']['single_phase']

    multi_phase = inputs['approx']['rt_params']['toon']['multi_phase']
    #define delta eddington approximinations 
    delta_eddington = inputs['approx']['rt_params']['common']['delta_eddington']    
    tridiagonal = 0 
    raman_approx = 2

    #parameters needed for the two term hg phase function. 
    #Defaults are set in config.json
    f = inputs['approx']['rt_params']['common']['TTHG_params']['fraction']
    frac_a = f[0]
    frac_b = f[1]
    frac_c = f[2]
    constant_back = inputs['approx']['rt_params']['common']['TTHG_params']['constant_back']
    constant_forward = inputs['approx']['rt_params']['common']['TTHG_params']['constant_forward']



    #pressure assumption
    p_reference =  inputs['approx']['p_reference']

    ############# DEFINE ALL GEOMETRY USED IN CALCULATION #############
    #see class `inputs` attribute `phase_angle`
    

    #phase angle 
    phase_angle = inputs['phase_angle']
    #get geometry
    geom = inputs['disco']

    ng, nt = geom['num_gangle'], geom['num_tangle']
    gangle,gweight,tangle,tweight = geom['gangle'], geom['gweight'],geom['tangle'], geom['tweight']
    lat, lon = geom['latitude'], geom['longitude']
    cos_theta = geom['cos_theta']
    ubar0, ubar1 = geom['ubar0'], geom['ubar1']

    #set star parameters
    radius_star = inputs['star']['radius']
    F0PI = np.zeros(nwno) + 1.
    #semi major axis
    sa = inputs['star']['semi_major']

    #begin atm setup
    atm = ATMSETUP(inputs)

    #Add inputs to class 
    atm.wavenumber = wno
    atm.planet.gravity = inputs['planet']['gravity']
    atm.planet.radius = inputs['planet']['radius']
    atm.planet.mass = inputs['planet']['mass']

    if dimension == '1d':
        atm.get_profile()
    elif dimension == '3d':
        atm.get_profile_3d()

    #now can get these 
    atm.get_mmw()
    atm.get_density()
    atm.get_altitude(p_reference = p_reference)#will calculate altitude if r and m are given (opposed to just g)
    atm.get_column_density()

    #gets both continuum and needed rayleigh cross sections 
    #relies on continuum molecules are added into the opacity 
    #database. Rayleigh molecules are all in `rayleigh.py` 
    atm.get_needed_continuum(opacityclass.rayleigh_molecules,
                             opacityclass.avail_continuum)

    #get cloud properties, if there are any and put it on current grid 
    atm.get_clouds(wno)

    #Make sure that all molecules are in opacityclass. If not, remove them and add warning
    no_opacities = [i for i in atm.molecules if i not in opacityclass.molecules]
    atm.add_warnings('No computed opacities for: '+','.join(no_opacities))
    atm.molecules = np.array([ x for x in atm.molecules if x not in no_opacities ])
    query_method = inputs['opacities'].get('query',0)

    if query_method == 0: 
        get_opacities = opacityclass.get_opacities_nearest
    elif query_method == 1:
        get_opacities = opacityclass.get_opacities

    nlevel = atm.c.nlevel
    nlayer = atm.c.nlayer
    
    #lastly grab needed opacities for the problem
    get_opacities(atm)
    #only need to get opacities for one pt profile

    #There are two sets of dtau,tau,w0,g in the event that the user chooses to use delta-eddington
    #We use HG function for single scattering which gets the forward scattering/back scattering peaks 
    #well. We only really want to use delta-edd for multi scattering legendre polynomials. 
    taus_by_species= compute_opacity(atm, opacityclass, ngauss=ngauss,  stream=stream,raman=raman_approx, return_mode=True)

    cumsum_taus = {}
    for i in taus_by_species.keys(): 
        shape = taus_by_species[i].shape
        taugas = np.zeros((shape[0]+1, shape[1]))
        taugas[1:,:]=numba_cumsum(taus_by_species[i])
        cumsum_taus[i] = taugas

    pressure = atm.level['pressure']/atm.c.pconv

    at_pressure_array = {}
    for i in taus_by_species.keys(): 
        at_pressure_array[i] = find_press(at_tau, cumsum_taus[i], shape[1], pressure)

    return {'taus_per_layer':taus_by_species, 
            'cumsum_taus':cumsum_taus, 
            'tau_p_surface':at_pressure_array}

@njit()
def find_press(at_tau, a, b, c):
    at_press = []
    for iw in range(b): 
        at_press.append(np.interp([at_tau],a[:,iw],c)[0])
    return at_press

def opannection(wave_range = None, filename_db = None, raman_db = None, 
                resample=1, ck_db=None, deq= False, on_fly=False,gases_fly =None,ck=False):
    """
    Sets up database connection to opacities. 

    Parameters
    ----------
    wave_range : list of float 
        Subset of wavelength range for which to run models for 
        Default : None, which pulls entire grid 
    filename_db : str 
        Filename of opacity database to query from 
        Default is none which pulls opacity file that comes with distribution 
    raman_db : str 
        Filename of raman opacity cross section 
        Default is none which pulls opacity file that comes with distribution 
    resample : int 
        Default=1 (no resampling) PROCEED WITH CAUTION!!!!!This will resample your opacites. 
        This effectively takes opacity[::BINS] depending on what the 
        sampling requested is. Consult your local theorist before 
        using this. 
    ck_db : str 
        ASCII filename of ck file
    """
    inputs = json.load(open(os.path.join(__refdata__,'config.json')))

    if isinstance(ck_db, type(None)): 
        #only allow raman if no correlated ck is used 
        if isinstance(raman_db,type(None)): raman_db = os.path.join(__refdata__, 'opacities', inputs['opacities']['files']['raman'])
        
        if isinstance(filename_db,type(None)): 
            filename_db = os.path.join(__refdata__, 'opacities', inputs['opacities']['files']['opacity'])
            if not os.path.isfile(filename_db):
                raise Exception(f'The default opacity file does not exist: {filename_db}. In order to have a default database please download one of the opacity files from Zenodo and place into this folder with the name opacities.db: https://zenodo.org/record/6928501#.Y2w4C-zMI8Y if you dont want a single default file then you just need to point to the opacity db using the keyword filename_db.')
        elif not isinstance(filename_db,type(None) ): 
            if not os.path.isfile(filename_db):
                raise Exception('The opacity file you have entered does not exist: '  + filename_db)

        if resample != 1:
            print("YOU ARE REQUESTING RESAMPLING!!")

        opacityclass=RetrieveOpacities(
                    filename_db, 
                    raman_db,
                    wave_range = wave_range, resample = resample)
    else: 

        if isinstance(filename_db,type(None)): 
            filename_db = os.path.join(__refdata__, 'opacities', inputs['opacities']['files']['ktable_continuum'])
        if not os.path.exists(ck_db):
            if ck_db[-1] == '/':ck_db = ck_db[0:-1]
            if os.path.isfile(ck_db+'.tar.gz'): 
                raise Exception('The CK filename that you have selected appears still be .tar.gz. Please unpack and rerun')
            else: 
                raise Exception('The CK filename that you have selected does not exist. Please make sure you have downloaded and unpacked the right CK file.')
        opacityclass=RetrieveCKs(
                    ck_db, 
                    filename_db, 
                    wave_range = wave_range, 
                    deq=deq,on_fly=on_fly,gases_fly = gases_fly)

    return opacityclass

class inputs():
    """Class to setup planet to run

    Parameters
    ----------
    calculation: str 
        (Optional) Controls planet or brown dwarf calculation. Default = 'planet'. Other option is "browndwarf".
    climate : bool 
        (Optional) If true, this do a thorough iterative calculation to compute 
        a temperature pressure profile.


    Attributes
    ----------
    phase_angle() : set phase angle
    gravity() : set gravity
    star() : set stellar spec
    atmosphere() : set atmosphere composition and PT
    clouds() : set cloud profile
    approx()  : set approximation
    spectrum() : create spectrum
    """
    def __init__(self, calculation='planet', climate=False):

        self.inputs = json.load(open(os.path.join(__refdata__,'config.json')))
        
        if 'brown' in calculation:
            self.setup_nostar()
        
        if climate: 
            self.setup_climate()

    def phase_angle(self, phase=0,num_gangle=10, num_tangle=1,symmetry=False, 
        phase_grid=None, calculation=None):
        """Define phase angle and number of gauss and tchebychev angles to compute. 
        Controls all geometry of the calculation. Computes latitude and longitudes. 
        Computes cos theta and incoming and outgoing angles. Adds everything to class. 

        Please see geometry notebook for a deep dive into how these angles are incorporated 
        into the calculation.

        Typical numbers:
        - 1D Thermal: num_gangle = 10, num_tangle=1
        - 1D Reflected light with zero phase : num_gangle = 10, num_tangle=1
        - 1D Reflected light with non zero phase : num_gangle = 8, num_tangle=8
        - 3D Thermal or Reflected : angles will depend on 3D features interested in resolving.
        
        Parameters
        ----------
        phase : float,int
            Phase angle in radians 
        num_gangle : int 
            Number of Gauss angles to integrate over facets (Default is 10). This 
            is defined as angles over the full sphere. So 10 as the default compute the RT 
            with 5 points on the west hemisphere and 5 points on the west. 
            Higher numbers will slow down code. 
        num_tangle : int 
            Number of Tchebyshev angles to integrate over facets (Default is 1, which automatically 
            assumes symmetry). 
            Must be even if considering symmetry. 
        symmetry : bool 
            Default is False. Note, if num_tangle=1 you are automatically considering symmetry.
            This will only compute the unique incoming angles so that the calculation 
            isn't doing repetetive models. E.g. if num_tangles=10, num_gangles=10. Instead of running a 10x10=100
            FT calculations, it will only run 5x5 = 25 (or a quarter of the sphere).
        phase_grid : array 
            This is ONLY for computing phase curves and ONLY can be used 
        calculation : str 
            Used for phase curve calculation. Needs to be specified in order 
            to determine integrable angles correctly.
        """
        #phase curve requested?? 
        if not isinstance(phase_grid,type(None)):
            if isinstance(calculation, type(None)):
                raise Exception("Phase curve calculation activated because phase_grid is supplied. However, 'calculation' needs to be specified to either 'reflected' or 'thermal'")
            self.phase_curve_geometry(calculation, phase_grid, num_gangle=num_gangle, num_tangle=num_tangle)
            return #no need to continue if compute a phase curve

        if (phase > 2*np.pi) or (phase<0): raise Exception('Oops! you input a phase angle greater than 2*pi or less than 0. Please make sure your inputs are in radian units: 0<phase<2pi')
        if ((num_tangle==1) or (num_gangle==1)): 
            #this is here so that we can compare to older models 
            #this model only works for full phase calculations

            if phase!=0: raise Exception("""The default PICASO disk integration 
                is to use num_tangle=1 and num_gangle>1. This method is faster because 
                it makes use of symmetry and only computs one fourth of the sphere. 
                However, it looks like you would like to compute non-zero phase functions. 
                In this case, we can no longer utilize symmetry in our disk integration. Therefore, 
                please resubmit phase_angle with num_tange>10 and num_gangle>10.""")
            if num_gangle==1:  raise Exception("""num_gangle cannot be 1. 
                Please resubmit your run with num_tangle=1, and increase number of Gauss points""")

            num_gangle = int(num_gangle/2) #utilizing symmetry

            #currently only supported values
            possible_values = np.array([5,6,7,8])
            idx = (np.abs(possible_values - num_gangle)).argmin() 
            num_gangle = possible_values[idx]


            gangle, gweight, tangle, tweight = get_angles_1d(num_gangle) 
            ng = len(gangle)
            nt = len(tangle)

            ubar0, ubar1, cos_theta,lat,lon = compute_disco(ng, nt, gangle, tangle, phase)

            geom = {}
            #build dictionary
            geom['num_gangle'], geom['num_tangle'] = ng, nt 
            geom['gangle'], geom['gweight'],geom['tangle'], geom['tweight'] = gangle,gweight,tangle,tweight
            geom['latitude'], geom['longitude']  = lat, lon 
            geom['cos_theta'] = 1.0 
            geom['ubar0'], geom['ubar1'] = ubar0, ubar1 
            self.inputs['phase_angle'] = phase
            self.inputs['disco'] = geom
        else: 

            #this is the new unhardcoded way except 
            self.inputs['phase_angle'] = phase
            
            ng = int(num_gangle)
            nt = int(num_tangle)

            gangle,gweight,tangle,tweight = get_angles_3d(ng, nt) 

            unique_geom = {}
            full_geom = {}

            #planet disk is divided into gaussian and chebyshev angles and weights for perfoming the 
            #intensity as a function of planetary phase angle 
            ubar0, ubar1, cos_theta,lat,lon = compute_disco(ng, nt, gangle, tangle, phase)

            #build dictionary
            full_geom['num_gangle'] = ng
            full_geom['num_tangle'] = nt 
            full_geom['gangle'], full_geom['gweight'],full_geom['tangle'], full_geom['tweight'] = gangle,gweight,tangle,tweight
            full_geom['latitude'], full_geom['longitude']  = lat, lon 
            full_geom['cos_theta'] = cos_theta 
            full_geom['ubar0'], full_geom['ubar1'] = ubar0, ubar1 

            #if running symmetric calculations
            if symmetry:
                if (phase!=0): 
                    raise Exception('If phase is non zero then you cannot utilize symmetry to \
                        reduce computation speed.')
                if (((num_gangle==2) | (num_tangle==2)) and symmetry):
                    raise Exception('Youve selected num_tangle or num_gangle of 2 \
                        however for symmetry to be utilized we need at LEAST two points \
                        on either side of the symmetric axis (e.g. num angles >=4 or 1).\
                        Conducting a help(phase_angle) will tell you \
                        Typical num_tangle and num_gangles to use')
                if ((np.mod(num_tangle,2) !=0 ) and (num_tangle !=1 )):
                    raise Exception('Youve selected an odd num_tangle that isnt 1 \
                        however for symmetry to be utilized we need at LEAST two points \
                        on either side of the symmetric axis (e.g. num angles >=4 or 1).\
                        Conducting a help(phase_angle) will tell you \
                        Typical num_tangle and num_gangles to use')
                if ((np.mod(num_gangle,2) !=0 ) and (num_gangle !=1 )):
                    raise Exception('Youve selected an odd num_gangle that isnt 1 \
                        however for symmetry to be utilized we need at LEAST two points \
                        on either side of the symmetric axis (e.g. num angles >=4 or 1).\
                        Conducting a help(phase_angle) will tell you \
                        Typical num_tangle and num_gangles to use')

                unique_geom['symmetry'] = 'true'
                nt_uni = len(np.unique((tweight*1e6).astype(int))) #unique to 1ppm  
                unique_geom['num_tangle'] = nt_uni
                ng_uni = len(np.unique((gweight*1e6).astype(int)))  #unique to 1ppm 
                unique_geom['num_gangle'] = ng_uni
                unique_geom['ubar1'] = ubar1[0:ng_uni, 0:nt_uni]
                unique_geom['ubar0'] = ubar0[0:ng_uni, 0:nt_uni]
                unique_geom['latitude'] = lat[0:nt_uni]
                unique_geom['longitude'] = lon[0:ng_uni] 
                #adjust weights since we will have to multiply everything by 2 
                adjust_gweight = num_tangle/nt_uni
                adjust_tweight = num_gangle/ng_uni
                unique_geom['gangle'], unique_geom['gweight'] = gangle[0:ng_uni] ,adjust_gweight*gweight[0:ng_uni]
                unique_geom['tangle'], unique_geom['tweight'] = tangle[0:nt_uni],adjust_tweight*tweight[0:nt_uni]
                unique_geom['cos_theta'] = cos_theta 
                #add this to disco
                self.inputs['disco'] = unique_geom
                self.inputs['disco']['full_geometry'] = full_geom
            else: 
                full_geom['symmetry'] = 'false'
                self.inputs['disco'] = full_geom

    def phase_curve_geometry(self, calculation, phase_grid, num_gangle=10, num_tangle=10): 
        """
        Geometry setup for phase curve calculation. This computes all the 
        necessary 

        Parameters 
        ----------
        calculation : str 
            'reflected' or 'thermal'
        phase_grid : float 
            phase angle grid to compute phase curve in radians
        num_gangle : int 
            number of gauss angles, equivalent to longitude 
        num_tangle : int 
            number of tchebychev angles, equivalent to latitude 
        """
        if min(phase_grid)<0:raise Exception('Input minimum of phase grid less than 0. Input phase_grid such that there are only values between 0-2pi')
        if max(phase_grid)>np.pi*2:raise Exception('Input maximum of phase grid is greater than 2pi. Input phase_grid such that there are only values between 0-2pi')
        self.inputs['phase_angle'] = phase_grid
        
        ng = int(num_gangle)
        nt = int(num_tangle)

        gangle,gweight,tangle,tweight = get_angles_3d(ng, nt) 
        def compute_angles(phase):
            out = {}
            #planet disk is divided into gaussian and chebyshev angles and weights for perfoming the 
            #intensity as a function of planetary phase angle 
            ubar0, ubar1, cos_theta,lat,lon = compute_disco(ng, nt, gangle, tangle, phase)

            #build dictionary
            out['num_gangle'] = ng
            out['num_tangle'] = nt 
            out['gangle'], out['gweight'],out['tangle'], out['tweight'] = gangle,gweight,tangle,tweight
            out['latitude'], out['longitude']  = lat, lon 
            out['cos_theta'] = cos_theta 
            out['ubar0'], out['ubar1'] = ubar0, ubar1 
            out['symmetry'] = 'false'
            return out 

        full_geom = {}
        for iphase in self.inputs['phase_angle'] :  
            if calculation == 'thermal': 
                #this may seem odd but for thermal emission, flux 
                #emits at all angles. 
                #so for all phases we need the same integrable geometry
                full_geom[iphase] = compute_angles(0)
            elif calculation == 'reflected': 
                full_geom[iphase] = compute_angles(iphase)
            else: 
                raise Exception('Phase curve setup only works for calculation=thermal or reflected')


        self.inputs['disco'] = full_geom
        self.inputs['disco']['calculation'] = calculation
    
    def gravity(self, gravity=None, gravity_unit=None, 
        radius=None, radius_unit=None, mass = None, mass_unit=None):
        """
        Get gravity based on mass and radius, or gravity inputs 

        Parameters
        ----------
        gravity : float 
            (Optional) Gravity of planet 
        gravity_unit : astropy.unit
            (Optional) Unit of Gravity
        radius : float 
            (Optional) radius of planet MUST be specified for thermal emission!
        radius_unit : astropy.unit
            (Optional) Unit of radius
        mass : float 
            (Optional) mass of planet 
        mass_unit : astropy.unit
            (Optional) Unit of mass 
        """
        if (mass is not None) and (radius is not None):
            m = (mass*mass_unit).to(u.g)
            r = (radius*radius_unit).to(u.cm)
            g = (c.G.cgs * m /  (r**2)).value
            self.inputs['planet']['radius'] = r.value
            self.inputs['planet']['radius_unit'] = 'cm'
            self.inputs['planet']['mass'] = m.value
            self.inputs['planet']['mass_unit'] = 'g'
            self.inputs['planet']['gravity'] = g
            self.inputs['planet']['gravity_unit'] = 'cm/(s**2)'
        elif gravity is not None:
            g = (gravity*gravity_unit).to('cm/(s**2)')
            g = g.value
            self.inputs['planet']['gravity'] = g
            self.inputs['planet']['gravity_unit'] = 'cm/(s**2)'
            self.inputs['planet']['radius'] = np.nan
            self.inputs['planet']['radius_unit'] = 'Radius not specified'
            self.inputs['planet']['mass'] = np.nan
            self.inputs['planet']['mass_unit'] = 'Mass not specified'
        else: 
            raise Exception('Need to specify gravity or radius and mass + additional units')
    
    def setup_climate(self):
        """
        Turns off planet specific things, so program can run as usual
        """
        self.inputs['calculation'] ='climate'

        self.inputs['approx']['rt_params']['common']['raman'] = 2 #turning off raman scattering
        #auto turn on zero phase for now there is no use giving users a choice in disk gauss angle 
        self.phase_angle(0,num_gangle=10,num_tangle=1) #auto turn on zero phase

        #set didier raw data -- NEED TO CHECK WHAT THIS IS
        #t_table=np.loadtxt(os.path.join(__refdata__,'climate_INPUTS/tlog'),usecols=[0],unpack=True)
        #p_table=np.loadtxt(os.path.join(__refdata__,'climate_INPUTS/plog'),usecols=[0],unpack=True)

        #grad=np.zeros(shape=(53,26))
        #cp = np.zeros(shape=(53,26))
        
        #grad_inp, i_inp, j_inp = np.loadtxt(os.path.join(__refdata__,'climate_INPUTS/GRAD_FOR_PY_Y28'),usecols=[0,1,2],unpack=True)
        #for i in range(len(grad_inp)):
        #    grad[int(i_inp[i]-1),int(j_inp[i]-1)]=grad_inp[i]
        
        cp_grad = json.load(open(os.path.join(__refdata__,'climate_INPUTS','specific_heat_p_adiabat_grad.json')))

        #log10 base temperature Kelvin 
        self.inputs['climate']['t_table'] = np.array(cp_grad['temperature'])
        #log10 base pressure bars 
        self.inputs['climate']['p_table'] = np.array(cp_grad['pressure'])
        #\nabla_ad = d ln T/ d ln P |_S (at constant entropy)
        self.inputs['climate']['grad'] = np.array(cp_grad['adiabat_grad'])
        #log Cp (erg/g/K);Specific heat at constant pressure for the same H/He 
        self.inputs['climate']['cp'] = np.array(cp_grad['specific_heat'])


    def inputs_climate(self, temp_guess= None, pressure= None, nstr = None, nofczns = None , rfacv = None, rfaci = None, cloudy = False, mh = None, CtoO = None, species = None, fsed = None):
        """
        Get Inputs for Climate run

        Parameters
        ----------
        temp_guess : array 
            Guess T(P) profile to begin with
        pressure : array
            Pressure Grid for climate code (this wont change on the fly)
        nstr : array
            NSTR vector describes state of the atmosphere:
            0   is top layer [0]
            1   is top layer of top convective region
            2   is bottom layer of top convective region
            3   is top layer of lower radiative region
            4   is top layer of lower convective region
            5   is bottom layer of lower convective region [nlayer-1]
        rfacv : float
            Fractional contribution of reflected light in net flux
        rfaci : float
            Fractional contribution of thermal light in net flux

        
        """

        if self.inputs['planet']['T_eff'] == 0.0:
            raise Exception('Need to specify Teff with jdi.input for climate run')
        if self.inputs['planet']['gravity'] == 0.0:
            raise Exception('Need to specify gravity with jdi.input for climate run')

        
        self.inputs['climate']['guess_temp'] = temp_guess
        self.inputs['climate']['pressure'] = pressure
        self.inputs['climate']['nstr'] = nstr
        self.inputs['climate']['nofczns'] = nofczns
        self.inputs['climate']['rfacv'] = rfacv
        self.inputs['climate']['rfaci'] = rfaci
        if cloudy:
            self.inputs['climate']['cloudy'] = 1
            self.inputs['climate']['cld_species'] = species
            self.inputs['climate']['fsed'] = fsed
        else :
            self.inputs['climate']['cloudy'] = 0
            self.inputs['climate']['cld_species'] = 0
            self.inputs['climate']['fsed'] = 0
        self.inputs['climate']['mh'] = mh
        self.inputs['climate']['CtoO'] = CtoO

    def old_run_climate_model(self, opacityclass):
        """
        Top Function to run the Climate Model

        Parameters
        -----------
        
        """
        #get necessary parameters from opacity ck-tables 
        wno = opacityclass.wno
        delta_wno = opacityclass.delta_wno
        nwno = opacityclass.nwno
        min_temp = min(opacityclass.temps)
        max_temp = max(opacityclass.temps)

        
        
        # first calculate the BB grid
        ntmps = self.inputs['climate']['ntemp_bb_grid']
        dt = self.inputs['climate']['dt_bb_grid']
        #we will extend the black body grid 30% beyond the min and max temp of the 
        #opacity grid just to be safe with the spline
        extension = 0.3 
        tmin = min_temp*(1-extension)
        tmax = max_temp*(1+extension)

        bb , y2 , tp = set_bb(wno,delta_wno,nwno,ntmps,dt,tmin,tmax)

        nofczns = self.inputs['climate']['nofczns']
        nstr= self.inputs['climate']['nstr']

        rfaci= self.inputs['climate']['rfaci']
        
        #turn off stellar radiation if user has run "setup_nostar() function"
        if 'nostar' in self.inputs['star'].values():
            rfacv=0.0 
            F0PI = np.zeros(nwno) #+ 1.0
        #otherwise assume that there is stellar irradiation 
        else:
            rfacv = self.inputs['climate']['rfacv']
            r_star = self.inputs['star']['radius'] 
            r_star_unit = self.inputs['star']['radius_unit'] 
            semi_major = self.inputs['star']['semi_major']
            semi_major_unit = self.inputs['star']['semi_major_unit'] 
            

            fine_flux_star  = self.inputs['star']['flux']  # erg/s/cm^2
            F0PI = fine_flux_star * ((r_star/semi_major)**2)


        TEMP1 = self.inputs['climate']['guess_temp']
        pressure = self.inputs['climate']['pressure']
        t_table = self.inputs['climate']['t_table']
        p_table = self.inputs['climate']['p_table']
        grad = self.inputs['climate']['grad']
        cp = self.inputs['climate']['cp']


        Teff = self.inputs['planet']['T_eff']
        grav = 0.01*self.inputs['planet']['gravity'] # cgs to si
        mh = float(self.inputs['climate']['mh'])
        sigma_sb = 0.56687e-4 # stefan-boltzmann constant
        
        col_den = 1e6*(pressure[1:] -pressure[:-1] ) / (grav/0.01) # cgs g/cm^2
        wave_in, nlevel, pm, hratio = 0.9, len(pressure), 0.001, 0.1
        #tidal = tidal_flux(Teff, wave_in,nlevel, pressure, pm, hratio, col_den)
        tidal = np.zeros_like(pressure) - sigma_sb *(Teff**4)
        
        cloudy = self.inputs['climate']['cloudy']
        cld_species = self.inputs['climate']['cld_species']
        fsed = self.inputs['climate']['fsed']
        # first conv call
        it_max= 10
        itmx= 7
        conv = 10.0
        convt=5.0
        x_max_mult=7.0
        
        print('NEB FIRST PROFILE RUN')
        final = False
        pressure, temperature, dtdp, profile_flag = profile(it_max, itmx, conv, convt, nofczns,nstr,x_max_mult,
            TEMP1,pressure, F0PI, t_table, p_table, grad, cp, opacityclass, grav, 
            rfaci, rfacv, nlevel, tidal, tmin, tmax, delta_wno, bb , y2 , tp, final , cloudy, cld_species,mh,fsed )

        # second convergence call
        it_max= 7
        itmx= 5
        conv = 5.0
        convt=4.0
        x_max_mult=7.0


        print('NEB SECOND PROFILE RUN')
        final = False
        pressure, temperature, dtdp, profile_flag = profile(it_max, itmx, conv, convt, nofczns,nstr,x_max_mult,
                    temperature,pressure, F0PI, t_table, p_table, grad, cp, opacityclass, grav, 
                    rfaci, rfacv, nlevel, tidal, tmin, tmax, delta_wno, bb , y2 , tp, final, cloudy, cld_species, mh,fsed )   
        
        pressure, temp, dtdp, nstr_new, flux_plus_final =find_strat(pressure, temperature, dtdp ,F0PI, nofczns,nstr,x_max_mult,
                             t_table, p_table, grad, cp, opacityclass, grav, 
                             rfaci, rfacv, nlevel, tidal, tmin, tmax, delta_wno, bb , y2 , tp , cloudy, cld_species, mh,fsed)

        
        return pressure , temp, dtdp, nstr_new, flux_plus_final
   

    def setup_nostar(self):
        """
        Turns off planet specific things, so program can run as usual
        """
        self.inputs['approx']['rt_params']['common']['raman'] = 2 #turning off raman scattering
        self.inputs['star']['database'] = 'nostar'
        self.inputs['star']['temp'] = 'nostar'
        self.inputs['star']['logg'] = 'nostar'
        self.inputs['star']['metal'] = 'nostar'
        self.inputs['star']['radius'] = 'nostar'
        self.inputs['star']['radius_unit'] = 'nostar' 
        self.inputs['star']['flux'] = 'nostar' 
        self.inputs['star']['wno'] = 'nostar' 
        self.inputs['star']['semi_major'] = 'nostar' 
        self.inputs['star']['semi_major_unit'] = 'nostar' 

    def star(self, opannection,temp=None, metal=None, logg=None ,radius = None, radius_unit=None,
        semi_major=None, semi_major_unit = None, deq = False, 
        database='ck04models',filename=None, w_unit=None, f_unit=None):
        """
        Get the stellar spectrum using pysynphot and interpolate onto a much finer grid than the 
        planet grid. 

        Parameters
        ----------
        opannection : class picaso.RetrieveOpacities
            This is the opacity class and it's needed to get the correct wave info and raman scattering cross sections
        temp : float 
            (Optional) Teff of the stellar model if using the stellar database feature. 
            Not needed for filename option. 
        metal : float 
            (Optional) Metallicity of the stellar model if using the stellar database feature. 
            Not needed for filename option. 
        logg : float 
            (Optional) Logg cgs of the stellar model if using the stellar database feature. 
            Not needed for filename option. 
        radius : float 
            (Optional) Radius of the star. Only needed as input if you want relative flux units (Fp/Fs)
        radius_unit : astropy.unit
            (Optional) Any astropy unit (e.g. `radius_unit=astropy.unit.Unit("R_sun")`)
        semi_major : float 
            (Optional) Semi major axis of the planet. Only needed to compute fp/fs for albedo calculations. 
        semi_major_unit : astropy.unit 
            (Optional) Any astropy unit (e.g. `radius_unit=astropy.unit.Unit("au")`)
        database : str 
            (Optional)The database to pull stellar spectrum from. See documentation for pysynphot. 
            Most popular are 'ck04models', phoenix' and 
        filename : str 
            (Optional) Upload your own stellar spectrum. File format = two column white space (wave, flux). 
            Must specify w_unit and f_unit 
        w_unit : str 
            (Optional) Used for stellar file wave units. Needed for filename input.
            Pick: 'um', 'nm', 'cm', 'hz', or 'Angs'
        f_unit : str 
            (Optional) Used for stellar file flux units. Needed for filename input.
            Pick: 'FLAM' or 'Jy' or 'erg/cm2/s/Hz'
        """
        #most people will just upload their thing from a database
        if (not isinstance(radius, type(None))):
            r = (radius*radius_unit).to(u.cm).value
            radius_unit='cm'
        else :
            r = np.nan
            radius_unit = "Radius not supplied"

        #add semi major axis if supplied 
        if (not isinstance(semi_major, type(None))):
            semi_major = (semi_major*semi_major_unit).to(u.cm).value
            semi_major_unit='cm'
        else :
            semi_major = np.nan
            semi_major_unit = "Semi Major axis not supplied"        

        #upload from file  
        if (not isinstance(filename,type(None))):
            star = np.genfromtxt(filename, dtype=(float, float), names='w, f')
            flux = star['f']
            wave = star['w']
            #sort if not in ascending order 
            sort = np.array([wave,flux]).T
            sort= sort[sort[:,0].argsort()]
            wave = sort[:,0]
            flux = sort[:,1] 
            if w_unit == 'um':
                WAVEUNITS = 'um' 
            elif w_unit == 'nm':
                WAVEUNITS = 'nm'
            elif w_unit == 'cm' :
                WAVEUNITS = 'cm'
            elif w_unit == 'Angs' :
                WAVEUNITS = 'angstrom'
            elif w_unit == 'Hz' :
                WAVEUNITS = 'Hz'
            else: 
                raise Exception('Stellar units are not correct. Pick um, nm, cm, hz, or Angs')        

            #http://www.gemini.edu/sciops/instruments/integration-time-calculators/itc-help/source-definition
            if f_unit == 'Jy':
                FLUXUNITS = 'jy' 
            elif f_unit == 'FLAM' :
                FLUXUNITS = 'FLAM'
            elif f_unit == 'erg/cm2/s/Hz':
                flux = flux*1e23
                FLUXUNITS = 'jy' 
            else: 
                raise Exception('Stellar units are not correct. Pick FLAM or Jy or erg/cm2/s/Hz')

            sp = psyn.ArraySpectrum(wave, flux, waveunits=WAVEUNITS, fluxunits=FLUXUNITS)        #Convert evrything to nanometer for converstion based on gemini.edu  
            sp.convert("um")
            sp.convert('flam') #ergs/cm2/s/ang
            wno_star = 1e4/sp.wave[::-1] #convert to wave number and flip
            flux_star = sp.flux[::-1]*1e8 #flip and convert to ergs/cm3/s here to get correct order         
            

        elif ((not isinstance(temp, type(None))) & (not isinstance(metal, type(None))) & (not isinstance(logg, type(None)))):
            sp = psyn.Icat(database, temp, metal, logg)
            sp.convert("um")
            sp.convert('flam') 
            wno_star = 1e4/sp.wave[::-1] # cm-1 #convert to wave number and flip
            flux_star = sp.flux[::-1]*1e8    #flip here and convert to ergs/cm3/s to get correct order
        else: 
            raise Exception("Must enter 1) filename,w_unit & f_unit OR 2)temp, metal & logg ")

        #now convert to erg/cm2/s/wavenumber
        #flux_star = flux_star/wno_star**2

        wno_planet = opannection.wno
        #this adds stellar shifts 'self.raman_stellar_shifts' to the opacity class
        #the cross sections are computed later 
        if self.inputs['approx']['rt_params']['common']['raman'] == 0: 
            max_shift = np.max(wno_planet)+6000 #this 6000 is just the max raman shift we could have 
            min_shift = np.min(wno_planet) -2000 #it is just to make sure we cut off the right wave ranges
            #do a fail safe to make sure that star is on a fine enough grid for planet case 
            fine_wno_star = np.linspace(min_shift, max_shift, len(wno_planet)*5)
            fine_flux_star = np.interp(fine_wno_star,wno_star, flux_star)
            
            opannection.compute_stellar_shits(fine_wno_star, fine_flux_star)
            bin_flux_star = opannection.unshifted_stellar_spec
        elif 'climate' in self.inputs['calculation']: 
            #stellar flux of star 
            #print(len(wno_planet),len(flux_star[0:-1]),len(flux_star[1:]))
            # np.diff(1/wno_star) is wavelength window in cm.
            # when multiplied below with flux in ergs/cm3/s from above
            # stellar flux becomes ergs/cm^2/s which is the unit in RT in EGP
            # the fine_flux_star becomes same as "solarf" in EGP
            # remember distance and radius still needs to be adjusted for your case to get the incident flux on your planet
            nrg_flux = 0.5*np.flip(np.diff(1/np.flip(wno_star)))*(flux_star[0:-1]+flux_star[1:])
            fine_wno_star = wno_planet
            #_x,fine_flux_star = mean_regrid(wno_star[:-1], nrg_flux,newx=wno_planet)  
            # getting some Nans at very long wavelengths
            # they are not needed anyways so just moving them to 0
            # look why is this happening
            fine_flux_star = np.zeros(len(wno_planet))
            
            for j in range(len(wno_planet)-1):
                fl = 0
                
                for k in range(1,len(wno_star)):
        
                    if  (wno_star[k] > wno_planet[j]) and (wno_star[k] < wno_planet[j+1]):
                        fl+= 0.5*(flux_star[k-1] +flux_star[k])*abs((1.0/wno_star[k])-(1.0/wno_star[k-1]))
                fine_flux_star[j] = fl

            #where_are_NaNs = np.isnan(fine_flux_star)
            
            #fine_flux_star[where_are_NaNs] = 0   
            
            opannection.unshifted_stellar_spec = fine_flux_star  
            bin_flux_star = fine_flux_star          
        else :
            flux_star_interp = np.interp(wno_planet, wno_star, flux_star)
            _x,bin_flux_star = mean_regrid(wno_star, flux_star,newx=wno_planet)
            #where the star wasn't high enough resolution  
            idx_nobins = np.where(np.isnan(bin_flux_star))[0]
            #replace no bins with interpolated values 
            bin_flux_star[idx_nobins] = flux_star_interp[idx_nobins]
            opannection.unshifted_stellar_spec =bin_flux_star

        self.inputs['star']['database'] = database
        self.inputs['star']['temp'] = temp
        self.inputs['star']['logg'] = logg
        self.inputs['star']['metal'] = metal
        self.inputs['star']['radius'] = r 
        self.inputs['star']['radius_unit'] = radius_unit 
        self.inputs['star']['flux'] = bin_flux_star
        self.inputs['star']['wno'] = wno_planet
        self.inputs['star']['semi_major'] = semi_major 
        self.inputs['star']['semi_major_unit'] = semi_major_unit         

        if deq == True :
            FOPI = fine_flux_star * ((r/semi_major)**2)
            return FOPI

    def atmosphere(self, df=None, filename=None, exclude_mol=None, verbose=True, **pd_kwargs):
        """
        Builds a dataframe and makes sure that minimum necessary parameters have been suplied.
        Sets number of layers in model.  

        Parameters
        ----------
        df : pandas.DataFrame or dict
            (Optional) Dataframe with volume mixing ratios and pressure, temperature profile. 
            Must contain pressure (bars) at least one molecule
        filename : str 
            (Optional) Filename with pressure, temperature and volume mixing ratios.
            Must contain pressure at least one molecule
        exclude_mol : list of str 
            (Optional) List of molecules to ignore from opacity. It will NOT 
            change other aspects of the calculation like mean molecular weight. 
            This should be used as exploratory ONLY. if you actually want to remove 
            the contribution of a molecule entirely from your profile you should remove 
            it from your input data frame. 
        verbose : bool 
            (Optional) prints out warnings. Default set to True
        pd_kwargs : kwargs 
            Key word arguments for pd.read_csv to read in supplied atmosphere file 
        """
        if not isinstance(exclude_mol, type(None)):
            if  isinstance(exclude_mol, str):
                exclude_mol = [exclude_mol]

        if not isinstance(df, type(None)):
            if ((not isinstance(df, dict )) & (not isinstance(df, pd.core.frame.DataFrame ))): 
                raise Exception("df must be pandas DataFrame or dictionary")
            else:
                self.nlevel=df.shape[0] 
        elif not isinstance(filename, type(None)):
            df = pd.read_csv(filename, **pd_kwargs)
            self.nlevel=df.shape[0] 

        if 'pressure' not in df.keys(): 
            raise Exception("Check column names. `pressure` must be included.")

        if ('temperature' not in df.keys()):
            raise Exception("`temperature` not specified as a column/key name")

        if not isinstance(exclude_mol, type(None)):
            #df = df.drop(exclude_mol, axis=1)
            self.inputs['atmosphere']['exclude_mol'] = {i:1 for i in df.keys()}
            for i in exclude_mol: 
                self.inputs['atmosphere']['exclude_mol'][i]=0
        else: 
            self.inputs['atmosphere']['exclude_mol'] = 1

        self.inputs['atmosphere']['profile'] = df.sort_values('pressure').reset_index(drop=True)

        #lastly check to see if the atmosphere is non-H2 dominant. 
        #if it is, let's turn off Raman scattering for the user. 
        if df.shape[1]>2:
            if (("H2" not in df.keys()) and (self.inputs['approx']['rt_params']['common']['raman'] != 2)):
                if verbose: print("Turning off Raman for Non-H2 atmosphere")
                self.inputs['approx']['rt_params']['common']['raman'] = 2
            elif (("H2" in df.keys()) and (self.inputs['approx']['rt_params']['common']['raman'] != 2)): 
                if df['H2'].min() < 0.7: 
                    if verbose: print("Turning off Raman for Non-H2 atmosphere")
                    self.inputs['approx']['rt_params']['common']['raman'] = 2

    def premix_atmosphere(self, opa, df=None, filename=None, **pd_kwargs):
        """
        Builds a dataframe and makes sure that minimum necessary parameters have been suplied.
        Sets number of layers in model.  
        Parameters
        ----------
        opa : class 
            Opacity class from opannection : RetrieveCks() 
        df : pandas.DataFrame or dict
            (Optional) Dataframe with volume mixing ratios and pressure, temperature profile. 
            Must contain pressure (bars) at least one molecule
        filename : str 
            (Optional) Filename with pressure, temperature and volume mixing ratios.
            Must contain pressure at least one molecule
        exclude_mol : list of str 
            (Optional) List of molecules to ignore from file
        pd_kwargs : kwargs 
            Key word arguments for pd.read_csv to read in supplied atmosphere file 
        """
        if not isinstance(df, type(None)):
            if ((not isinstance(df, dict )) & (not isinstance(df, pd.core.frame.DataFrame ))): 
                raise Exception("df must be pandas DataFrame or dictionary")
            else:
                self.nlevel=df.shape[0] 
        elif not isinstance(filename, type(None)):
            df = pd.read_csv(filename, **pd_kwargs)
            self.nlevel=df.shape[0] 

        if 'pressure' not in df.keys(): 
            raise Exception("Check column names. `pressure` must be included.")

        if ('temperature' not in df.keys()):
            raise Exception("`temperature` not specified as a column/key name")

        self.inputs['atmosphere']['profile'] = df.sort_values('pressure').reset_index(drop=True)

        #Turn off raman for 196 premix calculations 
        self.inputs['approx']['rt_params']['common']['raman'] = 2

        self.chem_interp(opa.full_abunds)

    def premix_atmosphere_diseq(self, opa, quench_levels,t_mix=None, df=None, filename=None, **pd_kwargs):
        """
        Builds a dataframe and makes sure that minimum necessary parameters have been suplied.
        Sets number of layers in model.  
        Parameters
        ----------
        opa : class 
            Opacity class from opannection : RetrieveCks() 
        df : pandas.DataFrame or dict
            (Optional) Dataframe with volume mixing ratios and pressure, temperature profile. 
            Must contain pressure (bars) at least one molecule
        filename : str 
            (Optional) Filename with pressure, temperature and volume mixing ratios.
            Must contain pressure at least one molecule
        exclude_mol : list of str 
            (Optional) List of molecules to ignore from file
        pd_kwargs : kwargs 
            Key word arguments for pd.read_csv to read in supplied atmosphere file 
        """
        if not isinstance(df, type(None)):
            if ((not isinstance(df, dict )) & (not isinstance(df, pd.core.frame.DataFrame ))): 
                raise Exception("df must be pandas DataFrame or dictionary")
            else:
                self.nlevel=df.shape[0] 
        elif not isinstance(filename, type(None)):
            df = pd.read_csv(filename, **pd_kwargs)
            self.nlevel=df.shape[0] 

        if 'pressure' not in df.keys(): 
            raise Exception("Check column names. `pressure` must be included.")

        if ('temperature' not in df.keys()):
            raise Exception("`temperature` not specified as a column/key name")

        self.inputs['atmosphere']['profile'] = df.sort_values('pressure').reset_index(drop=True)

        #Turn off raman for 196 premix calculations 
        self.inputs['approx']['rt_params']['common']['raman'] = 2

        self.chem_interp(opa.full_abunds)
        
        # first quench PH3 from eq abundances of H2O and H2

        # quenching PH3 now, this will only have effect if everything is mixed on the fly
        # formalism from # https://iopscience.iop.org/article/10.1086/428493/pdf
        OH = OH_conc(self.inputs['atmosphere']['profile']['temperature'].values,self.inputs['atmosphere']['profile']['pressure'].values,self.inputs['atmosphere']['profile']['H2O'].values,self.inputs['atmosphere']['profile']['H2'].values)
        t_chem_ph3 = 0.19047619047*1e13*np.exp(6013.6/self.inputs['atmosphere']['profile']['temperature'].values)/OH
        quench_levels_ph3 = int(0.0)
        for j in range(len(self.inputs['atmosphere']['profile']['temperature'].values)-1,0,-1):

            if ((t_mix[j-1]/1e15) <=  (t_chem_ph3[j-1]/1e15)) and ((t_mix[j]/1e15) >=  (t_chem_ph3[j]/1e15)):
                quench_levels_ph3 = j
                break
        #quench_levels_ph3 =0
        print('PH3 quenched at level', quench_levels_ph3)
        # quench ph3 now

        self.inputs['atmosphere']['profile']['PH3'][0:quench_levels_ph3+1] = self.inputs['atmosphere']['profile']['PH3'][0:quench_levels_ph3+1]*0.0 + self.inputs['atmosphere']['profile']['PH3'][quench_levels_ph3]
        


        
        qvmrs=np.zeros(shape=(5))
        qvmrs2=np.zeros(shape=(3))

        if np.min(quench_levels) >-1 :
        
        ### quench point abundances of each
            qvmrs[0] = self.inputs['atmosphere']['profile']['CH4'][quench_levels[0]]
            qvmrs[1] = self.inputs['atmosphere']['profile']['H2O'][quench_levels[0]]
            qvmrs[2] = self.inputs['atmosphere']['profile']['CO'][quench_levels[0]]
        
            qvmrs2[0] = self.inputs['atmosphere']['profile']['CO2'][quench_levels[1]]

            qvmrs[3] = self.inputs['atmosphere']['profile']['NH3'][quench_levels[2]]
            qvmrs2[1] = self.inputs['atmosphere']['profile']['N2'][quench_levels[2]]

            qvmrs2[2] = self.inputs['atmosphere']['profile']['HCN'][quench_levels[3]]

            qvmrs[4]  =1- np.sum(qvmrs[:4])

            ### difference between equilibrium and quench abundances above quench points
            dq_h2o =  self.inputs['atmosphere']['profile']['H2O'][0:quench_levels[0]+1] - qvmrs[1]
            dq_ch4 =  self.inputs['atmosphere']['profile']['CH4'][0:quench_levels[0]+1] - qvmrs[0]
            dq_co  =  self.inputs['atmosphere']['profile']['CO'][0:quench_levels[0]+1]- qvmrs[2]
            dq_co2 =  self.inputs['atmosphere']['profile']['CO2'][0:quench_levels[1]+1] - qvmrs2[0]
            dq_nh3 =  self.inputs['atmosphere']['profile']['NH3'][0:quench_levels[2]+1] - qvmrs[3]
            dq_n2  =  self.inputs['atmosphere']['profile']['NH3'][0:quench_levels[2]+1] - qvmrs2[1]
            dq_hcn =  self.inputs['atmosphere']['profile']['HCN'][0:quench_levels[3]+1] - qvmrs2[2]
            # first quench ch4/co/h2o
            self.inputs['atmosphere']['profile']['CO'][0:quench_levels[0]+1] = self.inputs['atmosphere']['profile']['CO'][0:quench_levels[0]+1]*0.0 + qvmrs[2]
            self.inputs['atmosphere']['profile']['CH4'][0:quench_levels[0]+1] = self.inputs['atmosphere']['profile']['CH4'][0:quench_levels[0]+1]*0.0 + qvmrs[0]
            self.inputs['atmosphere']['profile']['H2O'][0:quench_levels[0]+1] = self.inputs['atmosphere']['profile']['H2O'][0:quench_levels[0]+1]*0.0 + qvmrs[1]

            # then quench co2
            self.inputs['atmosphere']['profile']['CO2'][0:quench_levels[1]+1] = self.inputs['atmosphere']['profile']['CO2'][0:quench_levels[1]+1]*0.0 + qvmrs2[0]

            # then quench nh3 and n2

            self.inputs['atmosphere']['profile']['NH3'][0:quench_levels[2]+1] = self.inputs['atmosphere']['profile']['NH3'][0:quench_levels[2]+1]*0.0 + qvmrs[3]
            self.inputs['atmosphere']['profile']['N2'][0:quench_levels[2]+1] = self.inputs['atmosphere']['profile']['N2'][0:quench_levels[2]+1]*0.0 + qvmrs2[1]

            # then quench hcn
            self.inputs['atmosphere']['profile']['HCN'][0:quench_levels[3]+1] = self.inputs['atmosphere']['profile']['HCN'][0:quench_levels[3]+1]*0.0 + qvmrs2[2]
            
                        
            # lastly quench H2 accordingly
            self.inputs['atmosphere']['profile']['H2'][0:quench_levels[0]+1] -= (dq_co + dq_ch4 + dq_h2o) 
            self.inputs['atmosphere']['profile']['H2'][0:quench_levels[1]+1] -= (dq_co2)
            self.inputs['atmosphere']['profile']['H2'][0:quench_levels[2]+1] -= (dq_nh3 + dq_n2)
            self.inputs['atmosphere']['profile']['H2'][0:quench_levels[3]+1] -= (dq_hcn)
            
        #self.inputs['atmosphere']['profile'][species] = pd.DataFrame(abunds)
        
        return qvmrs, qvmrs2
    
    def run_vulcan(self,pressure,temp,kz,grav,mmw,T_star=None, logg=None,metal=None,r_star=None,semi_major=None,r_planet=None, first = False,photochem = False):
        
        #if T_star == None & photochem == True :
        #    raise Exception("Cannot do photochem without star Temperature")
        k_b = 1.38e-23 # boltzmann constant
        m_p = 1.66e-27 # proton mass
        
        if len(mmw) < len(temp):
            mmw = np.append(mmw,mmw[-1])
        con  = k_b/(mmw*m_p)

        scale_H = con * temp*1e2/(grav)

        t_mix = scale_H**2/kz ## level mixing timescales

        if photochem == True:
            #T_star = self.inputs['climate']['T_star']
            #logg = self.inputs['climate']['logg']
            #metal = self.inputs['climate']['metal']
            #r_star = self.inputs['climate']['r_star']
            #semi_major = self.inputs['climate']['semi_major']
            #r_planet = self.inputs['climate']['r_planet']
            path = "/Users/sagnickmukherjee/Documents/GitHub/Disequilibrium-Picaso/picaso/vulcan_whole/atm/stellar_flux/starfile.txt"
            if os.path.exists(path) == False:
                raise Exception("Starfile does not exist. Creat a Starfile first for photochem run. Use the script read_muscles_spectra_in_nm.py to produce the right file.") 
            
            print("I hope you have updated the starfile with the right UV fluxes for your planet.")
            
            '''
            sp = psyn.Icat("phoenix", T_star, metal,logg )
            sp.convert("um")
            sp.convert('flam')  # ergs/s/cm^2/ang
            wave_nm = sp.wave*1e3
            wave_escmnm = sp.flux*10 #ergs/s/cm^2/nm
            header =' WL(nm)     Flux(ergs/cm**2/s/nm)'
            wh = np.where(wave_nm < 5500)
            np.savetxt("/Users/sagnickmukherjee/Documents/GitHub/Disequilibrium-Picaso/picaso/vulcan_whole/atm/stellar_flux/starfile.txt",np.transpose([wave_nm[wh] ,wave_escmnm[wh]]),header= header)
            '''
            # extending the pressure grid for vulcan to run better
            
            nlevel_vulc = 150
            dummy_pressure_grid = np.logspace(np.log10(np.min(pressure)),np.log10(np.max(pressure)),nlevel_vulc)
            temp_interp =  np.interp(dummy_pressure_grid,pressure,temp)
            kz_interp = np.interp(dummy_pressure_grid,pressure,kz)
            ch4_,co_,co2_,h2o_,hcn_,nh3_,h_ = run_vulcan_chem(dummy_pressure_grid,temp_interp,kz_interp,grav,first = first,photochem=True, r_star=r_star,semi_major=semi_major,r_planet = r_planet)
            ch4 = np.interp(pressure,dummy_pressure_grid,ch4_)
            co = np.interp(pressure,dummy_pressure_grid,co_)
            co2 = np.interp(pressure,dummy_pressure_grid,co2_)
            h2o = np.interp(pressure,dummy_pressure_grid,h2o_)
            hcn = np.interp(pressure,dummy_pressure_grid,hcn_)
            nh3 = np.interp(pressure,dummy_pressure_grid,nh3_)
            h = np.interp(pressure,dummy_pressure_grid,h_)
            

            #ch4,co,co2,h2o,hcn,nh3,h = run_vulcan_chem(pressure,temp,kz,grav,first = first,photochem=True, r_star=r_star,semi_major=semi_major,r_planet = r_planet)
        else :   
            '''
            nlevel_vulc = 150
            dummy_pressure_grid = np.logspace(np.log10(np.min(pressure)),np.log10(np.max(pressure)),nlevel_vulc)
            temp_interp =  np.interp(dummy_pressure_grid,pressure,temp)
            kz_interp = np.interp(dummy_pressure_grid,pressure,kz)
            ch4_,co_,co2_,h2o_,hcn_,nh3_,h_ = run_vulcan_chem(dummy_pressure_grid,temp_interp,kz_interp,grav,first = first)
            ch4 = np.interp(pressure,dummy_pressure_grid,ch4_)
            co = np.interp(pressure,dummy_pressure_grid,co_)
            co2 = np.interp(pressure,dummy_pressure_grid,co2_)
            h2o = np.interp(pressure,dummy_pressure_grid,h2o_)
            hcn = np.interp(pressure,dummy_pressure_grid,hcn_)
            nh3 = np.interp(pressure,dummy_pressure_grid,nh3_)
            h = np.interp(pressure,dummy_pressure_grid,h_)
            '''
            ch4,co,co2,h2o,hcn,nh3,h = run_vulcan_chem(pressure,temp,kz,grav,first = first)

        
        self.inputs['atmosphere']['profile']['H2O'] = h2o
        self.inputs['atmosphere']['profile']['CO'] = co
        self.inputs['atmosphere']['profile']['CH4'] = ch4
        self.inputs['atmosphere']['profile']['CO2'] = co2
        self.inputs['atmosphere']['profile']['NH3'] = nh3
        self.inputs['atmosphere']['profile']['HCN'] = hcn
        self.inputs['atmosphere']['profile']['H'] = h



        return t_mix
    
    def sonora(self, sonora_path, teff, chem='low'):
        """
        This queries Sonora temperature profile that can be downloaded from profiles.tar on 
        Zenodo: [profile.tar file](https://zenodo.org/record/1309035#.Xo5GbZNKjGJ)
        
        Alterntiavely you can grab the sonora bobcat models here: 
        https://zenodo.org/record/5063476/files/structures_m%2B0.0.tar.gz?download=1

        Note gravity is not an input because it grabs gravity from self. 

        Parameters
        ----------
        sonora_path : str   
            Path to the untarred profile.tar file from sonora grid 
        teff : float 
            teff to query. does not have to be exact (it will query one the nearest neighbor)
        chem : str 
            Default = 'low'. There are two sonora chemistry grids. the default is use low. 
            There is sublety to this that is going to be explained at length in the sonora grid paper. 
            Until then, ONLY use chem='low' unless you have reached out to one of the developers. 
        """
        try: 
            g = self.inputs['planet']['gravity']/100 #m/s2 for sonora
        except AttributeError : 
            raise Exception('Oops! Looks like gravity has not been set. Can you please \
                run the gravity function to set gravity')

        flist = os.listdir(os.path.join(sonora_path))

        if ('cmp.gz' in str(flist)):

            flist = [i.split('/')[-1] for i in flist if 'gz' in i]
            ts = [i.split('g')[0][1:] for i in flist if 'gz' in i]
            gs = [i.split('g')[1].split('nc')[0] for i in flist]

            pairs = [[ind, float(i),float(j)] for ind, i, j in zip(range(len(ts)), ts, gs)]
            coordinate = [teff, g]

            get_ind = min(pairs, key=lambda c: math.hypot(c[1]- coordinate[0], c[2]-coordinate[1]))[0]

            build_filename = 't'+ts[get_ind]+'g'+gs[get_ind]+'nc_m0.0.cmp.gz'
            if build_filename not in flist: 
                raise Exception(f"The Sonora file you are looking for {build_filename} does not exist in your specified directory {sonora_path}. Please check that it is in there.")
            ptchem = pd.read_csv(os.path.join(sonora_path,build_filename),delim_whitespace=True,compression='gzip')
            ptchem = ptchem.rename(columns={'P(BARS)':'pressure',
                                            'TEMP':'temperature',
                                            'HE':'He'})
            self.nlevel = ptchem.shape[0]

            self.inputs['atmosphere']['profile'] = ptchem.loc[:,['pressure','temperature']]
        elif ('.dat' in str(flist)):
            flist = [i.split('/')[-1] for i in flist if 'dat' in i]
            ts = [i.split('g')[0][1:] for i in flist if 'dat' in i]
            gs = [i.split('g')[1].split('nc')[0] for i in flist]
            pairs = [[ind, float(i),float(j)] for ind, i, j in zip(range(len(ts)), ts, gs)]
            coordinate = [teff, g]

            get_ind = min(pairs, key=lambda c: math.hypot(c[1]- coordinate[0], c[2]-coordinate[1]))[0]
            end_file = 'nc'+flist[0].split('nc')[-1]
            build_filename = 't'+ts[get_ind]+'g'+gs[get_ind]+end_file
            pressure_bobcat,temp_bobcat = np.loadtxt(os.path.join(sonora_path,build_filename),usecols=[1,2],unpack=True, skiprows = 1)
            self.add_pt(temp_bobcat, pressure_bobcat)

        else: 
            raise Exception('Oops! Looks like the sonora path you specified does not contain any files that end in .cmp.gz or .dat. Please either: 1) untar the profile.tar file here https://zenodo.org/record/1309035#.Xo5GbZNKjGJ and point to this file path as your input. There should be around 390 files that end in cmp.gz. No need to unzip then individually. OR, 2) Alternatively you can download the structures files from the Bobcat grid located on zenodo https://zenodo.org/record/5063476#.YwPkduzMI-Q')

        if chem == 'high':
            self.channon_grid_high(filename=os.path.join(__refdata__, 'chemistry','grid75_feh+000_co_100_highP.txt'))
        elif chem == 'low':
            self.channon_grid_low(filename=os.path.join(__refdata__,'chemistry','visscher_abunds_m+0.0_co1.0' ))
        elif chem=='grid':
            #solar C/O and M/H 
            self.chemeq_visscher(c_o=1.0,log_mh=0.0)
        self.inputs['atmosphere']['sonora_filename'] = build_filename

    def chemeq_deprecate(self, CtoO, Met):
        """
        This interpolates from a precomputed grid of CEA runs (run by M.R. Line)
        Parameters
        ----------
        CtoO : float
            C to O ratio (solar = 0.55)
        Met : float 
            Metallicity relative to solar (solar = 1)
        """
         
        P, T = self.inputs['atmosphere']['profile']['pressure'].values,self.inputs['atmosphere']['profile']['temperature'].values
        
        T[T<400] = 400
        T[T>2800] = 2800

        logCtoO, logMet, Tarr, logParr, gases=self.chemeq_pic
        assert Met <= 10**np.max(logMet), 'Metallicity entered is higher than the max of the grid: M/H = '+ str(np.max(10**logMet))+'. Make sure units are not in log. Solar M/H = 1.'
        assert CtoO <= 10**np.max(logCtoO), 'C/O ratio entered is higher than the max of the grid: C/O = '+ str(np.max(10**logCtoO))+'. Make sure units are not in log. Solar C/O = 0.55'
        assert Met >= 10**np.min(logMet), 'Metallicity entered is lower than the min of the grid: M/H = '+ str(np.min(10**logMet))+'. Make sure units are not in log. Solar M/H = 1.'
        assert CtoO >= 10**np.min(logCtoO), 'C/O ratio entered is lower than the min of the grid: C/O = '+ str(np.min(10**logCtoO))+'. Make sure units are not in log. Solar C/O = 0.55'

        loggas=np.log10(gases)
        Ngas = loggas.shape[3]
        gas=np.zeros((Ngas,len(P)))
        for j in range(Ngas):
            gas_to_interp=loggas[:,:,:,j,:]
            IF=RegularGridInterpolator((logCtoO, logMet, np.log10(Tarr),logParr),gas_to_interp,bounds_error=False)
            for i in range(len(P)):
                gas[j,i]=10**IF(np.array([np.log10(CtoO), np.log10(Met), np.log10(T[i]), np.log10(P[i])]))
        H2Oarr, CH4arr, COarr, CO2arr, NH3arr, N2arr, HCNarr, H2Sarr,PH3arr, C2H2arr, C2H6arr, Naarr, Karr, TiOarr, VOarr, FeHarr, Harr,H2arr, Hearr, mmw=gas

        df = pd.DataFrame({'H2O': H2Oarr, 'CH4': CH4arr, 'CO': COarr, 'CO2': CO2arr, 'NH3': NH3arr, 
                           'N2' : N2arr, 'HCN': HCNarr, 'H2S': H2Sarr, 'PH3': PH3arr, 'C2H2': C2H2arr, 
                           'C2H6' :C2H6arr, 'Na' : Naarr, 'K' : Karr, 'TiO': TiOarr, 'VO' : VOarr, 
                           'Fe': FeHarr,  'H': Harr, 'H2' : H2arr, 'He' : Hearr, 'temperature':T, 
                           'pressure': P})
        self.inputs['atmosphere']['profile'] = df
        return 

    def channon_grid_high(self,filename=None):
        if isinstance(filename, type(None)):filename=os.path.join(__refdata__,'chemistry','grid75_feh+000_co_100_highP.txt')
        df = self.inputs['atmosphere']['profile'].sort_values('pressure').reset_index(drop=True)

        #sort pressure
        self.inputs['atmosphere']['profile'] = df
        self.nlevel = df.shape[0]
        
        #player = df['pressure'].values
        #tlayer  = df['temperature'].values
        
        grid = pd.read_csv(filename,delim_whitespace=True)
        grid['pressure'] = 10**grid['pressure']

        self.chem_interp(grid)

    def chemeq_visscher(self, c_o, log_mh):#, interp_window = 11, interp_poly=2):
        """
        Find nearest neighbor from visscher grid
        JUNE 2015
        MODELS BASED ON 1060-POINT MARLEY GRID
        GRAPHITE ACTIVITY ADDED IN TEXT FILES (AFTER OCS)
        "ABUNDANCE" INDICATES CONDENSATION CONDITION (O OR 1)
        CURRENT GRID
        FE/H: 0.0, 0.5, 1.0, 1.5, 1.7, 2.0
        C/O: 0.5X, 1.0X, 1.5X, 2.0X, 2.5X
        C/O RATIO IS RELATIVE TO SOLAR C/O RATIO OF
        CARBON = 7.19E6 ATOMS
        OXYGEN = 1.57E7 ATOMS
        NOTE THAT THE C/O RATIO IS ADJUSTED BY SIMPLY MULTIPLYING BY C/O FACTOR
        THIS MAY YIELD EFFECTIVE METALLICITIES SLIGHTLY HIGHER THAN THE DEFINED METALLICITY
        
        Parameters
        ----------
        co : int 
            carbon to oxygen ratio relative to solar.
            Solar = 1
        log_mh : int 
            metallicity (relative to solar)
            Will find the nearest value to 0.0, 0.5, 1.0, 1.5, 1.7, 2.0
            Solar = 0
        """
        #allowable cos 
        cos = np.array([0.25,0.5,1.0,1.5,2.0,2.5])
        #allowable fehs
        fehs = np.array([0.0,0.3,0.5,0.7,1.0,1.5,1.7,2.0])

        if log_mh > max(fehs): 
            raise Exception('Choose a log metallicity less than 2.0')
        if c_o > max(cos): 
            raise Exception('Choose a C/O less than 2.5xSolar')

        grid_co = cos[np.argmin(np.abs(cos-c_o))]
        grid_feh = fehs[np.argmin(np.abs(fehs-log_mh))]
        str_co = str(grid_co).replace('.','')
        str_fe = str(grid_feh).replace('.','')

        filename = os.path.join(__refdata__,'chemistry','visscher_grid',
            f'2015_06_1060grid_feh_{str_fe}_co_{str_co}.txt')

        header = pd.read_csv(filename).keys()[0]
        cols = header.replace('T (K)','temperature').replace('P (bar)','pressure').split()
        a = pd.read_csv(filename,delim_whitespace=True,skiprows=1,header=None, names=cols)
        a['pressure']=10**a['pressure']


        self.chem_interp(a)

    def channon_grid_low(self, filename = None):
        """
        Interpolate from visscher grid
        """
        if isinstance(filename, type(None)):filename= os.path.join(__refdata__,'chemistry','visscher_abunds_m+0.0_co1.0')
        a = pd.read_csv(filename)
        a = a.iloc[:,1:]
        self.chem_interp(a)

    def chem_interp(self, chem_grid):
        """
        Interpolates chemistry based on dataframe input of either 1460 or 1060 grid
        This particular function needs to have all molecules as columns as well as 
        pressure and temperature
        """
        #from user input
        plevel = self.inputs['atmosphere']['profile']['pressure'].values
        tlevel =self.inputs['atmosphere']['profile']['temperature'].values
        t_inv = 1/tlevel
        p_log = np.log10(plevel)

        nc_p = chem_grid.groupby('temperature').size().values
        pressures = chem_grid['pressure'].unique()
        temps = chem_grid['temperature'].unique()
        log_abunds = np.log10(chem_grid.drop(['pressure','temperature'],axis=1))
        species = log_abunds.keys()

        #make sure to interp on log and inv array
        p_log_grid = np.unique(pressures)
        p_log_grid =np.log10(p_log_grid[p_log_grid>0])
        t_inv_grid = 1/np.array(temps)

        #Now for the temp point on either side of our atmo grid
        #first the lower interp temp
        t_low_ind = []
        for i in t_inv:
            find = np.where(t_inv_grid>i)[0]
            if len(find)==0:
                #IF T GOES BELOW THE GRID
                t_low_ind +=[0]
            else:    
                t_low_ind += [find[-1]]
        t_low_ind = np.array(t_low_ind)
        #IF T goes above the grid
        t_low_ind[t_low_ind==(len(t_inv_grid)-1)]=len(t_inv_grid)-2
        #get upper interp temp
        t_hi_ind = t_low_ind + 1 

        #now get associated temps
        t_inv_low =  np.array([t_inv_grid[i] for i in t_low_ind])
        t_inv_hi = np.array([t_inv_grid[i] for i in t_hi_ind])


        #We want the pressure points on either side of our atmo grid point
        #first the lower interp pressure
        p_low_ind = [] 
        for i in p_log:
            find = np.where(p_log_grid<=i)[0]
            if len(find)==0:
                #If P GOES BELOW THE GRID
                p_low_ind += [0]
            else: 
                p_low_ind += [find[-1]]
        p_low_ind = np.array(p_low_ind)

        #IF pressure GOES ABOVE THE GRID
        p_log_low = []
        for i in range(len(p_low_ind)): 
            ilo = p_low_ind[i]
            it = t_hi_ind[i]
            max_avail_p = np.min([ilo, nc_p[it]-3])#3 b/c using len instead of where as was done with t above
            p_low_ind[i] = max_avail_p
            p_log_low += [p_log_grid[max_avail_p]]
            
        p_log_low = np.array(p_log_low)

        #get higher pressure vals
        p_hi_ind = p_low_ind + 1 

        #now get associated pressures 
        #p_log_low =  np.array([p_log_grid[i] for i in p_low_ind])
        p_log_hi = np.array([p_log_grid[i] for i in p_hi_ind])

        #translate to full 1060/1460 account for potentially disparate number of pressures per grid point
        t_low_1060 = np.array([sum(nc_p[0:i]) for i in t_low_ind])
        t_hi_1060 = np.array([sum(nc_p[0:i]) for i in t_hi_ind])

        i_t_low_p_low =  t_low_1060 + p_low_ind #(opa.max_pc*t_low_ind)
        i_t_hi_p_low =  t_hi_1060 + p_low_ind #(opa.max_pc*t_hi_ind)
        i_t_low_p_hi = t_low_1060 + p_hi_ind
        i_t_hi_p_hi = t_hi_1060 + p_hi_ind

        t_interp = ((t_inv - t_inv_low) / (t_inv_hi - t_inv_low))[:,np.newaxis]
        p_interp = ((p_log - p_log_low) / (p_log_hi - p_log_low))[:,np.newaxis]

        log_abunds = log_abunds.values

        abunds = 10**(((1-t_interp)* (1-p_interp) * log_abunds[i_t_low_p_low,:]) +
                     ((t_interp)  * (1-p_interp) * log_abunds[i_t_hi_p_low,:]) + 
                     ((t_interp)  * (p_interp)   * log_abunds[i_t_hi_p_hi,:]) + 
                     ((1-t_interp)* (p_interp)   * log_abunds[i_t_low_p_hi,:]) ) 

        self.inputs['atmosphere']['profile'][species] = pd.DataFrame(abunds)

    def add_pt(self, T, P):
        """
        Adds temperature pressure profile to atmosphere
        Parameters
        ----------
        T : array
            Temperature Array
        P : array 
            Pressure Array 
        nlevel : int
            # of atmospheric levels
        
            
        Returns
        -------
        T : numpy.array 
            Temperature grid 
        P : numpy.array
            Pressure grid
                
        """
        self.inputs['atmosphere']['profile']  = pd.DataFrame({'temperature': T, 'pressure': P})
        self.nlevel=len(T) 
        # Return TP profile
        return self.inputs['atmosphere']['profile'] 

    def guillot_pt(self, Teq, T_int=100, logg1=-1, logKir=-1.5, alpha=0.5,nlevel=61, p_bottom = 1.5, p_top = -6):
        """
        Creates temperature pressure profile given parameterization in Guillot 2010 TP profile
        called in fx()
        Parameters
        ----------
        Teq : float 
            equilibrium temperature 
        T_int : float 
            Internal temperature, if low (100) currently set to 100 for everything  
        kv1 : float 
            see parameterization Guillot 2010 (10.**(logg1+logKir))
        kv2 : float
            see parameterization Guillot 2010 (10.**(logg1+logKir))
        kth : float
            see parameterization Guillot 2010 (10.**logKir)
        alpha : float , optional
            set to 0.5
        nlevel : int, optional
            Number of atmospheric layers
        p_bottom : float, optional 
            Log pressure (bars) of the lower bound pressure 
        p_top : float , optional
            Log pressure (bars) of the TOA 
            
        Returns
        -------
        T : numpy.array 
            Temperature grid 
        P : numpy.array
            Pressure grid
                
        """
        kv1, kv2 =10.**(logg1+logKir),10.**(logg1+logKir)
        kth=10.**logKir

        Teff = T_int
        f = 1.0  # solar re-radiation factor
        A = 0.0  # planetary albedo
        g0 = self.inputs['planet']['gravity']/100.0 #cm/s2 to m/s2

        # Compute equilibrium temperature and set up gamma's
        T0 = Teq
        gamma1 = kv1/kth #Eqn. 25
        gamma2 = kv2/kth

        # Initialize arrays
        logtau =np.arange(-10,20,.1)
        tau =10**logtau

        #computing temperature
        T4ir = 0.75*(Teff**(4.))*(tau+(2.0/3.0))
        f1 = 2.0/3.0 + 2.0/(3.0*gamma1)*(1.+(gamma1*tau/2.0-1.0)*np.exp(-gamma1*tau))+2.0*gamma1/3.0*(1.0-tau**2.0/2.0)*special.expn(2.0,gamma1*tau)
        f2 = 2.0/3.0 + 2.0/(3.0*gamma2)*(1.+(gamma2*tau/2.0-1.0)*np.exp(-gamma2*tau))+2.0*gamma2/3.0*(1.0-tau**2.0/2.0)*special.expn(2.0,gamma2*tau)
        T4v1=f*0.75*T0**4.0*(1.0-alpha)*f1
        T4v2=f*0.75*T0**4.0*alpha*f2
        T=(T4ir+T4v1+T4v2)**(0.25)
        P=tau*g0/(kth*0.1)/1.E5
        self.nlevel=nlevel 
        logP = np.linspace(p_top,p_bottom,nlevel)
        newP = 10.0**logP
        T = np.interp(logP,np.log10(P),T)

        self.inputs['atmosphere']['profile']  = pd.DataFrame({'temperature': T, 'pressure':newP})

        # Return TP profile
        return self.inputs['atmosphere']['profile'] 
    
    def TP_line_earth(self,P,Tsfc=294.0, Psfc=1.0, gam_trop=0.18, Ptrop=0.199, 
        gam_strat=-0.045,Pstrat=0.001,nlevel=150):
        """
        Author: Mike R. Line 
        Estimates Earth's pressure-temperature profile. All default 
        values have been tuned to semi reproduce Earth's temperature 
        pressure profile.
        Parameters
        ----------
        P : array 
            Pressure array usually np.logspace(-6,2,nlevel)
        Tsfc : float,optional 
            Surface Temperature (K). Earth is 294 K 
        Psfc : float ,optional
            Surface Pressure (bar). Earth is 1 bar. 
        gam_trop : float ,optional
            Tropospheric dry lapse rate. Earth is ~0.18 
        Ptrop : float ,optional
            Tropospheric pressure. Earth 0.199 bar. 
        gam_strat : float ,optional
            Stratospheric lapse rate. Earth is -0.045
        Pstrat : float ,optional
            Stratospheric pressure (bars). Earth is 0.001 bar. /
        nlevel : int ,optional
            Number of grid levels 
        Returns 
        -------
        array 
            Temperature array (K)Psfc
        """
        #P = np.logspace(np.log10(1e-6), np.log10(100),nlevel)

        if Ptrop <= P.min(): Ptrop=P.min()
        if Pstrat <= P.min(): Pstrat=P.min()

        T=np.zeros(len(P))

        #troposphere T--adibat

        Ttrop=Tsfc*(P/Psfc)**gam_trop  #P0=sfc p, Trop T
            
        #stratosphere
        Tpause=Ttrop[P <= Ptrop ][-1]  #tropopause Temp
        PPtrop=P[P <= Ptrop ][-1]
        Tstrat=Tpause*(P/PPtrop)**gam_strat

        #merging troposphere and stratosphfere
        T[P >= Ptrop]=Ttrop[P >= Ptrop]
        T[P <= Ptrop]=Tstrat[P <= Ptrop]

        #isothermal below surface (making surface a blackbody)
        T[P >= Psfc]=T[P >= Psfc][0]

        #isothermal above "stratopause" pressure, Pstrat
        T[P<=Pstrat]=T[P<=Pstrat][-1]
        T[T<=10]=10
        T[T>=1000]=1000
         
        self.inputs['atmosphere']['profile']  = pd.DataFrame({'temperature': T, 'pressure':P})

        # Return TP profile
        return self.inputs['atmosphere']['profile'] 

    def atmosphere_3d(self, ds, regrid=True, plot=True, iz_plot=0,verbose=True): 
        """
        Checks your xarray input to make sure the necessary elements are included. If 
        requested, it will regrid your output according to what you have specified in 
        phase_angle() routine. If you have not requested a regrid, it will check to make 
        sure that the latitude/longitude grid that you have specified in your xarray
        is the same one that you have set in the phase_angle() routine. 
        
        Parameters
        ----------
        ds : xarray.DataArray
            xarray input grid (see GCM 3D input tutorials)
        regrid : bool
            If True, this will auto regrid your data, based on the input to the 
            phase_angle function you have supllied
            If False, it will skip regridding. However, this assumes that you have already 
            regridded your data to the necessary gangles and tangles. PICASO will double check 
            for you by comparing latitude/longitudes of what is in your xarray to what was computed 
            in the phase_angle function. 
        plot : bool 
            If True, this will auto output a regridded plot 
        iz_plot : int 
            Altitude index to plot if it is requested
        verbose : bool 
            If True, this will plot out messages, letting you know if your input data is being transformed 
        """
        #check 
        if not isinstance(ds, xr.core.dataset.Dataset): 
            raise Exception('PICASO has moved to only accept xarray input. Please see GCM 3D input tutorials to learn how to reformat your input. ')

        #check for temperature and pressure
        if 'temperature' not in ds: raise Exception('Must include temperature as data component')
        
        #check for pressure and change units if needed
        if 'pressure' not in ds.coords: 
            raise Exception("Must include pressure in coords and units")
        else: 
            self.nlevel = len(ds.coords['pressure'].values)
            #CONVERT PRESSURE UNIT
            unit_old = ds.coords['pressure'].attrs['units'] 
            unit_reqd = 'bar'
            if unit_old != unit_reqd: 
                if verbose: print(f'verbose=True; Converting pressure grid from {unit_old} to required unit of {unit_reqd}.')
                ds.coords['pressure'] = (
                    ds.coords['pressure'].values*u.Unit(
                        unit_old)).to('bar').value

        
        #check for latitude and longitude 
        if (('lat' not in ds.coords) or ('lon' not in ds.coords)): 
            raise Exception("""Must include "lat" and "lon" as coordinates. 
                  Please see GCM 3D input tutorials to learn how to reformat your input.""")
        else :
            lat = ds.coords['lat'].values
            len_lat = len(lat)
            lon = ds.coords['lon'].values
            len_lon = len(lon)
            nt = self.inputs['disco']['num_tangle']
            ng = self.inputs['disco']['num_gangle']
            phase = self.inputs['phase_angle']


        if regrid: 
            #cannot regrid from a course grid to a high one
            assert nt <= len(lat), f'Cannot regrid from a course grid. num_tangle={nt} and input grid has len(lat)={len_lat}'
            assert ng <= len(lon), f'Cannot regrid from a course grid. num_gangle={nt} and input grid has len(lon)={len_lon}'
            #call regridder to get to gauss angle chevychev angle grid
            if verbose: print(f'verbose=True;regrid=True; Regridding 3D output to ngangle={ng}, ntangle={nt}, with phase={phase}.')
            ds = regrid_xarray(ds, num_gangle=ng, num_tangle=nt, phase_angle=phase)
        else: 
            #check lat and lons match up
            assert np.array_equal(self.inputs['disco']['latitude']*180/np.pi,
                lat), f"""Latitudes from the GCM do not match the PICASO grid even 
                          though the number of grid points are the same. 
                          Most likely this could be that the input phase of {phase}, is 
                          different from what the regridder used prior to this function. 
                          A simple fix is to provide this function with the native 
                          GCM xarray, turn regrid=True and it will ensure the grids are 
                          the same."""
            assert np.array_equal(self.inputs['disco']['longitude']*180/np.pi,
                lon), f"""Longitude from the GCM do not match the PICASO grid even 
                          though the number of grid points are the same. 
                          Most likely this could be that the input phase of {phase}, is 
                          different from what the regridder used prior to this function. 
                          A simple fix is to provide this function with the native  
                          GCM xarray, turn regrid=True and it will ensure the grids are 
                          the same."""
        
        #if there is only one data field through a warning to the user 
        #that they need to add in chemistry before running specturm
        if len(ds.keys()) ==1: 
            if verbose: print('verbose=True;Only one data variable included. Make sure to add in chemical abundances before trying to run spectra.')

        if plot: 
            if ((ng>1) & (nt>1)):
                ds['temperature'].isel(pressure=iz_plot).plot(x='lon', y ='lat')
            elif ((ng==1) & (nt>1)):
                ds['temperature'].isel(pressure=iz_plot).plot(y ='lat')
            elif ((ng>1) & (nt==1)):
                ds['temperature'].isel(pressure=iz_plot).plot(x ='lon')

        self.inputs['atmosphere']['profile'] = ds.sortby('pressure') 

    def premix_3d(self, opa, n_cpu=1): 
        """
        You must have already ran atmosphere_3d or pre-defined an xarray gcm 
        before running this function. 

        This function will post-process sonora chemical equillibrium 
        chemistry onto your 3D grid. 

        CURRENT options 
        log m/h: 0.0, 0.5, 1.0, 1.5, 1.7, 2.0
        C/O: 0.5X, 1.0X, 1.5X, 2.0X, 2.5X

        Parameters
        ----------
        c_o : float,optional
            default = 1 (solar), options= 0.5X, 1.0X, 1.5X, 2.0X, 2.5X
        log_mh : float, optional
            default = 0 (solar), options = 0.0, 0.5, 1.0, 1.5, 1.7, 2.0
        n_cpu : int 
            Number of cpu to use for parallelization of chemistry
        """
        not_molecules = ['temperature','pressure','kz']
        pt_3d_ds = self.inputs['atmosphere']['profile'].sortby('pressure') 
        lon = pt_3d_ds.coords['lon'].values
        lat = pt_3d_ds.coords['lat'].values
        nt = len(lat)
        ng = len(lon)

        pres = pt_3d_ds.coords['pressure'].values
        self.nlevel = len(pres)
        def run_chem(ilon,ilat):
            warnings.filterwarnings("ignore")
            df = pt_3d_ds.isel(lon=ilon,lat=ilat).to_pandas(
                    ).reset_index(
                    ).drop(['lat','lon'],axis=1
                    )#.sort_values('pressure')
            #convert to 1d format
            self.inputs['atmosphere']['profile']=df
            #run chemistry, which adds chem to inputs['atmosphere']['profile']
            self.chem_interp(opa.full_abunds)
            df_w_chem = self.inputs['atmosphere']['profile']            
            return df_w_chem

        results = Parallel(n_jobs=n_cpu)(delayed(run_chem)(ilon,ilat) for ilon in range(ng) for ilat in range(nt))
        
        all_out = {imol:np.zeros((ng,nt,self.nlevel)) for imol in results[0].keys() if imol not in not_molecules}

        i = -1
        for ilon in range(ng):
            for ilat in range(nt):
                i+=1
                for imol in all_out.keys():
                    if imol not in not_molecules:
                        all_out[imol][ilon, ilat,:] = results[i][imol].values

        data_vars = {imol:(["lon", "lat","pressure"], all_out[imol],{'units': 'v/v'}) for imol in results[0].keys() if imol not in not_molecules}
        # put data into a dataset
        ds_chem = xr.Dataset(
            data_vars=data_vars,
            coords=dict(
                lon=(["lon"], lon,{'units': 'degrees'}),#required
                lat=(["lat"], lat,{'units': 'degrees'}),#required
                pressure=(["pressure"], pres,{'units': 'bar'})#required*
            ),
            attrs=dict(description="coords with vectors"),
        )

        #append input
        self.inputs['atmosphere']['profile'] = pt_3d_ds.update(ds_chem)

    def chemeq_3d(self,c_o=1.0,log_mh=0.0, n_cpu=1): 
        """
        You must have already ran atmosphere_3d or pre-defined an xarray gcm 
        before running this function. 

        This function will post-process sonora chemical equillibrium 
        chemistry onto your 3D grid. 

        CURRENT options 
        log m/h: 0.0, 0.5, 1.0, 1.5, 1.7, 2.0
        C/O: 0.5X, 1.0X, 1.5X, 2.0X, 2.5X

        Parameters
        ----------
        c_o : float,optional
            default = 1 (solar), options= 0.5X, 1.0X, 1.5X, 2.0X, 2.5X
        log_mh : float, optional
            default = 0 (solar), options = 0.0, 0.5, 1.0, 1.5, 1.7, 2.0
        n_cpu : int 
            Number of cpu to use for parallelization of chemistry
        """
        not_molecules = ['temperature','pressure','kz']
        pt_3d_ds = self.inputs['atmosphere']['profile'].sortby('pressure') 
        lon = pt_3d_ds.coords['lon'].values
        lat = pt_3d_ds.coords['lat'].values
        nt = len(lat)
        ng = len(lon)

        pres = pt_3d_ds.coords['pressure'].values
        self.nlevel = len(pres)
        def run_chem(ilon,ilat):
            warnings.filterwarnings("ignore")
            df = pt_3d_ds.isel(lon=ilon,lat=ilat).to_pandas(
                    ).reset_index(
                    ).drop(['lat','lon'],axis=1
                    )#.sort_values('pressure')
            #convert to 1d format
            self.inputs['atmosphere']['profile']=df
            #run chemistry, which adds chem to inputs['atmosphere']['profile']
            self.chemeq_visscher(c_o=1.0,log_mh=0.0)
            df_w_chem = self.inputs['atmosphere']['profile']            
            return df_w_chem

        results = Parallel(n_jobs=n_cpu)(delayed(run_chem)(ilon,ilat) for ilon in range(ng) for ilat in range(nt))
        
        all_out = {imol:np.zeros((ng,nt,self.nlevel)) for imol in results[0].keys() if imol not in not_molecules}

        i = -1
        for ilon in range(ng):
            for ilat in range(nt):
                i+=1
                for imol in all_out.keys():
                    if imol not in not_molecules:
                        all_out[imol][ilon, ilat,:] = results[i][imol].values


        data_vars = {imol:(["lon", "lat","pressure"], all_out[imol],{'units': 'v/v'}) for imol in results[0].keys() if imol not in not_molecules}
        # put data into a dataset
        ds_chem = xr.Dataset(
            data_vars=data_vars,
            coords=dict(
                lon=(["lon"], lon,{'units': 'degrees'}),#required
                lat=(["lat"], lat,{'units': 'degrees'}),#required
                pressure=(["pressure"], pres,{'units': 'bar'})#required*
            ),
            attrs=dict(description="coords with vectors"),
        )

        #append input
        self.inputs['atmosphere']['profile'] = pt_3d_ds.update(ds_chem)

    def atmosphere_4d(self, ds=None, shift=None, plot=True, iz_plot=0,verbose=True, 
        zero_point='night_transit'): 
        """
        Regrids xarray 
        
        Parameters
        ----------
        ds : xarray.DataArray
            xarray input grid (see GCM 3D input tutorials)
            Only optional if you have already defined your dataframe to 
            self.inputs['atmosphere']['profile'] 
        shift : array 
            Degrees, for each orbital `phase`, `picaso` will rotate the longitude grid `phase_i`+`shift_i`. 
            For example, for tidally locked planets, `shift`=0 at all phase angles. 
            Therefore, `shift` must be input as an array of length `n_phase`, set by phase_angle() routine. 
            Use plot=True to understand how your grid is being shifted.
        plot : bool 
            If True, this will auto output a regridded plot
        iz_plot : bool 
            pressure index to plot  
        verbose : bool 
            If True, this will plot out messages, letting you know if your input data is being transformed
        zero_point : str 
            Is your zero point "night_transit", or "secondary_eclipse"
            Default, "night_transit"
        """ 
        if isinstance(ds, type(None)):
            ds = self.inputs['atmosphere']['profile']
            if isinstance(ds, type(None)):
                raise Exception("Need to submit an xarray.DataArray because there is no input attached to self.inputs['atmosphere']['profile']")
        else: 
            #do a deep copy so that users runs dont get over written 
            ds = copy.deepcopy(ds)

        phases = self.inputs['phase_angle']

        #define shift based on user specified shift, and user specified zero point
        if isinstance(shift, type(None)):
            shift = np.zeros(len(phases))
        
        if zero_point == 'night_transit':
            shift = shift + 180
        elif zero_point == 'secondary_eclipse':
            shift=shift 
        else: 
            raise Exception("Do not regocnize input zero point. Please specify: night_transit or secondary_eclipse")

        self.inputs['shift'] = shift

        #make sure order is correct 
        if [i for i in ds.dims] != ["lon", "lat","pressure"]:
            ds = ds.transpose("lon", "lat","pressure")

        if not isinstance(ds, xr.core.dataset.Dataset): 
            raise Exception('PICASO has moved to only accept xarray input. Please see GCM 3D input tutorials to learn how to reformat your input. ')

        #check for temperature and pressure
        if 'temperature' not in ds: raise Exception('Must include temperature as data component')
        

        #check for pressure and change units if needed
        if 'pressure' not in ds.coords: 
            raise Exception("Must include pressure in coords and units")
        else: 
            self.nlevel = len(ds.coords['pressure'].values)
            #CONVERT PRESSURE UNIT
            unit_old = ds.coords['pressure'].attrs['units'] 
            unit_reqd = 'bar'
            if unit_old != unit_reqd: 
                if verbose: print(f'verbose=True; Converting pressure grid from {unit_old} to required unit of {unit_reqd}.')
                ds.coords['pressure'] = (
                    ds.coords['pressure'].values*u.Unit(
                        unit_old)).to('bar').value

        
        #check for latitude and longitude 
        if (('lat' not in ds.coords) or ('lon' not in ds.coords)): 
            raise Exception("""Must include "lat" and "lon" as coordinates. 
                  Please see GCM 3D input tutorials to learn how to reformat your input.""")
        else :
            og_lat = ds.coords['lat'].values #degrees
            og_lon = ds.coords['lon'].values #degrees

        #store so we can rotate
        data_vars_og = {i:ds[i].values for i in ds.keys()}
        #run through phases and regrid each one
        shifted_grids = {}
        for i,iphase in enumerate(phases): 
            new_lat = self.inputs['disco'][iphase]['latitude']*180/np.pi#to degrees
            new_lon = self.inputs['disco'][iphase]['longitude']*180/np.pi#to degrees
            total_shift = (iphase*180/np.pi + shift[i]) % 360 
            change_zero_pt = og_lon +  total_shift
            change_zero_pt[change_zero_pt>360]=change_zero_pt[change_zero_pt>360]%360 #such that always between -180 and 180
            change_zero_pt[change_zero_pt>180]=change_zero_pt[change_zero_pt>180]%180-180 #such that always between -180 and 180
            #ds.coords['lon'].values = change_zero_pt
            split = np.argmin(abs(change_zero_pt + 180)) #find point where we should shift the grid
            for idata in data_vars_og.keys():
                swap1 = data_vars_og[idata][0:split,:,:]
                swap2 = data_vars_og[idata][split:,:,:]
                data = np.concatenate((swap2,swap1))
                ds[idata].values = data
            shifted_grids[iphase] = regrid_xarray(ds, latitude=new_lat, longitude=new_lon)
        new_phase_grid=xr.concat(list(shifted_grids.values()), pd.Index(list(shifted_grids.keys()), name='phase'))

        if plot: 
            new_phase_grid['temperature'].isel(pressure=iz_plot).plot(x='lon', y ='lat', col='phase',col_wrap=4)
        
        self.inputs['atmosphere']['profile'] = new_phase_grid

    def clouds_4d(self, ds=None, plot=True, iz_plot=0,iw_plot=0,verbose=True): 
        """
        Regrids xarray 
        
        Parameters
        ----------
        ds : xarray.DataArray
            xarray input grid (see GCM 3D input tutorials)
            Only optional if you have already defined your dataframe to 
            self.inputs['clouds']['profile'] 
        plot : bool 
            If True, this will auto output a regridded plot
        iz_plot : bool 
            pressure index to plot  
        iw_plot : bool 
            wavelength index to plot 
        verbose : bool 
            If True, this will plot out messages, letting you know if your input data is being transformed 
        """ 
        phases = self.inputs['phase_angle']

        if isinstance(ds, type(None)):
            ds = self.inputs['clouds']['profile']
            if isinstance(ds, type(None)):
                raise Exception("Need to submit an xarray.DataArray because there is no input attached to self.inputs['clouds']['profile']")
        else: 
            ds = copy.deepcopy(ds)

        if not isinstance(ds, xr.core.dataset.Dataset): 
            raise Exception('PICASO has moved to only accept xarray input. Please see GCM 3D input tutorials to learn how to reformat your input. ')

        if 'shift' in self.inputs: 
            shift =  self.inputs['shift']
        else: 
            raise Exception('Oops! It looks like cloud_4d is being run before atmosphere_4d. Please run atmosphere_4d first so that you can speficy a shift, relative to the phase. This shift will then be used in cloud_4d.')
                
        #check for temperature and pressure
        if 'opd' not in ds: raise Exception('Must include opd as data component')
        if 'g0' not in ds: raise Exception('Must include g0 as data component')
        if 'w0' not in ds: raise Exception('Must include w0 as data component')
        

        #check for pressure and change units if needed
        if 'pressure' not in ds.coords: 
            raise Exception("Must include pressure in coords and units")
        else: 
            self.nlevel = len(ds.coords['pressure'].values)
            #CONVERT PRESSURE UNIT
            unit_old = ds.coords['pressure'].attrs['units'] 
            unit_reqd = 'bar'
            if unit_old != unit_reqd: 
                if verbose: print(f'verbose=True; Converting pressure grid from {unit_old} to required unit of {unit_reqd}.')
                ds.coords['pressure'] = (
                    ds.coords['pressure'].values*u.Unit(
                        unit_old)).to('bar').value

        #check for wavenumber coordinates 
        if 'wno' not in ds.coords: 
            raise Exception("Must include 'wno' (wavenumber) in coords and units")
        else:
            #CONVERT wavenumber UNIT if not the right units
            unit_old = ds.coords['wno'].attrs['units'] 
            unit_reqd = 'cm^(-1)'
            if unit_old != unit_reqd: 
                if verbose: print(f'verbose=True; Converting wno grid from {unit_old} to required unit of {unit_reqd}.')
                ds.coords['wno'] = (
                    ds.coords['wno'].values*u.Unit(
                        unit_old)).to('cm^(-1)').value 

        #check for latitude and longitude 
        if (('lat' not in ds.coords) or ('lon' not in ds.coords)): 
            raise Exception("""Must include "lat" and "lon" as coordinates. 
                  Please see GCM 3D input tutorials to learn how to reformat your input.""")
        else :
            og_lat = ds.coords['lat'].values #degrees
            og_lon = ds.coords['lon'].values #degrees

        #store so we can rotate
        data_vars_og = {i:ds[i].values for i in ds.keys()}
        #run through phases and regrid each one
        shifted_grids = {}
        for i,iphase in enumerate(phases): 
            new_lat = self.inputs['disco'][iphase]['latitude']*180/np.pi#to degrees
            new_lon = self.inputs['disco'][iphase]['longitude']*180/np.pi#to degrees
            total_shift = (iphase*180/np.pi + shift[i]) % 360 
            change_zero_pt = og_lon +  total_shift
            change_zero_pt[change_zero_pt>360]=change_zero_pt[change_zero_pt>360]%360 #such that always between -180 and 180
            change_zero_pt[change_zero_pt>180]=change_zero_pt[change_zero_pt>180]%180-180 #such that always between -180 and 180
            #ds.coords['lon'].values = change_zero_pt
            split = np.argmin(abs(change_zero_pt + 180)) #find point where we should shift the grid
            for idata in data_vars_og.keys():
                swap1 = data_vars_og[idata][0:split,:,:]
                swap2 = data_vars_og[idata][split:,:,:]
                data = np.concatenate((swap2,swap1))
                ds[idata].values = data
            shifted_grids[iphase] = regrid_xarray(ds, latitude=new_lat, longitude=new_lon)
        new_phase_grid=xr.concat(list(shifted_grids.values()), pd.Index(list(shifted_grids.keys()), name='phase'))

        if plot: 
            new_phase_grid['opd'].isel(pressure=iz_plot,wno=iw_plot).plot(x='lon', y ='lat', col='phase',col_wrap=4)
        
        self.inputs['clouds']['profile'] = new_phase_grid
        self.inputs['clouds']['wavenumber'] = ds.coords['wno'].values

    def surface_reflect(self, albedo, wavenumber, old_wavenumber = None):
        """
        Set atmospheric surface reflectivity. This preps the code to run a terrestrial 
        planet. This will automatically change the run to "hardsurface", which alters 
        the lower boundary condition of the thermal_1d flux calculation.
        Parameters
        ----------
        albedo : float
            Set constant albedo for surface reflectivity 
        """
        if isinstance(albedo, (float, int)):
            self.inputs['surface_reflect'] = np.array([albedo]*len(wavenumber))
        elif isinstance(albedo, (list, np.ndarray)): 
            if isinstance(old_wavenumber, type(None)):
                self.inputs['surface_reflect'] = albedo
            else: 
                self.inputs['surface_reflect'] = np.interp(wavenumber, old_wavenumber, albedo)
        self.inputs['hard_surface'] = 1 #let's the code know you have a hard surface at depth
    
    def clouds_reset(self):
        """Reset cloud dict to zeros"""
        df = self.inputs['clouds']['profile']
        zeros=np.zeros(196*(self.nlevel-1))

        #add in cloud layers 
        df['g0'] = zeros
        df['w0'] = zeros
        df['opd'] = zeros
        self.inputs['clouds']['profile'] = df
    
    def clouds(self, filename = None, g0=None, w0=None, opd=None,p=None, dp=None,df =None,**pd_kwargs):
        """
        Cloud specification for the model. Clouds are parameterized by a single scattering albedo (w0), 
        an assymetry parameter (g0), and a total extinction per layer (opd).
        g0,w0, and opd are both wavelength and pressure dependent. Our cloud models come 
        from eddysed. Their output look something like this where 
        pressure is in bars and wavenumber is inverse cm. We will sort pressure and wavenumber before we reshape
        so the exact order doesn't matter
        pressure wavenumber opd w0 g0
        1.   1.   ... . .
        1.   2.   ... . .
        1.   3.   ... . .
        .     . ... . .
        .     . ... . .
        1.   M.   ... . .
        2.   1.   ... . .
        .     . ... . .
        N.   .  ... . .
        If you are creating your own file you have to make sure that you have a 
        **pressure** (bars) and **wavenumber**(inverse cm) column. We will use this to make sure that your cloud 
        and atmospheric profiles are on the same grid. **If there is no pressure or wavelength parameter
        we will assume that you are on the same grid as your atmospheric input, and on the 
        eddysed wavelength grid! **
        Users can also input their own fixed cloud parameters, by specifying a single value 
        for g0,w0,opd and defining the thickness and location of the cloud. 
        Parameters
        ----------
        filename : str 
            (Optional) Filename with info on the wavelength and pressure-dependent single scattering
            albedo, asymmetry factor, and total extinction per layer. Input associated pd_kwargs 
            so that the resultant output has columns named : `g0`, `w0` and `opd`. If you are not 
            using the eddysed output, you will also need a `wavenumber` and `pressure` column in units 
            of inverse cm, and bars. 
        g0 : float, list of float
            (Optional) Asymmetry factor. Can be a single float for a single cloud. Or a list of floats 
            for two different cloud layers 
        w0 : list of float 
            (Optional) Single Scattering Albedo. Can be a single float for a single cloud. Or a list of floats 
            for two different cloud layers      
        opd : list of float 
            (Optional) Total Extinction in `dp`. Can be a single float for a single cloud. Or a list of floats 
            for two different cloud layers 
        p : list of float 
            (Optional) Bottom location of cloud deck (LOG10 bars). Can be a single float for a single cloud. Or a list of floats 
            for two different cloud layers 
        dp : list of float 
            (Optional) Total thickness cloud deck above p (LOG10 bars). 
            Can be a single float for a single cloud or a list of floats 
            for two different cloud layers 
            Cloud will span 10**(np.log10(p-dp))
        df : pd.DataFrame, dict
            (Optional) Same as what would be included in the file, but in DataFrame or dict form
        """

        #first complete options if user inputs dataframe or dict 
        if (not isinstance(filename, type(None)) & isinstance(df, type(None))) or (isinstance(filename, type(None)) & (not isinstance(df, type(None)))):

            if not isinstance(filename, type(None)):
                df = pd.read_csv(filename, **pd_kwargs)

            cols = df.keys()

            assert 'g0' in cols, "Please make sure g0 is a named column in cld file"
            assert 'w0' in cols, "Please make sure w0 is a named column in cld file"
            assert 'opd' in cols, "Please make sure opd is a named column in cld file"

            #CHECK SIZES

            #if it's a user specified pressure and wavenumber
            if (('pressure' in cols) & ('wavenumber' in cols)):
                df = df.sort_values(['pressure', 'wavenumber']).reset_index(drop=True)
                self.inputs['clouds']['wavenumber'] = df['wavenumber'].unique()
                nwave = len(self.inputs['clouds']['wavenumber'])
                nlayer = len(df['pressure'].unique())
                assert df.shape[0] == (self.nlevel-1)*nwave, "There are {0} rows in the df, which does not equal {1} layers previously specified x {2} wave pts".format(df.shape[0], self.nlevel-1, nwave) 
            
            #if its eddysed, make sure there are 196 wave points 
            else: 
                assert df.shape[0] == (self.nlevel-1)*196, "There are {0} rows in the df, which does not equal {1} layers x 196 eddysed wave pts".format(df.shape[0], self.nlevel-1) 
                
                self.inputs['clouds']['wavenumber'] = get_cld_input_grid('wave_EGP.dat')

            #add it to input
            self.inputs['clouds']['profile'] = df

        #first make sure that all of these have been specified
        elif None in [g0, w0, opd, p,dp]:
            raise Exception("Must either give dataframe/dict, OR a complete set of g0, w0, opd,p,dp to compute cloud profile")
        else:
            pressure_level = self.inputs['atmosphere']['profile']['pressure'].values
            pressure = np.sqrt(pressure_level[1:] * pressure_level[0:-1])#layer

            w = get_cld_input_grid('wave_EGP.dat')

            self.inputs['clouds']['wavenumber'] = w

            pressure_all =[]
            for i in pressure: pressure_all += [i]*len(w)
            wave_all = list(w)*len(pressure)

            df = pd.DataFrame({'pressure':pressure_all,
                                'wavenumber': wave_all })


            zeros=np.zeros(196*(self.nlevel-1))

            #add in cloud layers 
            df['g0'] = zeros
            df['w0'] = zeros
            df['opd'] = zeros
            #loop through all cloud layers and set cloud profile
            for ig, iw, io , ip, idp in zip(g0,w0,opd,p,dp):
                maxp = 10**ip #max pressure is bottom of cloud deck
                minp = 10**(ip-idp) #min pressure 
                df.loc[((df['pressure'] >= minp) & (df['pressure'] <= maxp)),'g0']= ig
                df.loc[((df['pressure'] >= minp) & (df['pressure'] <= maxp)),'w0']= iw
                df.loc[((df['pressure'] >= minp) & (df['pressure'] <= maxp)),'opd']= io

            self.inputs['clouds']['profile'] = df  
    
    def virga(self, condensates, directory,
        fsed=1, b=1, eps=1e-2, param='const', 
        mh=1, mmw=2.2, kz_min=1e5, sig=2, 
        full_output=False, Teff=None, alpha_pressure=None, supsat=0,
        gas_mmr=None, do_virtual=False): 
        """
        Runs virga cloud code based on the PT and Kzz profiles 
        that have been added to inptus class.
        Parameters
        ----------
        condensates : str 
            Condensates to run in cloud model 
        fsed : float 
            Sedimentation efficiency coefficient
        b : float
            Denominator of exponential in sedimentation efficiency  (if param is 'exp')
        eps: float
            Minimum value of fsed function (if param=exp)
        param : str
            fsed parameterisation
            'const' (constant), 'exp' (exponential density derivation), 'pow' (power-law)
        mh : float 
            Metallicity 
        mmw : float 
            Atmospheric mean molecular weight  
        kz_min : float
            Minimum kzz value
        sig : float 
            Width of the log normal distribution for the particle sizes 
        Teff : float, optional
            Effective temperature. If None, Teff set to temperature at 1 bar
        alpha_pressure: float, optional
            Pressure at which we want fsed=alpha for variable fsed calculation.
            If None, pressure set to the top of the atmosphere
        gas_mmr : float, optional
            Temporary option to set gas_mmr of single condensate (this needs updated)
        do_virtual : bool 
            Turn on and off the "virtual" cloud which is a cloud that forms below 
            the pressure grid defined by the user. 
        """
        
        cloud_p = vj.Atmosphere(condensates,fsed=fsed,mh=mh,
                 mmw = mmw, sig =sig, b=b, eps=eps, param=param, supsat=supsat,
                 gas_mmr=gas_mmr) 
        if 'kz' not in self.inputs['atmosphere']['profile'].keys():
            raise Exception ("Must supply kz to atmosphere/chemistry DataFrame, \
                if running `virga` through `picaso`. This should go in the \
                same place that you specified you pressure-temperature profile. \
                Alternatively, you can manually add it by doing \
                `case.inputs['atmosphere']['profile']['kz'] = KZ`")
        df = self.inputs['atmosphere']['profile'].loc[:,['pressure','temperature','kz']]
        
        cloud_p.gravity(gravity=self.inputs['planet']['gravity'],
                 gravity_unit=u.Unit(self.inputs['planet']['gravity_unit']))#
        
        cloud_p.ptk(df =df, kz_min = kz_min, Teff = Teff, alpha_pressure = alpha_pressure)
        out = vj.compute(cloud_p, as_dict=full_output,
                          directory=directory, do_virtual=do_virtual)
        if not full_output:
            opd, w0, g0 = out
            df = vj.picaso_format(opd, w0, g0)
        else: 
            opd, w0, g0 = out['opd_per_layer'],out['single_scattering'],out['asymmetry']
            df = vj.picaso_format(opd, w0, g0)
        #only pass through clouds 1d if clouds are one dimension 
        self.clouds(df=df)
        if full_output : return out
    
    def virga_3d(self, condensates, directory,
        fsed=1, mh=1, mmw=2.2,kz_min=1e5,sig=2, full_output=False,
        n_cpu=1,verbose=True,smooth_kz=False):
        """
        Runs virga cloud code based on the PT and Kzz profiles 
        that have been added to inptus class.

        Parameters
        ----------
        condensates : str 
            Condensates to run in cloud model 
        fsed : float 
            Sedimentation efficiency 
        mh : float 
            Metallicity 
        mmw : float 
            Atmospheric mean molecular weight  
        n_cpu : int 
            number cpu to parallelize
        verbose : bool 
            Print statements to help user
        smooth_kz : bool 
            If true, it uses the min_kz value and does a UnivariateSpline
            accross the kz values to smooth out the profile
        """
        lat =self.inputs['atmosphere']['profile'].coords['lat'].values
        lon = self.inputs['atmosphere']['profile'].coords['lon'].values
        nt = len(lat)
        ng = len(lon)
        self.nlevel = len(self.inputs['atmosphere']['profile'].coords['pressure'].values)
        nlayer = self.nlevel-1

        
        
        if 'kz' not in self.inputs['atmosphere']['profile']: 
            raise Exception("Must include 'kzz' (vertical mixing) as data component")
        else:
            #CONVERT wavenumber UNIT if not the right units
            unit_old = self.inputs['atmosphere']['profile']['kz'].units 
            unit_reqd = 'cm^2/s'
            if unit_old != unit_reqd: 
                if verbose: print(f'verbose=True; Converting wno grid from {unit_old} to required unit of {unit_reqd}.')
                self.inputs['atmosphere']['profile']['kz'].values = (
                    self.inputs['atmosphere']['profile']['kz'].values*u.Unit(
                        unit_old)).to('cm^2/s').value
                self.inputs['atmosphere']['profile'].kz.attrs['units'] = unit_reqd

        ptk_3d = self.inputs['atmosphere']['profile'][['temperature','kz']] 
        def run_virga(ilon,ilat): 
            cloud_p = vj.Atmosphere(condensates,fsed=fsed,mh=mh,
                     mmw = mmw, sig =sig,verbose=verbose) 
            cloud_p.gravity(gravity=self.inputs['planet']['gravity'],
                     gravity_unit=u.Unit(self.inputs['planet']['gravity_unit']))#
            df = ptk_3d.isel(lon=ilon, lat=ilat
                            ).to_pandas(
                            ).reset_index(
                            ).drop(
                            ['lat','lon'],axis=1
                            ).sort_values('pressure')
            if smooth_kz: 
                x=np.log10(df['pressure'].values)
                y = np.log10(df['kz'].values)
                x=x[y>np.log10(kz_min)]
                y = y[y>np.log10(kz_min)]
                if len(y)<2: 
                    raise Exception(f'Not enough kz values above kz_min of {kz_min} to perform spline smoothing')
                spl = UnivariateSpline(x, y,ext=3)
                df['kz'] = spl(np.log10(df['pressure'].values))
            cloud_p.ptk(df =df, kz_min = kz_min)
            out = vj.compute(cloud_p, as_dict=True,
                              directory=directory)
            return out 

        results = Parallel(n_jobs=n_cpu)(delayed(run_virga)(ilon,ilat) for ilon in range(ng) for ilat in range(nt))
        
        wno_grid = 1e4/results[0]['wave']
        nwno = len(wno_grid)
        pres = results[0]['pressure']

        data_vars=dict(
                opd=(["pressure","wno","lon", "lat"], np.zeros((nlayer,nwno,ng,nt)),{'units': 'depth per layer'}),
                g0=(["pressure","wno","lon", "lat"], np.zeros((nlayer,nwno,ng,nt)),{'units': 'none'}),
                w0=(["pressure","wno","lon", "lat"], np.zeros((nlayer,nwno,ng,nt)),{'units': 'none'}),
            )

        i=0
        if full_output: all_out = {f'lat{i}':{} for i in range(ng)}
        for ig in range(ng):
            for it in range(nt):
                out = results[i];i+=1
                data_vars['opd'][1][:,:,ig,it]= out['opd_per_layer']
                data_vars['g0'][1][:,:,ig,it] = out['asymmetry']
                data_vars['w0'][1][:,:,ig,it] = out['single_scattering']
                if full_output: all_out[f'lat{it}'][f'lon{ig}'] = out

        ds_virga= xr.Dataset(
            data_vars=data_vars,
            coords=dict(
                lon=(["lon"], lon,{'units': 'degrees'}),#required
                lat=(["lat"], lat,{'units': 'degrees'}),#required
                pressure=(["pressure"], pres,{'units': 'bar'}),#required
                wno=(["wno"], wno_grid,{'units': 'cm^(-1)'})#required for clouds
            ),
            attrs=dict(description="coords with vectors"),
        )

        self.inputs['clouds']['profile'] = ds_virga 
        self.inputs['clouds']['wavenumber'] = ds_virga.coords['wno'].values

        if full_output:    return all_out 
    
    def clouds_3d(self, ds, regrid=True, plot=True, iz_plot=0, iw_plot=0,
        verbose=True):
        """
        Checks your cloud xarray input to make sure the necessary elements are included. If 
        requested, it will regrid your output according to what you have specified in 
        phase_angle() routine. If you have not requested a regrid, it will check to make 
        sure that the latitude/longitude grid that you have specified in your xarray
        is the same one that you have set in the phase_angle() routine. 
        
        Parameters
        ----------
        ds : xarray.DataArray
            xarray input grid (see cloud GCM 3D input tutorials)
        regrid : bool
            If True, this will auto regrid your data, based on the input to the 
            phase_angle function you have supllied
            If False, it will skip regridding. However, this assumes that you have already 
            regridded your data to the necessary gangles and tangles. PICASO will double check 
            for you by comparing latitude/longitudes of what is in your xarray to what was computed 
            in the phase_angle function. 
        plot : bool 
            If True, this will auto output a regridded plot 
        iz_plot : int 
            Altitude index to plot if a plot is requested
        iw_plot : int 
            Wavelength index to plot if plot is requested
        verbose : bool 
            If True, this will plot out messages, letting you know if your input data is being transformed 
        """
        #tell program that clouds are 3 dimensional 
        self.inputs['clouds']['dims']='3d'

        #check 
        if not isinstance(ds, xr.core.dataset.Dataset): 
            raise Exception('PICASO has moved to only accept xarray input. Please see GCM 3D input tutorials to learn how to reformat your input. ')

        #check for cloud properties
        if 'opd' not in ds: raise Exception("Must include 'opd' (optical detph) as data component")
        if 'g0' not in ds: raise Exception("Must include 'g0' (assymetry) as data component")
        if 'w0' not in ds: raise Exception("Must include 'w0' (single scattering) as data component")
        
        #check for wavenumber coordinates 
        if 'wno' not in ds.coords: 
            raise Exception("Must include 'wno' (wavenumber) in coords and units")
        else:
            #CONVERT wavenumber UNIT if not the right units
            unit_old = ds.coords['wno'].attrs['units'] 
            unit_reqd = 'cm^(-1)'
            if unit_old != unit_reqd: 
                if verbose: print(f'verbose=True; Converting wno grid from {unit_old} to required unit of {unit_reqd}.')
                ds.coords['wno'] = (
                    ds.coords['wno'].values*u.Unit(
                        unit_old)).to('cm^(-1)').value 

        #check for pressure and change units if needed
        if 'pressure' not in ds.coords: 
            raise Exception("Must include pressure in coords and units")
        else: 
            self.nlevel = len(ds.coords['pressure'].values)
            #CONVERT PRESSURE UNIT
            unit_old = ds.coords['pressure'].attrs['units'] 
            unit_reqd = 'bar'
            if unit_old != unit_reqd: 
                if verbose: print(f'verbose=True; Converting pressure grid from {unit_old} to required unit of {unit_reqd}.')
                ds.coords['pressure'] = (
                    ds.coords['pressure'].values*u.Unit(
                        unit_old)).to('bar').value

        
        #check for latitude and longitude 
        if (('lat' not in ds.coords) or ('lon' not in ds.coords)): 
            raise Exception("""Must include "lat" and "lon" as coordinates. 
                  Please see GCM 3D input tutorials to learn how to reformat your input.""")
        else :
            lat = ds.coords['lat'].values
            len_lat = len(lat)
            lon = ds.coords['lon'].values
            len_lon = len(lon)
            nt = self.inputs['disco']['num_tangle']
            ng = self.inputs['disco']['num_gangle']
            phase = self.inputs['phase_angle']


        if regrid: 
            #cannot regrid from a course grid to a high one
            assert nt <= len(lat), f'Cannot regrid from a course grid. num_tangle={nt} and input grid has len(lat)={len_lat}'
            assert ng <= len(lon), f'Cannot regrid from a course grid. num_gangle={nt} and input grid has len(lon)={len_lon}'
            #call regridder to get to gauss angle chevychev angle grid
            if verbose: print(f'verbose=True;regrid=True; Regridding 3D output to ngangle={ng}, ntangle={nt}, with phase={phase}.')
            ds = regrid_xarray(ds, num_gangle=ng, num_tangle=nt, phase_angle=phase)
        else: 
            #check lat and lons match up
            assert np.array_equal(self.inputs['disco']['latitude']*180/np.pi,
                lat), f"""Latitudes from the GCM do not match the PICASO grid even 
                          though the number of grid points are the same. 
                          Most likely this could be that the input phase of {phase}, is 
                          different from what the regridder used prior to this function. 
                          A simple fix is to provide this function with the native 
                          GCM xarray, turn regrid=True and it will ensure the grids are 
                          the same."""
            assert np.array_equal(self.inputs['disco']['longitude']*180/np.pi,
                lon), f"""Longitude from the GCM do not match the PICASO grid even 
                          though the number of grid points are the same. 
                          Most likely this could be that the input phase of {phase}, is 
                          different from what the regridder used prior to this function. 
                          A simple fix is to provide this function with the native  
                          GCM xarray, turn regrid=True and it will ensure the grids are 
                          the same."""

        if plot: 
            if ((ng>1) & (nt>1)):
                ds['opd'].isel(pressure=iz_plot,wno=iw_plot).plot(x='lon', y ='lat')
            elif ((ng==1) & (nt>1)):
                ds['opd'].isel(pressure=iz_plot,wno=iw_plot).plot(y ='lat')
            elif ((ng>1) & (nt==1)):
                ds['opd'].isel(pressure=iz_plot,wno=iw_plot).plot(x ='lon')

        self.inputs['clouds']['profile'] = ds 
        self.inputs['clouds']['wavenumber'] = ds.coords['wno'].values
    
    def approx(self,single_phase='TTHG_ray',multi_phase='N=2',delta_eddington=True,
        raman='none',tthg_frac=[1,-1,2], tthg_back=-0.5, tthg_forward=1,
        p_reference=1, rt_method='toon', stream=2, toon_coefficients="quadrature",
        single_form='explicit', calculate_fluxes='off', query='nearest_neighbor',
        w_single_form='TTHG', w_multi_form='TTHG', psingle_form='TTHG', 
        w_single_rayleigh = 'on', w_multi_rayleigh='on', psingle_rayleigh='on'):
        """
        This function sets all the default approximations in the code. It transforms the string specificatons
        into a number so that they can be used in numba nopython routines. 

        For `str` cases such as `TTHG_ray` users see all the options by using the function `single_phase_options`
        or `multi_phase_options`, etc. 

        single_phase : str 
            Single scattering phase function approximation 
        multi_phase : str 
            Multiple scattering phase function approximation 
        delta_eddington : bool 
            Turns delta-eddington on and off
        raman : str 
            Uses various versions of raman scattering 
        tthg_frac : list 
            Functional of forward to back scattering with the form of polynomial :
            tthg_frac[0] + tthg_frac[1]*g_b^tthg_frac[2]
            See eqn. 6 in picaso paper 
        tthg_back : float 
            Back scattering asymmetry factor gf = g_bar*tthg_back
        tthg_forward : float 
            Forward scattering asymmetry factor gb = g_bar * tthg_forward 
        p_reference : float 
            Reference pressure (bars) This is an arbitrary pressure that 
            corresponds do the user's input of radius. Usually something "at depth"
            around 1-10 bars. 
        method : str
            Toon ('toon') or spherical harmonics ('SH'). 
        stream : int 
            Two stream or four stream (options are 2 or 4). For 4 stream need to set method='SH'
        toon_coefficients: str
            Decide whether to use Quadrature ("quadrature") or Eddington ("eddington") schemes
            to define Toon coefficients in two-stream approximation (see Table 1 in Toon et al 1989)
        single_form : str 
            form of the phase function can either be written as an 'explicit' henyey greinstein 
            or it can be written as a 'legendre' expansion. Default is 'explicit'
        query : str 
            method to grab opacities. either "nearest_neighbor" or "interp" which 
            interpolates based on 4 nearest neighbors. Default is nearest_neighbor
            which is significantly faster.
        w_single_form : str 
            Single scattering phase function approximation for SH
        w_multi_form : str 
            Multiple scattering phase function approximation for SH
        psingle_form : str 
            Scattering phase function approximation for psingle in SH
        w_single_rayleigh : str 
            Toggle rayleigh scattering on/off for single scattering in SH
        w_multi_rayleigh : str 
            Toggle rayleigh scattering on/off for multi scattering in SH
        psingle_rayleigh : str 
            Toggle rayleigh scattering on/off for psingle in SH
        """
        self.inputs['approx']['rt_method'] = rt_method

        #common to any RT code
        if rt_method == 'toon':
                self.inputs['approx']['rt_params']['common']['stream'] = 2 # having method="Toon" and stream=4 messes up delta-eddington stuff
        else:
                self.inputs['approx']['rt_params']['common']['stream'] = stream

        self.inputs['approx']['rt_params']['common']['single_phase'] = single_phase_options(printout=False).index(single_phase)
        self.inputs['approx']['rt_params']['common']['delta_eddington'] = delta_eddington
        self.inputs['approx']['rt_params']['common']['raman'] =  raman_options().index(raman)
        if isinstance(tthg_frac, (list, np.ndarray)):
            if len(tthg_frac) == 3:
                self.inputs['approx']['rt_params']['common']['TTHG_params']['fraction'] = tthg_frac
            else:
                raise Exception('tthg_frac should be of length=3 so that : tthg_frac[0] + tthg_frac[1]*g_b^tthg_frac[2]')
        else: 
            raise Exception('tthg_frac should be a list or ndarray of length=3')

        self.inputs['approx']['rt_params']['common']['TTHG_params']['constant_back'] = tthg_back
        self.inputs['approx']['rt_params']['common']['TTHG_params']['constant_forward']=tthg_forward

        #unique to toon 
        #eddington or quradrature
        self.inputs['approx']['rt_params']['toon']['toon_coefficients'] = coefficients_options(printout=False).index(toon_coefficients)
        self.inputs['approx']['rt_params']['toon']['multi_phase'] = multi_phase_options(printout=False).index(multi_phase)
        
        #unique to SH
        self.inputs['approx']['rt_params']['SH']['single_form'] = SH_psingle_form_options(printout=False).index(single_form)
        self.inputs['approx']['rt_params']['SH']['w_single_form'] = SH_scattering_options(printout=False).index(w_single_form)
        self.inputs['approx']['rt_params']['SH']['w_multi_form'] = SH_scattering_options(printout=False).index(w_multi_form)
        self.inputs['approx']['rt_params']['SH']['psingle_form'] = SH_scattering_options(printout=False).index(psingle_form)
        self.inputs['approx']['rt_params']['SH']['w_single_rayleigh'] = SH_rayleigh_options(printout=False).index(w_single_rayleigh)
        self.inputs['approx']['rt_params']['SH']['w_multi_rayleigh'] = SH_rayleigh_options(printout=False).index(w_multi_rayleigh)
        self.inputs['approx']['rt_params']['SH']['psingle_rayleigh'] = SH_rayleigh_options(printout=False).index(psingle_rayleigh)
        self.inputs['approx']['rt_params']['SH']['calculate_fluxes'] = SH_calculate_fluxes_options(printout=False).index(calculate_fluxes)


        self.inputs['opacities']['query'] = query_options().index(query)

        self.inputs['approx']['p_reference']= p_reference
        

    def phase_curve(self, opacityclass,  full_output=False, 
        plot_opacity= False,n_cpu =1 ): 
        """
        Run phase curve 
        Parameters
        -----------
        opacityclass : class
            Opacity class from `justdoit.opannection`
        full_output : bool 
            (Optional) Default = False. Returns atmosphere class, which enables several 
            plotting capabilities. 
        n_cpu : int 
            (Optional) Default = 1 (no parallelization). Number of cpu to parallelize calculation.
        """
        phases = self.inputs['phase_angle']
        calculation = self.inputs['disco']['calculation']
        all_geom = self.inputs['disco']
        all_profiles = self.inputs['atmosphere']['profile']
        all_cld_profiles = self.inputs['clouds']['profile']

        def run_phases(iphase):
            self.inputs['phase_angle'] = iphase[1]
            self.inputs['atmosphere']['profile'] = all_profiles.isel(phase=iphase[0])
            self.inputs['disco'] = all_geom[iphase[1]]
            if not isinstance(all_cld_profiles, type(None)):
                self.inputs['clouds']['profile'] = all_cld_profiles.isel(phase=iphase[0])
            out = self.spectrum(opacityclass,calculation=calculation,dimension='3d',full_output=full_output)
            return out
        
        results = Parallel(n_jobs=n_cpu)(delayed(run_phases)(iphase) for iphase in enumerate(phases))
        
        #return dict such that each key is a different phase 
        return {iphase:results[i] for i,iphase in enumerate(phases)}

    def spectrum(self, opacityclass, calculation='reflected', dimension = '1d',  full_output=False, 
        plot_opacity= False, as_dict=True):
        """Run Spectrum
        Parameters
        -----------
        opacityclass : class
            Opacity class from `justdoit.opannection`
        calculation : str
            Either 'reflected' or 'thermal' for reflected light or thermal emission. 
            If running a brown dwarf, this will automatically default to thermal    
        dimension : str 
            (Optional) Dimensions of the calculation. Default = '1d'. But '3d' is also accepted. 
            In order to run '3d' calculations, user must build 3d input (see tutorials)
        full_output : bool 
            (Optional) Default = False. Returns atmosphere class, which enables several 
            plotting capabilities. 
        plot_opacity : bool 
            (Optional) Default = False, Creates pop up of the weighted opacity
        as_dict : bool 
            (Optional) Default = True. If true, returns a condensed dictionary to the user. 
            If false, returns the atmosphere class, which can be used for debugging. 
            The class is clunky to navigate so if you are consiering navigating through this, ping one of the 
            developers. 
        """
        #CHECKS 

        #if there is not star, the only picaso option to run is thermal emission
        try: 
            if self.inputs['star']['radius'] == 'nostar':
                calculation = 'thermal' 
        except KeyError: 
            pass

        #make sure phase angle has been run for reflected light
        try: 
            #phase angles dont need to be specified for thermal emission or transmission
            phase = self.inputs['phase_angle']
        except KeyError: 
            if 'reflected' not in calculation:
                self.phase_angle(0)
                phase = self.inputs['phase_angle']
            else: 
                raise Exception("Phase angle not specified. It is needed for reflected light. Please run the jdi.inputs().phase_angle() routine.")
        
        #make sure no one is running a nonzero phase with thermal emission in 1d
        if ((phase != 0) & ('thermal' in calculation) & (dimension=='1d')):
            raise Exception("Non-zero phase is not an option for this type of calculation. This includes a thermal calculation in 1 dimensions.  Unlike reflected light, thermal flux emanates from the planet in all directions regardless of phase. Thermal phase curves are computed by rotating 3D temperature maps, which can be done in PICASO using the 3d functionality.")
        
        #I don't make people add this as an input so adding a default here if it hasnt
        #been run 
        try:
            a = self.inputs['surface_reflect']
        except KeyError:
            self.inputs['surface_reflect'] = 0 
            self.inputs['hard_surface'] = 0 

            
        return picaso(self, opacityclass,dimension=dimension,calculation=calculation,
            full_output=full_output, plot_opacity=plot_opacity, as_dict=as_dict)

    def effective_temp(self, teff=None):
        """Same as T_eff with different notation


        Parameters
        ----------
        teff : float 
            (Optional) Effective temperature of Planet
        """
        return self.T_eff(teff)

    def T_eff(self, Teff=None):
        """
        Get Teff for climate run 

        Parameters
        ----------
        T_eff : float 
            (Optional) Effective temperature of Planet
        
        """
        if Teff is not None:
            self.inputs['planet']['T_eff'] = Teff
        else :
            self.inputs['planet']['T_eff'] = 0

    def inputs_climate(self, temp_guess= None, pressure= None, rfaci = 1,nofczns = 1 ,
        nstr = None,  rfacv = None, cloudy = False,
        mh = None, CtoO = None, species = None, fsed = None, T_star = None, 
        logg= None, metal=None, r_star= None, semi_major = None,r_planet=None):
        """
        Get Inputs for Climate run

        Parameters
        ----------
        temp_guess : array 
            Guess T(P) profile to begin with
        pressure : array
            Pressure Grid for climate code (this wont change on the fly)
        nstr : array
            NSTR vector describes state of the atmosphere:
            0   is top layer [0]
            1   is top layer of top convective region
            2   is bottom layer of top convective region
            3   is top layer of lower radiative region
            4   is top layer of lower convective region
            5   is bottom layer of lower convective region [nlayer-1]
        nofczns : integer
            Number of guessed Convective Zones. 1 or 2
        rfacv : float
            Fractional contribution of reflected light in net flux.
            =0 for no stellar irradition, 
            =0.5 for full day-night heat redistribution
            =1 for dayside
        rfaci : float
            Default=1, Fractional contribution of thermal light in net flux
            Usually this is kept at one and then the redistribution is controlled 
            via rfacv
        cloudy : bool
            Include Clouds or not (True or False)
        mh : string
            Metallicity string for 1060 grid, '+0.5','0.0','-0.5'.
        CtoO : string
            C/O ratio string for 1060 grid
        species : string
            Cloud species to be included if cloudy
        fsed : float
            Sedimentation Efficiency (f_sed) if cloudy
        T_star : float
            Star effective temperature if irradiated
        logg : float
            Star log(g)
        metal : float
            Star Metallicity
        r_star : float
            Stellar Radius in R_sun
        semi_major : float
            Semi-major axis of Planet (AU)
        r_planet : planet radius
            Radius of Planet (Rj)

        
        """
        if cloudy: 
            raise Exception('Cloudy functionality still in beta form and not ready for public use.')
        else: 
            #dummy values only used for cloud model
            mh = 0 
            CtoO = 0 

        if self.inputs['planet']['T_eff'] == 0.0:
            raise Exception('Need to specify Teff with jdi.input for climate run')
        if self.inputs['planet']['gravity'] == 0.0:
            raise Exception('Need to specify gravity with jdi.input for climate run')

        
        self.inputs['climate']['guess_temp'] = temp_guess
        self.inputs['climate']['pressure'] = pressure
        self.inputs['climate']['nstr'] = nstr
        self.inputs['climate']['nofczns'] = nofczns
        self.inputs['climate']['rfacv'] = rfacv
        self.inputs['climate']['rfaci'] = rfaci
        if cloudy:
            self.inputs['climate']['cloudy'] = 1
            self.inputs['climate']['cld_species'] = species
            self.inputs['climate']['fsed'] = fsed
        else :
            self.inputs['climate']['cloudy'] = 0
            self.inputs['climate']['cld_species'] = 0
            self.inputs['climate']['fsed'] = 0
        self.inputs['climate']['mh'] = mh
        self.inputs['climate']['CtoO'] = CtoO
        
        # star properties needed to change wv grid for diseq runs
        self.inputs['climate']['T_star'] = T_star #K
        self.inputs['climate']['r_star'] = r_star # solar
        self.inputs['climate']['logg'] = logg # cgs
        self.inputs['climate']['metal'] = metal # solar
        self.inputs['climate']['semi_major'] = semi_major # au
        self.inputs['climate']['r_planet'] = r_planet # jupiter radii

    def climate(self, opacityclass, save_all_profiles = False, as_dict=True,with_spec=False,
        save_all_kzz = False, diseq_chem = False, self_consistent_kzz =False, kz = None):#,
        #vulcan_run = False, photochem=False,on_fly=False,gases_fly=None,mhdeq=None,CtoOdeq=None ):
        """
        Top Function to run the Climate Model

        Parameters
        -----------
        opacityclass : class
            Opacity class from `justdoit.opannection`
        save_all_profiles : bool
            If you want to save and return all iterations in the T(P) profile,True/False
        with_spec : bool 
            Runs picaso spectrum at the end to get the full converged outputs, Default=False
        save_all_kzz : bool
            If you want to save and return all iterations in the kzz profile,True/False
        diseq_chem : bool
            If you want to run `on-the-fly' mixing (takes longer),True/False
        self_consistent_kzz : bool
            If you want to run MLT in convective zones and Moses in the radiative zones
        kz : array
            Kzz input array if user wants constant or whatever input profile (cgs)
        vulcan_run : bool
            (beta, contact developers)If you want to run vulcan on the fly (takes longer),True/False
        photochem : bool
            (beta, contact developers)If you want to run photochemistry in vulcan on the fly (takes much longer),True/False
        
        """
        #save to user 
        all_out = {}

        vulcan_run=False;photochem=False;on_fly=False;gases_fly=None;mhdeq=None;CtoOdeq=None
        if (vulcan_run or photochem): 
            raise Exception("Vulcan and photochemistry is not yet a live feature. If you are interesting in helping the development team, contact us.")
        
        #get necessary parameters from opacity ck-tables 
        wno = opacityclass.wno
        delta_wno = opacityclass.delta_wno
        nwno = opacityclass.nwno
        min_temp = min(opacityclass.temps)
        max_temp = max(opacityclass.temps)

        
        
        # first calculate the BB grid
        ntmps = self.inputs['climate']['ntemp_bb_grid']
        dt = self.inputs['climate']['dt_bb_grid']
        #we will extend the black body grid 30% beyond the min and max temp of the 
        #opacity grid just to be safe with the spline
        extension = 0.3 
        tmin = min_temp*(1-extension)
        tmax = max_temp*(1+extension)
        ntmps = int((tmax-tmin)/dt)
        
        bb , y2 , tp = set_bb(wno,delta_wno,nwno,ntmps,dt,tmin,tmax)

        nofczns = self.inputs['climate']['nofczns']
        nstr= self.inputs['climate']['nstr']

        rfaci= self.inputs['climate']['rfaci']
        
        #turn off stellar radiation if user has run "setup_nostar() function"
        if 'nostar' in self.inputs['star'].values():
            rfacv=0.0 
            FOPI = np.zeros(nwno) + 1.0
        #otherwise assume that there is stellar irradiation 
        else:
            rfacv = self.inputs['climate']['rfacv']
            r_star = self.inputs['star']['radius'] 
            r_star_unit = self.inputs['star']['radius_unit'] 
            semi_major = self.inputs['star']['semi_major']
            semi_major_unit = self.inputs['star']['semi_major_unit'] 
            

            fine_flux_star  = self.inputs['star']['flux']  # erg/s/cm^2
            FOPI = fine_flux_star * ((r_star/semi_major)**2)

        all_profiles= []
        if save_all_profiles:
            save_profile = 1
        else :
            save_profile = 0

        TEMP1 = self.inputs['climate']['guess_temp']
        all_profiles=np.append(all_profiles,TEMP1)
        pressure = self.inputs['climate']['pressure']
        t_table = self.inputs['climate']['t_table']
        p_table = self.inputs['climate']['p_table']
        grad = self.inputs['climate']['grad']
        cp = self.inputs['climate']['cp']


        Teff = self.inputs['planet']['T_eff']
        grav = 0.01*self.inputs['planet']['gravity'] # cgs to si
        mh = float(self.inputs['climate']['mh'])
        sigma_sb = 0.56687e-4 # stefan-boltzmann constant
        
        col_den = 1e6*(pressure[1:] -pressure[:-1] ) / (grav/0.01) # cgs g/cm^2
        wave_in, nlevel, pm, hratio = 0.9, len(pressure), 0.001, 0.1
        #tidal = tidal_flux(Teff, wave_in,nlevel, pressure, pm, hratio, col_den)
        tidal = np.zeros_like(pressure) - sigma_sb *(Teff**4)
        
        cloudy = self.inputs['climate']['cloudy']
        cld_species = self.inputs['climate']['cld_species']
        fsed = self.inputs['climate']['fsed']
        
        opd_cld_climate = np.zeros(shape=(nlevel-1,nwno,4))
        g0_cld_climate = np.zeros(shape=(nlevel-1,nwno,4))
        w0_cld_climate = np.zeros(shape=(nlevel-1,nwno,4))


        # first conv call
        
        it_max= 10   ### inner loop calls
        itmx= 7  ### outer loop calls (opacity re-calculation)
        conv = 10.0
        convt=5.0
        x_max_mult=7.0
        

        final = False
        flag_hack = False

        
        pressure, temperature, dtdp, profile_flag, all_profiles,opd_cld_climate,g0_cld_climate,w0_cld_climate,flux_net_ir_layer, flux_plus_ir_attop = profile(it_max, itmx, conv, convt, nofczns,nstr,x_max_mult,
            TEMP1,pressure, FOPI, t_table, p_table, grad, cp, opacityclass, grav, 
            rfaci, rfacv, nlevel, tidal, tmin, tmax, delta_wno, bb , y2 , tp, final , cloudy, cld_species,mh,fsed,flag_hack, save_profile,all_profiles,opd_cld_climate,g0_cld_climate,w0_cld_climate,first_call_ever=True)

        # second convergence call
        it_max= 7
        itmx= 5
        conv = 5.0
        convt=4.0
        x_max_mult=7.0

        
        final = False
        pressure, temperature, dtdp, profile_flag, all_profiles,opd_cld_climate,g0_cld_climate,w0_cld_climate,flux_net_ir_layer, flux_plus_ir_attop = profile(it_max, itmx, conv, convt, nofczns,nstr,x_max_mult,
                    temperature,pressure, FOPI, t_table, p_table, grad, cp, opacityclass, grav, 
                    rfaci, rfacv, nlevel, tidal, tmin, tmax, delta_wno, bb , y2 , tp, final, cloudy, cld_species, mh,fsed,flag_hack,save_profile,all_profiles,opd_cld_climate,g0_cld_climate,w0_cld_climate,flux_net_ir_layer, flux_plus_ir_attop )   

        pressure, temp, dtdp, nstr_new, flux_plus_final, df, all_profiles, opd_now,w0_now,g0_now =find_strat(pressure, temperature, dtdp ,FOPI, nofczns,nstr,x_max_mult,
                             t_table, p_table, grad, cp, opacityclass, grav, 
                             rfaci, rfacv, nlevel, tidal, tmin, tmax, delta_wno, bb , y2 , tp , cloudy, cld_species, mh,fsed, flag_hack, save_profile,all_profiles,opd_cld_climate,g0_cld_climate,w0_cld_climate,flux_net_ir_layer, flux_plus_ir_attop)

        
        if diseq_chem:
            wv196 = 1e4/wno

            # first change the nstr vector because need to check if they grow or not
            # delete upper convective zone if one develops
            
            del_zone =4 # move 4 levels deeper
            if (nstr[1] > 0) & (nstr[4] > 0) & (nstr[3] > 0) :
                nstr[1] = nstr[4]+del_zone
                nstr[2] = 89
                nstr[3],nstr[4],nstr[5] = 0,0,0
                
                print("2 conv Zones, so making small adjustments")
            elif (nstr[1] > 0) & (nstr[3] == 0):
                if nstr[4] == 0:
                    nstr[1]+= del_zone #5#15
                else:
                    nstr[1] += del_zone #5#15  
                    nstr[3], nstr[4] ,nstr[5] = 0,0,0#6#16
                print("1 conv Zone, so making small adjustment")
            if nstr[1] >= nlevel -2 : # making sure we haven't pushed zones too deep
                nstr[1] = nlevel -4
            if nstr[4] >= nlevel -2:
                nstr[4] = nlevel -3
            
            print("New NSTR status is ", nstr)

            #was for check SM 
            #pressure,temp =np.loadtxt("/data/users/samukher/Disequilibrium-picaso/picaso/tstart_800_562.dat",usecols=[1,2],unpack=True) 
            #temp+=300            
            bundle = inputs(calculation='brown')

            bundle.phase_angle(0)
            bundle.gravity(gravity=grav , gravity_unit=u.Unit('m/s**2'))
            bundle.add_pt( temp, pressure)
            bundle.premix_atmosphere(opacityclass, df = bundle.inputs['atmosphere']['profile'].loc[:,['pressure','temperature']])
            DTAU, TAU, W0, COSB,ftau_cld, ftau_ray,GCOS2, DTAU_OG, TAU_OG, W0_OG, COSB_OG, \
                W0_no_raman , surf_reflect, ubar0,ubar1,cos_theta, single_phase,multi_phase, \
                frac_a,frac_b,frac_c,constant_back,constant_forward, tridiagonal , \
                wno,nwno,ng,nt, nlevel, ngauss, gauss_wts, mmw =  calculate_atm(bundle, opacityclass)
            
            all_kzz= []
            if save_all_kzz == True :
                save_kzz = 1
            else :
                save_kzz = 0
            
            #here begins the self consistent Kzz calculation 
            # MLT plus some prescription in radiative zone
            if self_consistent_kzz: 

                flux_net_v_layer_full, flux_net_v_full, flux_plus_v_full, flux_minus_v_full , flux_net_ir_layer_full, flux_net_ir_full, flux_plus_ir_full, flux_minus_ir_full = climate(pressure, temp, delta_wno, bb , y2, tp, tmin, tmax, DTAU, TAU, W0, 
                COSB,ftau_cld, ftau_ray,GCOS2, DTAU_OG, TAU_OG, W0_OG, COSB_OG, W0_no_raman , surf_reflect, 
                ubar0,ubar1,cos_theta, FOPI, single_phase,multi_phase,frac_a,frac_b,frac_c,constant_back,constant_forward, tridiagonal , 
                wno,nwno,ng,nt, nlevel, ngauss, gauss_wts,True, True)#True for reflected, True for thermal

                flux_net_ir_layer = flux_net_ir_layer_full[:]
                flux_plus_ir_attop = flux_plus_ir_full[0,:] 
                calc_type = 0
                # use mixing length theory to calculate Kzz profile
                kz = get_kzz(pressure, temp,grav,mmw,tidal,flux_net_ir_layer, flux_plus_ir_attop,t_table, p_table, grad, cp, calc_type,nstr)
            
            
            
            
            # shift everything to the 661 grid now.
            #mh = '+0.0'  #don't change these as the opacities you are using are based on these 
            #CtoO = '1.0' # don't change these as the opacities you are using are based on these #
            filename_db=os.path.join(__refdata__, 'climate_INPUTS/ck_cx_cont_opacities_661.db')
            
            if on_fly:
                print("From now I will mix "+str(gases_fly)+" only on--the--fly")
                #mhdeq and ctodeq will be auto by opannection
                #NO Background, just CIA + whatever in gases_fly
                ck_db=os.path.join(__refdata__, 'climate_INPUTS/sonora_2020_feh'+mhdeq+'_co_'+CtoOdeq+'.data.196')
                opacityclass = opannection(ck=True, ck_db=ck_db,filename_db=filename_db,deq = True,on_fly=True,gases_fly=gases_fly)
            else:
                #phillips comparison (discontinued) 
                #background + gases 
                #ck_db=os.path.join(__refdata__, 'climate_INPUTS/m+0.0_co1.0.data.196')
                opacityclass = opannection(ck=True, ck_db=opacityclass.ck_filename,
                    filename_db=filename_db,deq = True,on_fly=False)

        
            
            
            if cloudy == 1:    
                wv661 = 1e4/opacityclass.wno
                opd_cld_climate,g0_cld_climate,w0_cld_climate = initiate_cld_matrices(opd_cld_climate,g0_cld_climate,w0_cld_climate,wv196,wv661)
                print(np.shape(opd_cld_climate))
            if 'nostar' in self.inputs['star'].values():
                rfacv=0.0 
                FOPI = np.zeros(opacityclass.nwno) + 1.0
                T_star = None
                r_star = None
                logg = None
                metal = None
                semi_major = None
                r_planet = None
            #otherwise assume that there is stellar irradiation 
            else:
                rfacv = self.inputs['climate']['rfacv']
                T_star = self.inputs['climate']['T_star']
                r_star = self.inputs['climate']['r_star']
                logg = self.inputs['climate']['logg']
                metal = self.inputs['climate']['metal']
                semi_major = self.inputs['climate']['semi_major']
                r_planet = self.inputs['climate']['r_planet']
                FOPI = self.star(opacityclass, temp =T_star,metal =metal, logg =logg, radius = r_star, radius_unit=u.R_sun,semi_major= semi_major , semi_major_unit = u.AU, deq= True)

            if not vulcan_run:
                quench_levels, t_mix = quench_level(pressure, temp, kz ,mmw, grav, return_mix_timescale= True) # determine quench levels

                all_kzz = np.append(all_kzz, t_mix) # save kzz

                print("Quench Levels are CO, CO2, NH3, HCN, PH3 ", quench_levels) # print quench levels
                
                final = False
                #finall = False #### what is this thing?
                
                ## this code block is mostly safeguarding
                
                if quench_levels[2] > nlevel -2 :
                    quench_levels[2] = nlevel -2

                    if quench_levels[0] > nlevel -2 :
                        quench_levels[0] = nlevel -2
                    
                    if quench_levels[1] > nlevel -2 :
                        quench_levels[1] = nlevel -2
                    
                    if quench_levels[3] > nlevel -2 :
                        quench_levels[3] = nlevel -2 
                
                
                
                

                # determine the chemistry now

                qvmrs, qvmrs2= bundle.premix_atmosphere_diseq(opacityclass, df = bundle.inputs['atmosphere']['profile'].loc[:,['pressure','temperature']], quench_levels= quench_levels,t_mix=t_mix)
                #was for check SM
                #bundle.inputs['atmosphere']['profile'].to_csv('/data/users/samukher/Disequilibrium-picaso/first_iteration_testpls300min500',sep='\t')
                #raise SystemExit(0) 
            else :
                t_mix = bundle.run_vulcan(pressure,temp,kz,grav,mmw,T_star=T_star, logg=logg,metal=metal,r_star=metal,semi_major=semi_major,r_planet=r_planet, first = True, photochem=photochem)    
                all_kzz = np.append(all_kzz, t_mix)
                quench_levels = np.array([0,0,0,0])


            wno = opacityclass.wno
            delta_wno = opacityclass.delta_wno
            nwno = opacityclass.nwno
            min_temp = min(opacityclass.temps)
            max_temp = max(opacityclass.temps)

           
            print(nwno)             
            # first calculate the BB grid
            ntmps = self.inputs['climate']['ntemp_bb_grid']
            dt = self.inputs['climate']['dt_bb_grid']
            
            extension = 0.3 
            tmin = min_temp*(1-extension)
            tmax = max_temp*(1+extension)

            ntmps = int((tmax-tmin)/dt)
            

            bb , y2 , tp = set_bb(wno,delta_wno,nwno,ntmps,dt,tmin,tmax)

        

            
            final = False

            
            # diseq calculations start here actually
            
            print("DOING DISEQ CALCULATIONS NOW")
            it_max= 7
            itmx= 5
            conv = 5.0
            convt=4.0
            x_max_mult=7.0

            #if nstr[2] < nstr[5]:
            #    nofczns = 2
            #    print("nofczns corrected") 

            
            pressure, temperature, dtdp, profile_flag, qvmrs, qvmrs2, all_profiles, all_kzz,opd_cld_climate,g0_cld_climate,w0_cld_climate,flux_net_ir_layer, flux_plus_ir_attop  = profile_deq(it_max, itmx, conv, convt, nofczns,nstr,x_max_mult,
            temp,pressure, FOPI, t_table, p_table, grad, cp, opacityclass, grav, 
            rfaci, rfacv, nlevel, tidal, tmin, tmax, delta_wno, bb , y2 , tp, final , cloudy, cld_species,mh,fsed,flag_hack, quench_levels, kz, mmw,save_profile,all_profiles, self_consistent_kzz,save_kzz,all_kzz, vulcan_run,opd_cld_climate,g0_cld_climate,w0_cld_climate,flux_net_ir_layer, flux_plus_ir_attop,on_fly=on_fly, gases_fly=gases_fly )
            
            pressure, temp, dtdp, nstr_new, flux_plus_final, qvmrs, qvmrs2, df, all_profiles, all_kzz,opd_now,g0_now,w0_now =find_strat_deq(pressure, temperature, dtdp ,FOPI, nofczns,nstr,x_max_mult,
                            t_table, p_table, grad, cp, opacityclass, grav, 
                            rfaci, rfacv, nlevel, tidal, tmin, tmax, delta_wno, bb , y2 , tp , cloudy, cld_species, mh,fsed, flag_hack, quench_levels,kz ,mmw, save_profile,all_profiles, self_consistent_kzz,save_kzz,all_kzz, vulcan_run,opd_cld_climate,g0_cld_climate,w0_cld_climate,flux_net_ir_layer, flux_plus_ir_attop,on_fly=on_fly, gases_fly=gases_fly  )
            
                

            #diseq stuff
            all_out['diseq_out'] = {}
            if save_all_kzz: all_out['diseq_out']['all_kzz'] = all_kzz
            all_out['diseq_out']['quench_levels'] = quench_levels


            #return pressure , temp, dtdp, nstr_new, flux_plus_final, quench_levels, df, all_profiles, all_kzz, opd_now,w0_now,g0_now
        
        #all output to user
        all_out['pressure'] = pressure
        all_out['temperature'] = temp
        all_out['ptchem_df'] = df
        all_out['dtdp'] = dtdp
        all_out['cvz_locs'] = nstr_new
        all_out['flux']=flux_plus_final
        if save_all_profiles: all_out['all_profiles'] = all_profiles            
           
        if with_spec:
            opacityclass = opannection(ck=True, ck_db=opacityclass.ck_filename,deq=False)
            bundle = inputs(calculation='brown')
            bundle.phase_angle(0)
            bundle.gravity(gravity=grav , gravity_unit=u.Unit('m/s**2'))
            bundle.premix_atmosphere(opacityclass,df)
            df_spec = bundle.spectrum(opacityclass,full_output=True)    
            all_out['spectrum_output'] = df_spec 

        if as_dict: 
            return all_out
        else: 
            return pressure , temp, dtdp, nstr_new, flux_plus_final, df, all_profiles , opd_now,w0_now,g0_now

def get_targets():
    """Function to grab available targets using exoplanet archive data. 

    Returns
    -------
    Dataframe from Exoplanet Archive
    """
    planets_df =  pd.read_csv('https://exoplanetarchive.ipac.caltech.edu/TAP/sync?query=select+*+from+PSCompPars&format=csv')
    # convert to float when possible
    for i in planets_df.columns: 
        planets_df[i] = planets_df[i].astype(float,errors='ignore')

    return planets_df
def load_planet(df, opacity, phase_angle = 0, stellar_db='ck04models', verbose=False,  **planet_kwargs):
    """
    Wrapper to simplify PICASO run. This really turns picaso into a black box. This was created 
    specifically Sagan School tutorial. It grabs planet parameters from the user supplied df, then 
    adds a parametric PT profile (Guillot et al. 2010). The user still has to add chemistry. 

    Parameters
    -----------
    df : pd.DataFrame
        This is single row from `all_planets()`
    opacity : np.array 
        Opacity loaded from opannection
    phase_angle : float 
        Observing phase angle (radians)
    stellar_db : str 
        Stellar database to pull from. Default is ck04models but you can also 
        use phoenix if you have those downloaded.
    verbose : bool , options
        Print out warnings 
    planet_kwargs : dict 
        List of parameters to supply NexSci database is values don't exist 
    """
    if len(df.index)>1: raise Exception("Dataframe consists of more than 1 row. Make sure to select single planet")
    if len(df.index)==0: raise Exception("No planets found in database. Check name.")

    for i in df.index:

        planet = df.loc[i,:].dropna().to_dict()

        temp = planet.get('st_teff', planet_kwargs.get('st_teff',np.nan))
        if np.isnan(temp) : raise Exception('Stellar temperature is not added to \
            dataframe input or to planet_kwargs through the column/key named st_teff. Please add it to one of them')

        logg = planet.get('st_logg', planet_kwargs.get('st_logg',np.nan))
        if np.isnan(logg) : raise Exception('Stellar logg is not added to \
            dataframe input or to planet_kwargs through the column/key named st_logg. Please add it to one of them')

        logmh = planet.get('st_metfe', planet_kwargs.get('st_metfe',np.nan))
        if np.isnan(logmh) : raise Exception('Stellar Fe/H is not added to \
            dataframe input or to planet_kwargs through the column/key named st_metfe. Please add it to one of them')


        if logmh > 0.5: 
            if verbose: print ('Stellar M/H exceeded max value of 0.5. Value has been reset to the maximum')
            logmh = 0.5
        elif logmh < -4.0 :
            if verbose: print ('Stellar M/H exceeded min value of -4.0 . Value has been reset to the mininum')
            logmh = -4.0 

        if logg > 4.5: 
            if verbose: print ('Stellar logg exceeded max value of 4.5. Value has been reset to the maximum')
            logg = 4.5   


        #the parameters
        #planet/star system params--typically not free parameters in retrieval
        # Planet radius in Jupiter Radii--this will be forced to be 10 bar radius--arbitrary (scaling to this is free par)

        Rp = planet.get('pl_radj', planet_kwargs.get('pl_radj',np.nan))
        if np.isnan(Rp) : raise Exception('Planet Radii is not added to \
            dataframe input or to planet_kwargs through the column/key named pl_radj. J for JUPITER! \
            Please add it to one of them')


        #Stellar Radius in Solar Radii
        Rstar = planet.get('st_rad', planet_kwargs.get('st_rad',np.nan))
        if np.isnan(Rstar) : raise Exception('Stellar Radii is not added to \
            dataframe input or to planet_kwargs through the column/key named st_rad. Solar radii! \
            Please add it to one of them')

        #Mass in Jupiter Masses
        Mp = planet.get('pl_bmassj', planet_kwargs.get('pl_bmassj',np.nan))
        if np.isnan(Mp) : raise Exception('Planet Mass is not added to \
            dataframe input or to planet_kwargs through the column/key named pl_bmassj. J for JUPITER! \
            Please add it to one of them')  

        #TP profile params (3--Guillot 2010, Parmentier & Guillot 2013--see Line et al. 2013a for implementation)
        Tirr=planet.get('pl_eqt', planet_kwargs.get('pl_eqt',np.nan))

        if np.isnan(Tirr): 
            p =  planet.get('pl_orbper', planet_kwargs.get('pl_orbper',np.nan))
            p = p * (1*u.day).to(u.yr).value #convert to year 
            a =  (p**(2/3)*u.au).to(u.R_sun).value
            temp = planet.get('st_teff', planet_kwargs.get('st_teff',np.nan))
            Tirr = temp * np.sqrt(Rstar/(2*a))

        if np.isnan(Tirr): raise Exception('Planet Eq Temp is not added to \
            dataframe input or to planet_kwargs through the column/key named pl_eqt. Kelvin \
            Please add it to one of them') 

        p=planet.get('pl_orbper', planet_kwargs.get('pl_orbper',np.nan))

        if np.isnan(Tirr): raise Exception('Orbital Period is not added to \
            dataframe input or to planet_kwargs through the column/key named pl_orbper. Days Units') 
        else: 
            p = p * (1*u.day).to(u.yr).value #convert to year 
            a =  p**(2/3) #semi major axis in AU


        #setup picaso
        start_case = inputs()
        start_case.approx(raman="none")
        start_case.phase_angle(phase_angle) #radians 

        #define gravity
        start_case.gravity(mass=Mp, mass_unit=u.Unit('M_jup'),
                            radius=Rp, radius_unit=u.Unit('R_jup')) #any astropy units available

        #define star
        start_case.star(opacity, temp,logmh,logg,radius=Rstar, radius_unit=u.Unit('R_sun'),
                            semi_major=a, semi_major_unit=u.Unit('au'),
                            database = stellar_db ) #opacity db, pysynphot database, temp, metallicity, logg

        ##running this with all default inputs (users can override whatever after this initial run)
        start_case.guillot_pt(Tirr) 

    return start_case
def jupiter_pt():
    """Function to get Jupiter's PT profile"""
    return os.path.join(__refdata__, 'base_cases','jupiter.pt')
def jupiter_cld():
    """Function to get rough Jupiter Cloud model with fsed=3"""
    return os.path.join(__refdata__, 'base_cases','jupiterf3.cld')
def HJ_pt():
    """Function to get Jupiter's PT profile"""
    return os.path.join(__refdata__, 'base_cases','HJ.pt')
def HJ_pt_3d(as_xarray=False,add_kz=False, input_file = os.path.join(__refdata__, 'base_cases','HJ_3d.pt')):
    """Function to get Jupiter's PT profile
    
    Parameters
    ----------
    as_xarray : bool 
        Returns as xarray, instead of dictionary
    add_kz : bool 
        Returns kzz along with PT info
    input_file : str 
        point to input file in the same format as mitgcm example 
        file in base_cases/HJ_3d.pt
    """
    #input_file = os.path.join(__refdata__, 'base_cases','HJ_3d.pt')
    threed_grid = pd.read_csv(input_file,delim_whitespace=True,names=['p','t','k'])
    all_lon= threed_grid.loc[np.isnan(threed_grid['k'])]['p'].values
    all_lat=  threed_grid.loc[np.isnan(threed_grid['k'])]['t'].values
    latlong_ind = np.concatenate((np.array(threed_grid.loc[np.isnan(threed_grid['k'])].index),[threed_grid.shape[0]] ))
    threed_grid = threed_grid.dropna() 

    lon = np.unique(all_lon)
    lat = np.unique(all_lat)

    nlon = len(lon)
    nlat = len(lat)
    total_pts = nlon*nlat
    nz = latlong_ind[1] - 1 

    p = np.zeros((nlon,nlat,nz))
    t = np.zeros((nlon,nlat,nz))
    kzz = np.zeros((nlon,nlat,nz))

    for i in range(len(latlong_ind)-1):

        ilon = list(lon).index(all_lon[i])
        ilat = list(lat).index(all_lat[i])

        p[ilon, ilat, :] = threed_grid.loc[latlong_ind[i]:latlong_ind[i+1]]['p'].values
        t[ilon, ilat, :] = threed_grid.loc[latlong_ind[i]:latlong_ind[i+1]]['t'].values
        kzz[ilon, ilat, :] = threed_grid.loc[latlong_ind[i]:latlong_ind[i+1]]['k'].values
    
    gcm_out = {'pressure':p, 'temperature':t, 'kzz':kzz, 'latitude':lat, 'longitude':lon}
    if as_xarray:
        # create data
        data = gcm_out['temperature']

        # create coords
        lon = gcm_out['longitude']
        lat = gcm_out['latitude']
        pres = gcm_out['pressure'][0,0,:]

        # put data into a dataset
        if add_kz:
            data_vars = dict(
                temperature=(["lon", "lat","pressure"], data,{'units': 'Kelvin'}),#, required
                kz = (["lon", "lat","pressure"], kzz,{'units': 'm^2/s'})
            )
        else: 
            data_vars = dict(temperature=(["lon", "lat","pressure"], data,{'units': 'Kelvin'}))

        ds = xr.Dataset(
            data_vars=data_vars,
            coords=dict(
                lon=(["lon"], lon,{'units': 'degrees'}),#required
                lat=(["lat"], lat,{'units': 'degrees'}),#required
                pressure=(["pressure"], pres,{'units': 'bar'})#required*
            ),
            attrs=dict(description="coords with vectors"),
        )
        return  ds
    else: 
        return gcm_out
def HJ_cld():
    """Function to get rough Jupiter Cloud model with fsed=3"""
    return os.path.join(__refdata__, 'base_cases','HJ.cld')
def single_phase_options(printout=True):
    """Retrieve all the options for direct radation"""
    if printout: print("Can also set functional form of forward/back scattering in approx['TTHG_params']")
    return ['cahoy','OTHG','TTHG','TTHG_ray']
def multi_phase_options(printout=True):
    """Retrieve all the options for multiple scattering radiation"""
    if printout: print("Can also set delta_eddington=True/False in approx['delta_eddington']")
    return ['N=2','N=1','isotropic']
def SH_scattering_options(printout=True):
    """Retrieve all the options for scattering radiation in SH"""
    return  ["TTHG","OTHG","isotropic"]
def SH_rayleigh_options(printout=True):
    """Retrieve options for rayleigh scattering"""
    return ['off','on']
def SH_psingle_form_options(printout=True):
    """Retrieve options for direct scattering form approximation"""
    return  ["explicit","legendre"]
def SH_calculate_fluxes_options(printout=True):
    """Retrieve options for calculating layerwise fluxes"""
    return  ["off","on"]
def raman_options():
    """Retrieve options for raman scattering approximtions"""
    return ["oklopcic","pollack","none"]
def query_options():
    """Retrieve options for querying opacities """
    return ["nearest_neighbor","interp"]

def evolution_track(mass=1, age='all'):
    """
    Plot or grab an effective temperature for a certain age and mass planet. 
    Parameters
    ----------
    mass : int or str, optional
        (Optional) Mass of planet, in Jupiter Masses. Only valid options = 1, 2, 4, 6, 8, 10,'all'
        If another value is entered, it will find the nearest option. 
    age : float or str, optional
        (Optional) Age of planet, in years or 'all' to return full model 
    Return 
    ------
    if age=None: data = {'cold':all_data_cold_start, 'hot':all_data_hot_start}
    if age=float: data = {'cold':data_at_age, 'hot':data_at_age}
    
    if plot=False: returns data 
    else: returns data, plot
    
    """
    cols_return = ['age_years','Teff','grav_cgs','logL','R_cm'] #be careful when changing these as they are used to build all_cols
    valid_options = np.array([1,2,4,6,8,10]) # jupiter masses

    if mass == 'all':
        all_cols = np.concatenate([[cols_return[0]]]+[[f'{cols_return[1]}{iv}Mj',f'{cols_return[2]}{iv}Mj'] for iv in valid_options])
        for imass in valid_options:
            mass = f'00{imass}0'            
            if len(mass)==5:mass=mass[1:]
            cold = pd.read_csv(os.path.join(__refdata__, 'evolution','cold_start',f'model_seq.{mass}'),
                skiprows=12,delim_whitespace=True,
                    header=None,names=['age_years','logL','R_cm','Ts','Teff',
                                       'log rc','log Pc','log Tc','grav_cgs','Uth','Ugrav','log Lnuc'])
            hot = pd.read_csv(os.path.join(__refdata__, 'evolution','hot_start',f'model_seq.{mass}'),
                skiprows=12,delim_whitespace=True,
                    header=None,names=['age_years','logL','R_cm','Ts','Teff',
                                       'log rc','log Pc','log Tc','grav_cgs','Uth','Ugrav','log Lnuc'])
            if imass==1 :
                all_cold = pd.DataFrame(columns=all_cols,index=range(cold.shape[0]))
                all_cold['age_years'] = cold['age_years'].values
                all_hot = pd.DataFrame(columns=all_cols,index=range(hot.shape[0]))
                all_hot['age_years'] = hot['age_years'].values
            #add teff for this mass
            all_cold.loc[:,f'{cols_return[1]}{imass}Mj'] = cold.loc[:,f'{cols_return[1]}'].values
            #add gravity for this mass
            all_cold.loc[:,f'{cols_return[2]}{imass}Mj'] = cold.loc[:,f'{cols_return[2]}'].values
            #add luminosity
            all_cold.loc[:,f'{cols_return[3]}{imass}Mj'] = cold.loc[:,f'{cols_return[3]}'].values
            #add radius
            all_cold.loc[:,f'{cols_return[4]}{imass}Mj'] = cold.loc[:,f'{cols_return[4]}'].values
            #add teff for this mass
            all_hot.loc[:,f'{cols_return[1]}{imass}Mj'] = hot.loc[:,f'{cols_return[1]}'].values
            #add gravity for this mass
            all_hot.loc[:,f'{cols_return[2]}{imass}Mj'] = hot.loc[:,f'{cols_return[2]}'].values
            #add luminosity for this mass
            all_hot.loc[:,f'{cols_return[3]}{imass}Mj'] = hot.loc[:,f'{cols_return[3]}'].values
            #add luminosity for this mass
            all_hot.loc[:,f'{cols_return[4]}{imass}Mj'] = hot.loc[:,f'{cols_return[4]}'].values

        #grab the desired age, if the user asks for it
        if not isinstance(age, str):
            #returning to just hot and cold names so that they can be returned below 
            all_hot = (all_hot.iloc[(all_hot['age_years']-age).abs().argsort()[0:1]]).to_dict('records')[0]
            all_cold = (all_cold.iloc[(all_cold['age_years']-age).abs().argsort()[0:1]]).to_dict('records')[0]

        to_return = {'hot': all_hot, 
                'cold': all_cold}
    else:   
        
        idx = np.argmin(abs(valid_options - mass))
        mass = int(valid_options[idx])
        mass = f'00{mass}0'
        if len(mass)==5:mass=mass[1:]
        cold = pd.read_csv(os.path.join(__refdata__, 'evolution','cold_start',f'model_seq.{mass}'),skiprows=12,delim_whitespace=True,
                    header=None,names=['age_years','logL','R_cm','Ts','Teff',
                                       'log rc','log Pc','log Tc','grav_cgs','Uth','Ugrav','log Lnuc'])
        hot = pd.read_csv(os.path.join(__refdata__, 'evolution','hot_start',f'model_seq.{mass}'),skiprows=12,delim_whitespace=True,
                    header=None,names=['age_years','logL','R_cm','Ts','Teff',
                                       'log rc','log Pc','log Tc','grav_cgs','Uth','Ugrav','log Lnuc'])
        #return only what we want
        hot = hot.loc[:,cols_return]
        cold = cold.loc[:,cols_return]

        #grab the desired age, if the user asks for it
        if not isinstance(age, str):
            hot = (hot.iloc[(hot['age_years']-age).abs().argsort()[0:1]]).to_dict('records')[0]
            cold = (cold.iloc[(cold['age_years']-age).abs().argsort()[0:1]]).to_dict('records')[0]

        to_return = {'hot': hot, 
                    'cold': cold}


    return to_return
def all_planets():
    """
    Load all planets from https://exoplanetarchive.ipac.caltech.edu
    """
    # use this default URL to start out with 
    planets_df =  pd.read_csv('https://exoplanetarchive.ipac.caltech.edu/TAP/sync?query=select+*+from+PSCompPars&format=csv')
    # convert to float when possible
    for i in planets_df.columns: 
        planets_df[i] = planets_df[i].astype(float,errors='ignore')

    return planets_df
def young_planets(): 
    """
    Load planets from ZJ's paper
    """    
    planets_df = pd.read_csv(os.path.join(__refdata__, 'evolution','benchmarks_age_lbol.csv'),skiprows=12)
    return planets_df

def rt_methodology_options(printout=True):
    """Retrieve all the options for methodology"""
    if printout: print("Can calculate spectrum using Toon 1989 methodology or sperhical harmonics")
    return ['toon','SH']
def stream_options(printout=True):
    """Retrieve all the options for stream"""
    if printout: print("Can use 2-stream or 4-stream sperhical harmonics")
    return [2,4]
def coefficients_options(printout=True):
    """Retrieve options for coefficients used in Toon calculation"""
    return ["quadrature","eddington"]

def profile(it_max, itmx, conv, convt, nofczns,nstr,x_max_mult,
            temp,pressure,FOPI, t_table, p_table, grad, cp, opacityclass, grav, 
             rfaci, rfacv, nlevel, tidal, tmin, tmax, dwni, bb , y2 , tp, final, cloudy, cld_species,mh,fsed,flag_hack, save_profile, all_profiles,opd_cld_climate,g0_cld_climate,w0_cld_climate,flux_net_ir_layer=None, flux_plus_ir_attop=None,first_call_ever=False):
    """
    Function iterating on the TP profile by calling tstart and changing opacities as well
    Parameters
    ----------
    it_max : int
        Maximum iterations allowed in the inner no opa change loop
    itmx : int
        Maximum iterations allowed in the outer opa change loop
    conv : float
        
    convt: float
        Convergence criteria , if max avg change in temp is less than this then outer loop converges
        
    nofczns: int
        # of conv zones 
    nstr : array 
        dimension of 20
        NSTR vector describes state of the atmosphere:
        0   is top layer
        1   is top layer of top convective region
        2   is bottom layer of top convective region
        3   is top layer of lower radiative region
        4   is top layer of lower convective region
        5   is bottom layer of lower convective region
    xmaxmult : 
        
    temp : array 
        Guess temperatures to start with
    pressure : array
        Atmospheric pressure
    t_table : array
        Visible flux addition fraction
    nlevel : int
        # of levels
    temp : array
        Guess Temperature array, dimension is nlevel
    pressure : array
        Pressure array
    t_table : array
        Tabulated Temperature array for convection calculations
    p_table : array
        Tabulated pressure array for convection calculations
    grad : array
        Tabulated grad array for convection calculations
    cp : array
        Tabulated cp array for convection calculations
    opacityclass : class
        Opacity class created with jdi.oppanection
    grav : float
        Gravity of planet in SI
    rfaci : float 
        IR flux addition fraction 
    rfacv : float
        Visible flux addition fraction
    nlevel : int
        # of levels, not layers
    tidal : array
        Tidal Fluxes dimension = nlevel
    tmin : float
        Minimum allwed Temp in the profile
    tmax : float
        Maximum allowed Temp in the profile
    dwni : array
        Spectral interval corrections (dimension= nwvno)   
        
    Returns
    -------
    array 
        Temperature array and lapse ratio array if converged
        else Temperature array twice
    """

    # taudif is fixed to be 0 here since it is needed only for clouds mh
    taudif = 0.0
    taudif_tol = 0.1
    
    # first calculate the convective zones
    for nb in range(0,3*nofczns,3):
        
        n_strt_b= nstr[nb+1]
        n_ctop_b= n_strt_b+1
        n_bot_b= nstr[nb+2] +1

        for j1 in range(n_ctop_b,n_bot_b+1): 
            press = sqrt(pressure[j1-1]*pressure[j1])
            calc_type =  0 # only need grad_x in return
            grad_x, cp_x = did_grad_cp( temp[j1-1], press, t_table, p_table, grad, cp, calc_type)
            temp[j1]= exp(log(temp[j1-1]) + grad_x*(log(pressure[j1]) - log(pressure[j1-1])))
    
    temp_old= np.copy(temp)


    
    bundle = inputs(calculation='brown')
    bundle.phase_angle(0)
    bundle.gravity(gravity=grav , gravity_unit=u.Unit('m/s**2'))
    bundle.add_pt( temp, pressure)
    
    bundle.premix_atmosphere(opacityclass, df = bundle.inputs['atmosphere']['profile'].loc[:,['pressure','temperature']])
    if save_profile == 1:
            all_profiles = np.append(all_profiles,temp_old)
    
    if first_call_ever == False:
        if cloudy == 1 :
            DTAU, TAU, W0, COSB,ftau_cld, ftau_ray,GCOS2, DTAU_OG, TAU_OG, W0_OG, COSB_OG, \
            W0_no_raman , surf_reflect, ubar0,ubar1,cos_theta, single_phase,multi_phase, \
            frac_a,frac_b,frac_c,constant_back,constant_forward, tridiagonal , \
            wno,nwno,ng,nt, nlevel, ngauss, gauss_wts, mmw =  calculate_atm(bundle, opacityclass )


            we0,we1,we2,we3 = 0.25,0.25,0.25,0.25
            opd_prev_cld_step = (we0*opd_cld_climate[:,:,0]+we1*opd_cld_climate[:,:,1]+we2*opd_cld_climate[:,:,2]+we3*opd_cld_climate[:,:,3]) # last average
            
            metallicity = 10**(mh) #atmospheric metallicity relative to Solar
            mean_molecular_weight = np.mean(mmw) # atmospheric mean molecular weight
            directory ='/Users/sagnickmukherjee/Documents/GitHub/virga/refr_new'
            
            kzz  = get_kzz(pressure, temp,grav,mmw,tidal,flux_net_ir_layer, flux_plus_ir_attop,t_table, p_table, grad, cp, calc_type,nstr)
            bundle.inputs['atmosphere']['profile']['kz'] = kzz
        

            cld_out = bundle.virga(cld_species,directory, fsed=fsed,mh=metallicity,
                        mmw = mean_molecular_weight,full_output=False,climate=True)
            
            opd_now, w0_now, g0_now = cld_out
            
            opd_cld_climate[:,:,3], g0_cld_climate[:,:,3], w0_cld_climate[:,:,3] = opd_cld_climate[:,:,2], g0_cld_climate[:,:,2], w0_cld_climate[:,:,2]
            opd_cld_climate[:,:,2], g0_cld_climate[:,:,2], w0_cld_climate[:,:,2] = opd_cld_climate[:,:,1], g0_cld_climate[:,:,1], w0_cld_climate[:,:,1]
            opd_cld_climate[:,:,1], g0_cld_climate[:,:,1], w0_cld_climate[:,:,1] = opd_cld_climate[:,:,0], g0_cld_climate[:,:,0], w0_cld_climate[:,:,0]
                        
            opd_cld_climate[:,:,0], g0_cld_climate[:,:,0], w0_cld_climate[:,:,0] = opd_now, g0_now, w0_now
            
            #if np.sum(opd_cld_climate[:,:,1]) == 0 :
            #    w0,w1,w2,w3 = 1,0,0,0
            #elif (np.sum(opd_cld_climate[:,:,1]) != 0) and (np.sum(opd_cld_climate[:,:,2]) == 0):
            #    w0,w1,w2,w3 = 0.5,0.5,0,0
            #elif (np.sum(opd_cld_climate[:,:,2]) != 0) and (np.sum(opd_cld_climate[:,:,3]) == 0):
            #    w0,w1,w2,w3 = 0.33,0.33,0.33,0
            #else:
            #    w0,w1,w2,w3 = 0.25,0.25,0.25,0.25
            we0,we1,we2,we3 = 0.25,0.25,0.25,0.25
            
            #sum_opd_clmt = (opd_cld_climate[:,:,0]+opd_cld_climate[:,:,1]+opd_cld_climate[:,:,2]+opd_cld_climate[:,:,3])
            sum_opd_clmt = (we0*opd_cld_climate[:,:,0]+we1*opd_cld_climate[:,:,1]+we2*opd_cld_climate[:,:,2]+we3*opd_cld_climate[:,:,3])
            opd_clmt = (we0*opd_cld_climate[:,:,0]+we1*opd_cld_climate[:,:,1]+we2*opd_cld_climate[:,:,2]+we3*opd_cld_climate[:,:,3])
            g0_clmt = (we0*opd_cld_climate[:,:,0]*g0_cld_climate[:,:,0]+we1*opd_cld_climate[:,:,1]*g0_cld_climate[:,:,1]+we2*opd_cld_climate[:,:,2]*g0_cld_climate[:,:,2]+we3*opd_cld_climate[:,:,3]*g0_cld_climate[:,:,3])/(sum_opd_clmt)
            w0_clmt = (we0*opd_cld_climate[:,:,0]*w0_cld_climate[:,:,0]+we1*opd_cld_climate[:,:,1]*w0_cld_climate[:,:,1]+we2*opd_cld_climate[:,:,2]*w0_cld_climate[:,:,2]+we3*opd_cld_climate[:,:,3]*w0_cld_climate[:,:,3])/(sum_opd_clmt)
            g0_clmt = np.nan_to_num(g0_clmt,nan=0.0)
            w0_clmt = np.nan_to_num(w0_clmt,nan=0.0)
            opd_clmt[np.where(opd_clmt <= 1e-5)] = 0.0
            
            
            df_cld = vj.picaso_format(opd_clmt, w0_clmt, g0_clmt)
            bundle.clouds(df=df_cld)



    DTAU, TAU, W0, COSB,ftau_cld, ftau_ray,GCOS2, DTAU_OG, TAU_OG, W0_OG, COSB_OG, \
        W0_no_raman , surf_reflect, ubar0,ubar1,cos_theta, single_phase,multi_phase, \
        frac_a,frac_b,frac_c,constant_back,constant_forward, tridiagonal , \
        wno,nwno,ng,nt, nlevel, ngauss, gauss_wts, mmw =  calculate_atm(bundle, opacityclass )
    
    ## begin bigger loop which gets opacities
    for iii in range(itmx):
        
        temp, dtdp, flag_converge, flux_net_ir_layer, flux_plus_ir_attop, all_profiles = t_start(nofczns,nstr,it_max,conv,x_max_mult, 
            rfaci, rfacv, nlevel, temp, pressure, p_table, t_table, 
            grad, cp, tidal,tmin,tmax,dwni, bb , y2, tp, DTAU, TAU, W0, COSB,ftau_cld, ftau_ray,GCOS2, DTAU_OG, TAU_OG, W0_OG, COSB_OG, W0_no_raman , surf_reflect, ubar0,ubar1,cos_theta, FOPI, single_phase,multi_phase,frac_a,frac_b,frac_c,constant_back,constant_forward, tridiagonal , wno,nwno,ng,nt, ngauss, gauss_wts, save_profile, all_profiles)
        
        if (temp <= min(opacityclass.cia_temps)).any():
            wh = np.where(temp <= min(opacityclass.cia_temps))
            if len(wh[0]) <= 30 :
                print(len(wh[0])," points went off the opacity grid. Correcting those.")
                temp = correct_profile(temp,pressure,wh,min(opacityclass.cia_temps))
            else :
                raise Exception('Many points in your profile went off the grid. Try re-starting from a different guess profile. Parametrized profiles can work better sometime as guess profiles.')
        
        
        
        bundle = inputs(calculation='brown')
        bundle.phase_angle(0)
        bundle.gravity(gravity=grav , gravity_unit=u.Unit('m/s**2'))
        bundle.add_pt( temp, pressure)
        
        bundle.premix_atmosphere(opacityclass, df = bundle.inputs['atmosphere']['profile'].loc[:,['pressure','temperature']])
        #if save_profile == 1:
        #    all_profiles = np.append(all_profiles,bundle.inputs['atmosphere']['profile']['NH3'].values)
        if cloudy == 1 :
            we0,we1,we2,we3 = 0.25,0.25,0.25,0.25
            opd_prev_cld_step = (we0*opd_cld_climate[:,:,0]+we1*opd_cld_climate[:,:,1]+we2*opd_cld_climate[:,:,2]+we3*opd_cld_climate[:,:,3]) # last average
            
            metallicity = 10**(mh) #atmospheric metallicity relative to Solar
            mean_molecular_weight = np.mean(mmw) # atmospheric mean molecular weight
            directory ='/Users/sagnickmukherjee/Documents/GitHub/virga/refr_new'
            
            kzz  = get_kzz(pressure, temp,grav,mmw,tidal,flux_net_ir_layer, flux_plus_ir_attop,t_table, p_table, grad, cp, calc_type,nstr)
            bundle.inputs['atmosphere']['profile']['kz'] = kzz
        
    
            cld_out = bundle.virga(cld_species,directory, fsed=fsed,mh=metallicity,
                        mmw = mean_molecular_weight,full_output=False,climate=True)
            
            opd_now, w0_now, g0_now = cld_out
            
            opd_cld_climate[:,:,3], g0_cld_climate[:,:,3], w0_cld_climate[:,:,3] = opd_cld_climate[:,:,2], g0_cld_climate[:,:,2], w0_cld_climate[:,:,2]
            opd_cld_climate[:,:,2], g0_cld_climate[:,:,2], w0_cld_climate[:,:,2] = opd_cld_climate[:,:,1], g0_cld_climate[:,:,1], w0_cld_climate[:,:,1]
            opd_cld_climate[:,:,1], g0_cld_climate[:,:,1], w0_cld_climate[:,:,1] = opd_cld_climate[:,:,0], g0_cld_climate[:,:,0], w0_cld_climate[:,:,0]
                        
            opd_cld_climate[:,:,0], g0_cld_climate[:,:,0], w0_cld_climate[:,:,0] = opd_now, g0_now, w0_now
            
            #if np.sum(opd_cld_climate[:,:,1]) == 0 :
            #    w0,w1,w2,w3 = 1,0,0,0
            #elif (np.sum(opd_cld_climate[:,:,1]) != 0) and (np.sum(opd_cld_climate[:,:,2]) == 0):
            #    w0,w1,w2,w3 = 0.5,0.5,0,0
            #elif (np.sum(opd_cld_climate[:,:,2]) != 0) and (np.sum(opd_cld_climate[:,:,3]) == 0):
            #    w0,w1,w2,w3 = 0.33,0.33,0.33,0
            #else:
            #    w0,w1,w2,w3 = 0.25,0.25,0.25,0.25
            we0,we1,we2,we3 = 0.25,0.25,0.25,0.25
            
            #sum_opd_clmt = (opd_cld_climate[:,:,0]+opd_cld_climate[:,:,1]+opd_cld_climate[:,:,2]+opd_cld_climate[:,:,3])
            sum_opd_clmt = (we0*opd_cld_climate[:,:,0]+we1*opd_cld_climate[:,:,1]+we2*opd_cld_climate[:,:,2]+we3*opd_cld_climate[:,:,3])
            opd_clmt = (we0*opd_cld_climate[:,:,0]+we1*opd_cld_climate[:,:,1]+we2*opd_cld_climate[:,:,2]+we3*opd_cld_climate[:,:,3])
            g0_clmt = (we0*opd_cld_climate[:,:,0]*g0_cld_climate[:,:,0]+we1*opd_cld_climate[:,:,1]*g0_cld_climate[:,:,1]+we2*opd_cld_climate[:,:,2]*g0_cld_climate[:,:,2]+we3*opd_cld_climate[:,:,3]*g0_cld_climate[:,:,3])/(sum_opd_clmt)
            w0_clmt = (we0*opd_cld_climate[:,:,0]*w0_cld_climate[:,:,0]+we1*opd_cld_climate[:,:,1]*w0_cld_climate[:,:,1]+we2*opd_cld_climate[:,:,2]*w0_cld_climate[:,:,2]+we3*opd_cld_climate[:,:,3]*w0_cld_climate[:,:,3])/(sum_opd_clmt)
            g0_clmt = np.nan_to_num(g0_clmt,nan=0.0)
            w0_clmt = np.nan_to_num(w0_clmt,nan=0.0)
            opd_clmt[np.where(opd_clmt <= 1e-5)] = 0.0
            
            
            df_cld = vj.picaso_format(opd_clmt, w0_clmt, g0_clmt)
            bundle.clouds(df=df_cld)
            
            diff = (opd_clmt-opd_prev_cld_step)
            taudif = np.max(np.abs(diff))
            taudif_tol = 0.4*np.max(0.5*(opd_clmt+opd_prev_cld_step))
            
            print("Max TAUCLD diff is", taudif, " Tau tolerance is ", taudif_tol)



        

        DTAU, TAU, W0, COSB,ftau_cld, ftau_ray,GCOS2, DTAU_OG, TAU_OG, W0_OG, COSB_OG, \
        W0_no_raman , surf_reflect, ubar0,ubar1,cos_theta, single_phase,multi_phase, \
        frac_a,frac_b,frac_c,constant_back,constant_forward, tridiagonal , \
        wno,nwno,ng,nt, nlevel, ngauss, gauss_wts, mmw =  calculate_atm(bundle, opacityclass)

        ert = 0.0 # avg temp change
        scalt= 1.5

        dtx= abs(temp-temp_old)
        ert = np.sum(dtx)
        
        ## this is a terrible hack but it perhaps works
        ## do this hack only during findstrat maybe ?
        ## otherwise problematic
        #####################################
     #   if flag_hack == True:
     #       temp= 0.5*(temp+temp_old) 
     #       print("Hack Activated")
        #####################################   
        
        temp_old= np.copy(temp)
        
        ert = ert/(float(nlevel)*scalt)
        
        if ((iii > 0) & (ert < convt) & (taudif < taudif_tol)) :
            print("Profile converged")
            conv_flag = 1
            '''
            if final == True :
                itmx = 6
                it_max = it_max
            else :
                itmx = 3
                it_max= it_max
            
            if cloudy == 1:
                for iprime in range(itmx):
                    bundle = inputs(calculation='brown')
                    bundle.phase_angle(0)
                    bundle.gravity(gravity=grav , gravity_unit=u.Unit('m/s**2'))
                    bundle.add_pt( temp, pressure)
    
                    bundle.premix_atmosphere(opacityclass, df = bundle.inputs['atmosphere']['profile'].loc[:,['pressure','temperature']])
                    
                    
                    metallicity = 10**(mh) #atmospheric metallicity relative to Solar
                    mean_molecular_weight = np.mean(mmw) # atmospheric mean molecular weight
                    directory ='/Users/sagnickmukherjee/Documents/software/optics'
            
                    kzz  = get_kzz(pressure, temp,grav,mmw,tidal,flux_net_ir_layer, flux_plus_ir_attop,t_table, p_table, grad, cp, calc_type,nstr)
                    bundle.inputs['atmosphere']['profile']['kz'] = kzz
        
    
                    cld_out = bundle.virga(cld_species,directory, fsed=fsed,mh=metallicity,
                            mmw = mean_molecular_weight,full_output=False,climate=True)
            
                    opd_now, w0_now, g0_now = cld_out
            
                    opd_cld_climate[:,:,3], g0_cld_climate[:,:,3], w0_cld_climate[:,:,3] = opd_cld_climate[:,:,2], g0_cld_climate[:,:,2], w0_cld_climate[:,:,2]
                    opd_cld_climate[:,:,2], g0_cld_climate[:,:,2], w0_cld_climate[:,:,2] = opd_cld_climate[:,:,1], g0_cld_climate[:,:,1], w0_cld_climate[:,:,1]
                    opd_cld_climate[:,:,1], g0_cld_climate[:,:,1], w0_cld_climate[:,:,1] = opd_cld_climate[:,:,0], g0_cld_climate[:,:,0], w0_cld_climate[:,:,0]
                        
                    opd_cld_climate[:,:,0], g0_cld_climate[:,:,0], w0_cld_climate[:,:,0] = opd_now, g0_now, w0_now
            
            
                    we0,we1,we2,we3 = 0.6,0.25,0.1,0.05
            
                    #sum_opd_clmt = (opd_cld_climate[:,:,0]+opd_cld_climate[:,:,1]+opd_cld_climate[:,:,2]+opd_cld_climate[:,:,3])
                    sum_opd_clmt = (we0*opd_cld_climate[:,:,0]+we1*opd_cld_climate[:,:,1]+we2*opd_cld_climate[:,:,2]+we3*opd_cld_climate[:,:,3])
                    opd_clmt = (we0*opd_cld_climate[:,:,0]+we1*opd_cld_climate[:,:,1]+we2*opd_cld_climate[:,:,2]+we3*opd_cld_climate[:,:,3])
                    g0_clmt = (we0*opd_cld_climate[:,:,0]*g0_cld_climate[:,:,0]+we1*opd_cld_climate[:,:,1]*g0_cld_climate[:,:,1]+we2*opd_cld_climate[:,:,2]*g0_cld_climate[:,:,2]+we3*opd_cld_climate[:,:,3]*g0_cld_climate[:,:,3])/(sum_opd_clmt)
                    w0_clmt = (we0*opd_cld_climate[:,:,0]*w0_cld_climate[:,:,0]+we1*opd_cld_climate[:,:,1]*w0_cld_climate[:,:,1]+we2*opd_cld_climate[:,:,2]*w0_cld_climate[:,:,2]+we3*opd_cld_climate[:,:,3]*w0_cld_climate[:,:,3])/(sum_opd_clmt)
                    g0_clmt = np.nan_to_num(g0_clmt,nan=0.0)
                    w0_clmt = np.nan_to_num(w0_clmt,nan=0.0)
                    opd_clmt[np.where(opd_clmt <= 1e-5)] = 0.0
            
            
                    df_cld = vj.picaso_format(opd_clmt, w0_clmt, g0_clmt)
                    bundle.clouds(df=df_cld)
                    #taudif = np.max(np.abs(opd_cld_climate[:,:,0]-opd_cld_climate[:,:,1]))
                    #diff = (opd_cld_climate[:,:,0]-opd_cld_climate[:,:,1])/(0.5*(opd_cld_climate[:,:,0]+opd_cld_climate[:,:,1]))
                    #diff = np.nan_to_num(diff,nan=0.0)
                    #taudif = np.max(np.abs(diff))
            
                    #print("Max TAUCLD diff is", taudif, " Tau at layer 40 and wv 150 is ", opd_now[40,150])
                    
                    DTAU, TAU, W0, COSB,ftau_cld, ftau_ray,GCOS2, DTAU_OG, TAU_OG, W0_OG, COSB_OG, \
                    W0_no_raman , surf_reflect, ubar0,ubar1,cos_theta, single_phase,multi_phase, \
                    frac_a,frac_b,frac_c,constant_back,constant_forward, tridiagonal , \
                    wno,nwno,ng,nt, nlevel, ngauss, gauss_wts, mmw =  calculate_atm(bundle, opacityclass)
                
                    temp, dtdp, flag_converge, flux_net_ir_layer, flux_plus_ir_attop, all_profiles = t_start(nofczns,nstr,it_max,conv,x_max_mult, 
                    rfaci, rfacv, nlevel, temp, pressure, p_table, t_table, 
                    grad, cp, tidal,tmin,tmax,dwni, bb , y2, tp, DTAU, TAU, W0, COSB,ftau_cld, ftau_ray,GCOS2, DTAU_OG, TAU_OG, W0_OG, COSB_OG, W0_no_raman , surf_reflect, ubar0,ubar1,cos_theta, FOPI, single_phase,multi_phase,frac_a,frac_b,frac_c,constant_back,constant_forward, tridiagonal , wno,nwno,ng,nt, ngauss, gauss_wts, save_profile, all_profiles)
                
                
                
                    ert = 0.0 # avg temp change
                    scalt= 1.0
                    dtx= abs(temp-temp_old)
                    ert = np.sum(dtx)
                    temp_old= np.copy(temp)
                '''

            return pressure, temp , dtdp, conv_flag, all_profiles, opd_cld_climate,g0_cld_climate,w0_cld_climate, flux_net_ir_layer, flux_plus_ir_attop
        
        print("Big iteration is ",min(temp), iii)
    conv_flag = 0
    ## this is supposed to be useless so testing this
    '''
    if final == True :
        itmx = 6
        it_max = it_max
    else :
        itmx = 3
        it_max= it_max
    
    if cloudy == 1:
        for iprime in range(itmx):
            bundle = inputs(calculation='brown')
            bundle.phase_angle(0)
            bundle.gravity(gravity=grav , gravity_unit=u.Unit('m/s**2'))
            bundle.add_pt( temp, pressure)
    
            bundle.premix_atmosphere(opacityclass, df = bundle.inputs['atmosphere']['profile'].loc[:,['pressure','temperature']])
                    
                    
            metallicity = 10**(mh) #atmospheric metallicity relative to Solar
            mean_molecular_weight = np.mean(mmw) # atmospheric mean molecular weight
            directory ='/Users/sagnickmukherjee/Documents/software/optics'
            
            kzz  = get_kzz(pressure, temp,grav,mmw,tidal,flux_net_ir_layer, flux_plus_ir_attop,t_table, p_table, grad, cp, calc_type,nstr)
            bundle.inputs['atmosphere']['profile']['kz'] = kzz
        
    
            cld_out = bundle.virga(cld_species,directory, fsed=fsed,mh=metallicity,
                            mmw = mean_molecular_weight,full_output=False,climate=True)
            
            opd_now, w0_now, g0_now = cld_out
            
            opd_cld_climate[:,:,3], g0_cld_climate[:,:,3], w0_cld_climate[:,:,3] = opd_cld_climate[:,:,2], g0_cld_climate[:,:,2], w0_cld_climate[:,:,2]
            opd_cld_climate[:,:,2], g0_cld_climate[:,:,2], w0_cld_climate[:,:,2] = opd_cld_climate[:,:,1], g0_cld_climate[:,:,1], w0_cld_climate[:,:,1]
            opd_cld_climate[:,:,1], g0_cld_climate[:,:,1], w0_cld_climate[:,:,1] = opd_cld_climate[:,:,0], g0_cld_climate[:,:,0], w0_cld_climate[:,:,0]
                        
            opd_cld_climate[:,:,0], g0_cld_climate[:,:,0], w0_cld_climate[:,:,0] = opd_now, g0_now, w0_now
            
            
            we0,we1,we2,we3 = 0.6,0.25,0.1,0.05
            
            #sum_opd_clmt = (opd_cld_climate[:,:,0]+opd_cld_climate[:,:,1]+opd_cld_climate[:,:,2]+opd_cld_climate[:,:,3])
            sum_opd_clmt = (we0*opd_cld_climate[:,:,0]+we1*opd_cld_climate[:,:,1]+we2*opd_cld_climate[:,:,2]+we3*opd_cld_climate[:,:,3])
            opd_clmt = (we0*opd_cld_climate[:,:,0]+we1*opd_cld_climate[:,:,1]+we2*opd_cld_climate[:,:,2]+we3*opd_cld_climate[:,:,3])
            g0_clmt = (we0*opd_cld_climate[:,:,0]*g0_cld_climate[:,:,0]+we1*opd_cld_climate[:,:,1]*g0_cld_climate[:,:,1]+we2*opd_cld_climate[:,:,2]*g0_cld_climate[:,:,2]+we3*opd_cld_climate[:,:,3]*g0_cld_climate[:,:,3])/(sum_opd_clmt)
            w0_clmt = (we0*opd_cld_climate[:,:,0]*w0_cld_climate[:,:,0]+we1*opd_cld_climate[:,:,1]*w0_cld_climate[:,:,1]+we2*opd_cld_climate[:,:,2]*w0_cld_climate[:,:,2]+we3*opd_cld_climate[:,:,3]*w0_cld_climate[:,:,3])/(sum_opd_clmt)
            g0_clmt = np.nan_to_num(g0_clmt,nan=0.0)
            w0_clmt = np.nan_to_num(w0_clmt,nan=0.0)
            opd_clmt[np.where(opd_clmt <= 1e-5)] = 0.0
            
            
            df_cld = vj.picaso_format(opd_clmt, w0_clmt, g0_clmt)
            bundle.clouds(df=df_cld)
            #taudif = np.max(np.abs(opd_cld_climate[:,:,0]-opd_cld_climate[:,:,1]))
            #taudif = np.max(np.abs((opd_cld_climate[:,:,0]-opd_cld_climate[:,:,1])/opd_cld_climate[:,:,1]))
            #diff = (opd_cld_climate[:,:,0]-opd_cld_climate[:,:,1])/(0.5*(opd_cld_climate[:,:,0]+opd_cld_climate[:,:,1]))
            #diff = np.nan_to_num(diff,nan=0.0)
            #taudif = np.max(np.abs(diff))
            #print("Max TAUCLD diff is", taudif, " Tau at layer 40 and wv 150 is ", opd_now[40,150])
                    
            DTAU, TAU, W0, COSB,ftau_cld, ftau_ray,GCOS2, DTAU_OG, TAU_OG, W0_OG, COSB_OG, \
            W0_no_raman , surf_reflect, ubar0,ubar1,cos_theta, single_phase,multi_phase, \
            frac_a,frac_b,frac_c,constant_back,constant_forward, tridiagonal , \
            wno,nwno,ng,nt, nlevel, ngauss, gauss_wts, mmw =  calculate_atm(bundle, opacityclass)
                
            temp, dtdp, flag_converge, flux_net_ir_layer, flux_plus_ir_attop, all_profiles = t_start(nofczns,nstr,it_max,conv,x_max_mult, 
            rfaci, rfacv, nlevel, temp, pressure, p_table, t_table, 
            grad, cp, tidal,tmin,tmax,dwni, bb , y2, tp, DTAU, TAU, W0, COSB,ftau_cld, ftau_ray,GCOS2, DTAU_OG, TAU_OG, W0_OG, COSB_OG, W0_no_raman , surf_reflect, ubar0,ubar1,cos_theta, FOPI, single_phase,multi_phase,frac_a,frac_b,frac_c,constant_back,constant_forward, tridiagonal , wno,nwno,ng,nt, ngauss, gauss_wts, save_profile, all_profiles)
                
    
     
            ert = 0.0 # avg temp change
            scalt= 1.0
            dtx= abs(temp-temp_old)
            ert = np.sum(dtx)
            temp_old= np.copy(temp)   
            ert = ert/(float(nlevel)*scalt)
    '''
    
    if conv_flag == 0:
        print("Not converged")
    else :
        print("Profile converged")
    return pressure, temp, dtdp, conv_flag, all_profiles, opd_cld_climate,g0_cld_climate,w0_cld_climate,flux_net_ir_layer, flux_plus_ir_attop

def find_strat(pressure, temp, dtdp , FOPI, nofczns,nstr,x_max_mult,
             t_table, p_table, grad, cp, opacityclass, grav, 
             rfaci, rfacv, nlevel, tidal, tmin, tmax, dwni, bb , y2 , tp, cloudy, cld_species,mh,fsed,flag_hack, save_profile, all_profiles, opd_cld_climate,g0_cld_climate,w0_cld_climate,flux_net_ir_layer, flux_plus_ir_attop):
    """
    Function iterating on the TP profile by calling tstart and changing opacities as well
    Parameters
    ----------
    it_max : int
        Maximum iterations allowed in the inner no opa change loop
    itmx : int
        Maximum iterations allowed in the outer opa change loop
    conv : float
        
    convt: float
        Convergence criteria , if max avg change in temp is less than this then outer loop converges
        
    nofczns: int
        # of conv zones 
    nstr : array 
        dimension of 20
        NSTR vector describes state of the atmosphere:
        0   is top layer
        1   is top layer of top convective region
        2   is bottom layer of top convective region
        3   is top layer of lower radiative region
        4   is top layer of lower convective region
        5   is bottom layer of lower convective region
    xmaxmult : 
        
    temp : array 
        Guess temperatures to start with
    pressure : array
        Atmospheric pressure
    t_table : array
        Visible flux addition fraction
    nlevel : int
        # of levels
    temp : array
        Guess Temperature array, dimension is nlevel
    pressure : array
        Pressure array
    t_table : array
        Tabulated Temperature array for convection calculations
    p_table : array
        Tabulated pressure array for convection calculations
    grad : array
        Tabulated grad array for convection calculations
    cp : array
        Tabulated cp array for convection calculations
    opacityclass : class
        Opacity class created with jdi.oppanection
    grav : float
        Gravity of planet in SI
    rfaci : float 
        IR flux addition fraction 
    rfacv : float
        Visible flux addition fraction
    nlevel : int
        # of levels, not layers
    tidal : array
        Tidal Fluxes dimension = nlevel
    tmin : float
        Minimum allwed Temp in the profile
    tmax : float
        Maximum allowed Temp in the profile
    dwni : array
        Spectral interval corrections (dimension= nwvno)
       
        
    Returns
    -------
    array 
        Temperature array and lapse ratio array if converged
        else Temperature array twice
    """
    # new conditions for this routine

    itmx_strat = 5 #itmx  # outer loop counter
    it_max_strat = 8 # its # inner loop counter # original code is 8
    conv_strat = 5.0 # conv
    convt_strat = 3.0 # convt 
    ip2 = -10 #?
    subad = 0.98 # degree to which layer can be subadiabatic and
                    # we still make it adiabatic
    ifirst = 10-1  # start looking after this many layers from top for a conv zone
                   # -1 is for python referencing
    iend = 0 #?
    final = False

    grad_x, cp_x =convec(temp,pressure, t_table, p_table, grad, cp)
    # grad_x = 
    while dtdp[nstr[1]-1] >= subad*grad_x[nstr[1]-1] :
        ratio = dtdp[nstr[1]-1]/grad_x[nstr[1]-1]

        if ratio > 2 :
            print("Move up two levels")
            ngrow = 2
            nstr = growup( 1, nstr , ngrow)
        else :
            ngrow = 1
            nstr = growup( 1, nstr , ngrow)
        
        if nstr[1] < 6 :
            raise ValueError( "Convection zone grew to Top of atmosphere, Need to Stop")
        
        pressure, temp, dtdp, profile_flag, all_profiles, opd_cld_climate,g0_cld_climate,w0_cld_climate,flux_net_ir_layer, flux_plus_ir_attop = profile(it_max_strat, itmx_strat, conv_strat, convt_strat, nofczns,nstr,x_max_mult,
            temp,pressure, FOPI, t_table, p_table, grad, cp, opacityclass, grav, 
             rfaci, rfacv, nlevel, tidal, tmin, tmax, dwni, bb , y2 , tp, final, cloudy, cld_species, mh,fsed,flag_hack, save_profile, all_profiles, opd_cld_climate,g0_cld_climate,w0_cld_climate,flux_net_ir_layer, flux_plus_ir_attop)

    # now for the 2nd convection zone
    dt_max = 0.0 #DTMAX
    i_max = 0 #IMAX
    # -1 in ifirst to include ifirst index
    flag_super = 0
    for i in range(nstr[1]-1, ifirst-1, -1):
        add = dtdp[i] - grad_x[i]
        if add/grad_x[i] >= 0.02 : # non-neglegible super-adiabaticity
            i_max =i
            break
    
    flag_final_convergence =0
    if i_max == 0: # no superadiabaticity, we are done
        flag_final_convergence = 1

    if flag_final_convergence  == 0:
        print(" convection zone status")
        print(nstr[0],nstr[1],nstr[2],nstr[3],nstr[4],nstr[5])
        print(nofczns)

        nofczns = 2
        nstr[4]= nstr[1]
        nstr[5]= nstr[2]
        nstr[1]= i_max
        nstr[2] = i_max
        nstr[3] = i_max
        print(nstr)
        if nstr[3] >= nstr[4] :
            #print(nstr[0],nstr[1],nstr[2],nstr[3],nstr[4],nstr[5])
            #print(nofczns)
            raise ValueError("Overlap happened !")
        pressure, temp, dtdp, profile_flag, all_profiles, opd_cld_climate,g0_cld_climate,w0_cld_climate,flux_net_ir_layer, flux_plus_ir_attop = profile(it_max_strat, itmx_strat, conv_strat, convt_strat, nofczns,nstr,x_max_mult,
            temp,pressure, FOPI, t_table, p_table, grad, cp, opacityclass, grav, 
             rfaci, rfacv, nlevel, tidal, tmin, tmax, dwni, bb , y2 , tp, final, cloudy, cld_species,mh, fsed,flag_hack,save_profile, all_profiles,opd_cld_climate,g0_cld_climate,w0_cld_climate,flux_net_ir_layer, flux_plus_ir_attop)

        i_change = 1
        while i_change == 1 :
            print("Grow Phase : Upper Zone")
            i_change = 0

            d1 = dtdp[nstr[1]-1]
            d2 = dtdp[nstr[3]]
            c1 = grad_x[nstr[1]-1]
            c2 = grad_x[nstr[3]]

            while ((d1 > subad*c1) or (d2 > subad*c2)):

                if (((d1-c1)>= (d2-c2)) or (nofczns == 1)) :
                    ngrow = 1
                    nstr = growup( 1, nstr , ngrow)

                    if nstr[1] < 3 :
                        raise ValueError( "Convection zone grew to Top of atmosphere, Need to Stop")
                else :
                    ngrow = 1
                    nstr = growdown( 1, nstr , ngrow)

                    if nstr[2] == nstr[4]: # one conv zone
                        nofczns =1
                        nstr[2] = nstr[5]
                        nstr[3] = 0
                        i_change = 1
                print(nstr)
                pressure, temp, dtdp, profile_flag, all_profiles,opd_cld_climate,g0_cld_climate,w0_cld_climate,flux_net_ir_layer, flux_plus_ir_attop = profile(it_max_strat, itmx_strat, conv_strat, convt_strat, nofczns,nstr,x_max_mult,
            temp,pressure, FOPI, t_table, p_table, grad, cp, opacityclass, grav, 
             rfaci, rfacv, nlevel, tidal, tmin, tmax, dwni, bb , y2 , tp, final, cloudy, cld_species, mh,fsed,flag_hack,save_profile, all_profiles,opd_cld_climate,g0_cld_climate,w0_cld_climate,flux_net_ir_layer, flux_plus_ir_attop)

                d1 = dtdp[nstr[1]-1]
                d2 = dtdp[nstr[3]]
                c1 = grad_x[nstr[1]-1]
                c2 = grad_x[nstr[3]]
            #Now grow the lower zone.
            while ((dtdp[nstr[4]-1] >= subad*grad_x[nstr[5]-1]) and nofczns > 1):
                
                ngrow = 1
                nstr = growup( 2, nstr , ngrow)
                #Now check to see if two zones have merged and stop further searching if so.
                if nstr[2] == nstr[4] :
                    nofczns = 1
                    nstr[2] = nstr[5]
                    nstr[3] = 0
                    i_change =1
                print(nstr)
                pressure, temp, dtdp, profile_flag, all_profiles,opd_cld_climate,g0_cld_climate,w0_cld_climate,flux_net_ir_layer, flux_plus_ir_attop = profile(it_max_strat, itmx_strat, conv_strat, convt_strat, nofczns,nstr,x_max_mult,
                    temp,pressure, FOPI, t_table, p_table, grad, cp, opacityclass, grav, 
                    rfaci, rfacv, nlevel, tidal, tmin, tmax, dwni, bb , y2 , tp, final, cloudy, cld_species, mh,fsed,flag_hack,save_profile, all_profiles,opd_cld_climate,g0_cld_climate,w0_cld_climate,flux_net_ir_layer, flux_plus_ir_attop)
            

            flag_final_convergence = 1
        
    itmx_strat =6
    it_max_strat = 10
    convt_strat = 2.0
    convt_strat = 2.0
    x_max_mult = 2.0
    ip2 = -10

    final = True
    print("final",nstr)
    pressure, temp, dtdp, profile_flag, all_profiles,opd_cld_climate,g0_cld_climate,w0_cld_climate,flux_net_ir_layer, flux_plus_ir_attop = profile(it_max_strat, itmx_strat, conv_strat, convt_strat, nofczns,nstr,x_max_mult,
                temp,pressure, FOPI, t_table, p_table, grad, cp,opacityclass, grav, 
                rfaci, rfacv, nlevel, tidal, tmin, tmax, dwni, bb , y2 , tp, final, cloudy, cld_species,mh,fsed,flag_hack,save_profile, all_profiles,opd_cld_climate,g0_cld_climate,w0_cld_climate,flux_net_ir_layer, flux_plus_ir_attop)

    #    else :
    #        raise ValueError("Some problem here with goto 125")
        
    if profile_flag == 0:
        print("ENDING WITHOUT CONVERGING")
    elif profile_flag == 1:
        print("YAY ! ENDING WITH CONVERGENCE")
        
    bundle = inputs(calculation='brown')
    bundle.phase_angle(0)
    bundle.gravity(gravity=grav , gravity_unit=u.Unit('m/s**2'))
    bundle.add_pt( temp, pressure)
    
    bundle.premix_atmosphere(opacityclass, df = bundle.inputs['atmosphere']['profile'].loc[:,['pressure','temperature']])

    if cloudy == 1:
        DTAU, TAU, W0, COSB,ftau_cld, ftau_ray,GCOS2, DTAU_OG, TAU_OG, W0_OG, COSB_OG, W0_no_raman , surf_reflect, ubar0,ubar1,cos_theta, single_phase,multi_phase,frac_a,frac_b,frac_c,constant_back,constant_forward, tridiagonal , wno,nwno,ng,nt, nlevel, ngauss, gauss_wts, mmw =  calculate_atm(bundle, opacityclass)

        metallicity = 10**(mh) #atmospheric metallicity relative to Solar
        mean_molecular_weight = np.mean(mmw) # atmospheric mean molecular weight
        directory ='/Users/sagnickmukherjee/Documents/GitHub/virga/refr_new'
        calc_type =0
        kzz  = get_kzz(pressure, temp,grav,mmw,tidal,flux_net_ir_layer, flux_plus_ir_attop,t_table, p_table, grad, cp, calc_type,nstr)
        bundle.inputs['atmosphere']['profile']['kz'] = kzz


        cld_out = bundle.virga(cld_species,directory, fsed=fsed,mh=metallicity,
                        mmw = mean_molecular_weight,full_output=False,climate=True)
        
        opd_now, w0_now, g0_now = cld_out
        df_cld = vj.picaso_format(opd_now, w0_now, g0_now)
        bundle.clouds(df=df_cld)  
    else:
        opd_now,w0_now,g0_now = 0,0,0

    DTAU, TAU, W0, COSB,ftau_cld, ftau_ray,GCOS2, DTAU_OG, TAU_OG, W0_OG, COSB_OG, W0_no_raman , surf_reflect, ubar0,ubar1,cos_theta, single_phase,multi_phase,frac_a,frac_b,frac_c,constant_back,constant_forward, tridiagonal , wno,nwno,ng,nt, nlevel, ngauss, gauss_wts, mmw =  calculate_atm(bundle, opacityclass)
    
    flux_net_v_layer_full, flux_net_v_full, flux_plus_v_full, flux_minus_v_full , flux_net_ir_layer_full, flux_net_ir_full, flux_plus_ir_full, flux_minus_ir_full = climate(pressure, temp, dwni, bb , y2, tp, tmin, tmax, DTAU, TAU, W0, 
            COSB,ftau_cld, ftau_ray,GCOS2, DTAU_OG, TAU_OG, W0_OG, COSB_OG, W0_no_raman , surf_reflect, 
            ubar0,ubar1,cos_theta, FOPI, single_phase,multi_phase,frac_a,frac_b,frac_c,constant_back,constant_forward, tridiagonal , 
            wno,nwno,ng,nt, nlevel, ngauss, gauss_wts, False, True) #false for reflected, true for thermal

      
    
    return pressure, temp, dtdp, nstr , flux_plus_ir_full, bundle.inputs['atmosphere']['profile'], all_profiles,opd_now,w0_now,g0_now

@jit(nopython=True, cache=True)
def correct_profile(temp,pressure,wh,min_temp):
    '''
    indices = wh[0]
    for i in range(len(indices)):
        if indices[i] == 0:
            temp[indices[i]] = min_temp+0.5
        elif (temp[indices[i]-1] > min_temp) and (temp[indices[i]+1]) > min_temp :
            temp_prev = temp[indices[i]-1]
            temp_next = temp[indices[i]+1]
            press_prev = pressure[indices[i]-1]
            press_next = pressure[indices[i]+1]
            dtdlnp = (temp_next-temp_prev)/np.log(press_next/press_prev)
            temp[indices[i]] = temp_prev +np.log(pressure[indices[i]]/press_prev)*dtdlnp
        else :
            temp[indices[i]] = min_temp+0.5
            temp[indices[i]-1] = min_temp+0.5
            temp[indices[i]+1] = min_temp + 0.5
    '''


    return temp

def profile_deq(it_max, itmx, conv, convt, nofczns,nstr,x_max_mult,
            temp,pressure,FOPI, t_table, p_table, grad, cp, opacityclass, grav, 
             rfaci, rfacv, nlevel, tidal, tmin, tmax, dwni, bb , y2 , tp, final, cloudy, cld_species,mh,fsed,flag_hack,quench_levels,kz,mmw, save_profile, all_profiles,self_consistent_kzz,save_kzz,all_kzz, vulcan_run,opd_cld_climate,g0_cld_climate,w0_cld_climate,flux_net_ir_layer, flux_plus_ir_attop,on_fly=False,gases_fly=None ):
    """
    Function iterating on the TP profile by calling tstart and changing opacities as well
    Parameters
    ----------
    it_max : int
        Maximum iterations allowed in the inner no opa change loop
    itmx : int
        Maximum iterations allowed in the outer opa change loop
    conv : float
        
    convt: float
        Convergence criteria , if max avg change in temp is less than this then outer loop converges
        
    nofczns: int
        # of conv zones 
    nstr : array 
        dimension of 20
        NSTR vector describes state of the atmosphere:
        0   is top layer
        1   is top layer of top convective region
        2   is bottom layer of top convective region
        3   is top layer of lower radiative region
        4   is top layer of lower convective region
        5   is bottom layer of lower convective region
    xmaxmult : 
        
    temp : array 
        Guess temperatures to start with
    pressure : array
        Atmospheric pressure
    t_table : array
        Visible flux addition fraction
    nlevel : int
        # of levels
    temp : array
        Guess Temperature array, dimension is nlevel
    pressure : array
        Pressure array
    t_table : array
        Tabulated Temperature array for convection calculations
    p_table : array
        Tabulated pressure array for convection calculations
    grad : array
        Tabulated grad array for convection calculations
    cp : array
        Tabulated cp array for convection calculations
    opacityclass : class
        Opacity class created with jdi.oppanection
    grav : float
        Gravity of planet in SI
    rfaci : float 
        IR flux addition fraction 
    rfacv : float
        Visible flux addition fraction
    nlevel : int
        # of levels, not layers
    tidal : array
        Tidal Fluxes dimension = nlevel
    tmin : float
        Minimum allwed Temp in the profile
    tmax : float
        Maximum allowed Temp in the profile
    dwni : array
        Spectral interval corrections (dimension= nwvno)   
        
    Returns
    -------
    array 
        Temperature array and lapse ratio array if converged
        else Temperature array twice
    """

    # taudif is fixed to be 0 here since it is needed only for clouds
    taudif = 0.0
    taudif_tol = 0.1
    
    # first calculate the convective zones
    for nb in range(0,3*nofczns,3):
        
        n_strt_b= nstr[nb+1]
        n_ctop_b= n_strt_b+1
        n_bot_b= nstr[nb+2] +1

        for j1 in range(n_ctop_b,n_bot_b+1): 
            press = sqrt(pressure[j1-1]*pressure[j1])
            calc_type =  0 # only need grad_x in return
            grad_x, cp_x = did_grad_cp( temp[j1-1], press, t_table, p_table, grad, cp, calc_type)
            temp[j1]= exp(log(temp[j1-1]) + grad_x*(log(pressure[j1]) - log(pressure[j1-1])))
    '''            
    if (temp <= min(opacityclass.cia_temps)).any():
            wh = np.where(temp <= min(opacityclass.cia_temps))
            if len(wh[0]) <= 30 :
                print(len(wh[0])," points went off the opacity grid. Correcting those.")
                temp = correct_profile(temp,pressure,wh,min(opacityclass.cia_temps))
            else :
                raise Exception('Many points in your profile went off the grid. Try re-starting from a different guess profile. Parametrized profiles can work better sometime as guess profiles.')
    '''
    
    temp_old= np.copy(temp)


    
    bundle = inputs(calculation='brown')
    bundle.phase_angle(0)
    bundle.gravity(gravity=grav , gravity_unit=u.Unit('m/s**2'))
    bundle.add_pt( temp, pressure)
    #### to get the last Kzz in the calculation
    k_b = 1.38e-23 # boltzmann constant
    m_p = 1.66e-27 # proton mass
    
    if len(mmw) < len(temp):
        mmw = np.append(mmw,mmw[-1])
    con  = k_b/(mmw*m_p)

    scale_H = con * temp*1e2/(grav)

    kz = scale_H**2/all_kzz[-len(temp):] ## level mixing timescales

    if vulcan_run == False:
        quench_levels, t_mix = quench_level(pressure, temp, kz ,mmw, grav, return_mix_timescale=True)
        
        qvmrs, qvmrs2 = bundle.premix_atmosphere_diseq(opacityclass, quench_levels=quench_levels, df = bundle.inputs['atmosphere']['profile'].loc[:,['pressure','temperature']],t_mix=t_mix)
    else :
        bundle.premix_atmosphere(opacityclass, df = bundle.inputs['atmosphere']['profile'].loc[:,['pressure','temperature']])
        t_mix = bundle.run_vulcan(pressure,temp,kz,grav,mmw, first = False)
    
    #if save_profile == 1:
    #        all_profiles = np.append(all_profiles,bundle.inputs['atmosphere']['profile']['NH3'].values)
    # no flux calculation yet so no cloud calculation needed
    #if cloudy == 1 :
    #    metallicity = mh #atmospheric metallicity relative to Solar
    #    mean_molecular_weight = 2.2 # atmospheric mean molecular weight
    #    directory ='/Users/sagnickmukherjee/Documents/software/optics'
    #    bundle.inputs['atmosphere']['profile']['kz'] = 1e5 + np.zeros_like(temp) # start with kzmin
    #    
    
    #    bundle.virga(cld_species,directory, fsed=fsed,mh=metallicity,
    #    mmw = mean_molecular_weight,full_output=False)
    if save_kzz == 1:
        all_kzz = np.append(all_kzz,t_mix)

    if cloudy == 1 :
            

            we0,we1,we2,we3 = 0.25,0.25,0.25,0.25
            opd_prev_cld_step = (we0*opd_cld_climate[:,:,0]+we1*opd_cld_climate[:,:,1]+we2*opd_cld_climate[:,:,2]+we3*opd_cld_climate[:,:,3]) # last average
            
            metallicity = 10**(0) #atmospheric metallicity relative to Solar
            mean_molecular_weight = np.mean(mmw) # atmospheric mean molecular weight
            directory ='/Users/sagnickmukherjee/Documents/GitHub/virga/refr_new661'
            
            kzz  = get_kzz(pressure, temp,grav,mmw,tidal,flux_net_ir_layer, flux_plus_ir_attop,t_table, p_table, grad, cp, calc_type,nstr)
            bundle.inputs['atmosphere']['profile']['kz'] = kzz
        

            cld_out = bundle.virga(cld_species,directory, fsed=fsed,mh=metallicity,
                        mmw = mean_molecular_weight,full_output=False,climate=True)
            
            opd_now, w0_now, g0_now = cld_out
            
            opd_cld_climate[:,:,3], g0_cld_climate[:,:,3], w0_cld_climate[:,:,3] = opd_cld_climate[:,:,2], g0_cld_climate[:,:,2], w0_cld_climate[:,:,2]
            opd_cld_climate[:,:,2], g0_cld_climate[:,:,2], w0_cld_climate[:,:,2] = opd_cld_climate[:,:,1], g0_cld_climate[:,:,1], w0_cld_climate[:,:,1]
            opd_cld_climate[:,:,1], g0_cld_climate[:,:,1], w0_cld_climate[:,:,1] = opd_cld_climate[:,:,0], g0_cld_climate[:,:,0], w0_cld_climate[:,:,0]
                        
            opd_cld_climate[:,:,0], g0_cld_climate[:,:,0], w0_cld_climate[:,:,0] = opd_now, g0_now, w0_now
            
            #if np.sum(opd_cld_climate[:,:,1]) == 0 :
            #    w0,w1,w2,w3 = 1,0,0,0
            #elif (np.sum(opd_cld_climate[:,:,1]) != 0) and (np.sum(opd_cld_climate[:,:,2]) == 0):
            #    w0,w1,w2,w3 = 0.5,0.5,0,0
            #elif (np.sum(opd_cld_climate[:,:,2]) != 0) and (np.sum(opd_cld_climate[:,:,3]) == 0):
            #    w0,w1,w2,w3 = 0.33,0.33,0.33,0
            #else:
            #    w0,w1,w2,w3 = 0.25,0.25,0.25,0.25
            we0,we1,we2,we3 = 0.25,0.25,0.25,0.25
            
            #sum_opd_clmt = (opd_cld_climate[:,:,0]+opd_cld_climate[:,:,1]+opd_cld_climate[:,:,2]+opd_cld_climate[:,:,3])
            sum_opd_clmt = (we0*opd_cld_climate[:,:,0]+we1*opd_cld_climate[:,:,1]+we2*opd_cld_climate[:,:,2]+we3*opd_cld_climate[:,:,3])
            opd_clmt = (we0*opd_cld_climate[:,:,0]+we1*opd_cld_climate[:,:,1]+we2*opd_cld_climate[:,:,2]+we3*opd_cld_climate[:,:,3])
            g0_clmt = (we0*opd_cld_climate[:,:,0]*g0_cld_climate[:,:,0]+we1*opd_cld_climate[:,:,1]*g0_cld_climate[:,:,1]+we2*opd_cld_climate[:,:,2]*g0_cld_climate[:,:,2]+we3*opd_cld_climate[:,:,3]*g0_cld_climate[:,:,3])/(sum_opd_clmt)
            w0_clmt = (we0*opd_cld_climate[:,:,0]*w0_cld_climate[:,:,0]+we1*opd_cld_climate[:,:,1]*w0_cld_climate[:,:,1]+we2*opd_cld_climate[:,:,2]*w0_cld_climate[:,:,2]+we3*opd_cld_climate[:,:,3]*w0_cld_climate[:,:,3])/(sum_opd_clmt)
            g0_clmt = np.nan_to_num(g0_clmt,nan=0.0)
            w0_clmt = np.nan_to_num(w0_clmt,nan=0.0)
            opd_clmt[np.where(opd_clmt <= 1e-5)] = 0.0
            
            
            df_cld = vj.picaso_format(opd_clmt, w0_clmt, g0_clmt)
            bundle.clouds(df=df_cld)

    DTAU, TAU, W0, COSB,ftau_cld, ftau_ray,GCOS2, DTAU_OG, TAU_OG, W0_OG, COSB_OG, \
        W0_no_raman , surf_reflect, ubar0,ubar1,cos_theta, single_phase,multi_phase, \
        frac_a,frac_b,frac_c,constant_back,constant_forward, tridiagonal , \
        wno,nwno,ng,nt, nlevel, ngauss, gauss_wts, mmw =  calculate_atm_deq(bundle, opacityclass,on_fly=on_fly,gases_fly=gases_fly)
    if self_consistent_kzz == True :
                
        flux_net_v_layer_full, flux_net_v_full, flux_plus_v_full, flux_minus_v_full , flux_net_ir_layer_full, flux_net_ir_full, flux_plus_ir_full, flux_minus_ir_full = climate(pressure, temp, dwni, bb , y2, tp, tmin, tmax, DTAU, TAU, W0, 
        COSB,ftau_cld, ftau_ray,GCOS2, DTAU_OG, TAU_OG, W0_OG, COSB_OG, W0_no_raman , surf_reflect, 
        ubar0,ubar1,cos_theta, FOPI, single_phase,multi_phase,frac_a,frac_b,frac_c,constant_back,constant_forward, tridiagonal , 
        wno,nwno,ng,nt, nlevel, ngauss, gauss_wts,True, True)#True for reflected, True for thermal

        flux_net_ir_layer = flux_net_ir_layer_full[:]
        flux_plus_ir_attop = flux_plus_ir_full[0,:] 
        calc_type = 0
    
        kz = get_kzz(pressure, temp,grav,mmw,tidal,flux_net_ir_layer, flux_plus_ir_attop,t_table, p_table, grad, cp, calc_type,nstr)
    
    ## begin bigger loop which gets opacities
    for iii in range(itmx):
        
        temp, dtdp, flag_converge, flux_net_ir_layer, flux_plus_ir_attop, all_profiles = t_start(nofczns,nstr,it_max,conv,x_max_mult, 
            rfaci, rfacv, nlevel, temp, pressure, p_table, t_table, 
            grad, cp, tidal,tmin,tmax,dwni, bb , y2, tp, DTAU, TAU, W0, COSB,ftau_cld, ftau_ray,GCOS2, DTAU_OG, TAU_OG, W0_OG, COSB_OG, W0_no_raman , surf_reflect, ubar0,ubar1,cos_theta, FOPI, single_phase,multi_phase,frac_a,frac_b,frac_c,constant_back,constant_forward, tridiagonal , wno,nwno,ng,nt, ngauss, gauss_wts, save_profile, all_profiles)
        '''
        if (temp <= min(opacityclass.cia_temps)).any():
            wh = np.where(temp <= min(opacityclass.cia_temps))
            if len(wh[0]) <= 30 :
                print(len(wh[0])," points went off the opacity grid. Correcting those.")
                temp = correct_profile(temp,pressure,wh,min(opacityclass.cia_temps))
            else :
                raise Exception('Many points in your profile went off the grid. Try re-starting from a different guess profile. Parametrized profiles can work better sometime as guess profiles.')
       '''
        
        
        bundle = inputs(calculation='brown')
        bundle.phase_angle(0)
        bundle.gravity(gravity=grav , gravity_unit=u.Unit('m/s**2'))
        bundle.add_pt( temp, pressure)
        if vulcan_run == False:
            quench_levels, t_mix = quench_level(pressure, temp, kz ,mmw, grav, return_mix_timescale=True)
            
            qvmrs, qvmrs2 = bundle.premix_atmosphere_diseq(opacityclass, quench_levels=quench_levels, df = bundle.inputs['atmosphere']['profile'].loc[:,['pressure','temperature']],t_mix=t_mix)
            print("Quench Levels are CO, CO2, NH3, HCN ", quench_levels)
        else :
            bundle.premix_atmosphere(opacityclass, df = bundle.inputs['atmosphere']['profile'].loc[:,['pressure','temperature']])
            t_mix = bundle.run_vulcan(pressure,temp,kz,grav,mmw, first = False)
            qvmrs, qvmrs2 = 0,0
        
    
        #if save_profile == 1:
        #    all_profiles = np.append(all_profiles,bundle.inputs['atmosphere']['profile']['NH3'].values)
        
        if cloudy == 1 :
            we0,we1,we2,we3 = 0.25,0.25,0.25,0.25
            opd_prev_cld_step = (we0*opd_cld_climate[:,:,0]+we1*opd_cld_climate[:,:,1]+we2*opd_cld_climate[:,:,2]+we3*opd_cld_climate[:,:,3]) # last average
            
            metallicity = 10**(0) #atmospheric metallicity relative to Solar
            mean_molecular_weight = np.mean(mmw) # atmospheric mean molecular weight
            directory ='/Users/sagnickmukherjee/Documents/GitHub/virga/refr_new661'
            
            kzz  = get_kzz(pressure, temp,grav,mmw,tidal,flux_net_ir_layer, flux_plus_ir_attop,t_table, p_table, grad, cp, calc_type,nstr)
            bundle.inputs['atmosphere']['profile']['kz'] = kzz
        
    
            cld_out = bundle.virga(cld_species,directory, fsed=fsed,mh=metallicity,
                        mmw = mean_molecular_weight,full_output=False,climate=True)
            
            opd_now, w0_now, g0_now = cld_out
            
            opd_cld_climate[:,:,3], g0_cld_climate[:,:,3], w0_cld_climate[:,:,3] = opd_cld_climate[:,:,2], g0_cld_climate[:,:,2], w0_cld_climate[:,:,2]
            opd_cld_climate[:,:,2], g0_cld_climate[:,:,2], w0_cld_climate[:,:,2] = opd_cld_climate[:,:,1], g0_cld_climate[:,:,1], w0_cld_climate[:,:,1]
            opd_cld_climate[:,:,1], g0_cld_climate[:,:,1], w0_cld_climate[:,:,1] = opd_cld_climate[:,:,0], g0_cld_climate[:,:,0], w0_cld_climate[:,:,0]
                        
            opd_cld_climate[:,:,0], g0_cld_climate[:,:,0], w0_cld_climate[:,:,0] = opd_now, g0_now, w0_now
            
            #if np.sum(opd_cld_climate[:,:,1]) == 0 :
            #    w0,w1,w2,w3 = 1,0,0,0
            #elif (np.sum(opd_cld_climate[:,:,1]) != 0) and (np.sum(opd_cld_climate[:,:,2]) == 0):
            #    w0,w1,w2,w3 = 0.5,0.5,0,0
            #elif (np.sum(opd_cld_climate[:,:,2]) != 0) and (np.sum(opd_cld_climate[:,:,3]) == 0):
            #    w0,w1,w2,w3 = 0.33,0.33,0.33,0
            #else:
            #    w0,w1,w2,w3 = 0.25,0.25,0.25,0.25
            we0,we1,we2,we3 = 0.25,0.25,0.25,0.25
            
            #sum_opd_clmt = (opd_cld_climate[:,:,0]+opd_cld_climate[:,:,1]+opd_cld_climate[:,:,2]+opd_cld_climate[:,:,3])
            sum_opd_clmt = (we0*opd_cld_climate[:,:,0]+we1*opd_cld_climate[:,:,1]+we2*opd_cld_climate[:,:,2]+we3*opd_cld_climate[:,:,3])
            opd_clmt = (we0*opd_cld_climate[:,:,0]+we1*opd_cld_climate[:,:,1]+we2*opd_cld_climate[:,:,2]+we3*opd_cld_climate[:,:,3])
            g0_clmt = (we0*opd_cld_climate[:,:,0]*g0_cld_climate[:,:,0]+we1*opd_cld_climate[:,:,1]*g0_cld_climate[:,:,1]+we2*opd_cld_climate[:,:,2]*g0_cld_climate[:,:,2]+we3*opd_cld_climate[:,:,3]*g0_cld_climate[:,:,3])/(sum_opd_clmt)
            w0_clmt = (we0*opd_cld_climate[:,:,0]*w0_cld_climate[:,:,0]+we1*opd_cld_climate[:,:,1]*w0_cld_climate[:,:,1]+we2*opd_cld_climate[:,:,2]*w0_cld_climate[:,:,2]+we3*opd_cld_climate[:,:,3]*w0_cld_climate[:,:,3])/(sum_opd_clmt)
            g0_clmt = np.nan_to_num(g0_clmt,nan=0.0)
            w0_clmt = np.nan_to_num(w0_clmt,nan=0.0)
            opd_clmt[np.where(opd_clmt <= 1e-5)] = 0.0
            
            
            df_cld = vj.picaso_format(opd_clmt, w0_clmt, g0_clmt)
            bundle.clouds(df=df_cld)
            
            diff = (opd_clmt-opd_prev_cld_step)
            taudif = np.max(np.abs(diff))
            taudif_tol = 0.4*np.max(0.5*(opd_clmt+opd_prev_cld_step))
            
            print("Max TAUCLD diff is", taudif, " Tau tolerance is ", taudif_tol)

        
        DTAU, TAU, W0, COSB,ftau_cld, ftau_ray,GCOS2, DTAU_OG, TAU_OG, W0_OG, COSB_OG, \
        W0_no_raman , surf_reflect, ubar0,ubar1,cos_theta, single_phase,multi_phase, \
        frac_a,frac_b,frac_c,constant_back,constant_forward, tridiagonal , \
        wno,nwno,ng,nt, nlevel, ngauss, gauss_wts, mmw =  calculate_atm_deq(bundle, opacityclass,on_fly=on_fly, gases_fly=gases_fly)

        if self_consistent_kzz == True :
                
            flux_net_v_layer_full, flux_net_v_full, flux_plus_v_full, flux_minus_v_full , flux_net_ir_layer_full, flux_net_ir_full, flux_plus_ir_full, flux_minus_ir_full = climate(pressure, temp, dwni, bb , y2, tp, tmin, tmax, DTAU, TAU, W0, 
            COSB,ftau_cld, ftau_ray,GCOS2, DTAU_OG, TAU_OG, W0_OG, COSB_OG, W0_no_raman , surf_reflect, 
            ubar0,ubar1,cos_theta, FOPI, single_phase,multi_phase,frac_a,frac_b,frac_c,constant_back,constant_forward, tridiagonal , 
            wno,nwno,ng,nt, nlevel, ngauss, gauss_wts,True, True)#True for reflected, True for thermal

            flux_net_ir_layer = flux_net_ir_layer_full[:]
            flux_plus_ir_attop = flux_plus_ir_full[0,:] 
            calc_type = 0
        
            kz = get_kzz(pressure, temp,grav,mmw,tidal,flux_net_ir_layer, flux_plus_ir_attop,t_table, p_table, grad, cp, calc_type,nstr)

        if save_kzz == 1:
            all_kzz = np.append(all_kzz,t_mix)

        ert = 0.0 # avg temp change
        scalt= 1.5

        dtx= abs(temp-temp_old)
        ert = np.sum(dtx)
        
        ## this is a terrible hack but it perhaps works
        ## do this hack only during findstrat maybe ?
        ## otherwise problematic
        #####################################
    #        if flag_hack == True:
    #            temp= 0.5*(temp+temp_old) 
    #            print("Hack Activated")
        #####################################   
        
        temp_old= np.copy(temp)
        
        ert = ert/(float(nlevel)*scalt)
        
        if ((iii > 0) & (ert < convt) & (taudif < taudif_tol)) :
            print("Profile converged")
            conv_flag = 1
            if final == True :
                itmx = 6
                it_max = it_max
            else :
                itmx = 3
                it_max= it_max
            '''
            for iprime in range(itmx):
                bundle = inputs(calculation='brown')
                bundle.phase_angle(0)
                bundle.gravity(gravity=grav , gravity_unit=u.Unit('m/s**2'))
                bundle.add_pt( temp, pressure)
    
                bundle.premix_atmosphere(opacityclass, df = bundle.inputs['atmosphere']['profile'].loc[:,['pressure','temperature']])
                if cloudy == 1 :
                    metallicity = mh #atmospheric metallicity relative to Solar
                    mean_molecular_weight = mmw # atmospheric mean molecular weight
                    directory ='/Users/sagnickmukherjee/Documents/software/optics'
                    kzz  = get_kzz(pressure, temp,grav,mmw,tidal,flux_net_ir_layer, flux_plus_ir_attop,t_table, p_table, grad, cp, calc_type)
                    bundle.inputs['atmosphere']['profile']['kz'] = kzz
                
            
                    bundle.virga(cld_species,directory, fsed=fsed,mh=metallicity,
                                mmw = mean_molecular_weight,full_output=False)
                DTAU, TAU, W0, COSB,ftau_cld, ftau_ray,GCOS2, DTAU_OG, TAU_OG, W0_OG, COSB_OG, \
                W0_no_raman , surf_reflect, ubar0,ubar1,cos_theta, single_phase,multi_phase, \
                frac_a,frac_b,frac_c,constant_back,constant_forward, tridiagonal , \
                wno,nwno,ng,nt, nlevel, ngauss, gauss_wts , mmw =  calculate_atm(bundle, opacityclass)
                
                temp, dtdp, flag_converge, flux_net_ir_layer, flux_plus_ir_attop = t_start(nofczns,nstr,it_max,conv,x_max_mult, 
            rfaci, rfacv, nlevel, temp, pressure, p_table, t_table, 
            grad, cp, tidal,tmin,tmax,dwni, bb , y2, tp, DTAU, TAU, W0, COSB,ftau_cld, ftau_ray,GCOS2, DTAU_OG, TAU_OG, W0_OG, COSB_OG, W0_no_raman , surf_reflect, ubar0,ubar1,cos_theta, FOPI, single_phase,multi_phase,frac_a,frac_b,frac_c,constant_back,constant_forward, tridiagonal , wno,nwno,ng,nt, ngauss, gauss_wts)
                if (temp <= min(opacityclass.cia_temps)).any():
                    wh = np.where(temp <= min(opacityclass.cia_temps))
                    if len(wh[0]) <= 30 :
                        print(len(wh[0])," points went off the opacity grid. Correcting those.")
                        temp = correct_profile(temp,pressure,wh,min(opacityclass.cia_temps))
                    else :
                        raise Exception('Many points in your profile went off the grid. Try re-starting from a different guess profile. Parametrized profiles can work better sometime as guess profiles.')
            
                
                
                ert = 0.0 # avg temp change
                scalt= 1.0
                dtx= abs(temp-temp_old)
                ert = np.sum(dtx)
                temp_old= np.copy(temp)
                '''
            
            return pressure, temp , dtdp, conv_flag, qvmrs, qvmrs2, all_profiles, all_kzz, opd_cld_climate, g0_cld_climate, w0_cld_climate,flux_net_ir_layer, flux_plus_ir_attop
            
        
        print("Big iteration is ",min(temp), iii)
    conv_flag = 0
    ## this is supposed to be useless so testing this
    '''
    if final == True :
        itmx = 6
        it_max = it_max
    else :
        itmx = 3
        it_max= it_max
    
    for iprime in range(itmx):
        bundle = inputs(calculation='brown')
        bundle.phase_angle(0)
        bundle.gravity(gravity=grav , gravity_unit=u.Unit('m/s**2'))
        bundle.add_pt( temp, pressure)
        bundle.premix_atmosphere(opacityclass, df = bundle.inputs['atmosphere']['profile'].loc[:,['pressure','temperature']])
        
        if cloudy == 1 :
            metallicity = mh #atmospheric metallicity relative to Solar
            mean_molecular_weight = mmw # atmospheric mean molecular weight
            directory ='/Users/sagnickmukherjee/Documents/software/optics'
            kzz  = get_kzz(pressure, temp,grav,mmw,tidal,flux_net_ir_layer, flux_plus_ir_attop,t_table, p_table, grad, cp, calc_type)
            bundle.inputs['atmosphere']['profile']['kz'] = kzz
        
    
            bundle.virga(cld_species,directory, fsed=fsed,mh=metallicity,
                        mmw = mean_molecular_weight,full_output=False)
        DTAU, TAU, W0, COSB,ftau_cld, ftau_ray,GCOS2, DTAU_OG, TAU_OG, W0_OG, COSB_OG, W0_no_raman , surf_reflect, ubar0,ubar1,cos_theta, single_phase,multi_phase,frac_a,frac_b,frac_c,constant_back,constant_forward, tridiagonal , wno,nwno,ng,nt, nlevel, ngauss, gauss_wts, mmw =  calculate_atm(bundle, opacityclass)
        
        
        
        temp, dtdp, flag_converge, flux_net_ir_layer, flux_plus_ir_attop = t_start(nofczns,nstr,it_max,conv,x_max_mult, 
    rfaci, rfacv, nlevel, temp, pressure, p_table, t_table, 
    grad, cp, tidal,tmin,tmax,dwni, bb , y2, tp, DTAU, TAU, W0, COSB,ftau_cld, ftau_ray,GCOS2, DTAU_OG, TAU_OG, W0_OG, COSB_OG, W0_no_raman , surf_reflect, ubar0,ubar1,cos_theta, FOPI, single_phase,multi_phase,frac_a,frac_b,frac_c,constant_back,constant_forward, tridiagonal , wno,nwno,ng,nt, ngauss, gauss_wts)
        if (temp <= min(opacityclass.cia_temps)).any():
            wh = np.where(temp <= min(opacityclass.cia_temps))
            if len(wh[0]) <= 30 :
                print(len(wh[0])," points went off the opacity grid. Correcting those.")
                temp = correct_profile(temp,pressure,wh,min(opacityclass.cia_temps))
            else :
                raise Exception('Many points in your profile went off the grid. Try re-starting from a different guess profile. Parametrized profiles can work better sometime as guess profiles.')
        
        ert = 0.0 # avg temp change
        scalt= 1.0
        dtx= abs(temp-temp_old)
        ert = np.sum(dtx)
        temp_old= np.copy(temp)   
        ert = ert/(float(nlevel)*scalt)
        if ((iii > 0) & (ert < convt) & (taudif < 0.1)) :
            print("Profile converged")
            conv_flag = 1
    '''
    if conv_flag == 0:
        print("Not converged")
    else :
        print("Profile converged")
    
    return pressure, temp , dtdp, conv_flag, qvmrs, qvmrs2, all_profiles, all_kzz, opd_cld_climate, g0_cld_climate, w0_cld_climate,flux_net_ir_layer, flux_plus_ir_attop
    
def find_strat_deq(pressure, temp, dtdp , FOPI, nofczns,nstr,x_max_mult,
             t_table, p_table, grad, cp, opacityclass, grav, 
             rfaci, rfacv, nlevel, tidal, tmin, tmax, dwni, bb , y2 , tp, cloudy, cld_species,mh,fsed,flag_hack, quench_levels, kz,mmw, save_profile, all_profiles,self_consistent_kzz ,save_kzz,all_kzz, vulcan_run,opd_cld_climate,g0_cld_climate,w0_cld_climate,flux_net_ir_layer, flux_plus_ir_attop,on_fly=False, gases_fly=None ):
    """
    Function iterating on the TP profile by calling tstart and changing opacities as well
    Parameters
    ----------
    it_max : int
        Maximum iterations allowed in the inner no opa change loop
    itmx : int
        Maximum iterations allowed in the outer opa change loop
    conv : float
        
    convt: float
        Convergence criteria , if max avg change in temp is less than this then outer loop converges
        
    nofczns: int
        # of conv zones 
    nstr : array 
        dimension of 20
        NSTR vector describes state of the atmosphere:
        0   is top layer
        1   is top layer of top convective region
        2   is bottom layer of top convective region
        3   is top layer of lower radiative region
        4   is top layer of lower convective region
        5   is bottom layer of lower convective region
    xmaxmult : 
        
    temp : array 
        Guess temperatures to start with
    pressure : array
        Atmospheric pressure
    t_table : array
        Visible flux addition fraction
    nlevel : int
        # of levels
    temp : array
        Guess Temperature array, dimension is nlevel
    pressure : array
        Pressure array
    t_table : array
        Tabulated Temperature array for convection calculations
    p_table : array
        Tabulated pressure array for convection calculations
    grad : array
        Tabulated grad array for convection calculations
    cp : array
        Tabulated cp array for convection calculations
    opacityclass : class
        Opacity class created with jdi.oppanection
    grav : float
        Gravity of planet in SI
    rfaci : float 
        IR flux addition fraction 
    rfacv : float
        Visible flux addition fraction
    nlevel : int
        # of levels, not layers
    tidal : array
        Tidal Fluxes dimension = nlevel
    tmin : float
        Minimum allwed Temp in the profile
    tmax : float
        Maximum allowed Temp in the profile
    dwni : array
        Spectral interval corrections (dimension= nwvno)   
        
    Returns
    -------
    array 
        Temperature array and lapse ratio array if converged
        else Temperature array twice
    """
    # new conditions for this routine

    itmx_strat = 5 #itmx  # outer loop counter
    it_max_strat = 8 # its # inner loop counter # original code is 8
    conv_strat = 5.0 # conv
    convt_strat = 3.0 # convt 
    ip2 = -10 #?
    subad = 0.98 # degree to which layer can be subadiabatic and
                    # we still make it adiabatic
    ifirst = 10-1  # start looking after this many layers from top for a conv zone
                   # -1 is for python referencing
    iend = 0 #?
    final = False

    grad_x, cp_x =convec(temp,pressure, t_table, p_table, grad, cp)
    # grad_x = 
    while dtdp[nstr[1]-1] >= subad*grad_x[nstr[1]-1] :
        ratio = dtdp[nstr[1]-1]/grad_x[nstr[1]-1]

        if ratio > 2 :
            print("Move up two levels")
            ngrow = 2
            nstr = growup( 1, nstr , ngrow)
        else :
            ngrow = 1
            nstr = growup( 1, nstr , ngrow)
        
        if nstr[1] < 6 :
            raise ValueError( "Convection zone grew to Top of atmosphere, Need to Stop")
        
        pressure, temp, dtdp, profile_flag, qvmrs, qvmrs2, all_profiles, all_kzz,opd_cld_climate,g0_cld_climate,w0_cld_climate,flux_net_ir_layer, flux_plus_ir_attop = profile_deq(it_max_strat, itmx_strat, conv_strat, convt_strat, nofczns,nstr,x_max_mult,
            temp,pressure, FOPI, t_table, p_table, grad, cp, opacityclass, grav, 
             rfaci, rfacv, nlevel, tidal, tmin, tmax, dwni, bb , y2 , tp, final, cloudy, cld_species, mh,fsed,flag_hack, quench_levels, kz, mmw, save_profile, all_profiles, self_consistent_kzz,save_kzz,all_kzz,vulcan_run,opd_cld_climate,g0_cld_climate,w0_cld_climate,flux_net_ir_layer, flux_plus_ir_attop,on_fly=on_fly, gases_fly=gases_fly )

    # now for the 2nd convection zone
    dt_max = 0.0 #DTMAX
    i_max = 0 #IMAX
    # -1 in ifirst to include ifirst index
    flag_super = 0
    for i in range(nstr[1]-1, ifirst-1, -1):
        add = dtdp[i] - grad_x[i]
        if add/grad_x[i] >= 0.02 : # non-neglegible super-adiabaticity
            i_max =i
            break
    
    flag_final_convergence =0
    if i_max == 0: # no superadiabaticity, we are done
        flag_final_convergence = 1

    if flag_final_convergence  == 0:
        print(" convection zone status")
        print(nstr[0],nstr[1],nstr[2],nstr[3],nstr[4],nstr[5])
        print(nofczns)

        nofczns = 2
        nstr[4]= nstr[1]
        nstr[5]= nstr[2]
        nstr[1]= i_max
        nstr[2] = i_max
        nstr[3] = i_max
        print(nstr)
        if nstr[3] >= nstr[4] :
            #print(nstr[0],nstr[1],nstr[2],nstr[3],nstr[4],nstr[5])
            #print(nofczns)
            raise ValueError("Overlap happened !")
        pressure, temp, dtdp, profile_flag, qvmrs, qvmrs2, all_profiles, all_kzz,opd_cld_climate,g0_cld_climate,w0_cld_climate,flux_net_ir_layer, flux_plus_ir_attop = profile_deq(it_max_strat, itmx_strat, conv_strat, convt_strat, nofczns,nstr,x_max_mult,
            temp,pressure, FOPI, t_table, p_table, grad, cp, opacityclass, grav, 
             rfaci, rfacv, nlevel, tidal, tmin, tmax, dwni, bb , y2 , tp, final, cloudy, cld_species,mh, fsed,flag_hack, quench_levels, kz , mmw,save_profile, all_profiles, self_consistent_kzz, save_kzz,all_kzz,vulcan_run,opd_cld_climate,g0_cld_climate,w0_cld_climate,flux_net_ir_layer, flux_plus_ir_attop,on_fly=on_fly, gases_fly=gases_fly )

        i_change = 1
        while i_change == 1 :
            print("Grow Phase : Upper Zone")
            i_change = 0

            d1 = dtdp[nstr[1]-1]
            d2 = dtdp[nstr[3]]
            c1 = grad_x[nstr[1]-1]
            c2 = grad_x[nstr[3]]

            while ((d1 > subad*c1) or (d2 > subad*c2)):

                if (((d1-c1)>= (d2-c2)) or (nofczns == 1)) :
                    ngrow = 1
                    nstr = growup( 1, nstr , ngrow)

                    if nstr[1] < 3 :
                        raise ValueError( "Convection zone grew to Top of atmosphere, Need to Stop")
                else :
                    ngrow = 1
                    nstr = growdown( 1, nstr , ngrow)

                    if nstr[2] == nstr[4]: # one conv zone
                        nofczns =1
                        nstr[2] = nstr[5]
                        nstr[3] = 0
                        i_change = 1
                print(nstr)
                pressure, temp, dtdp, profile_flag,qvmrs, qvmrs2, all_profiles, all_kzz,opd_cld_climate,g0_cld_climate,w0_cld_climate,flux_net_ir_layer, flux_plus_ir_attop = profile_deq(it_max_strat, itmx_strat, conv_strat, convt_strat, nofczns,nstr,x_max_mult,
            temp,pressure, FOPI, t_table, p_table, grad, cp, opacityclass, grav, 
             rfaci, rfacv, nlevel, tidal, tmin, tmax, dwni, bb , y2 , tp, final, cloudy, cld_species, mh,fsed,flag_hack, quench_levels, kz, mmw, save_profile, all_profiles,self_consistent_kzz,save_kzz,all_kzz, vulcan_run,opd_cld_climate,g0_cld_climate,w0_cld_climate,flux_net_ir_layer, flux_plus_ir_attop,on_fly=on_fly, gases_fly=gases_fly)

                d1 = dtdp[nstr[1]-1]
                d2 = dtdp[nstr[3]]
                c1 = grad_x[nstr[1]-1]
                c2 = grad_x[nstr[3]]
            #Now grow the lower zone.
            while ((dtdp[nstr[4]-1] >= subad*grad_x[nstr[5]-1]) and nofczns > 1):
                
                ngrow = 1
                nstr = growup( 2, nstr , ngrow)
                #Now check to see if two zones have merged and stop further searching if so.
                if nstr[2] == nstr[4] :
                    nofczns = 1
                    nstr[2] = nstr[5]
                    nstr[3] = 0
                    i_change =1
                print(nstr)
                pressure, temp, dtdp, profile_flag, qvmrs, qvmrs2, all_profiles, all_kzz,opd_cld_climate,g0_cld_climate,w0_cld_climate,flux_net_ir_layer, flux_plus_ir_attop = profile_deq(it_max_strat, itmx_strat, conv_strat, convt_strat, nofczns,nstr,x_max_mult,
                    temp,pressure, FOPI, t_table, p_table, grad, cp, opacityclass, grav, 
                    rfaci, rfacv, nlevel, tidal, tmin, tmax, dwni, bb , y2 , tp, final, cloudy, cld_species, mh,fsed,flag_hack, quench_levels, kz, mmw,save_profile, all_profiles, self_consistent_kzz, save_kzz,all_kzz,vulcan_run,opd_cld_climate,g0_cld_climate,w0_cld_climate,flux_net_ir_layer, flux_plus_ir_attop,on_fly=on_fly, gases_fly=gases_fly)
            

            flag_final_convergence = 1
        
    itmx_strat =6
    it_max_strat = 10
    convt_strat = 2.0
    convt_strat = 2.0
    x_max_mult = 2.0
    ip2 = -10

    final = True
    print("final",nstr)
    pressure, temp, dtdp, profile_flag,qvmrs, qvmrs2, all_profiles, all_kzz,opd_cld_climate,g0_cld_climate,w0_cld_climate,flux_net_ir_layer, flux_plus_ir_attop = profile_deq(it_max_strat, itmx_strat, conv_strat, convt_strat, nofczns,nstr,x_max_mult,
                temp,pressure, FOPI, t_table, p_table, grad, cp,opacityclass, grav, 
                rfaci, rfacv, nlevel, tidal, tmin, tmax, dwni, bb , y2 , tp, final, cloudy, cld_species,mh,fsed,flag_hack,quench_levels,kz, mmw,save_profile, all_profiles, self_consistent_kzz,save_kzz,all_kzz,vulcan_run,opd_cld_climate,g0_cld_climate,w0_cld_climate,flux_net_ir_layer, flux_plus_ir_attop,on_fly=on_fly, gases_fly=gases_fly)

    #    else :
    #        raise ValueError("Some problem here with goto 125")
        
    if profile_flag == 0:
        print("ENDING WITHOUT CONVERGING")
    elif profile_flag == 1:
        print("YAY ! ENDING WITH CONVERGENCE")
        
    bundle = inputs(calculation='brown')
    bundle.phase_angle(0)
    bundle.gravity(gravity=grav , gravity_unit=u.Unit('m/s**2'))
    bundle.add_pt( temp, pressure)

    if vulcan_run == False:
        k_b = 1.38e-23 # boltzmann constant
        m_p = 1.66e-27 # proton mass

        if len(mmw) < len(temp):
            mmw = np.append(mmw,mmw[-1])
        con  = k_b/(mmw*m_p)

        scale_H = con * temp*1e2/(grav)

        kz = scale_H**2/all_kzz[-len(temp):] ## level mixing timescales

        quench_levels, t_mix = quench_level(pressure, temp, kz ,mmw, grav, return_mix_timescale=True)

        qvmrs, qvmrs2 = bundle.premix_atmosphere_diseq(opacityclass, quench_levels=quench_levels, df = bundle.inputs['atmosphere']['profile'].loc[:,['pressure','temperature']],t_mix=t_mix)
    else :
        bundle.premix_atmosphere(opacityclass, df = bundle.inputs['atmosphere']['profile'].loc[:,['pressure','temperature']])
        k_b = 1.38e-23 # boltzmann constant
        m_p = 1.66e-27 # proton mass
        
        if len(mmw) < len(temp):
            mmw = np.append(mmw,mmw[-1])
        con  = k_b/(mmw*m_p)

        scale_H = con * temp*1e2/(grav)

        kz = scale_H**2/all_kzz[-len(temp):] ## level mixing timescales
        t_mix = bundle.run_vulcan(pressure,temp,kz,grav,mmw, first = False)    
        qvmrs,qvmrs2 = 0,0
    
    if cloudy == 1:
        DTAU, TAU, W0, COSB,ftau_cld, ftau_ray,GCOS2, DTAU_OG, TAU_OG, W0_OG, COSB_OG, W0_no_raman , surf_reflect, ubar0,ubar1,cos_theta, single_phase,multi_phase,frac_a,frac_b,frac_c,constant_back,constant_forward, tridiagonal , wno,nwno,ng,nt, nlevel, ngauss, gauss_wts, mmw =  calculate_atm_deq(bundle, opacityclass,on_fly=on_fly, gases_fly=gases_fly)
        metallicity = 10**(0.0) #atmospheric metallicity relative to Solar
        mean_molecular_weight = np.mean(mmw) # atmospheric mean molecular weight
        directory ='/Users/sagnickmukherjee/Documents/GitHub/virga/refr_new661'
        calc_type =0
        kzz  = get_kzz(pressure, temp,grav,mmw,tidal,flux_net_ir_layer, flux_plus_ir_attop,t_table, p_table, grad, cp, calc_type,nstr)
        bundle.inputs['atmosphere']['profile']['kz'] = kzz


        cld_out = bundle.virga(cld_species,directory, fsed=fsed,mh=metallicity,
                        mmw = mean_molecular_weight,full_output=False,climate=True)
        
        opd_now, w0_now, g0_now = cld_out
        df_cld = vj.picaso_format(opd_now, w0_now, g0_now)
        bundle.clouds(df=df_cld)  
    else:
        opd_now,w0_now,g0_now = 0,0,0
    
    #bundle.premix_atmosphere_diseq(opacityclass, quench_levels=quench_levels, df = bundle.inputs['atmosphere']['profile'].loc[:,['pressure','temperature']])
    DTAU, TAU, W0, COSB,ftau_cld, ftau_ray,GCOS2, DTAU_OG, TAU_OG, W0_OG, COSB_OG, W0_no_raman , surf_reflect, ubar0,ubar1,cos_theta, single_phase,multi_phase,frac_a,frac_b,frac_c,constant_back,constant_forward, tridiagonal , wno,nwno,ng,nt, nlevel, ngauss, gauss_wts, mmw =  calculate_atm_deq(bundle, opacityclass,on_fly=on_fly, gases_fly=gases_fly)
    
    flux_net_v_layer_full, flux_net_v_full, flux_plus_v_full, flux_minus_v_full , flux_net_ir_layer_full, flux_net_ir_full, flux_plus_ir_full, flux_minus_ir_full = climate(pressure, temp, dwni, bb , y2, tp, tmin, tmax, DTAU, TAU, W0, 
            COSB,ftau_cld, ftau_ray,GCOS2, DTAU_OG, TAU_OG, W0_OG, COSB_OG, W0_no_raman , surf_reflect, 
            ubar0,ubar1,cos_theta, FOPI, single_phase,multi_phase,frac_a,frac_b,frac_c,constant_back,constant_forward, tridiagonal , 
            wno,nwno,ng,nt, nlevel, ngauss, gauss_wts, False, True) #false for reflected, true for thermal


    
    return pressure, temp, dtdp, nstr , flux_plus_ir_full, qvmrs, qvmrs2, bundle.inputs['atmosphere']['profile'], all_profiles, all_kzz,opd_now,w0_now,g0_now

#@jit(nopython=True, cache=True)
def OH_conc(temp,press,x_h2o,x_h2):
    K = 10**(3.672 - (14791/temp))
    kb= 1.3807e-16 #cgs
    
    x_oh = K * x_h2o * (x_h2**(-0.5)) * (press**(-0.5))
    press_cgs = press*1e6
    
    n = press_cgs/(kb*temp)
    
    return x_oh*n
<|MERGE_RESOLUTION|>--- conflicted
+++ resolved
@@ -1,11 +1,6 @@
 from .atmsetup import ATMSETUP
-<<<<<<< HEAD
 from .fluxes import get_reflected_1d, get_reflected_3d , get_thermal_1d, get_thermal_3d, get_reflected_SH, get_transit_1d, get_thermal_SH
-=======
-from .debug_fluxes import get_reflected_1d, get_reflected_3d , get_thermal_1d, get_thermal_3d, get_reflected_SH, get_transit_1d, get_thermal_SH
-#from .new_fluxes import get_reflected_1d, get_reflected_3d , get_thermal_1d, get_thermal_3d, get_reflected_SH, get_transit_1d, get_thermal_SH
-
->>>>>>> ef268c14
+
 from .fluxes import set_bb, tidal_flux, get_kzz
 from .climate import  calculate_atm_deq, did_grad_cp, convec, calculate_atm, t_start, growdown, growup, climate
 
@@ -243,23 +238,9 @@
                                     w_single_form, w_multi_form, psingle_form, 
                                     w_single_rayleigh, w_multi_rayleigh, psingle_rayleigh,
                                     frac_a, frac_b, frac_c, constant_back, constant_forward, 
-<<<<<<< HEAD
                                     stream, b_top=b_top, flx=calculate_fluxes, 
                                     single_form=single_form) 
-=======
-                                    stream, b_top=b_top, single_form=single_form) 
-                    #rayleigh=1
-                    #heng_compare=0
-                    #(xint, flux_out, intensity)  = get_reflected_SH(nlevel, nwno, ng, nt, 
-                    #                DTAU[:,:,ig], TAU[:,:,ig], W0[:,:,ig], COSB[:,:,ig], 
-                    #                ftau_cld[:,:,ig], ftau_ray[:,:,ig], f_deltaM[:,:,ig],
-                    #                DTAU_OG[:,:,ig], TAU_OG[:,:,ig], W0_OG[:,:,ig], COSB_OG[:,:,ig], 
-                    #                atm.surf_reflect, ubar0, ubar1, cos_theta, F0PI, 
-                    #                psingle_form, psingle_rayleigh,
-                    #                single_phase, rayleigh, 
-                    #                frac_a, frac_b, frac_c, constant_back, constant_forward, 
-                    #                stream, b_top=b_top, single_form=single_form, heng_compare=heng_compare) #LCM is carrying this bug
->>>>>>> ef268c14
+
                 else:
                     #getting intensities, not fluxes (which is why second return is null)
                     xint = get_reflected_1d(nlevel, wno,nwno,ng,nt,

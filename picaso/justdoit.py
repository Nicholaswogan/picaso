from .atmsetup import ATMSETUP
from .fluxes import get_reflected_1d, get_reflected_3d , get_thermal_1d, get_thermal_3d, get_reflected_new, get_transit_1d
from .wavelength import get_cld_input_grid
from .opacity_factory import create_grid
from .optics import RetrieveOpacities,compute_opacity
from .disco import get_angles_1d, get_angles_3d, compute_disco, compress_disco, compress_thermal

from virga import justdoit as vj
from scipy.signal import savgol_filter
from scipy.interpolate import RegularGridInterpolator
import scipy as sp
from scipy import special
from scipy.stats import binned_statistic

import requests
import os
import pickle as pk
import numpy as np
import pandas as pd
import copy
import json
import pysynphot as psyn
import astropy.units as u
import astropy.constants as c
import math

__refdata__ = os.environ.get('picaso_refdata')

def picaso(bundle,opacityclass, dimension = '1d',calculation='reflected', full_output=False, 
<<<<<<< HEAD
    plot_opacity= False, as_dict=True):
=======
    plot_opacity= False, as_dict=True, tridiagonal=0):
>>>>>>> 2f9f7a5d
    """
    Currently top level program to run albedo code 

    Parameters 
    ----------
    bundle : dict 
        This input dict is built by loading the input = `justdoit.load_inputs()` 
    opacityclass : class
        Opacity class from `justdoit.opannection`
    dimension : str 
        (Optional) Dimensions of the calculation. Default = '1d'. But '3d' is also accepted. 
        In order to run '3d' calculations, user must build 3d input (see tutorials)
    full_output : bool 
        (Optional) Default = False. Returns atmosphere class, which enables several 
        plotting capabilities. 
    plot_opacity : bool 
        (Optional) Default = False, Creates pop up of the weighted opacity
    as_dict : bool 
        (Optional) Default = True. If true, returns a condensed dictionary to the user. 
        If false, returns the atmosphere class, which can be used for debugging. 
        The class is clunky to navigate so if you are consiering navigating through this, ping one of the 
        developers. 

    Return
    ------
    dictionary with albedos or fluxes or both (depending on what calculation type)
    """
    inputs = bundle.inputs

    wno = opacityclass.wno
    nwno = opacityclass.nwno

    #check to see if we are running in test mode
    test_mode = inputs['test_mode']

    ############# DEFINE ALL APPROXIMATIONS USED IN CALCULATION #############
    #see class `inputs` attribute `approx`

    #set approx numbers options (to be used in numba compiled functions)
    single_phase = inputs['approx']['single_phase']
    multi_phase = inputs['approx']['multi_phase']
    raman_approx =inputs['approx']['raman']
<<<<<<< HEAD
    tridiagonal = 0 #pentadiagonal is not yet fully functional 
    nstream = 2 #number of streams (2 or 4)
    
=======
    method = inputs['approx']['method']
    stream = inputs['approx']['stream']
    print_time = inputs['approx']['print_time']

>>>>>>> 2f9f7a5d
    #parameters needed for the two term hg phase function. 
    #Defaults are set in config.json
    f = inputs['approx']['TTHG_params']['fraction']
    frac_a = f[0]
    frac_b = f[1]
    frac_c = f[2]
    constant_back = inputs['approx']['TTHG_params']['constant_back']
    constant_forward = inputs['approx']['TTHG_params']['constant_forward']

    #define delta eddington approximinations 
    delta_eddington = inputs['approx']['delta_eddington']

    #pressure assumption
    p_reference =  inputs['approx']['p_reference']

    ############# DEFINE ALL GEOMETRY USED IN CALCULATION #############
    #see class `inputs` attribute `phase_angle`
    

    #phase angle 
    phase_angle = inputs['phase_angle']
    #get geometry
    geom = inputs['disco']

    ng, nt = geom['num_gangle'], geom['num_tangle']
    gangle,gweight,tangle,tweight = geom['gangle'], geom['gweight'],geom['tangle'], geom['tweight']
    lat, lon = geom['latitude'], geom['longitude']
    cos_theta = geom['cos_theta']
    ubar0, ubar1 = geom['ubar0'], geom['ubar1']

    #set star parameters
    radius_star = inputs['star']['radius']
    F0PI = np.zeros(nwno) + 1.
    #semi major axis
    sa = inputs['star']['semi_major']

    #begin atm setup
    atm = ATMSETUP(inputs)

    #Add inputs to class 
    atm.surf_reflect = inputs['surface_reflect']
    atm.wavenumber = wno
    atm.planet.gravity = inputs['planet']['gravity']
    atm.planet.radius = inputs['planet']['radius']
    atm.planet.mass = inputs['planet']['mass']

    if dimension == '1d':
        atm.get_profile()
    elif dimension == '3d':
        atm.get_profile_3d()

    #now can get these 
    atm.get_mmw()
    atm.get_density()
    atm.get_altitude(p_reference = p_reference)#will calculate altitude if r and m are given (opposed to just g)
    atm.get_column_density()

    #gets both continuum and needed rayleigh cross sections 
    #relies on continuum molecules are added into the opacity 
    #database. Rayleigh molecules are all in `rayleigh.py` 
    atm.get_needed_continuum(opacityclass.rayleigh_molecules)

    #get cloud properties, if there are any and put it on current grid 
    atm.get_clouds(wno)

    #Make sure that all molecules are in opacityclass. If not, remove them and add warning
    no_opacities = [i for i in atm.molecules if i not in opacityclass.molecules]
    atm.add_warnings('No computed opacities for: '+','.join(no_opacities))
    atm.molecules = np.array([ x for x in atm.molecules if x not in no_opacities ])

    nlevel = atm.c.nlevel
    nlayer = atm.c.nlayer
    

    if dimension == '1d':
        #lastly grab needed opacities for the problem
        opacityclass.get_opacities(atm)
        #only need to get opacities for one pt profile

        #There are two sets of dtau,tau,w0,g in the event that the user chooses to use delta-eddington
        #We use HG function for single scattering which gets the forward scattering/back scattering peaks 
        #well. We only really want to use delta-edd for multi scattering legendre polynomials. 
        DTAU, TAU, W0, COSB,ftau_cld, ftau_ray,GCOS2, DTAU_OG, TAU_OG, W0_OG, COSB_OG, W0_no_raman= compute_opacity(
            atm, opacityclass, stream, delta_eddington=delta_eddington,test_mode=test_mode,raman=raman_approx,
            full_output=full_output, plot_opacity=plot_opacity)

        if  'reflected' in calculation:
            #use toon method (and tridiagonal matrix solver) to get net cumulative fluxes 
<<<<<<< HEAD
            #if '4stream' in approximation:
            #    (xint_at_top, flux)= get_reflected_new(nlevel, nwno, ng, nt, 
            #                                DTAU, TAU, W0, COSB, GCOS2, 
            #                                DTAU_OG, TAU_OG, W0_OG, COSB_OG, 
            #                                atm.surf_reflect, ubar0, ubar1, F0PI, dimension, stream)

            #else:
            xint_at_top = get_reflected_1d(nlevel, wno,nwno,ng,nt,
=======
            nlevel = atm.c.nlevel
            #nwno = 100
            wno = wno[0:nwno]
            TAU = TAU[0:nlevel,0:nwno]
            DTAU = DTAU[0:nlevel-1,0:nwno]
            W0 = W0[0:nlevel-1,0:nwno]
            COSB = COSB[0:nlevel-1,0:nwno]
            GCOS2 = GCOS2[0:nlevel-1,0:nwno]
            ftau_cld = ftau_cld[0:nlevel-1,0:nwno]
            ftau_ray = ftau_ray[0:nlevel-1,0:nwno]
            TAU_OG = TAU_OG[0:nlevel-1,0:nwno]
            DTAU_OG = DTAU_OG[0:nlevel-1,0:nwno]
            W0_OG = W0_OG[0:nlevel-1,0:nwno]
            COSB_OG = COSB_OG[0:nlevel-1,0:nwno]
            F0PI = F0PI[0:nwno]
            if method == 'SH':
                xint_at_top = get_reflected_new(nlevel, nwno, ng, nt, 
                                            DTAU, TAU, W0, COSB, GCOS2, ftau_cld, ftau_ray,
                                            DTAU_OG, TAU_OG, W0_OG, COSB_OG, 
                                            atm.surf_reflect, ubar0, ubar1, cos_theta, F0PI, 
                                            single_phase, multi_phase, 
	                                    frac_a, frac_b, frac_c, constant_back, constant_forward, 
                                            dimension, stream, print_time)
                #import IPython; IPython.embed()
                #import sys; sys.exit()
            else:
                xint_at_top = get_reflected_1d(nlevel, wno,nwno,ng,nt,
>>>>>>> 2f9f7a5d
                                                    DTAU, TAU, W0, COSB,GCOS2,ftau_cld,ftau_ray,
                                                    DTAU_OG, TAU_OG, W0_OG, COSB_OG ,
                                                    atm.surf_reflect, ubar0,ubar1,cos_theta, F0PI,
                                                    single_phase,multi_phase,
                                                    frac_a,frac_b,frac_c,constant_back,constant_forward, tridiagonal, print_time)

            #if full output is requested add in xint at top for 3d plots
            if full_output: 
                atm.xint_at_top = xint_at_top


        if 'thermal' in calculation:
            #use toon method (and tridiagonal matrix solver) to get net cumulative fluxes 

            #remember all OG values (e.g. no delta eddington correction) go into thermal as well as 
            #the uncorrected raman single scattering 
            flux_at_top  = get_thermal_1d(nlevel, wno,nwno,ng,nt,atm.level['temperature'],
                                                    DTAU_OG, W0_no_raman, COSB_OG, atm.level['pressure'],ubar1,
                                                    atm.surf_reflect, tridiagonal)

            #if full output is requested add in flux at top for 3d plots
            if full_output: 
                atm.flux_at_top = flux_at_top
        
        if 'transmission' in calculation:
            rprs2 = get_transit_1d(atm.level['z'],atm.level['dz'],
                                  nlevel, nwno, radius_star, atm.layer['mmw'], 
                                  atm.c.k_b, atm.c.amu, atm.level['pressure'], 
                                  atm.level['temperature'], atm.layer['colden'],DTAU_OG)
    elif dimension == '3d':

        #setup zero array to fill with opacities
        TAU_3d = np.zeros((nlevel, nwno, ng, nt))
        DTAU_3d = np.zeros((nlayer, nwno, ng, nt))
        W0_3d = np.zeros((nlayer, nwno, ng, nt))
        COSB_3d = np.zeros((nlayer, nwno, ng, nt))
        GCOS2_3d = np.zeros((nlayer, nwno, ng, nt))
        FTAU_CLD_3d = np.zeros((nlayer, nwno, ng, nt))
        FTAU_RAY_3d = np.zeros((nlayer, nwno, ng, nt))

        #these are the unchanged values from delta-eddington
        TAU_OG_3d = np.zeros((nlevel, nwno, ng, nt))
        DTAU_OG_3d = np.zeros((nlayer, nwno, ng, nt))
        W0_OG_3d = np.zeros((nlayer, nwno, ng, nt))
        COSB_OG_3d = np.zeros((nlayer, nwno, ng, nt))
        #this is the single scattering without the raman correction 
        #used for the thermal caclulation
        W0_no_raman_3d = np.zeros((nlayer, nwno, ng, nt))

        #pressure and temperature 
        TLEVEL_3d = np.zeros((nlevel, ng, nt))
        PLEVEL_3d = np.zeros((nlevel, ng, nt))

        #if users want to retain all the individual opacity info they can here 
        if full_output:
            TAUGAS_3d = np.zeros((nlayer, nwno, ng, nt))
            TAUCLD_3d = np.zeros((nlayer, nwno, ng, nt))
            TAURAY_3d = np.zeros((nlayer, nwno, ng, nt))  

        #get opacities at each facet
        for g in range(ng):
            for t in range(nt): 

                #edit atm class to only have subsection of 3d stuff 
                atm_1d = copy.deepcopy(atm)

                #diesct just a subsection to get the opacity 
                atm_1d.disect(g,t)

                opacityclass.get_opacities(atm_1d)

                dtau, tau, w0, cosb,ftau_cld, ftau_ray, gcos2, DTAU_OG, TAU_OG, W0_OG, COSB_OG, WO_no_raman = compute_opacity(
                    atm_1d, opacityclass,delta_eddington=delta_eddington,test_mode=test_mode,raman=raman_approx, full_output=full_output)
                DTAU_3d[:,:,g,t] = dtau
                TAU_3d[:,:,g,t] = tau
                W0_3d[:,:,g,t] = w0 
                COSB_3d[:,:,g,t] = cosb
                GCOS2_3d[:,:,g,t]= gcos2 
                FTAU_CLD_3d[:,:,g,t]= ftau_cld
                FTAU_RAY_3d[:,:,g,t]= ftau_ray

                #these are the unchanged values from delta-eddington
                TAU_OG_3d[:,:,g,t] = TAU_OG
                DTAU_OG_3d[:,:,g,t] = DTAU_OG
                W0_OG_3d[:,:,g,t] = W0_OG
                COSB_OG_3d[:,:,g,t] = COSB_OG
                W0_no_raman_3d[:,:,g,t] = WO_no_raman

                #temp and pressure on 3d grid
                TLEVEL_3d[:,g,t] = atm_1d.level['temperature']
                PLEVEL_3d[:,g,t] = atm_1d.level['pressure']

                if full_output:
                    TAUGAS_3d[:,:,g,t] = atm_1d.taugas
                    TAUCLD_3d[:,:,g,t] = atm_1d.taucld
                    TAURAY_3d[:,:,g,t] = atm_1d.tauray

        if full_output:
            atm.taugas = TAUGAS_3d
            atm.taucld = TAUCLD_3d
            atm.tauray = TAURAY_3d

        if  'reflected' in calculation:
            #use toon method (and tridiagonal matrix solver) to get net cumulative fluxes 
            xint_at_top  = get_reflected_3d(nlevel, wno,nwno,ng,nt,
                                            DTAU_3d, TAU_3d, W0_3d, COSB_3d,GCOS2_3d, FTAU_CLD_3d,FTAU_RAY_3d,
                                            DTAU_OG_3d, TAU_OG_3d, W0_OG_3d, COSB_OG_3d,
                                            atm.surf_reflect, ubar0,ubar1,cos_theta, F0PI,
                                            single_phase,multi_phase,
                                            frac_a,frac_b,frac_c,constant_back,constant_forward, tridiagonal)
            #if full output is requested add in xint at top for 3d plots
            if full_output: 
                atm.xint_at_top = xint_at_top

        elif 'thermal' in calculation:

            #remember all OG values (e.g. no delta eddington correction) go into thermal as well as 
            #the uncorrected raman single scattering 
            flux_at_top  = get_thermal_3d(nlevel, wno,nwno,ng,nt,TLEVEL_3d,
                                                    DTAU_OG_3d, W0_no_raman_3d, COSB_OG_3d, PLEVEL_3d,ubar1, tridiagonal)

            #if full output is requested add in flux at top for 3d plots
            if full_output: 
                atm.flux_at_top = flux_at_top


    #COMPRESS FULL TANGLE-GANGLE FLUX OUTPUT ONTO 1D FLUX GRID

    #set up initial returns
    returns = {}
    returns['wavenumber'] = wno
    #returns['flux'] = flux
<<<<<<< HEAD
    if 'transmission' in calculation: 
        returns['transit_depth'] = rprs2
=======
>>>>>>> 2f9f7a5d


    #for reflected light use compress_disco routine
    if  ('reflected' in calculation):
        albedo = compress_disco(nwno, cos_theta, xint_at_top, gweight, tweight,F0PI)
        returns['albedo'] = albedo 
        if ((not np.isnan(sa ) and (not np.isnan(atm.planet.radius))) ):
            returns['fpfs_reflected'] = albedo*(atm.planet.radius/sa)**2.0
        else: 
            returns['fpfs_reflected'] =[]
            if np.isnan(sa ):
                returns['fpfs_reflected'] += ['Semi-major axis not supplied. If you want fpfs, add it to `star` function. ']
            if np.isnan(atm.planet.radius): 
                returns['fpfs_reflected'] += ['Planet Radius not supplied. If you want fpfs, add it to `gravity` function with Mass.']

    #for thermal light use the compress thermal routine
    if ('thermal' in calculation):
        thermal = compress_thermal(nwno,ubar1, flux_at_top, gweight, tweight)
        returns['thermal'] = thermal

        #only need to return relative flux if not a browndwarf calculation
        if radius_star != 'nostar':
            fpfs_thermal = thermal/(opacityclass.unshifted_stellar_spec)*(atm.planet.radius/radius_star)**2.0
            returns['fpfs_thermal'] = fpfs_thermal
            if full_output: atm.thermal_flux_planet = thermal

        elif np.isnan(atm.planet.radius): 
            returns['fpfs_thermal'] = ['Planet Radius not supplied. If you want fpfs, add it to `gravity` function with Mass.']

    if (('fpfs_reflected' in list(returns.keys())) & ('fpfs_thermal' in list(returns.keys()))): 
        if (not isinstance(returns['fpfs_reflected'],str)):
            returns['fpfs_total'] = returns['fpfs_thermal'] + returns['fpfs_reflected']

    if full_output: 
        if as_dict:
            returns['full_output'] = atm.as_dict()
        else:
            returns['full_output'] = atm

    return returns

def opannection(wave_range = None, filename_db = None, raman_db = None, resample=1):
    """
    Sets up database connection to opacities. 

    Parameters
    ----------
    wave_range : list of float 
        Subset of wavelength range for which to run models for 
        Default : None, which pulls entire grid 
    filename_db : str 
        Filename of opacity database to query from 
        Default is none which pulls opacity file that comes with distribution 
    raman_db : str 
        Filename of raman opacity cross section 
        Default is none which pulls opacity file that comes with distribution 
    resample : int 
        Default=1 (no resampling) PROCEED WITH CAUTION!!!!!This will resample your opacites. 
        This effectively takes opacity[::BINS] depending on what the 
        sampling requested is. Consult your local theorist before 
        using this. 
    """

    inputs = json.load(open(os.path.join(__refdata__,'config.json')))

    if isinstance(filename_db,type(None) ): 
        filename_db = os.path.join(__refdata__, 'opacities', inputs['opacities']['files']['opacity'])
        if not os.path.isfile(filename_db):
            raise Exception('The opacity file does not exist: '  + filename_db+' The default is to a file opacities.db in reference/opacity/. If you have an older version of PICASO your file might be called opacity.db. Consider just adding the correct path to filename_db=')
    elif not isinstance(filename_db,type(None) ): 
        if not os.path.isfile(filename_db):
            raise Exception('The opacity file youve entered does not exist: '  + filename_db)

           
    if isinstance(raman_db,type(None) ): raman_db = os.path.join(__refdata__, 'opacities', inputs['opacities']['files']['raman'])

    if resample != 1:
        print("YOU ARE REQUESTING RESAMPLING!!")

    opacityclass=RetrieveOpacities(
                filename_db, 
                raman_db,
                wave_range = wave_range, resample = resample)
    return opacityclass

class inputs():
    """Class to setup planet to run

    Parameters
    ----------
    calculation: str 
        (Optional) Controls planet or brown dwarf calculation. Default = 'planet'. Other option is "browndwarf".
    chemeq : bool 
        (Optional) If true, loads in full chemical equilibrium grid, which will take a little bit of time. 
        Default = False

    Attributes
    ----------
    phase_angle() : set phase angle
    gravity() : set gravity
    star() : set stellar spec
    atmosphere() : set atmosphere composition and PT
    clouds() : set cloud profile
    approx()  : set approximation
    spectrum() : create spectrum
    """
    def __init__(self, calculation='planet', chemeq=False):

        self.inputs = json.load(open(os.path.join(__refdata__,'config.json')))

        if 'brown' in calculation:
            self.nostar()

        #if runnng chemical equilibrium, need to load chemeq grid
        if chemeq: self.chemeq_pic = pk.load(open(os.path.join(__refdata__,'chemistry','chem_full.pic'),'rb'), encoding='latin1')


    def phase_angle(self, phase=0,num_gangle=10, num_tangle=1,symmetry=False):
        """Define phase angle and number of gauss and tchebychev angles to compute. 
        Controls all geometry of the calculation. Computes latitude and longitudes. 
        Computes cos theta and incoming and outgoing angles. Adds everything to class. 

        Please see geometry notebook for a deep dive into how these angles are incorporated 
        into the calculation.

        Typical numbers:
        - 1D Thermal: num_gangle = 10, num_tangle=1
        - 1D Reflected light with zero phase : num_gangle = 10, num_tangle=1
        - 1D Reflected light with non zero phase : num_gangle = 8, num_tangle=8
        - 3D Thermal or Reflected : angles will depend on 3D features interested in resolving.
        
        Parameters
        ----------
        phase : float,int
            Phase angle in radians 
        num_gangle : int 
            Number of Gauss angles to integrate over facets (Default is 10). This 
            is defined as angles over the full sphere. So 10 as the default compute the RT 
            with 5 points on the west hemisphere and 5 points on the west. 
            Higher numbers will slow down code. 
        num_tangle : int 
            Number of Tchebyshev angles to integrate over facets (Default is 1, which automatically 
            assumes symmetry). 
            Must be even if considering symmetry. 
        symmetry : bool 
            Default is False. Note, if num_tangle=1 you are automatically considering symmetry.
            This will only compute the unique incoming angles so that the calculation 
            isn't doing repetetive models. E.g. if num_tangles=10, num_gangles=10. Instead of running a 10x10=100
            FT calculations, it will only run 5x5 = 25 (or a quarter of the sphere).
        """
        if ((num_tangle==1) or (num_gangle==1)): 
            #this is here so that we can compare to older models 
            #this model only works for full phase calculations

            if phase!=0: raise Exception('This method is faster because it makes use of symmetry \
                and only computs one fourth of the sphere. ')
            if num_gangle==1:  raise Exception('Please resubmit your run with num_tangle=1. \
                Chebyshev angles are used for 3d implementation only.')

            num_gangle = int(num_gangle/2) #utilizing symmetry

            #currently only supported values
            possible_values = np.array([5,6,7,8])
            idx = (np.abs(possible_values - num_gangle)).argmin() 
            num_gangle = possible_values[idx]


            gangle, gweight, tangle, tweight = get_angles_1d(num_gangle) 

            ng = len(gangle)
            nt = len(tangle)

            ubar0, ubar1, cos_theta,lat,lon = compute_disco(ng, nt, gangle, tangle, phase)

            geom = {}
            #build dictionary
            geom['num_gangle'], geom['num_tangle'] = ng, nt 
            geom['gangle'], geom['gweight'],geom['tangle'], geom['tweight'] = gangle,gweight,tangle,tweight
            geom['latitude'], geom['longitude']  = lat, lon 
            geom['cos_theta'] = 1.0 
            geom['ubar0'], geom['ubar1'] = ubar0, ubar1 
            self.inputs['phase_angle'] = phase
            self.inputs['disco'] = geom
        else: 

            #this is the new unhardcoded way except 
            self.inputs['phase_angle'] = phase
            
            ng = int(num_gangle)
            nt = int(num_tangle)

            gangle,gweight,tangle,tweight = get_angles_3d(ng, nt) 

            unique_geom = {}
            full_geom = {}

            #planet disk is divided into gaussian and chebyshev angles and weights for perfoming the 
            #intensity as a function of planetary phase angle 
            ubar0, ubar1, cos_theta,lat,lon = compute_disco(ng, nt, gangle, tangle, phase)

            #build dictionary
            full_geom['num_gangle'] = ng
            full_geom['num_tangle'] = nt 
            full_geom['gangle'], full_geom['gweight'],full_geom['tangle'], full_geom['tweight'] = gangle,gweight,tangle,tweight
            full_geom['latitude'], full_geom['longitude']  = lat, lon 
            full_geom['cos_theta'] = cos_theta 
            full_geom['ubar0'], full_geom['ubar1'] = ubar0, ubar1 

            #if running symmetric calculations
            if symmetry:
                if (phase!=0): 
                    raise Exception('If phase is non zero then you cannot utilize symmetry to \
                        reduce computation speed.')
                if (((num_gangle==2) | (num_tangle==2)) and symmetry):
                    raise Exception('Youve selected num_tangle or num_gangle of 2 \
                        however for symmetry to be utilized we need at LEAST two points \
                        on either side of the symmetric axis (e.g. num angles >=4 or 1).\
                        Conducting a help(phase_angle) will tell you \
                        Typical num_tangle and num_gangles to use')
                if ((np.mod(num_tangle,2) !=0 ) and (num_tangle !=1 )):
                    raise Exception('Youve selected an odd num_tangle that isnt 1 \
                        however for symmetry to be utilized we need at LEAST two points \
                        on either side of the symmetric axis (e.g. num angles >=4 or 1).\
                        Conducting a help(phase_angle) will tell you \
                        Typical num_tangle and num_gangles to use')
                if ((np.mod(num_gangle,2) !=0 ) and (num_gangle !=1 )):
                    raise Exception('Youve selected an odd num_gangle that isnt 1 \
                        however for symmetry to be utilized we need at LEAST two points \
                        on either side of the symmetric axis (e.g. num angles >=4 or 1).\
                        Conducting a help(phase_angle) will tell you \
                        Typical num_tangle and num_gangles to use')

                unique_geom['symmetry'] = 'true'
                nt_uni = len(np.unique((tweight*1e6).astype(int))) #unique to 1ppm  
                unique_geom['num_tangle'] = nt_uni
                ng_uni = len(np.unique((gweight*1e6).astype(int)))  #unique to 1ppm 
                unique_geom['num_gangle'] = ng_uni
                unique_geom['ubar1'] = ubar1[0:ng_uni, 0:nt_uni]
                unique_geom['ubar0'] = ubar0[0:ng_uni, 0:nt_uni]
                unique_geom['latitude'] = lat[0:nt_uni]
                unique_geom['longitude'] = lon[0:ng_uni] 
                #adjust weights since we will have to multiply everything by 2 
                adjust_gweight = num_tangle/nt_uni
                adjust_tweight = num_gangle/ng_uni
                unique_geom['gangle'], unique_geom['gweight'] = gangle[0:ng_uni] ,adjust_gweight*gweight[0:ng_uni]
                unique_geom['tangle'], unique_geom['tweight'] = tangle[0:nt_uni],adjust_tweight*tweight[0:nt_uni]
                unique_geom['cos_theta'] = cos_theta 
                #add this to disco
                self.inputs['disco'] = unique_geom
                self.inputs['disco']['full_geometry'] = full_geom
            else: 
                full_geom['symmetry'] = 'false'
                self.inputs['disco'] = full_geom

    def gravity(self, gravity=None, gravity_unit=None, 
        radius=None, radius_unit=None, mass = None, mass_unit=None):
        """
        Get gravity based on mass and radius, or gravity inputs 

        Parameters
        ----------
        gravity : float 
            (Optional) Gravity of planet 
        gravity_unit : astropy.unit
            (Optional) Unit of Gravity
        radius : float 
            (Optional) radius of planet MUST be specified for thermal emission!
        radius_unit : astropy.unit
            (Optional) Unit of radius
        mass : float 
            (Optional) mass of planet 
        mass_unit : astropy.unit
            (Optional) Unit of mass 
        """
        if (mass is not None) and (radius is not None):
            m = (mass*mass_unit).to(u.g)
            r = (radius*radius_unit).to(u.cm)
            g = (c.G.cgs * m /  (r**2)).value
            self.inputs['planet']['radius'] = r.value
            self.inputs['planet']['radius_unit'] = 'cm'
            self.inputs['planet']['mass'] = m.value
            self.inputs['planet']['mass_unit'] = 'g'
            self.inputs['planet']['gravity'] = g
            self.inputs['planet']['gravity_unit'] = 'cm/(s**2)'
        elif gravity is not None:
            g = (gravity*gravity_unit).to('cm/(s**2)')
            g = g.value
            self.inputs['planet']['gravity'] = g
            self.inputs['planet']['gravity_unit'] = 'cm/(s**2)'
            self.inputs['planet']['radius'] = np.nan
            self.inputs['planet']['radius_unit'] = 'Radius not specified'
            self.inputs['planet']['mass'] = np.nan
            self.inputs['planet']['mass_unit'] = 'Mass not specified'
        else: 
            raise Exception('Need to specify gravity or radius and mass + additional units')

    def nostar(self):
        """
        Turns off planet specific things, so program can run as usual
        """
        self.inputs['approx']['raman'] = 2 #turning off raman scattering
        self.inputs['star']['database'] = 'nostar'
        self.inputs['star']['temp'] = 'nostar'
        self.inputs['star']['logg'] = 'nostar'
        self.inputs['star']['metal'] = 'nostar'
        self.inputs['star']['radius'] = 'nostar'
        self.inputs['star']['radius_unit'] = 'nostar' 
        self.inputs['star']['flux'] = 'nostar' 
        self.inputs['star']['wno'] = 'nostar' 
        self.inputs['star']['semi_major'] = 'nostar' 
        self.inputs['star']['semi_major_unit'] = 'nostar' 

    def star(self, opannection,temp=None, metal=None, logg=None ,radius = None, radius_unit=None,
        semi_major=None, semi_major_unit = None,
        database='ck04models',filename=None, w_units=None, f_units=None):
        """
        Get the stellar spectrum using pysynphot and interpolate onto a much finer grid than the 
        planet grid. 

        Parameters
        ----------
        opannection : class picaso.RetrieveOpacities
            This is the opacity class and it's needed to get the correct wave info and raman scattering cross sections
        temp : float 
            Teff of the stellar model 
        metal : float 
            Metallicity of the stellar model 
        logg : float 
            Logg cgs of the stellar model
        radius : float 
            Radius of the star 
        radius_unit : astropy.unit
            Any astropy unit (e.g. `radius_unit=astropy.unit.Unit("R_sun")`)
        semi_major : float 
            (Optional) Semi major axis of the planet. Used to compute fp/fs for albedo calculations. 
        semi_major_unit : astropy.unit 
            (Optional) Any astropy unit (e.g. `radius_unit=astropy.unit.Unit("au")`)
        database : str 
            (Optional)The database to pull stellar spectrum from. See documentation for pysynphot. 
        filename : str 
            (Optional) Upload your own stellar spectrum. File format = two column white space (wave, flux)
        wunits : str 
            (Optional) Used for stellar file wave units 
        funits : str 
            (Optional) Used for stellar file flux units 
        """
        #most people will just upload their thing from a database
        if (not isinstance(radius, type(None))):
            r = (radius*radius_unit).to(u.cm).value
            radius_unit='cm'
        else :
            r = np.nan
            radius_unit = "Radius not supplied"

        #add semi major axis if supplied 
        if (not isinstance(semi_major, type(None))):
            semi_major = (semi_major*semi_major_unit).to(u.cm).value
            semi_major_unit='cm'
        else :
            semi_major = np.nan
            semi_major_unit = "Semi Major axis not supplied"        

        if (not isinstance(temp, type(None))):
            sp = psyn.Icat(database, temp, metal, logg)
            sp.convert("um")
            sp.convert('flam') 
            wno_star = 1e4/sp.wave[::-1] #convert to wave number and flip
            flux_star = sp.flux[::-1]*1e8    #flip here and convert to ergs/cm3/s to get correct order

        #but you can also upload a stellar spec of your own 
        elif (not isinstance(filename,type(None))):
            star = np.genfromtxt(filename, dtype=(float, float), names='w, f')
            flux = star['f']
            wave = star['w']
            #sort if not in ascending order 
            sort = np.array([wave,flux]).T
            sort= sort[sort[:,0].argsort()]
            wave = sort[:,0]
            flux = sort[:,1] 
            if w_unit == 'um':
                WAVEUNITS = 'um' 
            elif w_unit == 'nm':
                WAVEUNITS = 'nm'
            elif w_unit == 'cm' :
                WAVEUNITS = 'cm'
            elif w_unit == 'Angs' :
                WAVEUNITS = 'angstrom'
            elif w_unit == 'Hz' :
                WAVEUNITS = 'Hz'
            else: 
                raise Exception('Stellar units are not correct. Pick um, nm, cm, hz, or Angs')        

            #http://www.gemini.edu/sciops/instruments/integration-time-calculators/itc-help/source-definition
            if f_unit == 'Jy':
                FLUXUNITS = 'jy' 
            elif f_unit == 'FLAM' :
                FLUXUNITS = 'FLAM'
            elif f_unit == 'erg/cm2/s/Hz':
                flux = flux*1e23
                FLUXUNITS = 'jy' 
            else: 
                raise Exception('Stellar units are not correct. Pick FLAM or Jy or erg/cm2/s/Hz')

            sp = psyn.ArraySpectrum(wave, flux, waveunits=WAVEUNITS, fluxunits=FLUXUNITS)        #Convert evrything to nanometer for converstion based on gemini.edu  
            sp.convert("um")
            sp.convert('flam') #ergs/cm2/s/ang
            wno_star = 1e4/sp.wave[::-1] #convert to wave number and flip
            flux_star = sp.flux[::-1]*1e8 #flip and convert to ergs/cm3/s here to get correct order         


        wno_planet = opannection.wno
        max_shift = np.max(wno_planet)+6000 #this 6000 is just the max raman shift we could have 
        min_shift = np.min(wno_planet) -2000 #it is just to make sure we cut off the right wave ranges

        #this adds stellar shifts 'self.raman_stellar_shifts' to the opacity class
        #the cross sections are computed later 
        if self.inputs['approx']['raman'] == 0: 
            #do a fail safe to make sure that star is on a fine enough grid for planet case 
            fine_wno_star = np.linspace(min_shift, max_shift, len(wno_planet)*5)
            fine_flux_star = np.interp(fine_wno_star,wno_star, flux_star)
            opannection.compute_stellar_shits(fine_wno_star, fine_flux_star)
        else :
            fine_wno_star = wno_planet
            fine_flux_star = np.interp(wno_planet,wno_star, flux_star)  
            opannection.unshifted_stellar_spec =fine_flux_star

        self.inputs['star']['database'] = database
        self.inputs['star']['temp'] = temp
        self.inputs['star']['logg'] = logg
        self.inputs['star']['metal'] = metal
        self.inputs['star']['radius'] = r 
        self.inputs['star']['radius_unit'] = radius_unit 
        self.inputs['star']['flux'] = fine_flux_star 
        self.inputs['star']['wno'] = fine_wno_star 
        self.inputs['star']['semi_major'] = semi_major 
        self.inputs['star']['semi_major_unit'] = semi_major_unit 

    def atmosphere(self, df=None, filename=None, exclude_mol=None, **pd_kwargs):
        """
        Builds a dataframe and makes sure that minimum necessary parameters have been suplied.
        Sets number of layers in model.  

        Parameters
        ----------
        df : pandas.DataFrame or dict
            (Optional) Dataframe with volume mixing ratios and pressure, temperature profile. 
            Must contain pressure (bars) at least one molecule
        filename : str 
            (Optional) Filename with pressure, temperature and volume mixing ratios.
            Must contain pressure at least one molecule
        exclude_mol : list of str 
            (Optional) List of molecules to ignore from file
        pd_kwargs : kwargs 
            Key word arguments for pd.read_csv to read in supplied atmosphere file 
        """

        if not isinstance(df, type(None)):
            if ((not isinstance(df, dict )) & (not isinstance(df, pd.core.frame.DataFrame ))): 
                raise Exception("df must be pandas DataFrame or dictionary")
            else:
                self.nlevel=df.shape[0] 
        elif not isinstance(filename, type(None)):
            df = pd.read_csv(filename, **pd_kwargs)
            self.nlevel=df.shape[0] 
        elif not isinstance(pt_params, type(None)): 
            self.inputs['atmosphere']['pt_params'] = pt_params
            self.nlevel=61 #default n of levels for parameterization
            raise Exception('Pt parameterization not in yet')

        if 'pressure' not in df.keys(): 
            raise Exception("Check column names. `pressure` must be included.")

        if (('temperature' not in df.keys()) and (isinstance(pt_params, type(None)))):
            raise Exception("`temperature` not specified as a column/key name, and `pt_params` for a parameterized PT profile was not supplied. Please make sure to use one or the other.")

        if not isinstance(exclude_mol, type(None)):
            df = df.drop(exclude_mol, axis=1)
            self.inputs['atmosphere']['exclude_mol'] = exclude_mol

        self.inputs['atmosphere']['profile'] = df.sort_values('pressure').reset_index(drop=True)

        #lastly check to see if the atmosphere is non-H2 dominant. 
        #if it is, let's turn off Raman scattering for the user. 
        if (("H2" not in df.keys()) and (self.inputs['approx']['raman'] != 2)):
            print("Turning off Raman for Non-H2 atmosphere")
            self.approx(raman='none')
        elif (("H2" in df.keys()) and (self.inputs['approx']['raman'] != 2)): 
            if df['H2'].min() < 0.7: 
                print("Turning off Raman for Non-H2 atmosphere")
                self.approx(raman='none')

    def sonora(self, sonora_path, teff, chem='low'):
        """
        This queries Sonora temperature profile that can be downloaded from profiles.tar on 
        Zenodo: [profile.tar file](https://zenodo.org/record/1309035#.Xo5GbZNKjGJ)

        Note gravity is not an input because it grabs gravity from self. 

        Parameters
        ----------
        sonora_path : str   
            Path to the untarred profile.tar file from sonora grid 
        teff : float 
            teff to query. does not have to be exact (it will query one the nearest neighbor)
        chem : str 
            Default = 'low'. There are two sonora chemistry grids. the default is use low. 
            There is sublety to this that is going to be explained at length in the sonora grid paper. 
            Until then, ONLY use chem='low' unless you have reached out to one of the developers. 
        """
        try: 
            g = self.inputs['planet']['gravity']/100 #m/s2 for sonora
        except AttributeError : 
            raise Exception('Oops! Looks like gravity has not been set. Can you please \
                run the gravity function to set gravity')

        flist = os.listdir(os.path.join(sonora_path))
        flist = [i.split('/')[-1] for i in flist if 'gz' in i]
        ts = [i.split('g')[0][1:] for i in flist if 'gz' in i]
        gs = [i.split('g')[1].split('nc')[0] for i in flist]

        pairs = [[ind, float(i),float(j)] for ind, i, j in zip(range(len(ts)), ts, gs)]
        coordinate = [teff, g]

        get_ind = min(pairs, key=lambda c: math.hypot(c[1]- coordinate[0], c[2]-coordinate[1]))[0]

        build_filename = 't'+ts[get_ind]+'g'+gs[get_ind]+'nc_m0.0.cmp.gz'
        ptchem = pd.read_csv(os.path.join(sonora_path,build_filename),delim_whitespace=True,compression='gzip')
        ptchem = ptchem.rename(columns={'P(BARS)':'pressure',
                                        'TEMP':'temperature',
                                        'HE':'He'})

        self.inputs['atmosphere']['profile'] = ptchem.loc[:,['pressure','temperature']]
        if chem == 'high':
            self.channon_grid_high(filename=os.path.join(__refdata__, 'chemistry','grid75_feh+000_co_100_highP.txt'))
        elif chem == 'low':
            self.channon_grid_low(filename=os.path.join(__refdata__,'chemistry','visscher_abunds_m+0.0_co1.0' ))
        self.inputs['atmosphere']['sonora_filename'] = build_filename
        self.nlevel = ptchem.shape[0]

    def chemeq(self, CtoO, Met):
        """
        This interpolates from a precomputed grid of CEA runs (run by M.R. Line)

        Parameters
        ----------
        CtoO : float
            C to O ratio (solar = 0.55)
        Met : float 
            Metallicity relative to solar (solar = 1)
        """
         
        P, T = self.inputs['atmosphere']['profile']['pressure'].values,self.inputs['atmosphere']['profile']['temperature'].values
        
        T[T<400] = 400
        T[T>2800] = 2800

        logCtoO, logMet, Tarr, logParr, gases=self.chemeq_pic
        assert Met <= 10**np.max(logMet), 'Metallicity entered is higher than the max of the grid: M/H = '+ str(np.max(10**logMet))+'. Make sure units are not in log. Solar M/H = 1.'
        assert CtoO <= 10**np.max(logCtoO), 'C/O ratio entered is higher than the max of the grid: C/O = '+ str(np.max(10**logCtoO))+'. Make sure units are not in log. Solar C/O = 0.55'
        assert Met >= 10**np.min(logMet), 'Metallicity entered is lower than the min of the grid: M/H = '+ str(np.min(10**logMet))+'. Make sure units are not in log. Solar M/H = 1.'
        assert CtoO >= 10**np.min(logCtoO), 'C/O ratio entered is lower than the min of the grid: C/O = '+ str(np.min(10**logCtoO))+'. Make sure units are not in log. Solar C/O = 0.55'

        loggas=np.log10(gases)
        Ngas = loggas.shape[3]
        gas=np.zeros((Ngas,len(P)))
        for j in range(Ngas):
            gas_to_interp=loggas[:,:,:,j,:]
            IF=RegularGridInterpolator((logCtoO, logMet, np.log10(Tarr),logParr),gas_to_interp,bounds_error=False)
            for i in range(len(P)):
                gas[j,i]=10**IF(np.array([np.log10(CtoO), np.log10(Met), np.log10(T[i]), np.log10(P[i])]))
        H2Oarr, CH4arr, COarr, CO2arr, NH3arr, N2arr, HCNarr, H2Sarr,PH3arr, C2H2arr, C2H6arr, Naarr, Karr, TiOarr, VOarr, FeHarr, Harr,H2arr, Hearr, mmw=gas

        df = pd.DataFrame({'H2O': H2Oarr, 'CH4': CH4arr, 'CO': COarr, 'CO2': CO2arr, 'NH3': NH3arr, 
                           'N2' : N2arr, 'HCN': HCNarr, 'H2S': H2Sarr, 'PH3': PH3arr, 'C2H2': C2H2arr, 
                           'C2H6' :C2H6arr, 'Na' : Naarr, 'K' : Karr, 'TiO': TiOarr, 'VO' : VOarr, 
                           'Fe': FeHarr,  'H': Harr, 'H2' : H2arr, 'He' : Hearr, 'temperature':T, 
                           'pressure': P})
        self.inputs['atmosphere']['profile'] = df
        return 

    def channon_grid_high(self,filename=None):
        if isinstance(filename, type(None)):filename=os.path.join(__refdata__,'chemistry','grid75_feh+000_co_100_highP.txt')
        #df = self.inputs['atmosphere']['profile']
        df = self.inputs['atmosphere']['profile']
        self.nlevel = df.shape[0]
        
        player = df['pressure'].values
        tlayer  = df['temperature'].values
        
        channon = pd.read_csv(filename,delim_whitespace=True)
        #get molecules list from channon db
        mols = list(channon.keys())
        mols.pop(mols.index('pressure'))
        mols.pop(mols.index('temperature'))
        
        #add molecules to df
        df = df.reindex(columns = ['pressure','temperature']+mols) 

        #add pt_ids so we can grab the right points
        pt_pairs = channon.loc[:,['pressure','temperature']]
        pt_pairs['pt_id'] = np.arange(pt_pairs.shape[0])
        channon['pt_id'] = pt_pairs['pt_id']

        pt_pairs = pt_pairs.values#p,t,id
        
        #find index corresponding to each pair
        ind_pt=[min(pt_pairs, 
                    key=lambda c: math.hypot(c[0]- coordinate[0], c[1]-coordinate[1]))[2] 
                        for coordinate in  zip(np.log10(player),tlayer)]
        #build dataframe with chemistry
        for i in range(df.shape[0]):
            pair_for_layer = ind_pt[i]
            df.loc[i,mols] = channon.loc[channon['pt_id'] == pair_for_layer,mols].values
        df['ptid'] = ind_pt
        
        self.inputs['atmosphere']['profile'] = df

    def channon_grid_low(self, filename = None, interp_window = 11, interp_poly=2):
        """
        Interpolate from visscher grid
        """
        if isinstance(filename, type(None)):filename= os.path.join(__refdata__,'chemistry','visscher_abunds_m+0.0_co1.0')
        a = pd.read_csv(filename)
        mols = list(a.loc[:, ~a.columns.isin(['Unnamed: 0','pressure','temperature'])].keys())
        #get pt from what users have already input
        player_tlayer = self.inputs['atmosphere']['profile'].loc[:,['pressure','temperature']]
        self.nlevel = player_tlayer.shape[0]

        #loop through all pressure and temperature layers
        for i in player_tlayer.index:
            p,t = player_tlayer.loc[i,['pressure','temperature']]
            #at each layer compute the distance to each point in the visscher table
            #create a weight that is 1/d**2
            a['weight'] = (1/((np.log10(a['pressure']) - np.log10(p))**2 + 
                                       (a['temperature'] - t)**2))
            #sort by the weight and only pick the TWO nearest neighbors. 
            #Note, there was a sensitivity study to determine how many nearest neighbors to choose 
            #It was determined that no more than 2 is best. 
            w = a.sort_values(by='weight',ascending=False).iloc[0:2,:]
            #now loop through all the molecules
            for im in mols:
                #compute the weighted mean of the mixing ratio
                weighted_mean = (np.sum(w['weight']*(w.loc[:,im]))/np.sum(w['weight']))
                player_tlayer.loc[i,im] = weighted_mean
        #now pass through everything and use savgol filter to average 
        for im in mols:
            y = np.log10(player_tlayer.loc[:,im])
            s = savgol_filter(y , interp_window, interp_poly)
            player_tlayer.loc[:,im] = 10**s #

        self.inputs['atmosphere']['profile'] = player_tlayer

    def guillot_pt(self, Teq, T_int=100, logg1=-1, logKir=-1.5, alpha=0.5,nlevel=61, p_bottom = 1.5, p_top = -6):
        """
        Creates temperature pressure profile given parameterization in Guillot 2010 TP profile
        called in fx()

        Parameters
        ----------
        Teq : float 
            equilibrium temperature 
        T_int : float 
            Internal temperature, if low (100) currently set to 100 for everything  
        kv1 : float 
            see parameterization Guillot 2010 (10.**(logg1+logKir))
        kv2 : float
            see parameterization Guillot 2010 (10.**(logg1+logKir))
        kth : float
            see parameterization Guillot 2010 (10.**logKir)
        alpha : float , optional
            set to 0.5
        nlevel : int, optional
            Number of atmospheric layers
        p_bottom : float, optional 
            Log pressure (bars) of the lower bound pressure 
        p_top : float , optional
            Log pressure (bars) of the TOA 
            
        Returns
        -------
        T : numpy.array 
            Temperature grid 
        P : numpy.array
            Pressure grid
                
        """
        kv1, kv2 =10.**(logg1+logKir),10.**(logg1+logKir)
        kth=10.**logKir

        Teff = T_int
        f = 1.0  # solar re-radiation factor
        A = 0.0  # planetary albedo
        g0 = self.inputs['planet']['gravity']/100.0 #cm/s2 to m/s2

        # Compute equilibrium temperature and set up gamma's
        T0 = Teq
        gamma1 = kv1/kth #Eqn. 25
        gamma2 = kv2/kth

        # Initialize arrays
        logtau =np.arange(-10,20,.1)
        tau =10**logtau

        #computing temperature
        T4ir = 0.75*(Teff**(4.))*(tau+(2.0/3.0))
        f1 = 2.0/3.0 + 2.0/(3.0*gamma1)*(1.+(gamma1*tau/2.0-1.0)*sp.exp(-gamma1*tau))+2.0*gamma1/3.0*(1.0-tau**2.0/2.0)*special.expn(2.0,gamma1*tau)
        f2 = 2.0/3.0 + 2.0/(3.0*gamma2)*(1.+(gamma2*tau/2.0-1.0)*sp.exp(-gamma2*tau))+2.0*gamma2/3.0*(1.0-tau**2.0/2.0)*special.expn(2.0,gamma2*tau)
        T4v1=f*0.75*T0**4.0*(1.0-alpha)*f1
        T4v2=f*0.75*T0**4.0*alpha*f2
        T=(T4ir+T4v1+T4v2)**(0.25)
        P=tau*g0/(kth*0.1)/1.E5
        self.nlevel=nlevel 
        logP = np.linspace(p_top,p_bottom,nlevel)
        newP = 10.0**logP
        T = np.interp(logP,np.log10(P),T)

        self.inputs['atmosphere']['profile']  = pd.DataFrame({'temperature': T, 'pressure':newP})

        # Return TP profile
        return self.inputs['atmosphere']['profile'] 

    def TP_line_earth(self,P,Tsfc=294.0, Psfc=1.0, gam_trop=0.18, Ptrop=0.199, 
        gam_strat=-0.045,Pstrat=0.001,nlevel=150):
        """
        Author: Mike R. Line 

        Estimates Earth's pressure-temperature profile. All default 
        values have been tuned to semi reproduce Earth's temperature 
        pressure profile.

        Parameters
        ----------
        P : array 
            Pressure array usually np.logspace(-6,2,nlevel)
        Tsfc : float,optional 
            Surface Temperature (K). Earth is 294 K 
        Psfc : float ,optional
            Surface Pressure (bar). Earth is 1 bar. 
        gam_trop : float ,optional
            Tropospheric dry lapse rate. Earth is ~0.18 
        Ptrop : float ,optional
            Tropospheric pressure. Earth 0.199 bar. 
        gam_strat : float ,optional
            Stratospheric lapse rate. Earth is -0.045
        Pstrat : float ,optional
            Stratospheric pressure (bars). Earth is 0.001 bar. /
        nlevel : int ,optional
            Number of grid levels 

        Returns 
        -------
        array 
            Temperature array (K)Psfc
        """
        #P = np.logspace(np.log10(1e-6), np.log10(100),nlevel)

        if Ptrop <= P.min(): Ptrop=P.min()
        if Pstrat <= P.min(): Pstrat=P.min()

        T=np.zeros(len(P))

        #troposphere T--adibat

        Ttrop=Tsfc*(P/Psfc)**gam_trop  #P0=sfc p, Trop T
            
        #stratosphere
        Tpause=Ttrop[P <= Ptrop ][-1]  #tropopause Temp
        PPtrop=P[P <= Ptrop ][-1]
        Tstrat=Tpause*(P/PPtrop)**gam_strat

        #merging troposphere and stratosphfere
        T[P >= Ptrop]=Ttrop[P >= Ptrop]
        T[P <= Ptrop]=Tstrat[P <= Ptrop]

        #isothermal below surface (making surface a blackbody)
        T[P >= Psfc]=T[P >= Psfc][0]

        #isothermal above "stratopause" pressure, Pstrat
        T[P<=Pstrat]=T[P<=Pstrat][-1]
        T[T<=10]=10
        T[T>=1000]=1000
         
        self.inputs['atmosphere']['profile']  = pd.DataFrame({'temperature': T, 'pressure':P})

        # Return TP profile
        return self.inputs['atmosphere']['profile'] 


    def atmosphere_3d(self, dictionary=None, filename=None):
        """
        Builds a dataframe and makes sure that minimum necessary parameters have been suplied. 

        Parameters
        ----------
        df : dict
            (Optional) Dataframe with volume mixing ratios and pressure, temperature profile. 
            Must contain pressure (bars) and at least one molecule
        filename : str 
            (Optional) Pickle filename that is a dictionary structured: 
            dictionary[int(lat) in degrees][int(lon) in degrees] = pd.DataFrame({'pressure':[], 'temperature': [],
            'H2O':[]....}). As well as df['phase_angle'] = 0 (in radians).
            Therefore, the latitude and longitude keys should be INTEGERS taken from the lat/longs calculated in 
            inputs.phase_angle! Any other meta data should be  represented by a string.
            Must contain pressure and at least one molecule

        Examples
        --------

        >>import picaso.justdoit as jdi
        >>new = jdi.inputs()
        >>new.phase_angle(0) #loads the geometry you need to get your 3d model on
        >>lats= new.inputs['disco']['latitude']*180/np.pi).astype(int)
        >>>lons = (new.inputs['disco']['longitude']*180/np.pi).astype(int)

        Build an empty dictionary to be filled later 

        >>dict_3d = {la: {lo : [] for lo in lons} for la in lats} #build empty one 
        >>dict_3d['phase_angle'] = 0 #this is a double check for consistency 
        
        Now you need to bin your GCM output on this grid and fill the dictionary with the necessary dataframes. For example:
        
        >>dict_3d[lats[0]][lons[0]] = pd.DataFrame({'pressure':[], 'temperature': [],'H2O':[]})

        Once this is filled you can add it to this function 

        >>new.atmosphere_3d(dictionary=dict_3d)
        """

        if (isinstance(dictionary, dict) and isinstance(filename, type(None))):
            df3d = dictionary

        elif (isinstance(dictionary, type(None)) and isinstance(filename, str)):
            df3d = pk.load(open(filename,'rb'))
        else:
            raise Exception("Please input either a dict using dictionary or a str using filename")

        #get lats and lons out of dictionary and puts them in reverse 
        #order so that they match what comes out of disco calcualtion
        lats = np.sort(list(i for i in df3d.keys() if isinstance(i,int))) #latitude is positive to negative 
        lons = np.sort(list(i for i in df3d[lats[0]].keys() if isinstance(i,int))) #longitude is negative to positive 
        #check they are about the same as the ones computed in phase angle 
        df3d_nt = len(lats)
        df3d_ng =  len(df3d[lats[0]].keys())

        assert self.inputs['disco']['num_gangle'] == int(df3d_nt), 'Number of gauss angles input does not match creation of 3d input file. Check function `inputs.phase_angle()`. num_gangle=10 is set by default and you may have to change it.'
        assert self.inputs['disco']['num_tangle']  == int(df3d_ng), 'Number of Tchebyshev angles does not match creation of 3d input file.  Check function `inputs.phase_angle()`.  num_tangle=10 is set by default and you may have to change it.'
        
        self.nlevel=df3d[lats[0]][lons[0]].shape[0]

        #now check that the lats and longs are about the same
        for ilat ,nlat in  zip(np.sort(self.inputs['disco']['latitude']*180/np.pi), lats): 
            np.testing.assert_almost_equal(int(ilat) ,nlat, decimal=0,err_msg='Latitudes from dictionary(units degrees) are not the same as latitudes computed in inputs.phase_angle', verbose=True)

        for ilon ,nlon in  zip(np.sort(self.inputs['disco']['longitude']*180/np.pi), lons): 
            np.testing.assert_almost_equal(int(ilon) ,nlon , decimal=0,err_msg='Longitudes from dictionary(units degrees) are not the same as longitudes computed in inputs.phase_angle', verbose=True)
        
        self.inputs['atmosphere']['profile'] = df3d

    def surface_reflect(self, albedo, wavenumber, old_wavenumber = None):
        """
        Set atmospheric surface reflectivity

        Parameters
        ----------
        albedo : float
            Set constant albedo for surface reflectivity 
        """
        if isinstance(albedo, (float, int)):
            self.inputs['surface_reflect'] = np.array([albedo]*len(wavenumber))
        elif isinstance(albedo, (list, np.ndarray)): 
            if isinstance(old_wavenumber, type(None)):
                self.inputs['surface_reflect'] = albedo
            else: 
                self.inputs['surface_reflect'] = np.interp(wavenumber, old_wavenumber, albedo)
    
    def clouds_reset(self):
        """Reset cloud dict to zeros"""
        df = self.inputs['clouds']['profile']
        zeros=np.zeros(196*(self.nlevel-1))

        #add in cloud layers 
        df['g0'] = zeros
        df['w0'] = zeros
        df['opd'] = zeros
        self.inputs['clouds']['profile'] = df
        
    def clouds(self, filename = None, g0=None, w0=None, opd=None,p=None, dp=None,df =None,**pd_kwargs):
        """
        Cloud specification for the model. Clouds are parameterized by a single scattering albedo (w0), 
        an assymetry parameter (g0), and a total extinction per layer (opd).

        g0,w0, and opd are both wavelength and pressure dependent. Our cloud models come 
        from eddysed. Their output look something like this where 
        pressure is in bars and wavenumber is inverse cm. We will sort pressure and wavenumber before we reshape
        so the exact order doesn't matter

        pressure wavenumber opd w0 g0
        1.   1.   ... . .
        1.   2.   ... . .
        1.   3.   ... . .
        .     . ... . .
        .     . ... . .
        1.   M.   ... . .
        2.   1.   ... . .
        .     . ... . .
        N.   .  ... . .

        If you are creating your own file you have to make sure that you have a 
        **pressure** (bars) and **wavenumber**(inverse cm) column. We will use this to make sure that your cloud 
        and atmospheric profiles are on the same grid. **If there is no pressure or wavelength parameter
        we will assume that you are on the same grid as your atmospheric input, and on the 
        eddysed wavelength grid! **

        Users can also input their own fixed cloud parameters, by specifying a single value 
        for g0,w0,opd and defining the thickness and location of the cloud. 

        Parameters
        ----------
        filename : str 
            (Optional) Filename with info on the wavelength and pressure-dependent single scattering
            albedo, asymmetry factor, and total extinction per layer. Input associated pd_kwargs 
            so that the resultant output has columns named : `g0`, `w0` and `opd`. If you are not 
            using the eddysed output, you will also need a `wavenumber` and `pressure` column in units 
            of inverse cm, and bars. 
        g0 : float, list of float
            (Optional) Asymmetry factor. Can be a single float for a single cloud. Or a list of floats 
            for two different cloud layers 
        w0 : list of float 
            (Optional) Single Scattering Albedo. Can be a single float for a single cloud. Or a list of floats 
            for two different cloud layers      
        opd : list of float 
            (Optional) Total Extinction in `dp`. Can be a single float for a single cloud. Or a list of floats 
            for two different cloud layers 
        p : list of float 
            (Optional) Bottom location of cloud deck (LOG10 bars). Can be a single float for a single cloud. Or a list of floats 
            for two different cloud layers 
        dp : list of float 
            (Optional) Total thickness cloud deck above p (LOG10 bars). 
            Can be a single float for a single cloud or a list of floats 
            for two different cloud layers 
            Cloud will span 10**(np.log10(p-dp))
        df : pd.DataFrame, dict
            (Optional) Same as what would be included in the file, but in DataFrame or dict form
        """

        #first complete options if user inputs dataframe or dict 
        if (not isinstance(filename, type(None)) & isinstance(df, type(None))) or (isinstance(filename, type(None)) & (not isinstance(df, type(None)))):

            if not isinstance(filename, type(None)):
                df = pd.read_csv(filename, **pd_kwargs)

            cols = df.keys()

            assert 'g0' in cols, "Please make sure g0 is a named column in cld file"
            assert 'w0' in cols, "Please make sure w0 is a named column in cld file"
            assert 'opd' in cols, "Please make sure opd is a named column in cld file"

            #CHECK SIZES

            #if it's a user specified pressure and wavenumber
            if (('pressure' in cols) & ('wavenumber' in cols)):
                df = df.sort_values(['pressure', 'wavenumber']).reset_index(drop=True)
                self.inputs['clouds']['wavenumber'] = df['wavenumber'].unique()
                nwave = len(self.inputs['clouds']['wavenumber'])
                nlayer = len(df['pressure'].unique())
                assert df.shape[0] == (self.nlevel-1)*nwave, "There are {0} rows in the df, which does not equal {1} layers previously specified x {2} wave pts".format(df.shape[0], self.nlevel-1, nwave) 
            
            #if its eddysed, make sure there are 196 wave points 
            else: 
                assert df.shape[0] == (self.nlevel-1)*196, "There are {0} rows in the df, which does not equal {1} layers x 196 eddysed wave pts".format(df.shape[0], self.nlevel-1) 
                
                self.inputs['clouds']['wavenumber'] = get_cld_input_grid('wave_EGP.dat')

            #add it to input
            self.inputs['clouds']['profile'] = df

        #first make sure that all of these have been specified
        elif None in [g0, w0, opd, p,dp]:
            raise Exception("Must either give dataframe/dict, OR a complete set of g0, w0, opd,p,dp to compute cloud profile")
        else:
            pressure_level = self.inputs['atmosphere']['profile']['pressure'].values
            pressure = np.sqrt(pressure_level[1:] * pressure_level[0:-1])#layer

            w = get_cld_input_grid('wave_EGP.dat')

            self.inputs['clouds']['wavenumber'] = w

            pressure_all =[]
            for i in pressure: pressure_all += [i]*len(w)
            wave_all = list(w)*len(pressure)

            df = pd.DataFrame({'pressure':pressure_all,
                                'wavenumber': wave_all })


            zeros=np.zeros(196*(self.nlevel-1))

            #add in cloud layers 
            df['g0'] = zeros
            df['w0'] = zeros
            df['opd'] = zeros
            #loop through all cloud layers and set cloud profile
            for ig, iw, io , ip, idp in zip(g0,w0,opd,p,dp):
                maxp = 10**ip #max pressure is bottom of cloud deck
                minp = 10**(ip)-10**(idp) #min pressure 
                df.loc[((df['pressure'] >= minp) & (df['pressure'] <= maxp)),'g0']= ig
                df.loc[((df['pressure'] >= minp) & (df['pressure'] <= maxp)),'w0']= iw
                df.loc[((df['pressure'] >= minp) & (df['pressure'] <= maxp)),'opd']= io

            self.inputs['clouds']['profile'] = df

    def virga(self, condensates, directory,
        fsed=1, mh=1, mmw=2.2,kz_min=1e5,sig=2, full_output=False): 
        """
        Runs virga cloud code based on the PT and Kzz profiles 
        that have been added to inptus class.

        Parameters
        ----------
        condensates : str 
            Condensates to run in cloud model 
        fsed : float 
            Sedimentation efficiency 
        mh : float 
            Metallicity 
        mmw : float 
            Atmospheric mean molecular weight  
        """
        
        cloud_p = vj.Atmosphere(condensates,fsed=fsed,mh=mh,
                 mmw = mmw, sig =sig) 

        if 'kz' not in self.inputs['atmosphere']['profile'].keys():
            raise Exception ("Must supply kz to atmosphere/chemistry DataFrame, \
                if running `virga` through `picaso`. This should go in the \
                same place that you specified you pressure-temperature profile. \
                Alternatively, you can manually add it by doing \
                `case.inputs['atmosphere']['profile']['kz'] = KZ`")
        df = self.inputs['atmosphere']['profile'].loc[:,['pressure','temperature','kz']]
        
        cloud_p.gravity(gravity=self.inputs['planet']['gravity'],
                 gravity_unit=u.Unit(self.inputs['planet']['gravity_unit']))#
        
        cloud_p.ptk(df =df, kz_min = kz_min)
        out = vj.compute(cloud_p, as_dict=full_output,
                          directory=directory)

        if not full_output:
            opd, w0, g0 = out
            df = vj.picaso_format(opd, w0, g0)
        else: 
            opd, w0, g0 = out['opd_per_layer'],out['single_scattering'],out['asymmetry']
            df = vj.picaso_format(opd, w0, g0)

        self.clouds(df=df)

        if full_output : return out

    def clouds_3d(self, filename = None, dictionary =None):
        """
        Cloud specification for the model. Clouds are parameterized by a single scattering albedo (w0), 
        an assymetry parameter (g0), and a total extinction per layer (opd).

        g0,w0, and opd are both wavelength and pressure dependent. Our cloud models come 
        from eddysed. Their output looks like this (where level 1=TOA, and wavenumber1=Smallest number)

        level wavenumber opd w0 g0
        1.   1.   ... . .
        1.   2.   ... . .
        1.   3.   ... . .
        .     . ... . .
        .     . ... . .
        1.   M.   ... . .
        2.   1.   ... . .
        .     . ... . .
        N.   .  ... . .

        If you are creating your own file you have to make sure that you have a 
        **pressure** (bars) and **wavenumber**(inverse cm) column. We will use this to make sure that your cloud 
        and atmospheric profiles are on the same grid. **If there is no pressure or wavelength parameter
        we will assume that you are on the same grid as your atmospheric input, and on the 
        eddysed wavelength grid! **

        Users can also input their own fixed cloud parameters, by specifying a single value 
        for g0,w0,opd and defining the thickness and location of the cloud. 

        Parameters
        ----------
        filename : str 
            (Optional) Filename with info on the wavelength and pressure-dependent single scattering
            albedo, asymmetry factor, and total extinction per layer. Input associated pd_kwargs 
            so that the resultant output has columns named : `g0`, `w0` and `opd`. If you are not 
            using the eddysed output, you will also need a `wavenumber` and `pressure` column in units 
            of inverse cm, and bars. 
        dictionary : dict
            (Optional) Same as what would be included in the file, but in dict form

        Examples
        --------

        >>import picaso.justdoit as jdi
        >>new = jdi.inputs()
        >>new.phase_angle(0) #loads the geometry you need to get your 3d model on
        >>lats, lons = int(new.inputs['disco']['latitude']*180/np.pi), int(new.inputs['disco']['longitude']*180/np.pi)

        Build an empty dictionary to be filled later 

        >>dict_3d = {la: {lo : for lo in lons} for la in lats} #build empty one 
        >>dict_3d['phase_angle'] = 0 #add this for a consistensy check
        
        Now you need to bin your 3D clouds GCM output on this grid and fill the dictionary with the necessary dataframes. For example:
        
        >>dict_3d[lats[0]][lons[0]] = pd.DataFrame({'pressure':[], 'temperature': [],'H2O':[]})

        Once this is filled you can add it to this function 

        >>new.clouds_3d(dictionary=dict_3d)
        """

        #first complete options if user inputs dataframe or dict 
        if (isinstance(filename, str) & isinstance(dictionary, type(None))): 
            df = pk.load(open(filename,'rb'))
        elif (isinstance(filename, type(None)) & isinstance(dictionary, dict)):
            df = dictionary
        else: 
            raise Exception("Input must be a filename or a dictionary")

        cols = df[list(df.keys())[0]][list(df[list(df.keys())[0]].keys())[0]].keys()

        assert 'g0' in cols, "Please make sure g0 is a named column in cld file"
        assert 'w0' in cols, "Please make sure w0 is a named column in cld file"
        assert 'opd' in cols, "Please make sure opd is a named column in cld file"
        #again, check lat and lon in comparison to the computed ones 
        #get lats and lons out of dictionary 
        lats = np.sort(list(i for i in df.keys() if isinstance(i,int)))
        lons = np.sort(list(i for i in df[lats[0]].keys() if isinstance(i,int)))    
                
        for ilat ,nlat in  zip(np.sort(self.inputs['disco']['latitude']*180/np.pi), lats): 
            np.testing.assert_almost_equal(int(ilat) ,nlat, decimal=0,err_msg='Latitudes from dictionary(units degrees) are not the same as latitudes computed in inputs.phase_angle', verbose=True)
            
        for ilon ,nlon in  zip(np.sort(self.inputs['disco']['longitude']*180/np.pi), lons): 
            np.testing.assert_almost_equal(int(ilon) ,nlon , decimal=0,err_msg='Latitudes from dictionary(units degrees) are not the same as latitudes computed in inputs.phase_angle', verbose=True)

        #CHECK SIZES
        #if it's a user specified pressure and wavenumber
        if (('pressure' in cols) & ('wavenumber' in cols)):
            for i in df.keys():
                #loop through different lat and longs and make sure that each one of them is ordered correct 
                for j in df[i].keys():
                    df[i][j] = df[i][j].sort_values(['pressure', 'wavenumber']).reset_index(drop=True)
                    self.inputs['clouds']['wavenumber'] = df[i][j]['wavenumber'].unique()
                    nwave = len(self.inputs['clouds']['wavenumber'])
                    nlayer = len(df[i][j]['pressure'].unique())
                    assert df[i][j].shape[0] == (self.nlevel-1)*nwave, "There are {0} rows in the df, which does not equal {1} layers previously specified x {2} wave pts".format(df[i][j].shape[0], self.nlevel-1, nwave) 
                
        #if its eddysed, make sure there are 196 wave points 
        #this does not reorder so it assumes that 
        else: 
            shape = df[list(df.keys())[0]][list(df[list(df.keys())[0]].keys())[0]].shape[0]
            assert shape == (self.nlevel-1)*196, "There are {0} rows in the df, which does not equal {1} layers x 196 eddysed wave pts".format(shape, self.nlevel-1) 
            
            #get wavelength grid from ackerman code
            self.inputs['clouds']['wavenumber'] = get_cld_input_grid('wave_EGP.dat')

            #add it to input
        self.inputs['clouds']['profile'] = df

    def approx(self,single_phase='TTHG_ray',multi_phase='N=2',delta_eddington=True,
<<<<<<< HEAD
        raman='pollack',tthg_frac=[1,-1,2], tthg_back=-0.5, tthg_forward=1,
        p_reference=1):
=======
        raman='pollack',tthg_frac=[1,-1,2], tthg_back=-0.5, tthg_forward=1, 
        method='Toon', stream=2, print_time=False):
>>>>>>> 2f9f7a5d
        """
        This function sets all the default approximations in the code. It transforms the string specificatons
        into a number so that they can be used in numba nopython routines. 

        For `str` cases such as `TTHG_ray` users see all the options by using the function `single_phase_options`
        or `multi_phase_options`, etc. 

        single_phase : str 
            Single scattering phase function approximation 
        multi_phase : str 
            Multiple scattering phase function approximation 
        delta_eddington : bool 
            Turns delta-eddington on and off
        raman : str 
            Uses various versions of raman scattering 
        tthg_frac : list 
            Functional of forward to back scattering with the form of polynomial :
            tthg_frac[0] + tthg_frac[1]*g_b^tthg_frac[2]
            See eqn. 6 in picaso paper 
        tthg_back : float 
            Back scattering asymmetry factor gf = g_bar*tthg_back
        tthg_forward : float 
            Forward scattering asymmetry factor gb = g_bar * tthg_forward 
        p_reference : float 
            Reference pressure (bars) This is an arbitrary pressure that 
            corresponds do the user's input of radius. Usually something "at depth"
            around 1-10 bars. 
        """

        self.inputs['approx']['single_phase'] = single_phase_options(printout=False).index(single_phase)
        self.inputs['approx']['multi_phase'] = multi_phase_options(printout=False).index(multi_phase)
        self.inputs['approx']['delta_eddington'] = delta_eddington
        self.inputs['approx']['raman'] =  raman_options().index(raman)
        self.inputs['approx']['method'] = method
        self.inputs['approx']['stream'] = stream
        self.inputs['approx']['print_time'] = print_time
 
        if isinstance(tthg_frac, (list, np.ndarray)):
            if len(tthg_frac) == 3:
                self.inputs['approx']['TTHG_params']['fraction'] = tthg_frac
            else:
                raise Exception('tthg_frac should be of length=3 so that : tthg_frac[0] + tthg_frac[1]*g_b^tthg_frac[2]')
        else: 
            raise Exception('tthg_frac should be a list or ndarray of length=3')

        self.inputs['approx']['TTHG_params']['constant_back'] = tthg_back
        self.inputs['approx']['TTHG_params']['constant_forward']=tthg_forward

        self.inputs['approx']['p_reference']= p_reference

<<<<<<< HEAD
    def spectrum(self, opacityclass, calculation='reflected', dimension = '1d',  full_output=False, 
        plot_opacity= False, as_dict=True):
=======
    def spectrum(self,opacityclass,dimension = '1d', calculation='reflected', full_output=False, 
        plot_opacity= False, as_dict=True, tridiagonal=0):
>>>>>>> 2f9f7a5d
        """Run Spectrum

        Parameters
        -----------
        opacityclass : class
            Opacity class from `justdoit.opannection`
        calculation : str
            Either 'reflected' or 'thermal' for reflected light or thermal emission. 
            If running a brown dwarf, this will automatically default to thermal    
        dimension : str 
            (Optional) Dimensions of the calculation. Default = '1d'. But '3d' is also accepted. 
            In order to run '3d' calculations, user must build 3d input (see tutorials)
        full_output : bool 
            (Optional) Default = False. Returns atmosphere class, which enables several 
            plotting capabilities. 
        plot_opacity : bool 
            (Optional) Default = False, Creates pop up of the weighted opacity
        as_dict : bool 
            (Optional) Default = True. If true, returns a condensed dictionary to the user. 
            If false, returns the atmosphere class, which can be used for debugging. 
            The class is clunky to navigate so if you are consiering navigating through this, ping one of the 
            developers. 
        """
        try: 
            if self.inputs['star']['radius'] == 'nostar':
                calculation = 'thermal' 
        except KeyError: 
            pass
        
        try:
            a = self.inputs['surface_reflect']
        except KeyError:
            #I don't make people add this as an input so adding a default here if it hasnt
            #been run 
            self.inputs['surface_reflect'] = 0 

            
        return picaso(self, opacityclass,dimension=dimension,calculation=calculation,
<<<<<<< HEAD
            full_output=full_output, plot_opacity=plot_opacity, as_dict=as_dict)

def get_targets():
    """Function to grab available targets

    Returns
    -------
    Dataframe from Exoplanet Archive
    """
    default_query = "https://exoplanetarchive.ipac.caltech.edu/cgi-bin/nstedAPI/nph-nstedAPI?table=exoplanets&format=csv"
    all_planets =  requests.get(default_query)  
    all_planets = all_planets.text.replace(' ','').split('\n')

    # default data doesn't come with all the parameters we need so let's 
    # add those in 
    add_few_elements = '&select='+all_planets[0]+','.join(
        [',pl_trandur','pl_eqt','st_logg','st_metfe','st_j','st_h','st_k&'])

    # use requests to grab the csv formatted data and split by the commas 
    all_planets =  requests.get(default_query.split('&')[0] 
                                + add_few_elements + default_query.split('&')[1] )  
    all_planets = all_planets.text.replace(' ','').split('\n')

    # get into useful pandas dataframe format
    planets_df = pd.DataFrame(columns=all_planets[0].split(','), 
                             data = [i.split(',') for i in all_planets[1:-1]])
    planets_df = planets_df.replace(to_replace='', value=np.nan)

    # convert to float when possible
    for i in planets_df.columns: 
        planets_df[i] = planets_df[i].astype(float,errors='ignore') 

    return planets_df

def load_planet(df, opacity, phase_angle = 0, stellar_db='phoenix', verbose=False,  **planet_kwargs):
    """
    Wrapper to simplify PICASO run. This really turns chimera into a black box. This was created 
    specifically Sagan School tutorial. 

    Parameters
    -----------
    df : pd.DataFrame
        This is single row from `all_planets()`
    opacity : np.array 
        Opacity loaded from opannection
    phase_angle : float 
        Observing phase angle (radians)
    verbose : bool , options
        Print out warnings 
    planet_kwargs : dict 
        List of parameters to supply NexSci database is values don't exist 
    """
    if len(df.index)>1: raise Exception("Dataframe consists of more than 1 row. Make sure to select single planet")

    for i in df.index:

        planet = df.loc[i,:].dropna().to_dict()

        temp = planet.get('st_teff', planet_kwargs.get('st_teff',np.nan))
        if np.isnan(temp) : raise Exception('Stellar temperature is not added to \
            dataframe input or to planet_kwargs through the column/key named st_teff. Please add it to one of them')

        logg = planet.get('st_logg', planet_kwargs.get('st_logg',np.nan))
        if np.isnan(logg) : raise Exception('Stellar logg is not added to \
            dataframe input or to planet_kwargs through the column/key named st_logg. Please add it to one of them')

        logmh = planet.get('st_metfe', planet_kwargs.get('st_metfe',np.nan))
        if np.isnan(logmh) : raise Exception('Stellar Fe/H is not added to \
            dataframe input or to planet_kwargs through the column/key named st_metfe. Please add it to one of them')

        stellar_db = 'phoenix'

        if logmh > 0.5: 
            if verbose: print ('Stellar M/H exceeded max value of 0.5. Value has been reset to the maximum')
            logmh = 0.5
        elif logmh < -4.0 :
            if verbose: print ('Stellar M/H exceeded min value of -4.0 . Value has been reset to the mininum')
            logmh = -4.0 

        if logg > 4.5: 
            if verbose: print ('Stellar logg exceeded max value of 4.5. Value has been reset to the maximum')
            logg = 4.5   


        #the parameters
        #planet/star system params--typically not free parameters in retrieval
        # Planet radius in Jupiter Radii--this will be forced to be 10 bar radius--arbitrary (scaling to this is free par)

        Rp = planet.get('pl_radj', planet_kwargs.get('pl_radj',np.nan))
        if np.isnan(Rp) : raise Exception('Planet Radii is not added to \
            dataframe input or to planet_kwargs through the column/key named pl_radj. J for JUPITER! \
            Please add it to one of them')


        #Stellar Radius in Solar Radii
        Rstar = planet.get('st_rad', planet_kwargs.get('st_rad',np.nan))
        if np.isnan(Rstar) : raise Exception('Stellar Radii is not added to \
            dataframe input or to planet_kwargs through the column/key named st_rad. Solar radii! \
            Please add it to one of them')

        #Mass in Jupiter Masses
        Mp = planet.get('pl_bmassj', planet_kwargs.get('pl_bmassj',np.nan))
        if np.isnan(Mp) : raise Exception('Planet Mass is not added to \
            dataframe input or to planet_kwargs through the column/key named pl_bmassj. J for JUPITER! \
            Please add it to one of them')  

        #TP profile params (3--Guillot 2010, Parmentier & Guillot 2013--see Line et al. 2013a for implementation)
        Tirr=planet.get('pl_eqt', planet_kwargs.get('pl_eqt',np.nan))

        if np.isnan(Tirr): 
            p =  planet.get('pl_orbper', planet_kwargs.get('pl_orbper',np.nan))
            p = p * (1*u.day).to(u.yr).value #convert to year 
            a =  (p**(2/3)*u.au).to(u.R_sun).value
            temp = planet.get('st_teff', planet_kwargs.get('st_teff',np.nan))
            Tirr = temp * np.sqrt(Rstar/(2*a))

        if np.isnan(Tirr): raise Exception('Planet Eq Temp is not added to \
            dataframe input or to planet_kwargs through the column/key named pl_eqt. Kelvin \
            Please add it to one of them') 

        p=planet.get('pl_orbper', planet_kwargs.get('pl_orbper',np.nan))

        if np.isnan(Tirr): raise Exception('Orbital Period is not added to \
            dataframe input or to planet_kwargs through the column/key named pl_orbper. Days Units') 
        else: 
            p = p * (1*u.day).to(u.yr).value #convert to year 
            a =  p**(2/3) #semi major axis in AU


        #setup picaso
        start_case = inputs()
        start_case.phase_angle(phase_angle) #radians 

        #define gravity
        start_case.gravity(mass=Mp, mass_unit=u.Unit('M_jup'),
                            radius=Rp, radius_unit=u.Unit('R_jup')) #any astropy units available

        #define star
        start_case.star(opacity, temp,logmh,logg,radius=Rstar, radius_unit=u.Unit('R_sun'),
                            semi_major=a, semi_major_unit=u.Unit('au'),
                            database = stellar_db ) #opacity db, pysynphot database, temp, metallicity, logg

        ##running this with all default inputs (users can override whatever after this initial run)
        start_case.guillot_pt(Tirr) 

    return start_case
=======
            full_output=full_output, plot_opacity=plot_opacity, as_dict=as_dict, 
            tridiagonal=tridiagonal)
>>>>>>> 2f9f7a5d

def mean_regrid(x, y, newx=None, R=None):
    """
    Rebin the spectrum at a minimum R or on a fixed grid 

    Parameters
    ----------
    x : array 
        Wavenumbers
    y : array 
        Anything (e.g. albedo, flux)
    newx : array 
        new array to regrid on. 
    R : float 
        create grid with constant R

    Returns
    -------
    final x, and final y
    """
    if (isinstance(newx, type(None)) & (not isinstance(R, type(None)))) :
        newx = create_grid(1e4/max(x), 1e4/min(x), R)
    elif (not isinstance(newx, type(None)) & (isinstance(R, type(None)))) :  
        d = np.diff(newx)
        binedges = np.array([newx[0]-d[0]/2] + list(newx[0:-1]+d/2.0) + [newx[-1]+d[-1]/2])
        newx = binedges
    else: 
        raise Exception('Please either enter a newx or a R') 

    y, edges, binnum = binned_statistic(x,y,bins=newx)
    newx = (edges[0:-1]+edges[1:])/2.0

    return newx, y

def jupiter_pt():
    """Function to get Jupiter's PT profile"""
    return os.path.join(__refdata__, 'base_cases','jupiter.pt')
def jupiter_cld():
    """Function to get rough Jupiter Cloud model with fsed=3"""
    return os.path.join(__refdata__, 'base_cases','jupiterf3.cld')
def HJ_pt():
    """Function to get Jupiter's PT profile"""
    return os.path.join(__refdata__, 'base_cases','HJ.pt')
def HJ_pt_3d():
    """Function to get Jupiter's PT profile"""
    return os.path.join(__refdata__, 'base_cases','HJ_3d.pt')
def HJ_cld():
    """Function to get rough Jupiter Cloud model with fsed=3"""
    return os.path.join(__refdata__, 'base_cases','HJ.cld')
def single_phase_options(printout=True):
    """Retrieve all the options for direct radation"""
    if printout: print("Can also set functional form of forward/back scattering in approx['TTHG_params']")
    return ['cahoy','OTHG','TTHG','TTHG_ray']
def multi_phase_options(printout=True):
    """Retrieve all the options for multiple scattering radiation"""
    if printout: print("Can also set delta_eddington=True/False in approx['delta_eddington']")
    return ['N=2','N=1']
def raman_options():
    """Retrieve options for raman scattering approximtions"""
    return ["oklopcic","pollack","none"]
<<<<<<< HEAD


def all_planets():
    """
    Load all planets from https://exoplanetarchive.ipac.caltech.edu
    """
    # use this default URL to start out with 
    default_query = "https://exoplanetarchive.ipac.caltech.edu/cgi-bin/nstedAPI/nph-nstedAPI?table=exoplanets&format=csv"
    all_planets =  requests.get(default_query)  
    all_planets = all_planets.text.replace(' ','').split('\n')

    # default data doesn't come with all the parameters we need so let's 
    # add those in 
    add_few_elements = '&select='+all_planets[0]+','.join(
        [',pl_trandur','pl_eqt','st_logg','st_metfe','st_j','st_h','st_k&'])

    # use requests to grab the csv formatted data and split by the commas 
    all_planets =  requests.get(default_query.split('&')[0] 
                                + add_few_elements + default_query.split('&')[1] )  
    all_planets = all_planets.text.replace(' ','').split('\n')

    # get into useful pandas dataframe format
    planets_df = pd.DataFrame(columns=all_planets[0].split(','), 
                             data = [i.split(',') for i in all_planets[1:-1]])
    planets_df = planets_df.replace(to_replace='', value=np.nan)    


    # convert to float when possible
    for i in planets_df.columns: 
        planets_df[i] = planets_df[i].astype(float,errors='ignore')

    return planets_df
=======
def methodology_options(printout=True):
    """Retrieve all the options for methodology"""
    if printout: print("Can calculate spectrum using Toon 1989 methodology or sperhical harmonics")
    return ['Toon','SH']
def stream_options(printout=True):
    """Retrieve all the options for stream"""
    if printout: print("Can use 2-stream or 4-stream sperhical harmonics")
    return [2,4]
>>>>>>> 2f9f7a5d
<|MERGE_RESOLUTION|>--- conflicted
+++ resolved
@@ -27,11 +27,7 @@
 __refdata__ = os.environ.get('picaso_refdata')
 
 def picaso(bundle,opacityclass, dimension = '1d',calculation='reflected', full_output=False, 
-<<<<<<< HEAD
     plot_opacity= False, as_dict=True):
-=======
-    plot_opacity= False, as_dict=True, tridiagonal=0):
->>>>>>> 2f9f7a5d
     """
     Currently top level program to run albedo code 
 
@@ -74,16 +70,10 @@
     single_phase = inputs['approx']['single_phase']
     multi_phase = inputs['approx']['multi_phase']
     raman_approx =inputs['approx']['raman']
-<<<<<<< HEAD
-    tridiagonal = 0 #pentadiagonal is not yet fully functional 
-    nstream = 2 #number of streams (2 or 4)
-    
-=======
     method = inputs['approx']['method']
     stream = inputs['approx']['stream']
     print_time = inputs['approx']['print_time']
 
->>>>>>> 2f9f7a5d
     #parameters needed for the two term hg phase function. 
     #Defaults are set in config.json
     f = inputs['approx']['TTHG_params']['fraction']
@@ -172,16 +162,6 @@
 
         if  'reflected' in calculation:
             #use toon method (and tridiagonal matrix solver) to get net cumulative fluxes 
-<<<<<<< HEAD
-            #if '4stream' in approximation:
-            #    (xint_at_top, flux)= get_reflected_new(nlevel, nwno, ng, nt, 
-            #                                DTAU, TAU, W0, COSB, GCOS2, 
-            #                                DTAU_OG, TAU_OG, W0_OG, COSB_OG, 
-            #                                atm.surf_reflect, ubar0, ubar1, F0PI, dimension, stream)
-
-            #else:
-            xint_at_top = get_reflected_1d(nlevel, wno,nwno,ng,nt,
-=======
             nlevel = atm.c.nlevel
             #nwno = 100
             wno = wno[0:nwno]
@@ -209,7 +189,6 @@
                 #import sys; sys.exit()
             else:
                 xint_at_top = get_reflected_1d(nlevel, wno,nwno,ng,nt,
->>>>>>> 2f9f7a5d
                                                     DTAU, TAU, W0, COSB,GCOS2,ftau_cld,ftau_ray,
                                                     DTAU_OG, TAU_OG, W0_OG, COSB_OG ,
                                                     atm.surf_reflect, ubar0,ubar1,cos_theta, F0PI,
@@ -342,11 +321,8 @@
     returns = {}
     returns['wavenumber'] = wno
     #returns['flux'] = flux
-<<<<<<< HEAD
     if 'transmission' in calculation: 
         returns['transit_depth'] = rprs2
-=======
->>>>>>> 2f9f7a5d
 
 
     #for reflected light use compress_disco routine
@@ -1515,13 +1491,8 @@
         self.inputs['clouds']['profile'] = df
 
     def approx(self,single_phase='TTHG_ray',multi_phase='N=2',delta_eddington=True,
-<<<<<<< HEAD
         raman='pollack',tthg_frac=[1,-1,2], tthg_back=-0.5, tthg_forward=1,
-        p_reference=1):
-=======
-        raman='pollack',tthg_frac=[1,-1,2], tthg_back=-0.5, tthg_forward=1, 
-        method='Toon', stream=2, print_time=False):
->>>>>>> 2f9f7a5d
+        p_reference=1,method='Toon', stream=2, print_time=False):
         """
         This function sets all the default approximations in the code. It transforms the string specificatons
         into a number so that they can be used in numba nopython routines. 
@@ -1549,6 +1520,10 @@
             Reference pressure (bars) This is an arbitrary pressure that 
             corresponds do the user's input of radius. Usually something "at depth"
             around 1-10 bars. 
+        method : str
+            Toon ('Toon') or spherical harmonics ('SH'). 
+        stream : int 
+            Two stream or four stream (options are 2 or 4). For 4 stream need to set method='SH'
         """
 
         self.inputs['approx']['single_phase'] = single_phase_options(printout=False).index(single_phase)
@@ -1572,13 +1547,8 @@
 
         self.inputs['approx']['p_reference']= p_reference
 
-<<<<<<< HEAD
     def spectrum(self, opacityclass, calculation='reflected', dimension = '1d',  full_output=False, 
         plot_opacity= False, as_dict=True):
-=======
-    def spectrum(self,opacityclass,dimension = '1d', calculation='reflected', full_output=False, 
-        plot_opacity= False, as_dict=True, tridiagonal=0):
->>>>>>> 2f9f7a5d
         """Run Spectrum
 
         Parameters
@@ -1617,7 +1587,6 @@
 
             
         return picaso(self, opacityclass,dimension=dimension,calculation=calculation,
-<<<<<<< HEAD
             full_output=full_output, plot_opacity=plot_opacity, as_dict=as_dict)
 
 def get_targets():
@@ -1764,10 +1733,6 @@
         start_case.guillot_pt(Tirr) 
 
     return start_case
-=======
-            full_output=full_output, plot_opacity=plot_opacity, as_dict=as_dict, 
-            tridiagonal=tridiagonal)
->>>>>>> 2f9f7a5d
 
 def mean_regrid(x, y, newx=None, R=None):
     """
@@ -1828,7 +1793,7 @@
 def raman_options():
     """Retrieve options for raman scattering approximtions"""
     return ["oklopcic","pollack","none"]
-<<<<<<< HEAD
+
 
 
 def all_planets():
@@ -1861,7 +1826,7 @@
         planets_df[i] = planets_df[i].astype(float,errors='ignore')
 
     return planets_df
-=======
+
 def methodology_options(printout=True):
     """Retrieve all the options for methodology"""
     if printout: print("Can calculate spectrum using Toon 1989 methodology or sperhical harmonics")
@@ -1870,4 +1835,3 @@
     """Retrieve all the options for stream"""
     if printout: print("Can use 2-stream or 4-stream sperhical harmonics")
     return [2,4]
->>>>>>> 2f9f7a5d

from .atmsetup import ATMSETUP
from .fluxes import get_reflected_1d, get_reflected_3d , get_thermal_1d, get_thermal_3d, get_reflected_new, get_transit_1d
from .wavelength import get_cld_input_grid
from .opacity_factory import create_grid
from .optics import RetrieveOpacities,compute_opacity
from .disco import get_angles_1d, get_angles_3d, compute_disco, compress_disco, compress_thermal

from virga import justdoit as vj
from scipy.signal import savgol_filter
from scipy.interpolate import RegularGridInterpolator
import scipy as sp
from scipy import special
from scipy.stats import binned_statistic

import requests
import os
import pickle as pk
import numpy as np
import pandas as pd
import copy
import json
import pysynphot as psyn
import astropy.units as u
import astropy.constants as c
import math

__refdata__ = os.environ.get('picaso_refdata')

def picaso(bundle,opacityclass, dimension = '1d',calculation='reflected', full_output=False, 
    plot_opacity= False, as_dict=True):
    """
    Currently top level program to run albedo code 

    Parameters 
    ----------
    bundle : dict 
        This input dict is built by loading the input = `justdoit.load_inputs()` 
    opacityclass : class
        Opacity class from `justdoit.opannection`
    dimension : str 
        (Optional) Dimensions of the calculation. Default = '1d'. But '3d' is also accepted. 
        In order to run '3d' calculations, user must build 3d input (see tutorials)
    full_output : bool 
        (Optional) Default = False. Returns atmosphere class, which enables several 
        plotting capabilities. 
    plot_opacity : bool 
        (Optional) Default = False, Creates pop up of the weighted opacity
    as_dict : bool 
        (Optional) Default = True. If true, returns a condensed dictionary to the user. 
        If false, returns the atmosphere class, which can be used for debugging. 
        The class is clunky to navigate so if you are consiering navigating through this, ping one of the 
        developers. 

    Return
    ------
    dictionary with albedos or fluxes or both (depending on what calculation type)
    """
    inputs = bundle.inputs

    wno = opacityclass.wno
    nwno = opacityclass.nwno

    #check to see if we are running in test mode
    test_mode = inputs['test_mode']

    ############# DEFINE ALL APPROXIMATIONS USED IN CALCULATION #############
    #see class `inputs` attribute `approx`

    #set approx numbers options (to be used in numba compiled functions)
    single_phase = inputs['approx']['single_phase']
    multi_phase = inputs['approx']['multi_phase']
    raman_approx =inputs['approx']['raman']
    method = inputs['approx']['method']
    stream = inputs['approx']['stream']
<<<<<<< HEAD
    print_time = inputs['approx']['print_time']
    approximation = inputs['approx']['Toon_coefficients']
=======
    tridiagonal = 0 
>>>>>>> 57ab431e

    #parameters needed for the two term hg phase function. 
    #Defaults are set in config.json
    f = inputs['approx']['TTHG_params']['fraction']
    frac_a = f[0]
    frac_b = f[1]
    frac_c = f[2]
    constant_back = inputs['approx']['TTHG_params']['constant_back']
    constant_forward = inputs['approx']['TTHG_params']['constant_forward']

    #define delta eddington approximinations 
    delta_eddington = inputs['approx']['delta_eddington']

    #pressure assumption
    p_reference =  inputs['approx']['p_reference']

    ############# DEFINE ALL GEOMETRY USED IN CALCULATION #############
    #see class `inputs` attribute `phase_angle`
    

    #phase angle 
    phase_angle = inputs['phase_angle']
    #get geometry
    geom = inputs['disco']

    ng, nt = geom['num_gangle'], geom['num_tangle']
    gangle,gweight,tangle,tweight = geom['gangle'], geom['gweight'],geom['tangle'], geom['tweight']
    lat, lon = geom['latitude'], geom['longitude']
    cos_theta = geom['cos_theta']
    ubar0, ubar1 = geom['ubar0'], geom['ubar1']

    #set star parameters
    radius_star = inputs['star']['radius']
    F0PI = np.zeros(nwno) + 1.
    #semi major axis
    sa = inputs['star']['semi_major']

    #begin atm setup
    atm = ATMSETUP(inputs)

    #Add inputs to class 
    atm.surf_reflect = inputs['surface_reflect']
    atm.wavenumber = wno
    atm.planet.gravity = inputs['planet']['gravity']
    atm.planet.radius = inputs['planet']['radius']
    atm.planet.mass = inputs['planet']['mass']

    if dimension == '1d':
        atm.get_profile()
    elif dimension == '3d':
        atm.get_profile_3d()

    #now can get these 
    atm.get_mmw()
    atm.get_density()
    atm.get_altitude(p_reference = p_reference)#will calculate altitude if r and m are given (opposed to just g)
    atm.get_column_density()

    #gets both continuum and needed rayleigh cross sections 
    #relies on continuum molecules are added into the opacity 
    #database. Rayleigh molecules are all in `rayleigh.py` 
    atm.get_needed_continuum(opacityclass.rayleigh_molecules)

    #get cloud properties, if there are any and put it on current grid 
    atm.get_clouds(wno)

    #Make sure that all molecules are in opacityclass. If not, remove them and add warning
    no_opacities = [i for i in atm.molecules if i not in opacityclass.molecules]
    atm.add_warnings('No computed opacities for: '+','.join(no_opacities))
    atm.molecules = np.array([ x for x in atm.molecules if x not in no_opacities ])

    nlevel = atm.c.nlevel
    nlayer = atm.c.nlayer
    

    if dimension == '1d':
        #lastly grab needed opacities for the problem
        opacityclass.get_opacities(atm)
        #only need to get opacities for one pt profile

        #There are two sets of dtau,tau,w0,g in the event that the user chooses to use delta-eddington
        #We use HG function for single scattering which gets the forward scattering/back scattering peaks 
        #well. We only really want to use delta-edd for multi scattering legendre polynomials. 
        DTAU, TAU, W0, COSB,ftau_cld, ftau_ray,GCOS2, DTAU_OG, TAU_OG, W0_OG, COSB_OG, W0_no_raman= compute_opacity(
            atm, opacityclass, stream, delta_eddington=delta_eddington,test_mode=test_mode,raman=raman_approx,
            full_output=full_output, plot_opacity=plot_opacity)

        if  'reflected' in calculation:
            #use toon method (and tridiagonal matrix solver) to get net cumulative fluxes 
            nlevel = atm.c.nlevel
            if method == 'SH':
                xint_at_top = get_reflected_new(nlevel, nwno, ng, nt, 
                                            DTAU, TAU, W0, COSB, GCOS2, ftau_cld, ftau_ray,
                                            DTAU_OG, TAU_OG, W0_OG, COSB_OG, 
                                            atm.surf_reflect, ubar0, ubar1, cos_theta, F0PI, 
                                            single_phase, multi_phase, 
	                                    frac_a, frac_b, frac_c, constant_back, constant_forward, 
                                            dimension, stream, print_time)

            else:
                xint_at_top = get_reflected_1d(nlevel, wno,nwno,ng,nt,
                                                    DTAU, TAU, W0, COSB,GCOS2,ftau_cld,ftau_ray,
                                                    DTAU_OG, TAU_OG, W0_OG, COSB_OG ,
                                                    atm.surf_reflect, ubar0,ubar1,cos_theta, F0PI,
                                                    single_phase,multi_phase,
<<<<<<< HEAD
                                                    frac_a,frac_b,frac_c,constant_back,constant_forward,
                                                    approximation)
=======
                                                    frac_a,frac_b,frac_c,constant_back,constant_forward, tridiagonal)
>>>>>>> 57ab431e

            #if full output is requested add in xint at top for 3d plots
            if full_output: 
                atm.xint_at_top = xint_at_top


        if 'thermal' in calculation:
            #use toon method (and tridiagonal matrix solver) to get net cumulative fluxes 

            #remember all OG values (e.g. no delta eddington correction) go into thermal as well as 
            #the uncorrected raman single scattering 
            flux_at_top  = get_thermal_1d(nlevel, wno,nwno,ng,nt,atm.level['temperature'],
                                                    DTAU_OG, W0_no_raman, COSB_OG, atm.level['pressure'],ubar1,
                                                    atm.surf_reflect, tridiagonal)

            #if full output is requested add in flux at top for 3d plots
            if full_output: 
                atm.flux_at_top = flux_at_top
        
        if 'transmission' in calculation:
            rprs2 = get_transit_1d(atm.level['z'],atm.level['dz'],
                                  nlevel, nwno, radius_star, atm.layer['mmw'], 
                                  atm.c.k_b, atm.c.amu, atm.level['pressure'], 
                                  atm.level['temperature'], atm.layer['colden'],DTAU_OG)
    elif dimension == '3d':

        #setup zero array to fill with opacities
        TAU_3d = np.zeros((nlevel, nwno, ng, nt))
        DTAU_3d = np.zeros((nlayer, nwno, ng, nt))
        W0_3d = np.zeros((nlayer, nwno, ng, nt))
        COSB_3d = np.zeros((nlayer, nwno, ng, nt))
        GCOS2_3d = np.zeros((nlayer, nwno, ng, nt))
        FTAU_CLD_3d = np.zeros((nlayer, nwno, ng, nt))
        FTAU_RAY_3d = np.zeros((nlayer, nwno, ng, nt))

        #these are the unchanged values from delta-eddington
        TAU_OG_3d = np.zeros((nlevel, nwno, ng, nt))
        DTAU_OG_3d = np.zeros((nlayer, nwno, ng, nt))
        W0_OG_3d = np.zeros((nlayer, nwno, ng, nt))
        COSB_OG_3d = np.zeros((nlayer, nwno, ng, nt))
        #this is the single scattering without the raman correction 
        #used for the thermal caclulation
        W0_no_raman_3d = np.zeros((nlayer, nwno, ng, nt))

        #pressure and temperature 
        TLEVEL_3d = np.zeros((nlevel, ng, nt))
        PLEVEL_3d = np.zeros((nlevel, ng, nt))

        #if users want to retain all the individual opacity info they can here 
        if full_output:
            TAUGAS_3d = np.zeros((nlayer, nwno, ng, nt))
            TAUCLD_3d = np.zeros((nlayer, nwno, ng, nt))
            TAURAY_3d = np.zeros((nlayer, nwno, ng, nt))  

        #get opacities at each facet
        for g in range(ng):
            for t in range(nt): 

                #edit atm class to only have subsection of 3d stuff 
                atm_1d = copy.deepcopy(atm)

                #diesct just a subsection to get the opacity 
                atm_1d.disect(g,t)

                opacityclass.get_opacities(atm_1d)

                dtau, tau, w0, cosb,ftau_cld, ftau_ray, gcos2, DTAU_OG, TAU_OG, W0_OG, COSB_OG, WO_no_raman = compute_opacity(
                    atm_1d, opacityclass,delta_eddington=delta_eddington,test_mode=test_mode,raman=raman_approx, full_output=full_output)
                DTAU_3d[:,:,g,t] = dtau
                TAU_3d[:,:,g,t] = tau
                W0_3d[:,:,g,t] = w0 
                COSB_3d[:,:,g,t] = cosb
                GCOS2_3d[:,:,g,t]= gcos2 
                FTAU_CLD_3d[:,:,g,t]= ftau_cld
                FTAU_RAY_3d[:,:,g,t]= ftau_ray

                #these are the unchanged values from delta-eddington
                TAU_OG_3d[:,:,g,t] = TAU_OG
                DTAU_OG_3d[:,:,g,t] = DTAU_OG
                W0_OG_3d[:,:,g,t] = W0_OG
                COSB_OG_3d[:,:,g,t] = COSB_OG
                W0_no_raman_3d[:,:,g,t] = WO_no_raman

                #temp and pressure on 3d grid
                TLEVEL_3d[:,g,t] = atm_1d.level['temperature']
                PLEVEL_3d[:,g,t] = atm_1d.level['pressure']

                if full_output:
                    TAUGAS_3d[:,:,g,t] = atm_1d.taugas
                    TAUCLD_3d[:,:,g,t] = atm_1d.taucld
                    TAURAY_3d[:,:,g,t] = atm_1d.tauray

        if full_output:
            atm.taugas = TAUGAS_3d
            atm.taucld = TAUCLD_3d
            atm.tauray = TAURAY_3d

        if  'reflected' in calculation:
            #use toon method (and tridiagonal matrix solver) to get net cumulative fluxes 
            xint_at_top  = get_reflected_3d(nlevel, wno,nwno,ng,nt,
                                            DTAU_3d, TAU_3d, W0_3d, COSB_3d,GCOS2_3d, FTAU_CLD_3d,FTAU_RAY_3d,
                                            DTAU_OG_3d, TAU_OG_3d, W0_OG_3d, COSB_OG_3d,
                                            atm.surf_reflect, ubar0,ubar1,cos_theta, F0PI,
                                            single_phase,multi_phase,
                                            frac_a,frac_b,frac_c,constant_back,constant_forward, tridiagonal)
            #if full output is requested add in xint at top for 3d plots
            if full_output: 
                atm.xint_at_top = xint_at_top

        elif 'thermal' in calculation:

            #remember all OG values (e.g. no delta eddington correction) go into thermal as well as 
            #the uncorrected raman single scattering 
            flux_at_top  = get_thermal_3d(nlevel, wno,nwno,ng,nt,TLEVEL_3d,
                                                    DTAU_OG_3d, W0_no_raman_3d, COSB_OG_3d, PLEVEL_3d,ubar1, tridiagonal)

            #if full output is requested add in flux at top for 3d plots
            if full_output: 
                atm.flux_at_top = flux_at_top


    #COMPRESS FULL TANGLE-GANGLE FLUX OUTPUT ONTO 1D FLUX GRID

    #set up initial returns
    returns = {}
    returns['wavenumber'] = wno
    #returns['flux'] = flux
    if 'transmission' in calculation: 
        returns['transit_depth'] = rprs2


    #for reflected light use compress_disco routine
    if  ('reflected' in calculation):
        albedo = compress_disco(nwno, cos_theta, xint_at_top, gweight, tweight,F0PI)
        returns['albedo'] = albedo 
        if ((not np.isnan(sa ) and (not np.isnan(atm.planet.radius))) ):
            returns['fpfs_reflected'] = albedo*(atm.planet.radius/sa)**2.0
        else: 
            returns['fpfs_reflected'] =[]
            if np.isnan(sa ):
                returns['fpfs_reflected'] += ['Semi-major axis not supplied. If you want fpfs, add it to `star` function. ']
            if np.isnan(atm.planet.radius): 
                returns['fpfs_reflected'] += ['Planet Radius not supplied. If you want fpfs, add it to `gravity` function with Mass.']

    #for thermal light use the compress thermal routine
    if ('thermal' in calculation):
        thermal = compress_thermal(nwno,ubar1, flux_at_top, gweight, tweight)
        returns['thermal'] = thermal

        #only need to return relative flux if not a browndwarf calculation
        if radius_star != 'nostar':
            fpfs_thermal = thermal/(opacityclass.unshifted_stellar_spec)*(atm.planet.radius/radius_star)**2.0
            returns['fpfs_thermal'] = fpfs_thermal
            if full_output: atm.thermal_flux_planet = thermal

        elif np.isnan(atm.planet.radius): 
            returns['fpfs_thermal'] = ['Planet Radius not supplied. If you want fpfs, add it to `gravity` function with Mass.']

    if (('fpfs_reflected' in list(returns.keys())) & ('fpfs_thermal' in list(returns.keys()))): 
        if (not isinstance(returns['fpfs_reflected'],str)):
            returns['fpfs_total'] = returns['fpfs_thermal'] + returns['fpfs_reflected']

    if full_output: 
        if as_dict:
            returns['full_output'] = atm.as_dict()
        else:
            returns['full_output'] = atm

    return returns

def opannection(wave_range = None, filename_db = None, raman_db = None, resample=1):
    """
    Sets up database connection to opacities. 

    Parameters
    ----------
    wave_range : list of float 
        Subset of wavelength range for which to run models for 
        Default : None, which pulls entire grid 
    filename_db : str 
        Filename of opacity database to query from 
        Default is none which pulls opacity file that comes with distribution 
    raman_db : str 
        Filename of raman opacity cross section 
        Default is none which pulls opacity file that comes with distribution 
    resample : int 
        Default=1 (no resampling) PROCEED WITH CAUTION!!!!!This will resample your opacites. 
        This effectively takes opacity[::BINS] depending on what the 
        sampling requested is. Consult your local theorist before 
        using this. 
    """

    inputs = json.load(open(os.path.join(__refdata__,'config.json')))

    if isinstance(filename_db,type(None) ): 
        filename_db = os.path.join(__refdata__, 'opacities', inputs['opacities']['files']['opacity'])
        if not os.path.isfile(filename_db):
            raise Exception('The opacity file does not exist: '  + filename_db+' The default is to a file opacities.db in reference/opacity/. If you have an older version of PICASO your file might be called opacity.db. Consider just adding the correct path to filename_db=')
    elif not isinstance(filename_db,type(None) ): 
        if not os.path.isfile(filename_db):
            raise Exception('The opacity file youve entered does not exist: '  + filename_db)

           
    if isinstance(raman_db,type(None) ): raman_db = os.path.join(__refdata__, 'opacities', inputs['opacities']['files']['raman'])

    if resample != 1:
        print("YOU ARE REQUESTING RESAMPLING!!")

    opacityclass=RetrieveOpacities(
                filename_db, 
                raman_db,
                wave_range = wave_range, resample = resample)
    return opacityclass

class inputs():
    """Class to setup planet to run

    Parameters
    ----------
    calculation: str 
        (Optional) Controls planet or brown dwarf calculation. Default = 'planet'. Other option is "browndwarf".
    chemeq : bool 
        (Optional) If true, loads in full chemical equilibrium grid, which will take a little bit of time. 
        Default = False

    Attributes
    ----------
    phase_angle() : set phase angle
    gravity() : set gravity
    star() : set stellar spec
    atmosphere() : set atmosphere composition and PT
    clouds() : set cloud profile
    approx()  : set approximation
    spectrum() : create spectrum
    """
    def __init__(self, calculation='planet', chemeq=False):

        self.inputs = json.load(open(os.path.join(__refdata__,'config.json')))

        if 'brown' in calculation:
            self.nostar()

        #if runnng chemical equilibrium, need to load chemeq grid
        if chemeq: self.chemeq_pic = pk.load(open(os.path.join(__refdata__,'chemistry','chem_full.pic'),'rb'), encoding='latin1')


    def phase_angle(self, phase=0,num_gangle=10, num_tangle=1,symmetry=False):
        """Define phase angle and number of gauss and tchebychev angles to compute. 
        Controls all geometry of the calculation. Computes latitude and longitudes. 
        Computes cos theta and incoming and outgoing angles. Adds everything to class. 

        Please see geometry notebook for a deep dive into how these angles are incorporated 
        into the calculation.

        Typical numbers:
        - 1D Thermal: num_gangle = 10, num_tangle=1
        - 1D Reflected light with zero phase : num_gangle = 10, num_tangle=1
        - 1D Reflected light with non zero phase : num_gangle = 8, num_tangle=8
        - 3D Thermal or Reflected : angles will depend on 3D features interested in resolving.
        
        Parameters
        ----------
        phase : float,int
            Phase angle in radians 
        num_gangle : int 
            Number of Gauss angles to integrate over facets (Default is 10). This 
            is defined as angles over the full sphere. So 10 as the default compute the RT 
            with 5 points on the west hemisphere and 5 points on the west. 
            Higher numbers will slow down code. 
        num_tangle : int 
            Number of Tchebyshev angles to integrate over facets (Default is 1, which automatically 
            assumes symmetry). 
            Must be even if considering symmetry. 
        symmetry : bool 
            Default is False. Note, if num_tangle=1 you are automatically considering symmetry.
            This will only compute the unique incoming angles so that the calculation 
            isn't doing repetetive models. E.g. if num_tangles=10, num_gangles=10. Instead of running a 10x10=100
            FT calculations, it will only run 5x5 = 25 (or a quarter of the sphere).
        """
        if ((num_tangle==1) or (num_gangle==1)): 
            #this is here so that we can compare to older models 
            #this model only works for full phase calculations

            if phase!=0: raise Exception('This method is faster because it makes use of symmetry \
                and only computs one fourth of the sphere. ')
            if num_gangle==1:  raise Exception('Please resubmit your run with num_tangle=1. \
                Chebyshev angles are used for 3d implementation only.')

            num_gangle = int(num_gangle/2) #utilizing symmetry

            #currently only supported values
            possible_values = np.array([5,6,7,8])
            idx = (np.abs(possible_values - num_gangle)).argmin() 
            num_gangle = possible_values[idx]


            gangle, gweight, tangle, tweight = get_angles_1d(num_gangle) 

            ng = len(gangle)
            nt = len(tangle)

            ubar0, ubar1, cos_theta,lat,lon = compute_disco(ng, nt, gangle, tangle, phase)

            geom = {}
            #build dictionary
            geom['num_gangle'], geom['num_tangle'] = ng, nt 
            geom['gangle'], geom['gweight'],geom['tangle'], geom['tweight'] = gangle,gweight,tangle,tweight
            geom['latitude'], geom['longitude']  = lat, lon 
            geom['cos_theta'] = 1.0 
            geom['ubar0'], geom['ubar1'] = ubar0, ubar1 
            self.inputs['phase_angle'] = phase
            self.inputs['disco'] = geom
        else: 

            #this is the new unhardcoded way except 
            self.inputs['phase_angle'] = phase
            
            ng = int(num_gangle)
            nt = int(num_tangle)

            gangle,gweight,tangle,tweight = get_angles_3d(ng, nt) 

            unique_geom = {}
            full_geom = {}

            #planet disk is divided into gaussian and chebyshev angles and weights for perfoming the 
            #intensity as a function of planetary phase angle 
            ubar0, ubar1, cos_theta,lat,lon = compute_disco(ng, nt, gangle, tangle, phase)

            #build dictionary
            full_geom['num_gangle'] = ng
            full_geom['num_tangle'] = nt 
            full_geom['gangle'], full_geom['gweight'],full_geom['tangle'], full_geom['tweight'] = gangle,gweight,tangle,tweight
            full_geom['latitude'], full_geom['longitude']  = lat, lon 
            full_geom['cos_theta'] = cos_theta 
            full_geom['ubar0'], full_geom['ubar1'] = ubar0, ubar1 

            #if running symmetric calculations
            if symmetry:
                if (phase!=0): 
                    raise Exception('If phase is non zero then you cannot utilize symmetry to \
                        reduce computation speed.')
                if (((num_gangle==2) | (num_tangle==2)) and symmetry):
                    raise Exception('Youve selected num_tangle or num_gangle of 2 \
                        however for symmetry to be utilized we need at LEAST two points \
                        on either side of the symmetric axis (e.g. num angles >=4 or 1).\
                        Conducting a help(phase_angle) will tell you \
                        Typical num_tangle and num_gangles to use')
                if ((np.mod(num_tangle,2) !=0 ) and (num_tangle !=1 )):
                    raise Exception('Youve selected an odd num_tangle that isnt 1 \
                        however for symmetry to be utilized we need at LEAST two points \
                        on either side of the symmetric axis (e.g. num angles >=4 or 1).\
                        Conducting a help(phase_angle) will tell you \
                        Typical num_tangle and num_gangles to use')
                if ((np.mod(num_gangle,2) !=0 ) and (num_gangle !=1 )):
                    raise Exception('Youve selected an odd num_gangle that isnt 1 \
                        however for symmetry to be utilized we need at LEAST two points \
                        on either side of the symmetric axis (e.g. num angles >=4 or 1).\
                        Conducting a help(phase_angle) will tell you \
                        Typical num_tangle and num_gangles to use')

                unique_geom['symmetry'] = 'true'
                nt_uni = len(np.unique((tweight*1e6).astype(int))) #unique to 1ppm  
                unique_geom['num_tangle'] = nt_uni
                ng_uni = len(np.unique((gweight*1e6).astype(int)))  #unique to 1ppm 
                unique_geom['num_gangle'] = ng_uni
                unique_geom['ubar1'] = ubar1[0:ng_uni, 0:nt_uni]
                unique_geom['ubar0'] = ubar0[0:ng_uni, 0:nt_uni]
                unique_geom['latitude'] = lat[0:nt_uni]
                unique_geom['longitude'] = lon[0:ng_uni] 
                #adjust weights since we will have to multiply everything by 2 
                adjust_gweight = num_tangle/nt_uni
                adjust_tweight = num_gangle/ng_uni
                unique_geom['gangle'], unique_geom['gweight'] = gangle[0:ng_uni] ,adjust_gweight*gweight[0:ng_uni]
                unique_geom['tangle'], unique_geom['tweight'] = tangle[0:nt_uni],adjust_tweight*tweight[0:nt_uni]
                unique_geom['cos_theta'] = cos_theta 
                #add this to disco
                self.inputs['disco'] = unique_geom
                self.inputs['disco']['full_geometry'] = full_geom
            else: 
                full_geom['symmetry'] = 'false'
                self.inputs['disco'] = full_geom

    def gravity(self, gravity=None, gravity_unit=None, 
        radius=None, radius_unit=None, mass = None, mass_unit=None):
        """
        Get gravity based on mass and radius, or gravity inputs 

        Parameters
        ----------
        gravity : float 
            (Optional) Gravity of planet 
        gravity_unit : astropy.unit
            (Optional) Unit of Gravity
        radius : float 
            (Optional) radius of planet MUST be specified for thermal emission!
        radius_unit : astropy.unit
            (Optional) Unit of radius
        mass : float 
            (Optional) mass of planet 
        mass_unit : astropy.unit
            (Optional) Unit of mass 
        """
        if (mass is not None) and (radius is not None):
            m = (mass*mass_unit).to(u.g)
            r = (radius*radius_unit).to(u.cm)
            g = (c.G.cgs * m /  (r**2)).value
            self.inputs['planet']['radius'] = r.value
            self.inputs['planet']['radius_unit'] = 'cm'
            self.inputs['planet']['mass'] = m.value
            self.inputs['planet']['mass_unit'] = 'g'
            self.inputs['planet']['gravity'] = g
            self.inputs['planet']['gravity_unit'] = 'cm/(s**2)'
        elif gravity is not None:
            g = (gravity*gravity_unit).to('cm/(s**2)')
            g = g.value
            self.inputs['planet']['gravity'] = g
            self.inputs['planet']['gravity_unit'] = 'cm/(s**2)'
            self.inputs['planet']['radius'] = np.nan
            self.inputs['planet']['radius_unit'] = 'Radius not specified'
            self.inputs['planet']['mass'] = np.nan
            self.inputs['planet']['mass_unit'] = 'Mass not specified'
        else: 
            raise Exception('Need to specify gravity or radius and mass + additional units')

    def nostar(self):
        """
        Turns off planet specific things, so program can run as usual
        """
        self.inputs['approx']['raman'] = 2 #turning off raman scattering
        self.inputs['star']['database'] = 'nostar'
        self.inputs['star']['temp'] = 'nostar'
        self.inputs['star']['logg'] = 'nostar'
        self.inputs['star']['metal'] = 'nostar'
        self.inputs['star']['radius'] = 'nostar'
        self.inputs['star']['radius_unit'] = 'nostar' 
        self.inputs['star']['flux'] = 'nostar' 
        self.inputs['star']['wno'] = 'nostar' 
        self.inputs['star']['semi_major'] = 'nostar' 
        self.inputs['star']['semi_major_unit'] = 'nostar' 

    def star(self, opannection,temp=None, metal=None, logg=None ,radius = None, radius_unit=None,
        semi_major=None, semi_major_unit = None,
        database='ck04models',filename=None, w_units=None, f_units=None):
        """
        Get the stellar spectrum using pysynphot and interpolate onto a much finer grid than the 
        planet grid. 

        Parameters
        ----------
        opannection : class picaso.RetrieveOpacities
            This is the opacity class and it's needed to get the correct wave info and raman scattering cross sections
        temp : float 
            Teff of the stellar model 
        metal : float 
            Metallicity of the stellar model 
        logg : float 
            Logg cgs of the stellar model
        radius : float 
            Radius of the star 
        radius_unit : astropy.unit
            Any astropy unit (e.g. `radius_unit=astropy.unit.Unit("R_sun")`)
        semi_major : float 
            (Optional) Semi major axis of the planet. Used to compute fp/fs for albedo calculations. 
        semi_major_unit : astropy.unit 
            (Optional) Any astropy unit (e.g. `radius_unit=astropy.unit.Unit("au")`)
        database : str 
            (Optional)The database to pull stellar spectrum from. See documentation for pysynphot. 
        filename : str 
            (Optional) Upload your own stellar spectrum. File format = two column white space (wave, flux)
        wunits : str 
            (Optional) Used for stellar file wave units 
        funits : str 
            (Optional) Used for stellar file flux units 
        """
        #most people will just upload their thing from a database
        if (not isinstance(radius, type(None))):
            r = (radius*radius_unit).to(u.cm).value
            radius_unit='cm'
        else :
            r = np.nan
            radius_unit = "Radius not supplied"

        #add semi major axis if supplied 
        if (not isinstance(semi_major, type(None))):
            semi_major = (semi_major*semi_major_unit).to(u.cm).value
            semi_major_unit='cm'
        else :
            semi_major = np.nan
            semi_major_unit = "Semi Major axis not supplied"        

        if (not isinstance(temp, type(None))):
            sp = psyn.Icat(database, temp, metal, logg)
            sp.convert("um")
            sp.convert('flam') 
            wno_star = 1e4/sp.wave[::-1] #convert to wave number and flip
            flux_star = sp.flux[::-1]*1e8    #flip here and convert to ergs/cm3/s to get correct order

        #but you can also upload a stellar spec of your own 
        elif (not isinstance(filename,type(None))):
            star = np.genfromtxt(filename, dtype=(float, float), names='w, f')
            flux = star['f']
            wave = star['w']
            #sort if not in ascending order 
            sort = np.array([wave,flux]).T
            sort= sort[sort[:,0].argsort()]
            wave = sort[:,0]
            flux = sort[:,1] 
            if w_unit == 'um':
                WAVEUNITS = 'um' 
            elif w_unit == 'nm':
                WAVEUNITS = 'nm'
            elif w_unit == 'cm' :
                WAVEUNITS = 'cm'
            elif w_unit == 'Angs' :
                WAVEUNITS = 'angstrom'
            elif w_unit == 'Hz' :
                WAVEUNITS = 'Hz'
            else: 
                raise Exception('Stellar units are not correct. Pick um, nm, cm, hz, or Angs')        

            #http://www.gemini.edu/sciops/instruments/integration-time-calculators/itc-help/source-definition
            if f_unit == 'Jy':
                FLUXUNITS = 'jy' 
            elif f_unit == 'FLAM' :
                FLUXUNITS = 'FLAM'
            elif f_unit == 'erg/cm2/s/Hz':
                flux = flux*1e23
                FLUXUNITS = 'jy' 
            else: 
                raise Exception('Stellar units are not correct. Pick FLAM or Jy or erg/cm2/s/Hz')

            sp = psyn.ArraySpectrum(wave, flux, waveunits=WAVEUNITS, fluxunits=FLUXUNITS)        #Convert evrything to nanometer for converstion based on gemini.edu  
            sp.convert("um")
            sp.convert('flam') #ergs/cm2/s/ang
            wno_star = 1e4/sp.wave[::-1] #convert to wave number and flip
            flux_star = sp.flux[::-1]*1e8 #flip and convert to ergs/cm3/s here to get correct order         


        wno_planet = opannection.wno
        max_shift = np.max(wno_planet)+6000 #this 6000 is just the max raman shift we could have 
        min_shift = np.min(wno_planet) -2000 #it is just to make sure we cut off the right wave ranges

        #this adds stellar shifts 'self.raman_stellar_shifts' to the opacity class
        #the cross sections are computed later 
        if self.inputs['approx']['raman'] == 0: 
            #do a fail safe to make sure that star is on a fine enough grid for planet case 
            fine_wno_star = np.linspace(min_shift, max_shift, len(wno_planet)*5)
            fine_flux_star = np.interp(fine_wno_star,wno_star, flux_star)
            opannection.compute_stellar_shits(fine_wno_star, fine_flux_star)
        else :
            fine_wno_star = wno_planet
            fine_flux_star = np.interp(wno_planet,wno_star, flux_star)  
            opannection.unshifted_stellar_spec =fine_flux_star

        self.inputs['star']['database'] = database
        self.inputs['star']['temp'] = temp
        self.inputs['star']['logg'] = logg
        self.inputs['star']['metal'] = metal
        self.inputs['star']['radius'] = r 
        self.inputs['star']['radius_unit'] = radius_unit 
        self.inputs['star']['flux'] = fine_flux_star 
        self.inputs['star']['wno'] = fine_wno_star 
        self.inputs['star']['semi_major'] = semi_major 
        self.inputs['star']['semi_major_unit'] = semi_major_unit 

    def atmosphere(self, df=None, filename=None, exclude_mol=None, **pd_kwargs):
        """
        Builds a dataframe and makes sure that minimum necessary parameters have been suplied.
        Sets number of layers in model.  

        Parameters
        ----------
        df : pandas.DataFrame or dict
            (Optional) Dataframe with volume mixing ratios and pressure, temperature profile. 
            Must contain pressure (bars) at least one molecule
        filename : str 
            (Optional) Filename with pressure, temperature and volume mixing ratios.
            Must contain pressure at least one molecule
        exclude_mol : list of str 
            (Optional) List of molecules to ignore from file
        pd_kwargs : kwargs 
            Key word arguments for pd.read_csv to read in supplied atmosphere file 
        """

        if not isinstance(df, type(None)):
            if ((not isinstance(df, dict )) & (not isinstance(df, pd.core.frame.DataFrame ))): 
                raise Exception("df must be pandas DataFrame or dictionary")
            else:
                self.nlevel=df.shape[0] 
        elif not isinstance(filename, type(None)):
            df = pd.read_csv(filename, **pd_kwargs)
            self.nlevel=df.shape[0] 
        elif not isinstance(pt_params, type(None)): 
            self.inputs['atmosphere']['pt_params'] = pt_params
            self.nlevel=61 #default n of levels for parameterization
            raise Exception('Pt parameterization not in yet')

        if 'pressure' not in df.keys(): 
            raise Exception("Check column names. `pressure` must be included.")

        if (('temperature' not in df.keys()) and (isinstance(pt_params, type(None)))):
            raise Exception("`temperature` not specified as a column/key name, and `pt_params` for a parameterized PT profile was not supplied. Please make sure to use one or the other.")

        if not isinstance(exclude_mol, type(None)):
            df = df.drop(exclude_mol, axis=1)
            self.inputs['atmosphere']['exclude_mol'] = exclude_mol

        self.inputs['atmosphere']['profile'] = df.sort_values('pressure').reset_index(drop=True)

        #lastly check to see if the atmosphere is non-H2 dominant. 
        #if it is, let's turn off Raman scattering for the user. 
        if (("H2" not in df.keys()) and (self.inputs['approx']['raman'] != 2)):
            print("Turning off Raman for Non-H2 atmosphere")
            self.approx(raman='none')
        elif (("H2" in df.keys()) and (self.inputs['approx']['raman'] != 2)): 
            if df['H2'].min() < 0.7: 
                print("Turning off Raman for Non-H2 atmosphere")
                self.approx(raman='none')

    def sonora(self, sonora_path, teff, chem='low'):
        """
        This queries Sonora temperature profile that can be downloaded from profiles.tar on 
        Zenodo: [profile.tar file](https://zenodo.org/record/1309035#.Xo5GbZNKjGJ)

        Note gravity is not an input because it grabs gravity from self. 

        Parameters
        ----------
        sonora_path : str   
            Path to the untarred profile.tar file from sonora grid 
        teff : float 
            teff to query. does not have to be exact (it will query one the nearest neighbor)
        chem : str 
            Default = 'low'. There are two sonora chemistry grids. the default is use low. 
            There is sublety to this that is going to be explained at length in the sonora grid paper. 
            Until then, ONLY use chem='low' unless you have reached out to one of the developers. 
        """
        try: 
            g = self.inputs['planet']['gravity']/100 #m/s2 for sonora
        except AttributeError : 
            raise Exception('Oops! Looks like gravity has not been set. Can you please \
                run the gravity function to set gravity')

        flist = os.listdir(os.path.join(sonora_path))
        flist = [i.split('/')[-1] for i in flist if 'gz' in i]
        ts = [i.split('g')[0][1:] for i in flist if 'gz' in i]
        gs = [i.split('g')[1].split('nc')[0] for i in flist]

        pairs = [[ind, float(i),float(j)] for ind, i, j in zip(range(len(ts)), ts, gs)]
        coordinate = [teff, g]

        get_ind = min(pairs, key=lambda c: math.hypot(c[1]- coordinate[0], c[2]-coordinate[1]))[0]

        build_filename = 't'+ts[get_ind]+'g'+gs[get_ind]+'nc_m0.0.cmp.gz'
        ptchem = pd.read_csv(os.path.join(sonora_path,build_filename),delim_whitespace=True,compression='gzip')
        ptchem = ptchem.rename(columns={'P(BARS)':'pressure',
                                        'TEMP':'temperature',
                                        'HE':'He'})

        self.inputs['atmosphere']['profile'] = ptchem.loc[:,['pressure','temperature']]
        if chem == 'high':
            self.channon_grid_high(filename=os.path.join(__refdata__, 'chemistry','grid75_feh+000_co_100_highP.txt'))
        elif chem == 'low':
            self.channon_grid_low(filename=os.path.join(__refdata__,'chemistry','visscher_abunds_m+0.0_co1.0' ))
        self.inputs['atmosphere']['sonora_filename'] = build_filename
        self.nlevel = ptchem.shape[0]

    def chemeq(self, CtoO, Met):
        """
        This interpolates from a precomputed grid of CEA runs (run by M.R. Line)

        Parameters
        ----------
        CtoO : float
            C to O ratio (solar = 0.55)
        Met : float 
            Metallicity relative to solar (solar = 1)
        """
         
        P, T = self.inputs['atmosphere']['profile']['pressure'].values,self.inputs['atmosphere']['profile']['temperature'].values
        
        T[T<400] = 400
        T[T>2800] = 2800

        logCtoO, logMet, Tarr, logParr, gases=self.chemeq_pic
        assert Met <= 10**np.max(logMet), 'Metallicity entered is higher than the max of the grid: M/H = '+ str(np.max(10**logMet))+'. Make sure units are not in log. Solar M/H = 1.'
        assert CtoO <= 10**np.max(logCtoO), 'C/O ratio entered is higher than the max of the grid: C/O = '+ str(np.max(10**logCtoO))+'. Make sure units are not in log. Solar C/O = 0.55'
        assert Met >= 10**np.min(logMet), 'Metallicity entered is lower than the min of the grid: M/H = '+ str(np.min(10**logMet))+'. Make sure units are not in log. Solar M/H = 1.'
        assert CtoO >= 10**np.min(logCtoO), 'C/O ratio entered is lower than the min of the grid: C/O = '+ str(np.min(10**logCtoO))+'. Make sure units are not in log. Solar C/O = 0.55'

        loggas=np.log10(gases)
        Ngas = loggas.shape[3]
        gas=np.zeros((Ngas,len(P)))
        for j in range(Ngas):
            gas_to_interp=loggas[:,:,:,j,:]
            IF=RegularGridInterpolator((logCtoO, logMet, np.log10(Tarr),logParr),gas_to_interp,bounds_error=False)
            for i in range(len(P)):
                gas[j,i]=10**IF(np.array([np.log10(CtoO), np.log10(Met), np.log10(T[i]), np.log10(P[i])]))
        H2Oarr, CH4arr, COarr, CO2arr, NH3arr, N2arr, HCNarr, H2Sarr,PH3arr, C2H2arr, C2H6arr, Naarr, Karr, TiOarr, VOarr, FeHarr, Harr,H2arr, Hearr, mmw=gas

        df = pd.DataFrame({'H2O': H2Oarr, 'CH4': CH4arr, 'CO': COarr, 'CO2': CO2arr, 'NH3': NH3arr, 
                           'N2' : N2arr, 'HCN': HCNarr, 'H2S': H2Sarr, 'PH3': PH3arr, 'C2H2': C2H2arr, 
                           'C2H6' :C2H6arr, 'Na' : Naarr, 'K' : Karr, 'TiO': TiOarr, 'VO' : VOarr, 
                           'Fe': FeHarr,  'H': Harr, 'H2' : H2arr, 'He' : Hearr, 'temperature':T, 
                           'pressure': P})
        self.inputs['atmosphere']['profile'] = df
        return 

    def channon_grid_high(self,filename=None):
        if isinstance(filename, type(None)):filename=os.path.join(__refdata__,'chemistry','grid75_feh+000_co_100_highP.txt')
        #df = self.inputs['atmosphere']['profile']
        df = self.inputs['atmosphere']['profile']
        self.nlevel = df.shape[0]
        
        player = df['pressure'].values
        tlayer  = df['temperature'].values
        
        channon = pd.read_csv(filename,delim_whitespace=True)
        #get molecules list from channon db
        mols = list(channon.keys())
        mols.pop(mols.index('pressure'))
        mols.pop(mols.index('temperature'))
        
        #add molecules to df
        df = df.reindex(columns = ['pressure','temperature']+mols) 

        #add pt_ids so we can grab the right points
        pt_pairs = channon.loc[:,['pressure','temperature']]
        pt_pairs['pt_id'] = np.arange(pt_pairs.shape[0])
        channon['pt_id'] = pt_pairs['pt_id']

        pt_pairs = pt_pairs.values#p,t,id
        
        #find index corresponding to each pair
        ind_pt=[min(pt_pairs, 
                    key=lambda c: math.hypot(c[0]- coordinate[0], c[1]-coordinate[1]))[2] 
                        for coordinate in  zip(np.log10(player),tlayer)]
        #build dataframe with chemistry
        for i in range(df.shape[0]):
            pair_for_layer = ind_pt[i]
            df.loc[i,mols] = channon.loc[channon['pt_id'] == pair_for_layer,mols].values
        df['ptid'] = ind_pt
        
        self.inputs['atmosphere']['profile'] = df

    def channon_grid_low(self, filename = None, interp_window = 11, interp_poly=2):
        """
        Interpolate from visscher grid
        """
        if isinstance(filename, type(None)):filename= os.path.join(__refdata__,'chemistry','visscher_abunds_m+0.0_co1.0')
        a = pd.read_csv(filename)
        mols = list(a.loc[:, ~a.columns.isin(['Unnamed: 0','pressure','temperature'])].keys())
        #get pt from what users have already input
        player_tlayer = self.inputs['atmosphere']['profile'].loc[:,['pressure','temperature']]
        self.nlevel = player_tlayer.shape[0]

        #loop through all pressure and temperature layers
        for i in player_tlayer.index:
            p,t = player_tlayer.loc[i,['pressure','temperature']]
            #at each layer compute the distance to each point in the visscher table
            #create a weight that is 1/d**2
            a['weight'] = (1/((np.log10(a['pressure']) - np.log10(p))**2 + 
                                       (a['temperature'] - t)**2))
            #sort by the weight and only pick the TWO nearest neighbors. 
            #Note, there was a sensitivity study to determine how many nearest neighbors to choose 
            #It was determined that no more than 2 is best. 
            w = a.sort_values(by='weight',ascending=False).iloc[0:2,:]
            #now loop through all the molecules
            for im in mols:
                #compute the weighted mean of the mixing ratio
                weighted_mean = (np.sum(w['weight']*(w.loc[:,im]))/np.sum(w['weight']))
                player_tlayer.loc[i,im] = weighted_mean
        #now pass through everything and use savgol filter to average 
        for im in mols:
            y = np.log10(player_tlayer.loc[:,im])
            s = savgol_filter(y , interp_window, interp_poly)
            player_tlayer.loc[:,im] = 10**s #

        self.inputs['atmosphere']['profile'] = player_tlayer

    def guillot_pt(self, Teq, T_int=100, logg1=-1, logKir=-1.5, alpha=0.5,nlevel=61, p_bottom = 1.5, p_top = -6):
        """
        Creates temperature pressure profile given parameterization in Guillot 2010 TP profile
        called in fx()

        Parameters
        ----------
        Teq : float 
            equilibrium temperature 
        T_int : float 
            Internal temperature, if low (100) currently set to 100 for everything  
        kv1 : float 
            see parameterization Guillot 2010 (10.**(logg1+logKir))
        kv2 : float
            see parameterization Guillot 2010 (10.**(logg1+logKir))
        kth : float
            see parameterization Guillot 2010 (10.**logKir)
        alpha : float , optional
            set to 0.5
        nlevel : int, optional
            Number of atmospheric layers
        p_bottom : float, optional 
            Log pressure (bars) of the lower bound pressure 
        p_top : float , optional
            Log pressure (bars) of the TOA 
            
        Returns
        -------
        T : numpy.array 
            Temperature grid 
        P : numpy.array
            Pressure grid
                
        """
        kv1, kv2 =10.**(logg1+logKir),10.**(logg1+logKir)
        kth=10.**logKir

        Teff = T_int
        f = 1.0  # solar re-radiation factor
        A = 0.0  # planetary albedo
        g0 = self.inputs['planet']['gravity']/100.0 #cm/s2 to m/s2

        # Compute equilibrium temperature and set up gamma's
        T0 = Teq
        gamma1 = kv1/kth #Eqn. 25
        gamma2 = kv2/kth

        # Initialize arrays
        logtau =np.arange(-10,20,.1)
        tau =10**logtau

        #computing temperature
        T4ir = 0.75*(Teff**(4.))*(tau+(2.0/3.0))
        f1 = 2.0/3.0 + 2.0/(3.0*gamma1)*(1.+(gamma1*tau/2.0-1.0)*sp.exp(-gamma1*tau))+2.0*gamma1/3.0*(1.0-tau**2.0/2.0)*special.expn(2.0,gamma1*tau)
        f2 = 2.0/3.0 + 2.0/(3.0*gamma2)*(1.+(gamma2*tau/2.0-1.0)*sp.exp(-gamma2*tau))+2.0*gamma2/3.0*(1.0-tau**2.0/2.0)*special.expn(2.0,gamma2*tau)
        T4v1=f*0.75*T0**4.0*(1.0-alpha)*f1
        T4v2=f*0.75*T0**4.0*alpha*f2
        T=(T4ir+T4v1+T4v2)**(0.25)
        P=tau*g0/(kth*0.1)/1.E5
        self.nlevel=nlevel 
        logP = np.linspace(p_top,p_bottom,nlevel)
        newP = 10.0**logP
        T = np.interp(logP,np.log10(P),T)

        self.inputs['atmosphere']['profile']  = pd.DataFrame({'temperature': T, 'pressure':newP})

        # Return TP profile
        return self.inputs['atmosphere']['profile'] 

    def TP_line_earth(self,P,Tsfc=294.0, Psfc=1.0, gam_trop=0.18, Ptrop=0.199, 
        gam_strat=-0.045,Pstrat=0.001,nlevel=150):
        """
        Author: Mike R. Line 

        Estimates Earth's pressure-temperature profile. All default 
        values have been tuned to semi reproduce Earth's temperature 
        pressure profile.

        Parameters
        ----------
        P : array 
            Pressure array usually np.logspace(-6,2,nlevel)
        Tsfc : float,optional 
            Surface Temperature (K). Earth is 294 K 
        Psfc : float ,optional
            Surface Pressure (bar). Earth is 1 bar. 
        gam_trop : float ,optional
            Tropospheric dry lapse rate. Earth is ~0.18 
        Ptrop : float ,optional
            Tropospheric pressure. Earth 0.199 bar. 
        gam_strat : float ,optional
            Stratospheric lapse rate. Earth is -0.045
        Pstrat : float ,optional
            Stratospheric pressure (bars). Earth is 0.001 bar. /
        nlevel : int ,optional
            Number of grid levels 

        Returns 
        -------
        array 
            Temperature array (K)Psfc
        """
        #P = np.logspace(np.log10(1e-6), np.log10(100),nlevel)

        if Ptrop <= P.min(): Ptrop=P.min()
        if Pstrat <= P.min(): Pstrat=P.min()

        T=np.zeros(len(P))

        #troposphere T--adibat

        Ttrop=Tsfc*(P/Psfc)**gam_trop  #P0=sfc p, Trop T
            
        #stratosphere
        Tpause=Ttrop[P <= Ptrop ][-1]  #tropopause Temp
        PPtrop=P[P <= Ptrop ][-1]
        Tstrat=Tpause*(P/PPtrop)**gam_strat

        #merging troposphere and stratosphfere
        T[P >= Ptrop]=Ttrop[P >= Ptrop]
        T[P <= Ptrop]=Tstrat[P <= Ptrop]

        #isothermal below surface (making surface a blackbody)
        T[P >= Psfc]=T[P >= Psfc][0]

        #isothermal above "stratopause" pressure, Pstrat
        T[P<=Pstrat]=T[P<=Pstrat][-1]
        T[T<=10]=10
        T[T>=1000]=1000
         
        self.inputs['atmosphere']['profile']  = pd.DataFrame({'temperature': T, 'pressure':P})

        # Return TP profile
        return self.inputs['atmosphere']['profile'] 


    def atmosphere_3d(self, dictionary=None, filename=None):
        """
        Builds a dataframe and makes sure that minimum necessary parameters have been suplied. 

        Parameters
        ----------
        df : dict
            (Optional) Dataframe with volume mixing ratios and pressure, temperature profile. 
            Must contain pressure (bars) and at least one molecule
        filename : str 
            (Optional) Pickle filename that is a dictionary structured: 
            dictionary[int(lat) in degrees][int(lon) in degrees] = pd.DataFrame({'pressure':[], 'temperature': [],
            'H2O':[]....}). As well as df['phase_angle'] = 0 (in radians).
            Therefore, the latitude and longitude keys should be INTEGERS taken from the lat/longs calculated in 
            inputs.phase_angle! Any other meta data should be  represented by a string.
            Must contain pressure and at least one molecule

        Examples
        --------

        >>import picaso.justdoit as jdi
        >>new = jdi.inputs()
        >>new.phase_angle(0) #loads the geometry you need to get your 3d model on
        >>lats= new.inputs['disco']['latitude']*180/np.pi).astype(int)
        >>>lons = (new.inputs['disco']['longitude']*180/np.pi).astype(int)

        Build an empty dictionary to be filled later 

        >>dict_3d = {la: {lo : [] for lo in lons} for la in lats} #build empty one 
        >>dict_3d['phase_angle'] = 0 #this is a double check for consistency 
        
        Now you need to bin your GCM output on this grid and fill the dictionary with the necessary dataframes. For example:
        
        >>dict_3d[lats[0]][lons[0]] = pd.DataFrame({'pressure':[], 'temperature': [],'H2O':[]})

        Once this is filled you can add it to this function 

        >>new.atmosphere_3d(dictionary=dict_3d)
        """

        if (isinstance(dictionary, dict) and isinstance(filename, type(None))):
            df3d = dictionary

        elif (isinstance(dictionary, type(None)) and isinstance(filename, str)):
            df3d = pk.load(open(filename,'rb'))
        else:
            raise Exception("Please input either a dict using dictionary or a str using filename")

        #get lats and lons out of dictionary and puts them in reverse 
        #order so that they match what comes out of disco calcualtion
        lats = np.sort(list(i for i in df3d.keys() if isinstance(i,int))) #latitude is positive to negative 
        lons = np.sort(list(i for i in df3d[lats[0]].keys() if isinstance(i,int))) #longitude is negative to positive 
        #check they are about the same as the ones computed in phase angle 
        df3d_nt = len(lats)
        df3d_ng =  len(df3d[lats[0]].keys())

        assert self.inputs['disco']['num_gangle'] == int(df3d_nt), 'Number of gauss angles input does not match creation of 3d input file. Check function `inputs.phase_angle()`. num_gangle=10 is set by default and you may have to change it.'
        assert self.inputs['disco']['num_tangle']  == int(df3d_ng), 'Number of Tchebyshev angles does not match creation of 3d input file.  Check function `inputs.phase_angle()`.  num_tangle=10 is set by default and you may have to change it.'
        
        self.nlevel=df3d[lats[0]][lons[0]].shape[0]

        #now check that the lats and longs are about the same
        for ilat ,nlat in  zip(np.sort(self.inputs['disco']['latitude']*180/np.pi), lats): 
            np.testing.assert_almost_equal(int(ilat) ,nlat, decimal=0,err_msg='Latitudes from dictionary(units degrees) are not the same as latitudes computed in inputs.phase_angle', verbose=True)

        for ilon ,nlon in  zip(np.sort(self.inputs['disco']['longitude']*180/np.pi), lons): 
            np.testing.assert_almost_equal(int(ilon) ,nlon , decimal=0,err_msg='Longitudes from dictionary(units degrees) are not the same as longitudes computed in inputs.phase_angle', verbose=True)
        
        self.inputs['atmosphere']['profile'] = df3d

    def surface_reflect(self, albedo, wavenumber, old_wavenumber = None):
        """
        Set atmospheric surface reflectivity

        Parameters
        ----------
        albedo : float
            Set constant albedo for surface reflectivity 
        """
        if isinstance(albedo, (float, int)):
            self.inputs['surface_reflect'] = np.array([albedo]*len(wavenumber))
        elif isinstance(albedo, (list, np.ndarray)): 
            if isinstance(old_wavenumber, type(None)):
                self.inputs['surface_reflect'] = albedo
            else: 
                self.inputs['surface_reflect'] = np.interp(wavenumber, old_wavenumber, albedo)
    
    def clouds_reset(self):
        """Reset cloud dict to zeros"""
        df = self.inputs['clouds']['profile']
        zeros=np.zeros(196*(self.nlevel-1))

        #add in cloud layers 
        df['g0'] = zeros
        df['w0'] = zeros
        df['opd'] = zeros
        self.inputs['clouds']['profile'] = df
        
    def clouds(self, filename = None, g0=None, w0=None, opd=None,p=None, dp=None,df =None,**pd_kwargs):
        """
        Cloud specification for the model. Clouds are parameterized by a single scattering albedo (w0), 
        an assymetry parameter (g0), and a total extinction per layer (opd).

        g0,w0, and opd are both wavelength and pressure dependent. Our cloud models come 
        from eddysed. Their output look something like this where 
        pressure is in bars and wavenumber is inverse cm. We will sort pressure and wavenumber before we reshape
        so the exact order doesn't matter

        pressure wavenumber opd w0 g0
        1.   1.   ... . .
        1.   2.   ... . .
        1.   3.   ... . .
        .     . ... . .
        .     . ... . .
        1.   M.   ... . .
        2.   1.   ... . .
        .     . ... . .
        N.   .  ... . .

        If you are creating your own file you have to make sure that you have a 
        **pressure** (bars) and **wavenumber**(inverse cm) column. We will use this to make sure that your cloud 
        and atmospheric profiles are on the same grid. **If there is no pressure or wavelength parameter
        we will assume that you are on the same grid as your atmospheric input, and on the 
        eddysed wavelength grid! **

        Users can also input their own fixed cloud parameters, by specifying a single value 
        for g0,w0,opd and defining the thickness and location of the cloud. 

        Parameters
        ----------
        filename : str 
            (Optional) Filename with info on the wavelength and pressure-dependent single scattering
            albedo, asymmetry factor, and total extinction per layer. Input associated pd_kwargs 
            so that the resultant output has columns named : `g0`, `w0` and `opd`. If you are not 
            using the eddysed output, you will also need a `wavenumber` and `pressure` column in units 
            of inverse cm, and bars. 
        g0 : float, list of float
            (Optional) Asymmetry factor. Can be a single float for a single cloud. Or a list of floats 
            for two different cloud layers 
        w0 : list of float 
            (Optional) Single Scattering Albedo. Can be a single float for a single cloud. Or a list of floats 
            for two different cloud layers      
        opd : list of float 
            (Optional) Total Extinction in `dp`. Can be a single float for a single cloud. Or a list of floats 
            for two different cloud layers 
        p : list of float 
            (Optional) Bottom location of cloud deck (LOG10 bars). Can be a single float for a single cloud. Or a list of floats 
            for two different cloud layers 
        dp : list of float 
            (Optional) Total thickness cloud deck above p (LOG10 bars). 
            Can be a single float for a single cloud or a list of floats 
            for two different cloud layers 
            Cloud will span 10**(np.log10(p-dp))
        df : pd.DataFrame, dict
            (Optional) Same as what would be included in the file, but in DataFrame or dict form
        """

        #first complete options if user inputs dataframe or dict 
        if (not isinstance(filename, type(None)) & isinstance(df, type(None))) or (isinstance(filename, type(None)) & (not isinstance(df, type(None)))):

            if not isinstance(filename, type(None)):
                df = pd.read_csv(filename, **pd_kwargs)

            cols = df.keys()

            assert 'g0' in cols, "Please make sure g0 is a named column in cld file"
            assert 'w0' in cols, "Please make sure w0 is a named column in cld file"
            assert 'opd' in cols, "Please make sure opd is a named column in cld file"

            #CHECK SIZES

            #if it's a user specified pressure and wavenumber
            if (('pressure' in cols) & ('wavenumber' in cols)):
                df = df.sort_values(['pressure', 'wavenumber']).reset_index(drop=True)
                self.inputs['clouds']['wavenumber'] = df['wavenumber'].unique()
                nwave = len(self.inputs['clouds']['wavenumber'])
                nlayer = len(df['pressure'].unique())
                assert df.shape[0] == (self.nlevel-1)*nwave, "There are {0} rows in the df, which does not equal {1} layers previously specified x {2} wave pts".format(df.shape[0], self.nlevel-1, nwave) 
            
            #if its eddysed, make sure there are 196 wave points 
            else: 
                assert df.shape[0] == (self.nlevel-1)*196, "There are {0} rows in the df, which does not equal {1} layers x 196 eddysed wave pts".format(df.shape[0], self.nlevel-1) 
                
                self.inputs['clouds']['wavenumber'] = get_cld_input_grid('wave_EGP.dat')

            #add it to input
            self.inputs['clouds']['profile'] = df

        #first make sure that all of these have been specified
        elif None in [g0, w0, opd, p,dp]:
            raise Exception("Must either give dataframe/dict, OR a complete set of g0, w0, opd,p,dp to compute cloud profile")
        else:
            pressure_level = self.inputs['atmosphere']['profile']['pressure'].values
            pressure = np.sqrt(pressure_level[1:] * pressure_level[0:-1])#layer

            w = get_cld_input_grid('wave_EGP.dat')

            self.inputs['clouds']['wavenumber'] = w

            pressure_all =[]
            for i in pressure: pressure_all += [i]*len(w)
            wave_all = list(w)*len(pressure)

            df = pd.DataFrame({'pressure':pressure_all,
                                'wavenumber': wave_all })


            zeros=np.zeros(196*(self.nlevel-1))

            #add in cloud layers 
            df['g0'] = zeros
            df['w0'] = zeros
            df['opd'] = zeros
            #loop through all cloud layers and set cloud profile
            for ig, iw, io , ip, idp in zip(g0,w0,opd,p,dp):
                maxp = 10**ip #max pressure is bottom of cloud deck
                minp = 10**(ip)-10**(idp) #min pressure 
                df.loc[((df['pressure'] >= minp) & (df['pressure'] <= maxp)),'g0']= ig
                df.loc[((df['pressure'] >= minp) & (df['pressure'] <= maxp)),'w0']= iw
                df.loc[((df['pressure'] >= minp) & (df['pressure'] <= maxp)),'opd']= io

            self.inputs['clouds']['profile'] = df

    def virga(self, condensates, directory,
        fsed=1, mh=1, mmw=2.2,kz_min=1e5,sig=2, full_output=False): 
        """
        Runs virga cloud code based on the PT and Kzz profiles 
        that have been added to inptus class.

        Parameters
        ----------
        condensates : str 
            Condensates to run in cloud model 
        fsed : float 
            Sedimentation efficiency 
        mh : float 
            Metallicity 
        mmw : float 
            Atmospheric mean molecular weight  
        """
        
        cloud_p = vj.Atmosphere(condensates,fsed=fsed,mh=mh,
                 mmw = mmw, sig =sig) 

        if 'kz' not in self.inputs['atmosphere']['profile'].keys():
            raise Exception ("Must supply kz to atmosphere/chemistry DataFrame, \
                if running `virga` through `picaso`. This should go in the \
                same place that you specified you pressure-temperature profile. \
                Alternatively, you can manually add it by doing \
                `case.inputs['atmosphere']['profile']['kz'] = KZ`")
        df = self.inputs['atmosphere']['profile'].loc[:,['pressure','temperature','kz']]
        
        cloud_p.gravity(gravity=self.inputs['planet']['gravity'],
                 gravity_unit=u.Unit(self.inputs['planet']['gravity_unit']))#
        
        cloud_p.ptk(df =df, kz_min = kz_min)
        out = vj.compute(cloud_p, as_dict=full_output,
                          directory=directory)

        if not full_output:
            opd, w0, g0 = out
            df = vj.picaso_format(opd, w0, g0)
        else: 
            opd, w0, g0 = out['opd_per_layer'],out['single_scattering'],out['asymmetry']
            df = vj.picaso_format(opd, w0, g0)

        self.clouds(df=df)

        if full_output : return out

    def clouds_3d(self, filename = None, dictionary =None):
        """
        Cloud specification for the model. Clouds are parameterized by a single scattering albedo (w0), 
        an assymetry parameter (g0), and a total extinction per layer (opd).

        g0,w0, and opd are both wavelength and pressure dependent. Our cloud models come 
        from eddysed. Their output looks like this (where level 1=TOA, and wavenumber1=Smallest number)

        level wavenumber opd w0 g0
        1.   1.   ... . .
        1.   2.   ... . .
        1.   3.   ... . .
        .     . ... . .
        .     . ... . .
        1.   M.   ... . .
        2.   1.   ... . .
        .     . ... . .
        N.   .  ... . .

        If you are creating your own file you have to make sure that you have a 
        **pressure** (bars) and **wavenumber**(inverse cm) column. We will use this to make sure that your cloud 
        and atmospheric profiles are on the same grid. **If there is no pressure or wavelength parameter
        we will assume that you are on the same grid as your atmospheric input, and on the 
        eddysed wavelength grid! **

        Users can also input their own fixed cloud parameters, by specifying a single value 
        for g0,w0,opd and defining the thickness and location of the cloud. 

        Parameters
        ----------
        filename : str 
            (Optional) Filename with info on the wavelength and pressure-dependent single scattering
            albedo, asymmetry factor, and total extinction per layer. Input associated pd_kwargs 
            so that the resultant output has columns named : `g0`, `w0` and `opd`. If you are not 
            using the eddysed output, you will also need a `wavenumber` and `pressure` column in units 
            of inverse cm, and bars. 
        dictionary : dict
            (Optional) Same as what would be included in the file, but in dict form

        Examples
        --------

        >>import picaso.justdoit as jdi
        >>new = jdi.inputs()
        >>new.phase_angle(0) #loads the geometry you need to get your 3d model on
        >>lats, lons = int(new.inputs['disco']['latitude']*180/np.pi), int(new.inputs['disco']['longitude']*180/np.pi)

        Build an empty dictionary to be filled later 

        >>dict_3d = {la: {lo : for lo in lons} for la in lats} #build empty one 
        >>dict_3d['phase_angle'] = 0 #add this for a consistensy check
        
        Now you need to bin your 3D clouds GCM output on this grid and fill the dictionary with the necessary dataframes. For example:
        
        >>dict_3d[lats[0]][lons[0]] = pd.DataFrame({'pressure':[], 'temperature': [],'H2O':[]})

        Once this is filled you can add it to this function 

        >>new.clouds_3d(dictionary=dict_3d)
        """

        #first complete options if user inputs dataframe or dict 
        if (isinstance(filename, str) & isinstance(dictionary, type(None))): 
            df = pk.load(open(filename,'rb'))
        elif (isinstance(filename, type(None)) & isinstance(dictionary, dict)):
            df = dictionary
        else: 
            raise Exception("Input must be a filename or a dictionary")

        cols = df[list(df.keys())[0]][list(df[list(df.keys())[0]].keys())[0]].keys()

        assert 'g0' in cols, "Please make sure g0 is a named column in cld file"
        assert 'w0' in cols, "Please make sure w0 is a named column in cld file"
        assert 'opd' in cols, "Please make sure opd is a named column in cld file"
        #again, check lat and lon in comparison to the computed ones 
        #get lats and lons out of dictionary 
        lats = np.sort(list(i for i in df.keys() if isinstance(i,int)))
        lons = np.sort(list(i for i in df[lats[0]].keys() if isinstance(i,int)))    
                
        for ilat ,nlat in  zip(np.sort(self.inputs['disco']['latitude']*180/np.pi), lats): 
            np.testing.assert_almost_equal(int(ilat) ,nlat, decimal=0,err_msg='Latitudes from dictionary(units degrees) are not the same as latitudes computed in inputs.phase_angle', verbose=True)
            
        for ilon ,nlon in  zip(np.sort(self.inputs['disco']['longitude']*180/np.pi), lons): 
            np.testing.assert_almost_equal(int(ilon) ,nlon , decimal=0,err_msg='Latitudes from dictionary(units degrees) are not the same as latitudes computed in inputs.phase_angle', verbose=True)

        #CHECK SIZES
        #if it's a user specified pressure and wavenumber
        if (('pressure' in cols) & ('wavenumber' in cols)):
            for i in df.keys():
                #loop through different lat and longs and make sure that each one of them is ordered correct 
                for j in df[i].keys():
                    df[i][j] = df[i][j].sort_values(['pressure', 'wavenumber']).reset_index(drop=True)
                    self.inputs['clouds']['wavenumber'] = df[i][j]['wavenumber'].unique()
                    nwave = len(self.inputs['clouds']['wavenumber'])
                    nlayer = len(df[i][j]['pressure'].unique())
                    assert df[i][j].shape[0] == (self.nlevel-1)*nwave, "There are {0} rows in the df, which does not equal {1} layers previously specified x {2} wave pts".format(df[i][j].shape[0], self.nlevel-1, nwave) 
                
        #if its eddysed, make sure there are 196 wave points 
        #this does not reorder so it assumes that 
        else: 
            shape = df[list(df.keys())[0]][list(df[list(df.keys())[0]].keys())[0]].shape[0]
            assert shape == (self.nlevel-1)*196, "There are {0} rows in the df, which does not equal {1} layers x 196 eddysed wave pts".format(shape, self.nlevel-1) 
            
            #get wavelength grid from ackerman code
            self.inputs['clouds']['wavenumber'] = get_cld_input_grid('wave_EGP.dat')

            #add it to input
        self.inputs['clouds']['profile'] = df

    def approx(self,single_phase='TTHG_ray',multi_phase='N=2',delta_eddington=True,
        raman='pollack',tthg_frac=[1,-1,2], tthg_back=-0.5, tthg_forward=1,
<<<<<<< HEAD
        p_reference=1,method='Toon', stream=2, print_time=False, Toon_coefficients="quadrature"):
=======
        p_reference=1,method='Toon', stream=2):
>>>>>>> 57ab431e
        """
        This function sets all the default approximations in the code. It transforms the string specificatons
        into a number so that they can be used in numba nopython routines. 

        For `str` cases such as `TTHG_ray` users see all the options by using the function `single_phase_options`
        or `multi_phase_options`, etc. 

        single_phase : str 
            Single scattering phase function approximation 
        multi_phase : str 
            Multiple scattering phase function approximation 
        delta_eddington : bool 
            Turns delta-eddington on and off
        raman : str 
            Uses various versions of raman scattering 
        tthg_frac : list 
            Functional of forward to back scattering with the form of polynomial :
            tthg_frac[0] + tthg_frac[1]*g_b^tthg_frac[2]
            See eqn. 6 in picaso paper 
        tthg_back : float 
            Back scattering asymmetry factor gf = g_bar*tthg_back
        tthg_forward : float 
            Forward scattering asymmetry factor gb = g_bar * tthg_forward 
        p_reference : float 
            Reference pressure (bars) This is an arbitrary pressure that 
            corresponds do the user's input of radius. Usually something "at depth"
            around 1-10 bars. 
        method : str
            Toon ('Toon') or spherical harmonics ('SH'). 
        stream : int 
            Two stream or four stream (options are 2 or 4). For 4 stream need to set method='SH'
        """

        self.inputs['approx']['single_phase'] = single_phase_options(printout=False).index(single_phase)
        self.inputs['approx']['multi_phase'] = multi_phase_options(printout=False).index(multi_phase)
        self.inputs['approx']['delta_eddington'] = delta_eddington
        self.inputs['approx']['raman'] =  raman_options().index(raman)
        self.inputs['approx']['method'] = method
<<<<<<< HEAD
        if method == 'Toon':
                self.inputs['approx']['stream'] = 2 # having method="Toon" and stream=4 messes up delta-eddington stuff
        else:
                self.inputs['approx']['stream'] = stream
        self.inputs['approx']['print_time'] = print_time
        self.inputs['approx']['Toon_coefficients'] = coefficients_options(printout=False).index(Toon_coefficients)
=======
        self.inputs['approx']['stream'] = stream
>>>>>>> 57ab431e
 
        if isinstance(tthg_frac, (list, np.ndarray)):
            if len(tthg_frac) == 3:
                self.inputs['approx']['TTHG_params']['fraction'] = tthg_frac
            else:
                raise Exception('tthg_frac should be of length=3 so that : tthg_frac[0] + tthg_frac[1]*g_b^tthg_frac[2]')
        else: 
            raise Exception('tthg_frac should be a list or ndarray of length=3')

        self.inputs['approx']['TTHG_params']['constant_back'] = tthg_back
        self.inputs['approx']['TTHG_params']['constant_forward']=tthg_forward

        self.inputs['approx']['p_reference']= p_reference

    def spectrum(self, opacityclass, calculation='reflected', dimension = '1d',  full_output=False, 
        plot_opacity= False, as_dict=True):
        """Run Spectrum

        Parameters
        -----------
        opacityclass : class
            Opacity class from `justdoit.opannection`
        calculation : str
            Either 'reflected' or 'thermal' for reflected light or thermal emission. 
            If running a brown dwarf, this will automatically default to thermal    
        dimension : str 
            (Optional) Dimensions of the calculation. Default = '1d'. But '3d' is also accepted. 
            In order to run '3d' calculations, user must build 3d input (see tutorials)
        full_output : bool 
            (Optional) Default = False. Returns atmosphere class, which enables several 
            plotting capabilities. 
        plot_opacity : bool 
            (Optional) Default = False, Creates pop up of the weighted opacity
        as_dict : bool 
            (Optional) Default = True. If true, returns a condensed dictionary to the user. 
            If false, returns the atmosphere class, which can be used for debugging. 
            The class is clunky to navigate so if you are consiering navigating through this, ping one of the 
            developers. 
        """
        try: 
            if self.inputs['star']['radius'] == 'nostar':
                calculation = 'thermal' 
        except KeyError: 
            pass
        
        try:
            a = self.inputs['surface_reflect']
        except KeyError:
            #I don't make people add this as an input so adding a default here if it hasnt
            #been run 
            self.inputs['surface_reflect'] = 1 

            
        return picaso(self, opacityclass,dimension=dimension,calculation=calculation,
            full_output=full_output, plot_opacity=plot_opacity, as_dict=as_dict)

def get_targets():
    """Function to grab available targets

    Returns
    -------
    Dataframe from Exoplanet Archive
    """
    default_query = "https://exoplanetarchive.ipac.caltech.edu/cgi-bin/nstedAPI/nph-nstedAPI?table=exoplanets&format=csv"
    all_planets =  requests.get(default_query)  
    all_planets = all_planets.text.replace(' ','').split('\n')

    # default data doesn't come with all the parameters we need so let's 
    # add those in 
    add_few_elements = '&select='+all_planets[0]+','.join(
        [',pl_trandur','pl_eqt','st_logg','st_metfe','st_j','st_h','st_k&'])

    # use requests to grab the csv formatted data and split by the commas 
    all_planets =  requests.get(default_query.split('&')[0] 
                                + add_few_elements + default_query.split('&')[1] )  
    all_planets = all_planets.text.replace(' ','').split('\n')

    # get into useful pandas dataframe format
    planets_df = pd.DataFrame(columns=all_planets[0].split(','), 
                             data = [i.split(',') for i in all_planets[1:-1]])
    planets_df = planets_df.replace(to_replace='', value=np.nan)

    # convert to float when possible
    for i in planets_df.columns: 
        planets_df[i] = planets_df[i].astype(float,errors='ignore') 

    return planets_df

def load_planet(df, opacity, phase_angle = 0, stellar_db='phoenix', verbose=False,  **planet_kwargs):
    """
    Wrapper to simplify PICASO run. This really turns chimera into a black box. This was created 
    specifically Sagan School tutorial. 

    Parameters
    -----------
    df : pd.DataFrame
        This is single row from `all_planets()`
    opacity : np.array 
        Opacity loaded from opannection
    phase_angle : float 
        Observing phase angle (radians)
    verbose : bool , options
        Print out warnings 
    planet_kwargs : dict 
        List of parameters to supply NexSci database is values don't exist 
    """
    if len(df.index)>1: raise Exception("Dataframe consists of more than 1 row. Make sure to select single planet")

    for i in df.index:

        planet = df.loc[i,:].dropna().to_dict()

        temp = planet.get('st_teff', planet_kwargs.get('st_teff',np.nan))
        if np.isnan(temp) : raise Exception('Stellar temperature is not added to \
            dataframe input or to planet_kwargs through the column/key named st_teff. Please add it to one of them')

        logg = planet.get('st_logg', planet_kwargs.get('st_logg',np.nan))
        if np.isnan(logg) : raise Exception('Stellar logg is not added to \
            dataframe input or to planet_kwargs through the column/key named st_logg. Please add it to one of them')

        logmh = planet.get('st_metfe', planet_kwargs.get('st_metfe',np.nan))
        if np.isnan(logmh) : raise Exception('Stellar Fe/H is not added to \
            dataframe input or to planet_kwargs through the column/key named st_metfe. Please add it to one of them')

        stellar_db = 'phoenix'

        if logmh > 0.5: 
            if verbose: print ('Stellar M/H exceeded max value of 0.5. Value has been reset to the maximum')
            logmh = 0.5
        elif logmh < -4.0 :
            if verbose: print ('Stellar M/H exceeded min value of -4.0 . Value has been reset to the mininum')
            logmh = -4.0 

        if logg > 4.5: 
            if verbose: print ('Stellar logg exceeded max value of 4.5. Value has been reset to the maximum')
            logg = 4.5   


        #the parameters
        #planet/star system params--typically not free parameters in retrieval
        # Planet radius in Jupiter Radii--this will be forced to be 10 bar radius--arbitrary (scaling to this is free par)

        Rp = planet.get('pl_radj', planet_kwargs.get('pl_radj',np.nan))
        if np.isnan(Rp) : raise Exception('Planet Radii is not added to \
            dataframe input or to planet_kwargs through the column/key named pl_radj. J for JUPITER! \
            Please add it to one of them')


        #Stellar Radius in Solar Radii
        Rstar = planet.get('st_rad', planet_kwargs.get('st_rad',np.nan))
        if np.isnan(Rstar) : raise Exception('Stellar Radii is not added to \
            dataframe input or to planet_kwargs through the column/key named st_rad. Solar radii! \
            Please add it to one of them')

        #Mass in Jupiter Masses
        Mp = planet.get('pl_bmassj', planet_kwargs.get('pl_bmassj',np.nan))
        if np.isnan(Mp) : raise Exception('Planet Mass is not added to \
            dataframe input or to planet_kwargs through the column/key named pl_bmassj. J for JUPITER! \
            Please add it to one of them')  

        #TP profile params (3--Guillot 2010, Parmentier & Guillot 2013--see Line et al. 2013a for implementation)
        Tirr=planet.get('pl_eqt', planet_kwargs.get('pl_eqt',np.nan))

        if np.isnan(Tirr): 
            p =  planet.get('pl_orbper', planet_kwargs.get('pl_orbper',np.nan))
            p = p * (1*u.day).to(u.yr).value #convert to year 
            a =  (p**(2/3)*u.au).to(u.R_sun).value
            temp = planet.get('st_teff', planet_kwargs.get('st_teff',np.nan))
            Tirr = temp * np.sqrt(Rstar/(2*a))

        if np.isnan(Tirr): raise Exception('Planet Eq Temp is not added to \
            dataframe input or to planet_kwargs through the column/key named pl_eqt. Kelvin \
            Please add it to one of them') 

        p=planet.get('pl_orbper', planet_kwargs.get('pl_orbper',np.nan))

        if np.isnan(Tirr): raise Exception('Orbital Period is not added to \
            dataframe input or to planet_kwargs through the column/key named pl_orbper. Days Units') 
        else: 
            p = p * (1*u.day).to(u.yr).value #convert to year 
            a =  p**(2/3) #semi major axis in AU


        #setup picaso
        start_case = inputs()
        start_case.phase_angle(phase_angle) #radians 

        #define gravity
        start_case.gravity(mass=Mp, mass_unit=u.Unit('M_jup'),
                            radius=Rp, radius_unit=u.Unit('R_jup')) #any astropy units available

        #define star
        start_case.star(opacity, temp,logmh,logg,radius=Rstar, radius_unit=u.Unit('R_sun'),
                            semi_major=a, semi_major_unit=u.Unit('au'),
                            database = stellar_db ) #opacity db, pysynphot database, temp, metallicity, logg

        ##running this with all default inputs (users can override whatever after this initial run)
        start_case.guillot_pt(Tirr) 

    return start_case

def mean_regrid(x, y, newx=None, R=None):
    """
    Rebin the spectrum at a minimum R or on a fixed grid 

    Parameters
    ----------
    x : array 
        Wavenumbers
    y : array 
        Anything (e.g. albedo, flux)
    newx : array 
        new array to regrid on. 
    R : float 
        create grid with constant R

    Returns
    -------
    final x, and final y
    """
    if (isinstance(newx, type(None)) & (not isinstance(R, type(None)))) :
        newx = create_grid(1e4/max(x), 1e4/min(x), R)
    elif (not isinstance(newx, type(None)) & (isinstance(R, type(None)))) :  
        d = np.diff(newx)
        binedges = np.array([newx[0]-d[0]/2] + list(newx[0:-1]+d/2.0) + [newx[-1]+d[-1]/2])
        newx = binedges
    else: 
        raise Exception('Please either enter a newx or a R') 

    y, edges, binnum = binned_statistic(x,y,bins=newx)
    newx = (edges[0:-1]+edges[1:])/2.0

    return newx, y

def jupiter_pt():
    """Function to get Jupiter's PT profile"""
    return os.path.join(__refdata__, 'base_cases','jupiter.pt')
def jupiter_cld():
    """Function to get rough Jupiter Cloud model with fsed=3"""
    return os.path.join(__refdata__, 'base_cases','jupiterf3.cld')
def HJ_pt():
    """Function to get Jupiter's PT profile"""
    return os.path.join(__refdata__, 'base_cases','HJ.pt')
def HJ_pt_3d():
    """Function to get Jupiter's PT profile"""
    return os.path.join(__refdata__, 'base_cases','HJ_3d.pt')
def HJ_cld():
    """Function to get rough Jupiter Cloud model with fsed=3"""
    return os.path.join(__refdata__, 'base_cases','HJ.cld')
def single_phase_options(printout=True):
    """Retrieve all the options for direct radation"""
    if printout: print("Can also set functional form of forward/back scattering in approx['TTHG_params']")
    return ['cahoy','OTHG','TTHG','TTHG_ray']
def multi_phase_options(printout=True):
    """Retrieve all the options for multiple scattering radiation"""
    if printout: print("Can also set delta_eddington=True/False in approx['delta_eddington']")
    return ['N=2','N=1']
def raman_options():
    """Retrieve options for raman scattering approximtions"""
    return ["oklopcic","pollack","none"]



def all_planets():
    """
    Load all planets from https://exoplanetarchive.ipac.caltech.edu
    """
    # use this default URL to start out with 
    default_query = "https://exoplanetarchive.ipac.caltech.edu/cgi-bin/nstedAPI/nph-nstedAPI?table=exoplanets&format=csv"
    all_planets =  requests.get(default_query)  
    all_planets = all_planets.text.replace(' ','').split('\n')

    # default data doesn't come with all the parameters we need so let's 
    # add those in 
    add_few_elements = '&select='+all_planets[0]+','.join(
        [',pl_trandur','pl_eqt','st_logg','st_metfe','st_j','st_h','st_k&'])

    # use requests to grab the csv formatted data and split by the commas 
    all_planets =  requests.get(default_query.split('&')[0] 
                                + add_few_elements + default_query.split('&')[1] )  
    all_planets = all_planets.text.replace(' ','').split('\n')

    # get into useful pandas dataframe format
    planets_df = pd.DataFrame(columns=all_planets[0].split(','), 
                             data = [i.split(',') for i in all_planets[1:-1]])
    planets_df = planets_df.replace(to_replace='', value=np.nan)    


    # convert to float when possible
    for i in planets_df.columns: 
        planets_df[i] = planets_df[i].astype(float,errors='ignore')

    return planets_df

def methodology_options(printout=True):
    """Retrieve all the options for methodology"""
    if printout: print("Can calculate spectrum using Toon 1989 methodology or sperhical harmonics")
    return ['Toon','SH']
def stream_options(printout=True):
    """Retrieve all the options for stream"""
    if printout: print("Can use 2-stream or 4-stream sperhical harmonics")
    return [2,4]
def coefficients_options(printout=True):
    """Retrieve options for coefficients used in Toon calculation"""
    return ["quadrature","eddington"]
<|MERGE_RESOLUTION|>--- conflicted
+++ resolved
@@ -72,12 +72,9 @@
     raman_approx =inputs['approx']['raman']
     method = inputs['approx']['method']
     stream = inputs['approx']['stream']
-<<<<<<< HEAD
-    print_time = inputs['approx']['print_time']
     approximation = inputs['approx']['Toon_coefficients']
-=======
     tridiagonal = 0 
->>>>>>> 57ab431e
+
 
     #parameters needed for the two term hg phase function. 
     #Defaults are set in config.json
@@ -183,12 +180,9 @@
                                                     DTAU_OG, TAU_OG, W0_OG, COSB_OG ,
                                                     atm.surf_reflect, ubar0,ubar1,cos_theta, F0PI,
                                                     single_phase,multi_phase,
-<<<<<<< HEAD
                                                     frac_a,frac_b,frac_c,constant_back,constant_forward,
                                                     approximation)
-=======
-                                                    frac_a,frac_b,frac_c,constant_back,constant_forward, tridiagonal)
->>>>>>> 57ab431e
+
 
             #if full output is requested add in xint at top for 3d plots
             if full_output: 
@@ -1487,11 +1481,8 @@
 
     def approx(self,single_phase='TTHG_ray',multi_phase='N=2',delta_eddington=True,
         raman='pollack',tthg_frac=[1,-1,2], tthg_back=-0.5, tthg_forward=1,
-<<<<<<< HEAD
-        p_reference=1,method='Toon', stream=2, print_time=False, Toon_coefficients="quadrature"):
-=======
-        p_reference=1,method='Toon', stream=2):
->>>>>>> 57ab431e
+        p_reference=1, method='Toon', stream=2, Toon_coefficients="quadrature"):
+
         """
         This function sets all the default approximations in the code. It transforms the string specificatons
         into a number so that they can be used in numba nopython routines. 
@@ -1523,6 +1514,9 @@
             Toon ('Toon') or spherical harmonics ('SH'). 
         stream : int 
             Two stream or four stream (options are 2 or 4). For 4 stream need to set method='SH'
+        Toon_coefficients: str
+            Decide whether to use Quadrature ("quadrature") or Eddington ("eddington") schemes
+            to define Toon coefficients in two-stream approximation (see Table 1 in Toon et al 1989)
         """
 
         self.inputs['approx']['single_phase'] = single_phase_options(printout=False).index(single_phase)
@@ -1530,16 +1524,11 @@
         self.inputs['approx']['delta_eddington'] = delta_eddington
         self.inputs['approx']['raman'] =  raman_options().index(raman)
         self.inputs['approx']['method'] = method
-<<<<<<< HEAD
         if method == 'Toon':
                 self.inputs['approx']['stream'] = 2 # having method="Toon" and stream=4 messes up delta-eddington stuff
         else:
                 self.inputs['approx']['stream'] = stream
-        self.inputs['approx']['print_time'] = print_time
         self.inputs['approx']['Toon_coefficients'] = coefficients_options(printout=False).index(Toon_coefficients)
-=======
-        self.inputs['approx']['stream'] = stream
->>>>>>> 57ab431e
  
         if isinstance(tthg_frac, (list, np.ndarray)):
             if len(tthg_frac) == 3:

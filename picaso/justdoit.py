from .atmsetup import ATMSETUP
from .fluxes import get_reflected_1d, get_reflected_3d , get_thermal_1d, get_thermal_3d, get_reflected_SH, get_transit_1d, get_thermal_SH
from .wavelength import get_cld_input_grid
from .optics import RetrieveOpacities,compute_opacity,RetrieveCKs
from .disco import get_angles_1d, get_angles_3d, compute_disco, compress_disco, compress_thermal
from .justplotit import numba_cumsum, mean_regrid
from .build_3d_input import regrid_xarray

from virga import justdoit as vj
from scipy.interpolate import UnivariateSpline
from scipy import special
from numba import njit

import os
import pickle as pk
import numpy as np
import pandas as pd
import copy
import json
import warnings
with warnings.catch_warnings():#

    warnings.filterwarnings("ignore")
    import pysynphot as psyn
import astropy.units as u
import astropy.constants as c
import math
import xarray as xr
from joblib import Parallel, delayed, cpu_count
import warnings

__refdata__ = os.environ.get('picaso_refdata')
if not os.path.exists(__refdata__): 
    raise Exception("You have not downloaded the PICASO reference data. You can find it on github here: https://github.com/natashabatalha/picaso/tree/master/reference . If you think you have already downloaded it then you likely just need to set your environment variable. See instructions here: https://natashabatalha.github.io/picaso/installation.html#download-and-link-reference-documentation . You can use `os.environ['PYSYN_CDBS']=<yourpath>` directly in python if you run the line of code before you import PICASO.")
if not os.path.exists(os.environ.get('PYSYN_CDBS')): 
    raise Exception("You have not downloaded the Stellar reference data. Follow the installation instructions here: https://natashabatalha.github.io/picaso/installation.html#download-and-link-pysynphot-stellar-data. If you think you have already downloaded it then you likely just need to set your environment variable. You can use `os.environ['PYSYN_CDBS']=<yourpath>` directly in python if you run the line of code before you import PICASO.")


def picaso(bundle,opacityclass, dimension = '1d',calculation='reflected', full_output=False, 
    plot_opacity= False, as_dict=True):
    """
    Currently top level program to run albedo code 

    Parameters 
    ----------
    bundle : dict 
        This input dict is built by loading the input = `justdoit.load_inputs()` 
    opacityclass : class
        Opacity class from `justdoit.opannection`
    dimension : str 
        (Optional) Dimensions of the calculation. Default = '1d'. But '3d' is also accepted. 
        In order to run '3d' calculations, user must build 3d input (see tutorials)
    full_output : bool 
        (Optional) Default = False. Returns atmosphere class, which enables several 
        plotting capabilities. 
    plot_opacity : bool 
        (Optional) Default = False, Creates pop up of the weighted opacity
    as_dict : bool 
        (Optional) Default = True. If true, returns a condensed dictionary to the user. 
        If false, returns the atmosphere class, which can be used for debugging. 
        The class is clunky to navigate so if you are consiering navigating through this, ping one of the 
        developers. 

    Return
    ------
    dictionary with albedos or fluxes or both (depending on what calculation type)
    """
    inputs = bundle.inputs

    wno = opacityclass.wno
    nwno = opacityclass.nwno
    ngauss = opacityclass.ngauss
    gauss_wts = opacityclass.gauss_wts #for opacity

    #check to see if we are running in test mode
    test_mode = inputs['test_mode']

    ############# DEFINE ALL APPROXIMATIONS USED IN CALCULATION #############
    #see class `inputs` attribute `approx`
    #what rt method are we using?? 
    rt_method = inputs['approx']['rt_method'] #either toon or spherical harmonics
    
    #USED by all RT

    single_phase = inputs['approx']['rt_params']['common']['single_phase']
    stream = inputs['approx']['rt_params']['common']['stream']
    #parameters needed for the two term hg phase function. 
    #Defaults are set in config.json
    f = inputs['approx']['rt_params']['common']['TTHG_params']['fraction']
    frac_a = f[0]
    frac_b = f[1]
    frac_c = f[2]
    constant_back = inputs['approx']['rt_params']['common']['TTHG_params']['constant_back']
    constant_forward = inputs['approx']['rt_params']['common']['TTHG_params']['constant_forward']
    raman_approx =inputs['approx']['rt_params']['common']['raman']
    #define delta eddington approximinations 
    delta_eddington = inputs['approx']['rt_params']['common']['delta_eddington']


    #USED in TOON (if being used)
    toon_coefficients = inputs['approx']['rt_params']['toon']['toon_coefficients']
    tridiagonal = 0 
    multi_phase = inputs['approx']['rt_params']['toon']['multi_phase']

    #USED in SH (if being used)
    single_form = inputs['approx']['rt_params']['SH']['single_form']
    rayleigh = inputs['approx']['rt_params']['SH']['rayleigh']
    heng_compare = inputs['approx']['rt_params']['SH']['heng_compare']


    


    #pressure assumption
    p_reference =  inputs['approx']['p_reference']

    ############# DEFINE ALL GEOMETRY USED IN CALCULATION #############
    #see class `inputs` attribute `phase_angle`
    

    #phase angle 
    phase_angle = inputs['phase_angle']
    #get geometry
    geom = inputs['disco']

    ng, nt = geom['num_gangle'], geom['num_tangle']
    gangle,gweight,tangle,tweight = geom['gangle'], geom['gweight'],geom['tangle'], geom['tweight']
    lat, lon = geom['latitude'], geom['longitude']
    cos_theta = geom['cos_theta']
    ubar0, ubar1 = geom['ubar0'], geom['ubar1']
   # ubar1 = np.array([[-.99999],[-0.5],[0.5],[1.]])
   # ubar0 = np.array([[1/np.sqrt(2)],[1/np.sqrt(2)],[1/np.sqrt(2)],[1/np.sqrt(2)]])
   # ng = 4; nt = 1

    #set star parameters
    radius_star = inputs['star']['radius']
    F0PI = np.zeros(nwno) + 1.
    b_top = 0.
    #semi major axis
    sa = inputs['star']['semi_major']

    #begin atm setup
    atm = ATMSETUP(inputs)

    #Add inputs to class 
    atm.surf_reflect = inputs['surface_reflect']
    atm.hard_surface = inputs['hard_surface']#0=no hard surface, 1=hard surface
    atm.wavenumber = wno
    atm.planet.gravity = inputs['planet']['gravity']
    atm.planet.radius = inputs['planet']['radius']
    atm.planet.mass = inputs['planet']['mass']

    if dimension == '1d':
        atm.get_profile()
    elif dimension == '3d':
        atm.get_profile_3d()

    #now can get these 
    atm.get_mmw()
    atm.get_density()
    atm.get_altitude(p_reference = p_reference)#will calculate altitude if r and m are given (opposed to just g)
    atm.get_column_density()

    #gets both continuum and needed rayleigh cross sections 
    #relies on continuum molecules are added into the opacity 
    #database. Rayleigh molecules are all in `rayleigh.py` 
    atm.get_needed_continuum(opacityclass.rayleigh_molecules)

    #get cloud properties, if there are any and put it on current grid 
    atm.get_clouds(wno)

    #Make sure that all molecules are in opacityclass. If not, remove them and add warning
    no_opacities = [i for i in atm.molecules if i not in opacityclass.molecules]
    atm.add_warnings('No computed opacities for: '+','.join(no_opacities))
    atm.molecules = np.array([ x for x in atm.molecules if x not in no_opacities ])
    
    #opacity assumptions
    query_method = inputs['opacities'].get('query',0)
    exclude_mol = inputs['atmosphere']['exclude_mol']

    if query_method == 0: 
        get_opacities = opacityclass.get_opacities_nearest
    elif query_method == 1:
        get_opacities = opacityclass.get_opacities

    nlevel = atm.c.nlevel
    nlayer = atm.c.nlayer
    

    if dimension == '1d':
        #lastly grab needed opacities for the problem
        get_opacities(atm,exclude_mol=exclude_mol)
        #only need to get opacities for one pt profile

        #There are two sets of dtau,tau,w0,g in the event that the user chooses to use delta-eddington
        #We use HG function for single scattering which gets the forward scattering/back scattering peaks 
        #well. We only really want to use delta-edd for multi scattering legendre polynomials. 
        DTAU, TAU, W0, COSB,ftau_cld, ftau_ray,GCOS2, DTAU_OG, TAU_OG, W0_OG, COSB_OG, W0_no_raman= compute_opacity(
            atm, opacityclass, ngauss=ngauss, stream=stream, delta_eddington=delta_eddington,test_mode=test_mode,raman=raman_approx,
            full_output=full_output, plot_opacity=plot_opacity)
        
        if  'reflected' in calculation:
            xint_at_top = 0 
            for ig in range(ngauss): # correlated - loop (which is different from gauss-tchevychev angle)
                nlevel = atm.c.nlevel

                if rt_method == 'SH':
                    (xint, flux_out, intensity)  = get_reflected_SH(nlevel, nwno, ng, nt, 
                                    DTAU[:,:,ig], TAU[:,:,ig], W0[:,:,ig], COSB[:,:,ig], 
                                    GCOS2[:,:,ig], ftau_cld[:,:,ig], ftau_ray[:,:,ig],
                                    DTAU_OG[:,:,ig], TAU_OG[:,:,ig], W0_OG[:,:,ig], COSB_OG[:,:,ig], 
                                    atm.surf_reflect, ubar0, ubar1, cos_theta, F0PI, 
                                    single_phase, rayleigh, 
                                    frac_a, frac_b, frac_c, constant_back, constant_forward, 
                                    stream, b_top=b_top, single_form=single_form, heng_compare=heng_compare) #LCM is carrying this bug
                else:
                    xint = get_reflected_1d(nlevel, wno,nwno,ng,nt,
                                    DTAU[:,:,ig], TAU[:,:,ig], W0[:,:,ig], COSB[:,:,ig],
                                    GCOS2[:,:,ig],ftau_cld[:,:,ig],ftau_ray[:,:,ig],
                                    DTAU_OG[:,:,ig], TAU_OG[:,:,ig], W0_OG[:,:,ig], COSB_OG[:,:,ig],
                                    atm.surf_reflect, ubar0,ubar1,cos_theta, F0PI,
                                    single_phase,multi_phase,
                                    frac_a,frac_b,frac_c,constant_back,constant_forward, toon_coefficients,
                                    b_top=b_top)
                                    #frac_a,frac_b,frac_c,constant_back,constant_forward, tridiagonal)
                #add guass for ck
                xint_at_top += xint*gauss_wts[ig]

            #if full output is requested add in xint at top for 3d plots
            if full_output: 
                atm.xint_at_top = xint_at_top
                #atm.flux= flux_out
                #atm.int_layer = intensity


        if 'thermal' in calculation:
            #use toon method (and tridiagonal matrix solver) to get net cumulative fluxes 
            flux_at_top = 0 
            for ig in range(ngauss): # correlated - loop (which is different from gauss-tchevychev angle)
                
                #remember all OG values (e.g. no delta eddington correction) go into thermal as well as 
                #the uncorrected raman single scattering 
                if rt_method == 'toon':
                    flux  = get_thermal_1d(nlevel, wno,nwno,ng,nt,atm.level['temperature'],
                                                        DTAU_OG[:,:,ig], W0_no_raman[:,:,ig], COSB_OG[:,:,ig], 
                                                        atm.level['pressure'],ubar1,
                                                        atm.surf_reflect, atm.hard_surface, tridiagonal)
                elif rt_method == 'SH':
                    blackbody_approx = inputs['approx']['rt_params']['SH']['blackbody_approx']
                    (flux, intensity, flux_out) = get_thermal_SH(nlevel, wno, nwno, ng, nt, atm.level['temperature'],
                                                DTAU[:,:,ig], TAU[:,:,ig], W0[:,:,ig], COSB[:,:,ig], 
                                                DTAU_OG[:,:,ig], TAU_OG[:,:,ig], W0_OG[:,:,ig], 
                                                W0_no_raman[:,:,ig], COSB_OG[:,:,ig], 
                                                atm.level['pressure'], ubar1, 
                                                atm.surf_reflect, stream, atm.hard_surface, 
                                                blackbody_approx=blackbody_approx)

                #add guass for ck
                flux_at_top += flux*gauss_wts[ig]
                
            #if full output is requested add in flux at top for 3d plots
            if full_output: 
                atm.flux_at_top = flux_at_top
                #atm.intensity = intensity

        
        if 'transmission' in calculation:
            rprs2 = 0 
            for ig in range(ngauss): # correlated - loop (which is different from gauss-tchevychev angle)

                rprs2_g = get_transit_1d(atm.level['z'],atm.level['dz'],
                                  nlevel, nwno, radius_star, atm.layer['mmw'], 
                                  atm.c.k_b, atm.c.amu, atm.level['pressure'], 
                                  atm.level['temperature'], atm.layer['colden'],
                                  DTAU_OG[:,:,ig])
                rprs2 += rprs2_g*gauss_wts[ig]
    elif dimension == '3d':
        #setup zero array to fill with opacities
        TAU_3d = np.zeros((nlevel, nwno, ng, nt, ngauss))
        DTAU_3d = np.zeros((nlayer, nwno, ng, nt, ngauss))
        W0_3d = np.zeros((nlayer, nwno, ng, nt, ngauss))
        COSB_3d = np.zeros((nlayer, nwno, ng, nt, ngauss))
        GCOS2_3d = np.zeros((nlayer, nwno, ng, nt, ngauss))
        FTAU_CLD_3d = np.zeros((nlayer, nwno, ng, nt, ngauss))
        FTAU_RAY_3d = np.zeros((nlayer, nwno, ng, nt, ngauss))

        #these are the unchanged values from delta-eddington
        TAU_OG_3d = np.zeros((nlevel, nwno, ng, nt, ngauss))
        DTAU_OG_3d = np.zeros((nlayer, nwno, ng, nt, ngauss))
        W0_OG_3d = np.zeros((nlayer, nwno, ng, nt, ngauss))
        COSB_OG_3d = np.zeros((nlayer, nwno, ng, nt, ngauss))
        #this is the single scattering without the raman correction 
        #used for the thermal caclulation
        W0_no_raman_3d = np.zeros((nlayer, nwno, ng, nt, ngauss))

        #pressure and temperature 
        TLEVEL_3d = np.zeros((nlevel, ng, nt))
        PLEVEL_3d = np.zeros((nlevel, ng, nt))

        #if users want to retain all the individual opacity info they can here 
        if full_output:
            TAUGAS_3d = np.zeros((nlayer, nwno, ng, nt, ngauss))
            TAUCLD_3d = np.zeros((nlayer, nwno, ng, nt, ngauss))
            TAURAY_3d = np.zeros((nlayer, nwno, ng, nt, ngauss))  

        #get opacities at each facet
        for g in range(ng):
            for t in range(nt): 

                #edit atm class to only have subsection of 3d stuff 
                atm_1d = copy.deepcopy(atm)

                #diesct just a subsection to get the opacity 
                atm_1d.disect(g,t)

                get_opacities(atm_1d)

                dtau, tau, w0, cosb,ftau_cld, ftau_ray, gcos2, DTAU_OG, TAU_OG, W0_OG, COSB_OG, WO_no_raman = compute_opacity(
                    atm_1d, opacityclass, ngauss=ngauss, stream=stream,delta_eddington=delta_eddington,
                    test_mode=test_mode,raman=raman_approx, full_output=full_output)
                DTAU_3d[:,:,g,t,:] = dtau
                TAU_3d[:,:,g,t,:] = tau
                W0_3d[:,:,g,t,:] = w0 
                COSB_3d[:,:,g,t,:] = cosb
                GCOS2_3d[:,:,g,t,:]= gcos2 
                FTAU_CLD_3d[:,:,g,t,:]= ftau_cld
                FTAU_RAY_3d[:,:,g,t,:]= ftau_ray

                #these are the unchanged values from delta-eddington
                TAU_OG_3d[:,:,g,t,:] = TAU_OG
                DTAU_OG_3d[:,:,g,t,:] = DTAU_OG
                W0_OG_3d[:,:,g,t,:] = W0_OG
                COSB_OG_3d[:,:,g,t,:] = COSB_OG
                W0_no_raman_3d[:,:,g,t,:] = WO_no_raman

                #temp and pressure on 3d grid
                
                TLEVEL_3d[:,g,t] = atm_1d.level['temperature']
                PLEVEL_3d[:,g,t] = atm_1d.level['pressure']

                if full_output:
                    TAUGAS_3d[:,:,g,t,:] = atm_1d.taugas
                    TAUCLD_3d[:,:,g,t,:] = atm_1d.taucld
                    TAURAY_3d[:,:,g,t,:] = atm_1d.tauray

        if full_output:
            atm.taugas = TAUGAS_3d
            atm.taucld = TAUCLD_3d
            atm.tauray = TAURAY_3d

        if  'reflected' in calculation:
            xint_at_top=0
            for ig in range(ngauss): # correlated - loop (which is different from gauss-tchevychev angle)
                #use toon method (and tridiagonal matrix solver) to get net cumulative fluxes 
                xint  = get_reflected_3d(nlevel, wno,nwno,ng,nt,
                                                DTAU_3d[:,:,:,:,ig], TAU_3d[:,:,:,:,ig], W0_3d[:,:,:,:,ig], COSB_3d[:,:,:,:,ig],GCOS2_3d[:,:,:,:,ig],
                                                FTAU_CLD_3d[:,:,:,:,ig],FTAU_RAY_3d[:,:,:,:,ig],
                                                DTAU_OG_3d[:,:,:,:,ig], TAU_OG_3d[:,:,:,:,ig], W0_OG_3d[:,:,:,:,ig], COSB_OG_3d[:,:,:,:,ig],
                                                atm.surf_reflect, ubar0,ubar1,cos_theta, F0PI,
                                                single_phase,multi_phase,
                                                frac_a,frac_b,frac_c,constant_back,constant_forward, tridiagonal)
                xint_at_top += xint*gauss_wts[ig]
                #if full output is requested add in xint at top for 3d plots
            if full_output: 
                atm.xint_at_top = xint_at_top

        if 'thermal' in calculation:
            flux_at_top=0
            for ig in range(ngauss): # correlated - loop (which is different from gauss-tchevychev angle)
                #remember all OG values (e.g. no delta eddington correction) go into thermal as well as 
                #the uncorrected raman single scattering 
                flux  = get_thermal_3d(nlevel, wno,nwno,ng,nt,TLEVEL_3d,
                                            DTAU_OG_3d[:,:,:,:,ig], W0_no_raman_3d[:,:,:,:,ig], COSB_OG_3d[:,:,:,:,ig], 
                                            PLEVEL_3d,ubar1, atm.surf_reflect, atm.hard_surface, tridiagonal)
                flux_at_top += flux*gauss_wts[ig]
            #if full output is requested add in flux at top for 3d plots
            if full_output: 
                atm.flux_at_top = flux_at_top


    #COMPRESS FULL TANGLE-GANGLE FLUX OUTPUT ONTO 1D FLUX GRID

    #set up initial returns
    returns = {}
    returns['wavenumber'] = wno
    #returns['flux'] = flux
    if 'transmission' in calculation: 
        returns['transit_depth'] = rprs2


    #for reflected light use compress_disco routine
    #this takes the intensity as a functin of tangle/gangle and creates a 1d spectrum
    if  ('reflected' in calculation):
        albedo = compress_disco(nwno, cos_theta, xint_at_top, gweight, tweight,F0PI)
        returns['albedo'] = albedo 
        #returns['xint_at_top'] = xint_at_top 
        #returns['intensity'] = intensity 
        #see equation 18 Batalha+2019 PICASO 
        returns['bond_albedo'] = (np.trapz(x=1/wno, y=albedo*opacityclass.unshifted_stellar_spec)/
                                    np.trapz(x=1/wno, y=opacityclass.unshifted_stellar_spec))

        if ((not np.isnan(sa ) and (not np.isnan(atm.planet.radius))) ):
            returns['fpfs_reflected'] = albedo*(atm.planet.radius/sa)**2.0
        else: 
            returns['fpfs_reflected'] =[]
            if np.isnan(sa ):
                returns['fpfs_reflected'] += ['Semi-major axis not supplied. If you want fpfs, add it to `star` function. ']
            if np.isnan(atm.planet.radius): 
                returns['fpfs_reflected'] += ['Planet Radius not supplied. If you want fpfs, add it to `gravity` function with a mass.']

    #for thermal light use the compress thermal routine
    #this takes the intensity as a functin of tangle/gangle and creates a 1d spectrum
    if ('thermal' in calculation):
        thermal = compress_thermal(nwno,flux_at_top, gweight, tweight)
        returns['thermal'] = thermal
        #returns['xint_at_top'] = flux_at_top 
        #returns['tau'] = TAU 
        returns['effective_temperature'] = (np.trapz(x=1/wno[::-1], y=thermal[::-1])/5.67e-5)**0.25

        if full_output: 
            atm.thermal_flux_planet = thermal
            

        #only need to return relative flux if not a browndwarf calculation
        if radius_star == 'nostar': 
            returns['fpfs_thermal'] = ['No star mode for Brown Dwarfs was used']
        elif ((not np.isnan(atm.planet.radius)) & (not np.isnan(radius_star))) :
            fpfs_thermal = thermal/(opacityclass.unshifted_stellar_spec)*(atm.planet.radius/radius_star)**2.0
            returns['fpfs_thermal'] = fpfs_thermal
        else:
            returns['fpfs_thermal'] =[]
            if np.isnan(atm.planet.radius): 
                returns['fpfs_thermal'] += ['Planet Radius not supplied. If you want fpfs, add it to `gravity` function with radius.']
            if np.isnan(radius_star): 
                returns['fpfs_thermal'] += ['Stellar Radius not supplied. If you want fpfs, add it to `stellar` function.']


    #return total if users have calculated both thermal and reflected 
    if (('fpfs_reflected' in list(returns.keys())) & ('fpfs_thermal' in list(returns.keys()))): 
        if ((not isinstance(returns['fpfs_reflected'],list)) & (not isinstance(returns['fpfs_thermal'],list))) :
            returns['fpfs_total'] = returns['fpfs_thermal'] + returns['fpfs_reflected']

    if full_output: 
        if as_dict:
            returns['full_output'] = atm.as_dict()
            if radius_star != 'nostar':returns['full_output']['star']['flux'] = opacityclass.unshifted_stellar_spec
        else:
            returns['full_output'] = atm

    return returns


def get_contribution(bundle, opacityclass, at_tau=1, dimension='1d'):
    """
    Currently top level program to run albedo code 

    Parameters 
    ----------
    bundle : dict 
        This input dict is built by loading the input = `justdoit.load_inputs()` 
    opacityclass : class
        Opacity class from `justdoit.opannection`
    at_tau : float 
        (Optional) Default = 1, This is to compute the pressure level at which cumulative opacity reaches 
        at_tau. Usually users want to know when the cumulative opacity reaches a tau of 1. 
    dimension : str 
        (Optional) Default = '1d'. Currently only 1d is supported. 

    Return
    ------
    taus_by_species : dict
        Each dictionary entry is a nlayer x nwave that represents the 
        per layer optical depth for that molecule. If you do not see 
        a molecule that you have added as input, check to make sure it is
        propertly formatted (e.g. Sodium must be Na not NA, Titanium Oxide must be TiO not TIO)
    cumsum_taus : dict
        Each dictionary entry is a nlevel x nwave that represents the cumulative summed opacity
        for that molecule. If you do not see a molecule that you have added as input, check to make sure it is
        propertly formatted (e.g. Sodium must be Na not NA, Titanium Oxide must be TiO not TIO)
    at_pressure_array : dict 
        Each dictionary entry is a nwave array that represents the 
        pressure level where the cumulative opacity reaches the value specieid by the user through `at_tau`.
        If you do not see a molecule that you have added as input, check to make sure it is
        a molecule that you have added as input, check to make sure it is
        propertly formatted (e.g. Sodium must be Na not NA, Titanium Oxide must be TiO not TIO)
        
    """
    inputs = bundle.inputs

    wno = opacityclass.wno
    nwno = opacityclass.nwno
    ngauss = opacityclass.ngauss
    gauss_wts = opacityclass.gauss_wts #for opacity
    #check to see if we are running in test mode
    test_mode = inputs['test_mode']

    ############# DEFINE ALL APPROXIMATIONS USED IN CALCULATION #############
    #see class `inputs` attribute `approx`
    rt_method = inputs['approx']['rt_method']

    #set approx numbers options (to be used in numba compiled functions)
    stream = inputs['approx']['rt_params']['common']['stream']
    single_phase = inputs['approx']['rt_params']['common']['single_phase']

    multi_phase = inputs['approx']['rt_params']['toon']['multi_phase']
    #define delta eddington approximinations 
    delta_eddington = inputs['approx']['rt_params']['common']['delta_eddington']    
    tridiagonal = 0 
    raman_approx = 2

    #parameters needed for the two term hg phase function. 
    #Defaults are set in config.json
    f = inputs['approx']['rt_params']['common']['TTHG_params']['fraction']
    frac_a = f[0]
    frac_b = f[1]
    frac_c = f[2]
    constant_back = inputs['approx']['rt_params']['common']['TTHG_params']['constant_back']
    constant_forward = inputs['approx']['rt_params']['common']['TTHG_params']['constant_forward']



    #pressure assumption
    p_reference =  inputs['approx']['p_reference']

    ############# DEFINE ALL GEOMETRY USED IN CALCULATION #############
    #see class `inputs` attribute `phase_angle`
    

    #phase angle 
    phase_angle = inputs['phase_angle']
    #get geometry
    geom = inputs['disco']

    ng, nt = geom['num_gangle'], geom['num_tangle']
    gangle,gweight,tangle,tweight = geom['gangle'], geom['gweight'],geom['tangle'], geom['tweight']
    lat, lon = geom['latitude'], geom['longitude']
    cos_theta = geom['cos_theta']
    ubar0, ubar1 = geom['ubar0'], geom['ubar1']

    #set star parameters
    radius_star = inputs['star']['radius']
    F0PI = np.zeros(nwno) + 1.
    #semi major axis
    sa = inputs['star']['semi_major']

    #begin atm setup
    atm = ATMSETUP(inputs)

    #Add inputs to class 
    atm.wavenumber = wno
    atm.planet.gravity = inputs['planet']['gravity']
    atm.planet.radius = inputs['planet']['radius']
    atm.planet.mass = inputs['planet']['mass']

    if dimension == '1d':
        atm.get_profile()
    elif dimension == '3d':
        atm.get_profile_3d()

    #now can get these 
    atm.get_mmw()
    atm.get_density()
    atm.get_altitude(p_reference = p_reference)#will calculate altitude if r and m are given (opposed to just g)
    atm.get_column_density()

    #gets both continuum and needed rayleigh cross sections 
    #relies on continuum molecules are added into the opacity 
    #database. Rayleigh molecules are all in `rayleigh.py` 
    atm.get_needed_continuum(opacityclass.rayleigh_molecules)

    #get cloud properties, if there are any and put it on current grid 
    atm.get_clouds(wno)

    #Make sure that all molecules are in opacityclass. If not, remove them and add warning
    no_opacities = [i for i in atm.molecules if i not in opacityclass.molecules]
    atm.add_warnings('No computed opacities for: '+','.join(no_opacities))
    atm.molecules = np.array([ x for x in atm.molecules if x not in no_opacities ])
    query_method = inputs['opacities'].get('query',0)

    if query_method == 0: 
        get_opacities = opacityclass.get_opacities_nearest
    elif query_method == 1:
        get_opacities = opacityclass.get_opacities

    nlevel = atm.c.nlevel
    nlayer = atm.c.nlayer
    
    #lastly grab needed opacities for the problem
    get_opacities(atm)
    #only need to get opacities for one pt profile

    #There are two sets of dtau,tau,w0,g in the event that the user chooses to use delta-eddington
    #We use HG function for single scattering which gets the forward scattering/back scattering peaks 
    #well. We only really want to use delta-edd for multi scattering legendre polynomials. 
    taus_by_species= compute_opacity(atm, opacityclass, ngauss=ngauss,  stream=stream,raman=raman_approx, return_mode=True)

    cumsum_taus = {}
    for i in taus_by_species.keys(): 
        shape = taus_by_species[i].shape
        taugas = np.zeros((shape[0]+1, shape[1]))
        taugas[1:,:]=numba_cumsum(taus_by_species[i])
        cumsum_taus[i] = taugas

    pressure = atm.level['pressure']/atm.c.pconv

    at_pressure_array = {}
    for i in taus_by_species.keys(): 
        at_pressure_array[i] = find_press(at_tau, cumsum_taus[i], shape[1], pressure)

    return {'taus_per_layer':taus_by_species, 
            'cumsum_taus':cumsum_taus, 
            'tau_p_surface':at_pressure_array}

@njit()
def find_press(at_tau, a, b, c):
    at_press = []
    for iw in range(b): 
        at_press.append(np.interp([at_tau],a[:,iw],c)[0])
    return at_press

def opannection(ck=False, wave_range = None, filename_db = None, raman_db = None, 
                resample=1, ck_db=None):
    """
    Sets up database connection to opacities. 

    Parameters
    ----------
    ck : bool 
        Use premixed ck tables (beta)
    wave_range : list of float 
        Subset of wavelength range for which to run models for 
        Default : None, which pulls entire grid 
    filename_db : str 
        Filename of opacity database to query from 
        Default is none which pulls opacity file that comes with distribution 
    raman_db : str 
        Filename of raman opacity cross section 
        Default is none which pulls opacity file that comes with distribution 
    resample : int 
        Default=1 (no resampling) PROCEED WITH CAUTION!!!!!This will resample your opacites. 
        This effectively takes opacity[::BINS] depending on what the 
        sampling requested is. Consult your local theorist before 
        using this. 
    ck_db : str 
        ASCII filename of ck file
    """
    inputs = json.load(open(os.path.join(__refdata__,'config.json')))

    if not ck: 
        #only allow raman if no correlated ck is used 
        if isinstance(raman_db,type(None)): raman_db = os.path.join(__refdata__, 'opacities', inputs['opacities']['files']['raman'])
        
        if isinstance(filename_db,type(None)): 
            filename_db = os.path.join(__refdata__, 'opacities', inputs['opacities']['files']['opacity'])
            if not os.path.isfile(filename_db):
                raise Exception('The opacity file does not exist: '  + filename_db+' The default is to a file opacities.db in reference/opacity/. If you have an older version of PICASO your file might be called opacity.db. Consider just adding the correct path to filename_db=')
        elif not isinstance(filename_db,type(None) ): 
            if not os.path.isfile(filename_db):
                raise Exception('The opacity file you have entered does not exist: '  + filename_db)

        if resample != 1:
            print("YOU ARE REQUESTING RESAMPLING!!")

        opacityclass=RetrieveOpacities(
                    filename_db, 
                    raman_db,
                    wave_range = wave_range, resample = resample)
    else: 
        if isinstance(filename_db,type(None)): 
            filename_db = os.path.join(__refdata__, 'opacities', inputs['opacities']['files']['ktable_continuum'])
        opacityclass=RetrieveCKs(
                    ck_db, 
                    filename_db, 
                    wave_range = wave_range)

    return opacityclass

class inputs():
    """Class to setup planet to run

    Parameters
    ----------
    calculation: str 
        (Optional) Controls planet or brown dwarf calculation. Default = 'planet'. Other option is "browndwarf".
    climate : bool 
        (Optional) If true, this do a thorough iterative calculation to compute 
        a temperature pressure profile.


    Attributes
    ----------
    phase_angle() : set phase angle
    gravity() : set gravity
    star() : set stellar spec
    atmosphere() : set atmosphere composition and PT
    clouds() : set cloud profile
    approx()  : set approximation
    spectrum() : create spectrum
    """
    def __init__(self, calculation='planet', climate=False):

        self.inputs = json.load(open(os.path.join(__refdata__,'config.json')))

        if 'brown' in calculation:
            self.setup_nostar()
        
        if climate: 
            self.setup_climate()
            

    def phase_angle(self, phase=0,num_gangle=10, num_tangle=1,symmetry=False, 
        phase_grid=None, calculation=None):
        """Define phase angle and number of gauss and tchebychev angles to compute. 
        Controls all geometry of the calculation. Computes latitude and longitudes. 
        Computes cos theta and incoming and outgoing angles. Adds everything to class. 

        Please see geometry notebook for a deep dive into how these angles are incorporated 
        into the calculation.

        Typical numbers:
        - 1D Thermal: num_gangle = 10, num_tangle=1
        - 1D Reflected light with zero phase : num_gangle = 10, num_tangle=1
        - 1D Reflected light with non zero phase : num_gangle = 8, num_tangle=8
        - 3D Thermal or Reflected : angles will depend on 3D features interested in resolving.
        
        Parameters
        ----------
        phase : float,int
            Phase angle in radians 
        num_gangle : int 
            Number of Gauss angles to integrate over facets (Default is 10). This 
            is defined as angles over the full sphere. So 10 as the default compute the RT 
            with 5 points on the west hemisphere and 5 points on the west. 
            Higher numbers will slow down code. 
        num_tangle : int 
            Number of Tchebyshev angles to integrate over facets (Default is 1, which automatically 
            assumes symmetry). 
            Must be even if considering symmetry. 
        symmetry : bool 
            Default is False. Note, if num_tangle=1 you are automatically considering symmetry.
            This will only compute the unique incoming angles so that the calculation 
            isn't doing repetetive models. E.g. if num_tangles=10, num_gangles=10. Instead of running a 10x10=100
            FT calculations, it will only run 5x5 = 25 (or a quarter of the sphere).
        phase_grid : array 
            This is ONLY for computing phase curves and ONLY can be used 
        calculation : str 
            Used for phase curve calculation. Needs to be specified in order 
            to determine integrable angles correctly.
        """
        #phase curve requested?? 
        if not isinstance(phase_grid,type(None)):
            if isinstance(calculation, type(None)):
                raise Exception("Phase curve calculation activated because phase_grid is supplied. However, 'calculation' needs to be specified to either 'reflected' or 'thermal'")
            self.phase_curve_geometry(calculation, phase_grid, num_gangle=num_gangle, num_tangle=num_tangle)
            return #no need to continue if compute a phase curve
        
        if (phase > 2*np.pi) or (phase<0): raise Exception('Oops! you input a phase angle greater than 2*pi or less than 0. Please make sure your inputs are in radian units: 0<phase<2pi')
        if ((num_tangle==1) or (num_gangle==1)): 
            #this is here so that we can compare to older models 
            #this model only works for full phase calculations

            if phase!=0: raise Exception('This method is faster because it makes use of symmetry \
                and only computs one fourth of the sphere. ')
            if num_gangle==1:  raise Exception('Please resubmit your run with num_tangle=1. \
                Chebyshev angles are used for 3d implementation only.')

            num_gangle = int(num_gangle/2) #utilizing symmetry

            #currently only supported values
            possible_values = np.array([5,6,7,8])
            idx = (np.abs(possible_values - num_gangle)).argmin() 
            num_gangle = possible_values[idx]


            gangle, gweight, tangle, tweight = get_angles_1d(num_gangle) 
            ng = len(gangle)
            nt = len(tangle)

            ubar0, ubar1, cos_theta,lat,lon = compute_disco(ng, nt, gangle, tangle, phase)

            geom = {}
            #build dictionary
            geom['num_gangle'], geom['num_tangle'] = ng, nt 
            geom['gangle'], geom['gweight'],geom['tangle'], geom['tweight'] = gangle,gweight,tangle,tweight
            geom['latitude'], geom['longitude']  = lat, lon 
            geom['cos_theta'] = 1.0 
            geom['ubar0'], geom['ubar1'] = ubar0, ubar1 
            self.inputs['phase_angle'] = phase
            self.inputs['disco'] = geom
        else: 

            #this is the new unhardcoded way except 
            self.inputs['phase_angle'] = phase
            
            ng = int(num_gangle)
            nt = int(num_tangle)

            gangle,gweight,tangle,tweight = get_angles_3d(ng, nt) 

            unique_geom = {}
            full_geom = {}

            #planet disk is divided into gaussian and chebyshev angles and weights for perfoming the 
            #intensity as a function of planetary phase angle 
            ubar0, ubar1, cos_theta,lat,lon = compute_disco(ng, nt, gangle, tangle, phase)

            #build dictionary
            full_geom['num_gangle'] = ng
            full_geom['num_tangle'] = nt 
            full_geom['gangle'], full_geom['gweight'],full_geom['tangle'], full_geom['tweight'] = gangle,gweight,tangle,tweight
            full_geom['latitude'], full_geom['longitude']  = lat, lon 
            full_geom['cos_theta'] = cos_theta 
            full_geom['ubar0'], full_geom['ubar1'] = ubar0, ubar1 

            #if running symmetric calculations
            if symmetry:
                if (phase!=0): 
                    raise Exception('If phase is non zero then you cannot utilize symmetry to \
                        reduce computation speed.')
                if (((num_gangle==2) | (num_tangle==2)) and symmetry):
                    raise Exception('Youve selected num_tangle or num_gangle of 2 \
                        however for symmetry to be utilized we need at LEAST two points \
                        on either side of the symmetric axis (e.g. num angles >=4 or 1).\
                        Conducting a help(phase_angle) will tell you \
                        Typical num_tangle and num_gangles to use')
                if ((np.mod(num_tangle,2) !=0 ) and (num_tangle !=1 )):
                    raise Exception('Youve selected an odd num_tangle that isnt 1 \
                        however for symmetry to be utilized we need at LEAST two points \
                        on either side of the symmetric axis (e.g. num angles >=4 or 1).\
                        Conducting a help(phase_angle) will tell you \
                        Typical num_tangle and num_gangles to use')
                if ((np.mod(num_gangle,2) !=0 ) and (num_gangle !=1 )):
                    raise Exception('Youve selected an odd num_gangle that isnt 1 \
                        however for symmetry to be utilized we need at LEAST two points \
                        on either side of the symmetric axis (e.g. num angles >=4 or 1).\
                        Conducting a help(phase_angle) will tell you \
                        Typical num_tangle and num_gangles to use')

                unique_geom['symmetry'] = 'true'
                nt_uni = len(np.unique((tweight*1e6).astype(int))) #unique to 1ppm  
                unique_geom['num_tangle'] = nt_uni
                ng_uni = len(np.unique((gweight*1e6).astype(int)))  #unique to 1ppm 
                unique_geom['num_gangle'] = ng_uni
                unique_geom['ubar1'] = ubar1[0:ng_uni, 0:nt_uni]
                unique_geom['ubar0'] = ubar0[0:ng_uni, 0:nt_uni]
                unique_geom['latitude'] = lat[0:nt_uni]
                unique_geom['longitude'] = lon[0:ng_uni] 
                #adjust weights since we will have to multiply everything by 2 
                adjust_gweight = num_tangle/nt_uni
                adjust_tweight = num_gangle/ng_uni
                unique_geom['gangle'], unique_geom['gweight'] = gangle[0:ng_uni] ,adjust_gweight*gweight[0:ng_uni]
                unique_geom['tangle'], unique_geom['tweight'] = tangle[0:nt_uni],adjust_tweight*tweight[0:nt_uni]
                unique_geom['cos_theta'] = cos_theta 
                #add this to disco
                self.inputs['disco'] = unique_geom
                self.inputs['disco']['full_geometry'] = full_geom
            else: 
                full_geom['symmetry'] = 'false'
                self.inputs['disco'] = full_geom

    def phase_curve_geometry(self, calculation, phase_grid, num_gangle=10, num_tangle=10): 
        """
        Geometry setup for phase curve calculation. This computes all the 
        necessary 

        Parameters 
        ----------
        calculation : str 
            'reflected' or 'thermal'
        phase_grid : float 
            phase angle grid to compute phase curve in radians
        num_gangle : int 
            number of gauss angles, equivalent to longitude 
        num_tangle : int 
            number of tchebychev angles, equivalent to latitude 
        """
        if min(phase_grid)<0:raise Exception('Input minimum of phase grid less than 0. Input phase_grid such that there are only values between 0-2pi')
        if max(phase_grid)>np.pi*2:raise Exception('Input maximum of phase grid is greater than 2pi. Input phase_grid such that there are only values between 0-2pi')
        self.inputs['phase_angle'] = phase_grid
        
        ng = int(num_gangle)
        nt = int(num_tangle)

        gangle,gweight,tangle,tweight = get_angles_3d(ng, nt) 
        def compute_angles(phase):
            out = {}
            #planet disk is divided into gaussian and chebyshev angles and weights for perfoming the 
            #intensity as a function of planetary phase angle 
            ubar0, ubar1, cos_theta,lat,lon = compute_disco(ng, nt, gangle, tangle, phase)

            #build dictionary
            out['num_gangle'] = ng
            out['num_tangle'] = nt 
            out['gangle'], out['gweight'],out['tangle'], out['tweight'] = gangle,gweight,tangle,tweight
            out['latitude'], out['longitude']  = lat, lon 
            out['cos_theta'] = cos_theta 
            out['ubar0'], out['ubar1'] = ubar0, ubar1 
            out['symmetry'] = 'false'
            return out 

        full_geom = {}
        for iphase in self.inputs['phase_angle'] :  
            if calculation == 'thermal': 
                #this may seem odd but for thermal emission, flux 
                #emits at all angles. 
                #so for all phases we need the same integrable geometry
                full_geom[iphase] = compute_angles(0)
            elif calculation == 'reflected': 
                full_geom[iphase] = compute_angles(iphase)
            else: 
                raise Exception('Phase curve setup only works for calculation=thermal or reflected')


        self.inputs['disco'] = full_geom
        self.inputs['disco']['calculation'] = calculation
    def gravity(self, gravity=None, gravity_unit=None, 
        radius=None, radius_unit=None, mass = None, mass_unit=None):
        """
        Get gravity based on mass and radius, or gravity inputs 

        Parameters
        ----------
        gravity : float 
            (Optional) Gravity of planet 
        gravity_unit : astropy.unit
            (Optional) Unit of Gravity
        radius : float 
            (Optional) radius of planet MUST be specified for thermal emission!
        radius_unit : astropy.unit
            (Optional) Unit of radius
        mass : float 
            (Optional) mass of planet 
        mass_unit : astropy.unit
            (Optional) Unit of mass 
        """
        if (mass is not None) and (radius is not None):
            m = (mass*mass_unit).to(u.g)
            r = (radius*radius_unit).to(u.cm)
            g = (c.G.cgs * m /  (r**2)).value
            self.inputs['planet']['radius'] = r.value
            self.inputs['planet']['radius_unit'] = 'cm'
            self.inputs['planet']['mass'] = m.value
            self.inputs['planet']['mass_unit'] = 'g'
            self.inputs['planet']['gravity'] = g
            self.inputs['planet']['gravity_unit'] = 'cm/(s**2)'
        elif gravity is not None:
            g = (gravity*gravity_unit).to('cm/(s**2)')
            g = g.value
            self.inputs['planet']['gravity'] = g
            self.inputs['planet']['gravity_unit'] = 'cm/(s**2)'
            self.inputs['planet']['radius'] = np.nan
            self.inputs['planet']['radius_unit'] = 'Radius not specified'
            self.inputs['planet']['mass'] = np.nan
            self.inputs['planet']['mass_unit'] = 'Mass not specified'
        else: 
            raise Exception('Need to specify gravity or radius and mass + additional units')
    
    def setup_climate(self):
        """
        Turns off planet specific things, so program can run as usual
        """
        self.inputs['approx']['rt_params']['common']['raman'] = 2 #turning off raman scattering
        self.phase_angle(0,num_gangle=10,num_tangle=1) #auto turn on zero phase
        self.inputs['calculation'] ='climate'


    def setup_nostar(self):
        """
        Turns off planet specific things, so program can run as usual
        """
        self.inputs['approx']['rt_params']['common']['raman'] = 2 #turning off raman scattering
        self.inputs['star']['database'] = 'nostar'
        self.inputs['star']['temp'] = 'nostar'
        self.inputs['star']['logg'] = 'nostar'
        self.inputs['star']['metal'] = 'nostar'
        self.inputs['star']['radius'] = 'nostar'
        self.inputs['star']['radius_unit'] = 'nostar' 
        self.inputs['star']['flux'] = 'nostar' 
        self.inputs['star']['wno'] = 'nostar' 
        self.inputs['star']['semi_major'] = 'nostar' 
        self.inputs['star']['semi_major_unit'] = 'nostar' 
    def star(self, opannection,temp=None, metal=None, logg=None ,radius = None, radius_unit=None,
        semi_major=None, semi_major_unit = None,
        database='ck04models',filename=None, w_unit=None, f_unit=None):
        """
        Get the stellar spectrum using pysynphot and interpolate onto a much finer grid than the 
        planet grid. 

        Parameters
        ----------
        opannection : class picaso.RetrieveOpacities
            This is the opacity class and it's needed to get the correct wave info and raman scattering cross sections
        temp : float 
            (Optional) Teff of the stellar model if using the stellar database feature. 
            Not needed for filename option. 
        metal : float 
            (Optional) Metallicity of the stellar model if using the stellar database feature. 
            Not needed for filename option. 
        logg : float 
            (Optional) Logg cgs of the stellar model if using the stellar database feature. 
            Not needed for filename option. 
        radius : float 
            (Optional) Radius of the star. Only needed as input if you want relative flux units (Fp/Fs)
        radius_unit : astropy.unit
            (Optional) Any astropy unit (e.g. `radius_unit=astropy.unit.Unit("R_sun")`)
        semi_major : float 
            (Optional) Semi major axis of the planet. Only needed to compute fp/fs for albedo calculations. 
        semi_major_unit : astropy.unit 
            (Optional) Any astropy unit (e.g. `radius_unit=astropy.unit.Unit("au")`)
        database : str 
            (Optional)The database to pull stellar spectrum from. See documentation for pysynphot. 
        filename : str 
            (Optional) Upload your own stellar spectrum. File format = two column white space (wave, flux). 
            Must specify w_unit and f_unit 
        w_unit : str 
            (Optional) Used for stellar file wave units. Needed for filename input.
            Pick: 'um', 'nm', 'cm', 'hz', or 'Angs'
        f_unit : str 
            (Optional) Used for stellar file flux units. Needed for filename input.
            Pick: 'FLAM' or 'Jy' or 'erg/cm2/s/Hz'
        """
        #most people will just upload their thing from a database
        if (not isinstance(radius, type(None))):
            r = (radius*radius_unit).to(u.cm).value
            radius_unit='cm'
        else :
            r = np.nan
            radius_unit = "Radius not supplied"

        #add semi major axis if supplied 
        if (not isinstance(semi_major, type(None))):
            semi_major = (semi_major*semi_major_unit).to(u.cm).value
            semi_major_unit='cm'
        else :
            semi_major = np.nan
            semi_major_unit = "Semi Major axis not supplied"        

        #upload from file  
        if (not isinstance(filename,type(None))):
            star = np.genfromtxt(filename, dtype=(float, float), names='w, f')
            flux = star['f']
            wave = star['w']
            #sort if not in ascending order 
            sort = np.array([wave,flux]).T
            sort= sort[sort[:,0].argsort()]
            wave = sort[:,0]
            flux = sort[:,1] 
            if w_unit == 'um':
                WAVEUNITS = 'um' 
            elif w_unit == 'nm':
                WAVEUNITS = 'nm'
            elif w_unit == 'cm' :
                WAVEUNITS = 'cm'
            elif w_unit == 'Angs' :
                WAVEUNITS = 'angstrom'
            elif w_unit == 'Hz' :
                WAVEUNITS = 'Hz'
            else: 
                raise Exception('Stellar units are not correct. Pick um, nm, cm, hz, or Angs')        

            #http://www.gemini.edu/sciops/instruments/integration-time-calculators/itc-help/source-definition
            if f_unit == 'Jy':
                FLUXUNITS = 'jy' 
            elif f_unit == 'FLAM' :
                FLUXUNITS = 'FLAM'
            elif f_unit == 'erg/cm2/s/Hz':
                flux = flux*1e23
                FLUXUNITS = 'jy' 
            else: 
                raise Exception('Stellar units are not correct. Pick FLAM or Jy or erg/cm2/s/Hz')

            sp = psyn.ArraySpectrum(wave, flux, waveunits=WAVEUNITS, fluxunits=FLUXUNITS)        #Convert evrything to nanometer for converstion based on gemini.edu  
            sp.convert("um")
            sp.convert('flam') #ergs/cm2/s/ang
            wno_star = 1e4/sp.wave[::-1] #convert to wave number and flip
            flux_star = sp.flux[::-1]*1e8 #flip and convert to ergs/cm3/s here to get correct order         
        

        elif ((not isinstance(temp, type(None))) & (not isinstance(metal, type(None))) & (not isinstance(logg, type(None)))):
            sp = psyn.Icat(database, temp, metal, logg)
            sp.convert("um")
            sp.convert('flam') 
            wno_star = 1e4/sp.wave[::-1] #convert to wave number and flip
            flux_star = sp.flux[::-1]*1e8    #flip here and convert to ergs/cm3/s to get correct order
        else: 
            raise Exception("Must enter 1) filename,w_unit & f_unit OR 2)temp, metal & logg ")

        wno_planet = opannection.wno
        #this adds stellar shifts 'self.raman_stellar_shifts' to the opacity class
        #the cross sections are computed later 
        if self.inputs['approx']['rt_params']['common']['raman'] == 0: 
            max_shift = np.max(wno_planet)+6000 #this 6000 is just the max raman shift we could have 
            min_shift = np.min(wno_planet) -2000 #it is just to make sure we cut off the right wave ranges
            #do a fail safe to make sure that star is on a fine enough grid for planet case 
            fine_wno_star = np.linspace(min_shift, max_shift, len(wno_planet)*5)
            fine_flux_star = np.interp(fine_wno_star,wno_star, flux_star)
            opannection.compute_stellar_shits(fine_wno_star, fine_flux_star)
            bin_flux_star = opannection.unshifted_stellar_spec
        elif 'climate' in self.inputs['calculation']: 
            #stellar flux of star 
            nrg_flux = 0.5*np.diff(1/wno_planet)*(flux_star[0:-1]+flux_star[1:])
            _x,bin_flux_star = mean_regrid(wno_star, flux_star,newx=wno_planet)  
            opannection.unshifted_stellar_spec = bin_flux_star            
        else :
            flux_star_interp = np.interp(wno_planet, wno_star, flux_star)
            _x,bin_flux_star = mean_regrid(wno_star, flux_star,newx=wno_planet)
            #where the star wasn't high enough resolution  
            idx_nobins = np.where(np.isnan(bin_flux_star))[0]
            #replace no bins with interpolated values 
            bin_flux_star[idx_nobins] = flux_star_interp[idx_nobins]
            opannection.unshifted_stellar_spec =bin_flux_star

        self.inputs['star']['database'] = database
        self.inputs['star']['temp'] = temp
        self.inputs['star']['logg'] = logg
        self.inputs['star']['metal'] = metal
        self.inputs['star']['radius'] = r 
        self.inputs['star']['radius_unit'] = radius_unit 
        self.inputs['star']['flux'] = bin_flux_star
        self.inputs['star']['wno'] = wno_planet
        self.inputs['star']['semi_major'] = semi_major 
        self.inputs['star']['semi_major_unit'] = semi_major_unit 
    def atmosphere(self, df=None, filename=None, exclude_mol=None, verbose=True, **pd_kwargs):
        """
        Builds a dataframe and makes sure that minimum necessary parameters have been suplied.
        Sets number of layers in model.  

        Parameters
        ----------
        df : pandas.DataFrame or dict
            (Optional) Dataframe with volume mixing ratios and pressure, temperature profile. 
            Must contain pressure (bars) at least one molecule
        filename : str 
            (Optional) Filename with pressure, temperature and volume mixing ratios.
            Must contain pressure at least one molecule
        exclude_mol : list of str 
            (Optional) List of molecules to ignore from opacity. It will NOT 
            change other aspects of the calculation like mean molecular weight. 
            This should be used as exploratory ONLY. if you actually want to remove 
            the contribution of a molecule entirely from your profile you should remove 
            it from your input data frame. 
        verbose : bool 
            (Optional) prints out warnings. Default set to True
        pd_kwargs : kwargs 
            Key word arguments for pd.read_csv to read in supplied atmosphere file 
        """
        if not isinstance(exclude_mol, type(None)):
            if  isinstance(exclude_mol, str):
                exclude_mol = [exclude_mol]

        if not isinstance(df, type(None)):
            if ((not isinstance(df, dict )) & (not isinstance(df, pd.core.frame.DataFrame ))): 
                raise Exception("df must be pandas DataFrame or dictionary")
            else:
                self.nlevel=df.shape[0] 
        elif not isinstance(filename, type(None)):
            df = pd.read_csv(filename, **pd_kwargs)
            self.nlevel=df.shape[0] 

        if 'pressure' not in df.keys(): 
            raise Exception("Check column names. `pressure` must be included.")

        if ('temperature' not in df.keys()):
            raise Exception("`temperature` not specified as a column/key name")

        if not isinstance(exclude_mol, type(None)):
            #df = df.drop(exclude_mol, axis=1)
            self.inputs['atmosphere']['exclude_mol'] = {i:1 for i in df.keys()}
            for i in exclude_mol: 
                self.inputs['atmosphere']['exclude_mol'][i]=0
        else: 
            self.inputs['atmosphere']['exclude_mol'] = 1

        self.inputs['atmosphere']['profile'] = df.sort_values('pressure').reset_index(drop=True)

        #lastly check to see if the atmosphere is non-H2 dominant. 
        #if it is, let's turn off Raman scattering for the user. 
<<<<<<< HEAD
        if (("H2" not in df.keys()) and (self.inputs['approx']['rt_params']['common']['raman'] != 2)):
            if verbose: print("Turning off Raman for Non-H2 atmosphere")
            self.inputs['approx']['rt_params']['common']['raman'] = 2
        elif (("H2" in df.keys()) and (self.inputs['approx']['rt_params']['common']['raman'] != 2)): 
            if df['H2'].min() < 0.7: 
                if verbose: print("Turning off Raman for Non-H2 atmosphere")
                self.inputs['approx']['rt_params']['common']['raman'] = 2
=======
        if df.shape[1]>2:
            if (("H2" not in df.keys()) and (self.inputs['approx']['raman'] != 2)):
                if verbose: print("Turning off Raman for Non-H2 atmosphere")
                self.inputs['approx']['raman'] = 2
            elif (("H2" in df.keys()) and (self.inputs['approx']['raman'] != 2)): 
                if df['H2'].min() < 0.7: 
                    if verbose: print("Turning off Raman for Non-H2 atmosphere")
                    self.inputs['approx']['raman'] = 2
>>>>>>> e340650e
    def premix_atmosphere(self, opa, df=None, filename=None, **pd_kwargs):
        """
        Builds a dataframe and makes sure that minimum necessary parameters have been suplied.
        Sets number of layers in model.  
        Parameters
        ----------
        opa : class 
            Opacity class from opannection : RetrieveCks() 
        df : pandas.DataFrame or dict
            (Optional) Dataframe with volume mixing ratios and pressure, temperature profile. 
            Must contain pressure (bars) at least one molecule
        filename : str 
            (Optional) Filename with pressure, temperature and volume mixing ratios.
            Must contain pressure at least one molecule
        exclude_mol : list of str 
            (Optional) List of molecules to ignore from file
        pd_kwargs : kwargs 
            Key word arguments for pd.read_csv to read in supplied atmosphere file 
        """
        if not isinstance(df, type(None)):
            if ((not isinstance(df, dict )) & (not isinstance(df, pd.core.frame.DataFrame ))): 
                raise Exception("df must be pandas DataFrame or dictionary")
            else:
                self.nlevel=df.shape[0] 
        elif not isinstance(filename, type(None)):
            df = pd.read_csv(filename, **pd_kwargs)
            self.nlevel=df.shape[0] 

        if 'pressure' not in df.keys(): 
            raise Exception("Check column names. `pressure` must be included.")

        if ('temperature' not in df.keys()):
            raise Exception("`temperature` not specified as a column/key name")

        self.inputs['atmosphere']['profile'] = df.sort_values('pressure').reset_index(drop=True)

        #Turn off raman for 196 premix calculations 
        self.inputs['approx']['rt_params']['common']['raman'] = 2

        self.chem_interp(opa.full_abunds)
    def premix_atmosphere_nearest_deprecate(self, opa, df=None, filename=None, **pd_kwargs):
        """
        Builds a dataframe and makes sure that minimum necessary parameters have been suplied.
        Sets number of layers in model.  
        Parameters
        ----------
        opa : class 
            Opacity class from opannection : RetrieveCks() 
        df : pandas.DataFrame or dict
            (Optional) Dataframe with volume mixing ratios and pressure, temperature profile. 
            Must contain pressure (bars) at least one molecule
        filename : str 
            (Optional) Filename with pressure, temperature and volume mixing ratios.
            Must contain pressure at least one molecule
        exclude_mol : list of str 
            (Optional) List of molecules to ignore from file
        pd_kwargs : kwargs 
            Key word arguments for pd.read_csv to read in supplied atmosphere file 
        """
        if not isinstance(df, type(None)):
            if ((not isinstance(df, dict )) & (not isinstance(df, pd.core.frame.DataFrame ))): 
                raise Exception("df must be pandas DataFrame or dictionary")
            else:
                self.nlevel=df.shape[0] 
        elif not isinstance(filename, type(None)):
            df = pd.read_csv(filename, **pd_kwargs)
            self.nlevel=df.shape[0] 

        if 'pressure' not in df.keys(): 
            raise Exception("Check column names. `pressure` must be included.")

        if ('temperature' not in df.keys()):
            raise Exception("`temperature` not specified as a column/key name")

        self.inputs['atmosphere']['profile'] = df.sort_values('pressure').reset_index(drop=True)

        #Turn off raman for 196 premix calculations 
        self.inputs['approx']['rt_params']['common']['raman'] = 2

        plevel = self.inputs['atmosphere']['profile']['pressure'].values
        tlevel =self.inputs['atmosphere']['profile']['temperature'].values
        
        pt_pairs = []
        i=0
        for ip,it,p,t in zip(np.concatenate([list(range(opa.max_pc))*opa.max_tc]), 
                        np.concatenate([[it]*opa.max_pc for it in range(opa.max_tc)]),
                        opa.pressures, 
                        np.concatenate([[it]*opa.max_pc for it in opa.temps])):
            
            if p!=0 : pt_pairs += [[i,ip,it,p,t]];i+=1

        ind_pt_log = np.array([min(pt_pairs, 
                    key=lambda c: math.hypot(np.log(c[-2])- np.log(coordinate[0]), 
                                             c[-1]-coordinate[1]))[0:3] 
                        for coordinate in  zip(plevel,tlevel)])           
        ind_chem = ind_pt_log[:,0]

        self.inputs['atmosphere']['profile'][opa.full_abunds.keys()] = opa.full_abunds.iloc[ind_chem,:].reset_index(drop=True)

    def sonora(self, sonora_path, teff, chem='low'):
        """
        This queries Sonora temperature profile that can be downloaded from profiles.tar on 
        Zenodo: [profile.tar file](https://zenodo.org/record/1309035#.Xo5GbZNKjGJ)

        Note gravity is not an input because it grabs gravity from self. 

        Parameters
        ----------
        sonora_path : str   
            Path to the untarred profile.tar file from sonora grid 
        teff : float 
            teff to query. does not have to be exact (it will query one the nearest neighbor)
        chem : str 
            Default = 'low'. There are two sonora chemistry grids. the default is use low. 
            There is sublety to this that is going to be explained at length in the sonora grid paper. 
            Until then, ONLY use chem='low' unless you have reached out to one of the developers. 
        """
        try: 
            g = self.inputs['planet']['gravity']/100 #m/s2 for sonora
        except AttributeError : 
            raise Exception('Oops! Looks like gravity has not been set. Can you please \
                run the gravity function to set gravity')

        flist = os.listdir(os.path.join(sonora_path))
        if ('cmp.gz' not in str(flist)):
            raise Exception('Oops! Looks like the sonora path you specified does not contain any files that end in .cmp.gz. Please untar the profile.tar file here https://zenodo.org/record/1309035#.Xo5GbZNKjGJ and point to this file path as your input. There should be around 390 files that end in cmp.gz. No need to unzip then individually.')

        flist = [i.split('/')[-1] for i in flist if 'gz' in i]
        ts = [i.split('g')[0][1:] for i in flist if 'gz' in i]
        gs = [i.split('g')[1].split('nc')[0] for i in flist]

        pairs = [[ind, float(i),float(j)] for ind, i, j in zip(range(len(ts)), ts, gs)]
        coordinate = [teff, g]

        get_ind = min(pairs, key=lambda c: math.hypot(c[1]- coordinate[0], c[2]-coordinate[1]))[0]

        build_filename = 't'+ts[get_ind]+'g'+gs[get_ind]+'nc_m0.0.cmp.gz'
        if build_filename not in flist: 
            raise Exception(f"The Sonora file you are looking for {build_filename} does not exist in your specified directory {sonora_path}. Please check that it is in there.")
        ptchem = pd.read_csv(os.path.join(sonora_path,build_filename),delim_whitespace=True,compression='gzip')
        ptchem = ptchem.rename(columns={'P(BARS)':'pressure',
                                        'TEMP':'temperature',
                                        'HE':'He'})

        self.inputs['atmosphere']['profile'] = ptchem.loc[:,['pressure','temperature']]
        if chem == 'high':
            self.channon_grid_high(filename=os.path.join(__refdata__, 'chemistry','grid75_feh+000_co_100_highP.txt'))
        elif chem == 'low':
            self.channon_grid_low(filename=os.path.join(__refdata__,'chemistry','visscher_abunds_m+0.0_co1.0' ))
        elif chem=='grid':
            #solar C/O and M/H 
            self.chemeq_visscher(c_o=1.0,log_mh=0.0)
        self.inputs['atmosphere']['sonora_filename'] = build_filename
        self.nlevel = ptchem.shape[0]
    def chemeq_deprecate(self, CtoO, Met):
        """
        This interpolates from a precomputed grid of CEA runs (run by M.R. Line)

        Parameters
        ----------
        CtoO : float
            C to O ratio (solar = 0.55)
        Met : float 
            Metallicity relative to solar (solar = 1)
        """
         
        P, T = self.inputs['atmosphere']['profile']['pressure'].values,self.inputs['atmosphere']['profile']['temperature'].values
        
        T[T<400] = 400
        T[T>2800] = 2800

        logCtoO, logMet, Tarr, logParr, gases=self.chemeq_pic
        assert Met <= 10**np.max(logMet), 'Metallicity entered is higher than the max of the grid: M/H = '+ str(np.max(10**logMet))+'. Make sure units are not in log. Solar M/H = 1.'
        assert CtoO <= 10**np.max(logCtoO), 'C/O ratio entered is higher than the max of the grid: C/O = '+ str(np.max(10**logCtoO))+'. Make sure units are not in log. Solar C/O = 0.55'
        assert Met >= 10**np.min(logMet), 'Metallicity entered is lower than the min of the grid: M/H = '+ str(np.min(10**logMet))+'. Make sure units are not in log. Solar M/H = 1.'
        assert CtoO >= 10**np.min(logCtoO), 'C/O ratio entered is lower than the min of the grid: C/O = '+ str(np.min(10**logCtoO))+'. Make sure units are not in log. Solar C/O = 0.55'

        loggas=np.log10(gases)
        Ngas = loggas.shape[3]
        gas=np.zeros((Ngas,len(P)))
        for j in range(Ngas):
            gas_to_interp=loggas[:,:,:,j,:]
            IF=RegularGridInterpolator((logCtoO, logMet, np.log10(Tarr),logParr),gas_to_interp,bounds_error=False)
            for i in range(len(P)):
                gas[j,i]=10**IF(np.array([np.log10(CtoO), np.log10(Met), np.log10(T[i]), np.log10(P[i])]))
        H2Oarr, CH4arr, COarr, CO2arr, NH3arr, N2arr, HCNarr, H2Sarr,PH3arr, C2H2arr, C2H6arr, Naarr, Karr, TiOarr, VOarr, FeHarr, Harr,H2arr, Hearr, mmw=gas

        df = pd.DataFrame({'H2O': H2Oarr, 'CH4': CH4arr, 'CO': COarr, 'CO2': CO2arr, 'NH3': NH3arr, 
                           'N2' : N2arr, 'HCN': HCNarr, 'H2S': H2Sarr, 'PH3': PH3arr, 'C2H2': C2H2arr, 
                           'C2H6' :C2H6arr, 'Na' : Naarr, 'K' : Karr, 'TiO': TiOarr, 'VO' : VOarr, 
                           'Fe': FeHarr,  'H': Harr, 'H2' : H2arr, 'He' : Hearr, 'temperature':T, 
                           'pressure': P})
        self.inputs['atmosphere']['profile'] = df
        return 
    def channon_grid_high(self,filename=None):
        if isinstance(filename, type(None)):filename=os.path.join(__refdata__,'chemistry','grid75_feh+000_co_100_highP.txt')
        df = self.inputs['atmosphere']['profile'].sort_values('pressure').reset_index(drop=True)

        #sort pressure
        self.inputs['atmosphere']['profile'] = df
        self.nlevel = df.shape[0]
        
        #player = df['pressure'].values
        #tlayer  = df['temperature'].values
        
        grid = pd.read_csv(filename,delim_whitespace=True)
        grid['pressure'] = 10**grid['pressure']

        self.chem_interp(grid)
    def chemeq_visscher(self, c_o, log_mh):#, interp_window = 11, interp_poly=2):
        """
        Find nearest neighbor from visscher grid

        JUNE 2015
        MODELS BASED ON 1060-POINT MARLEY GRID

        GRAPHITE ACTIVITY ADDED IN TEXT FILES (AFTER OCS)
        "ABUNDANCE" INDICATES CONDENSATION CONDITION (O OR 1)

        CURRENT GRID
        FE/H: 0.0, 0.5, 1.0, 1.5, 1.7, 2.0
        C/O: 0.5X, 1.0X, 1.5X, 2.0X, 2.5X

        C/O RATIO IS RELATIVE TO SOLAR C/O RATIO OF
        CARBON = 7.19E6 ATOMS
        OXYGEN = 1.57E7 ATOMS

        NOTE THAT THE C/O RATIO IS ADJUSTED BY SIMPLY MULTIPLYING BY C/O FACTOR
        THIS MAY YIELD EFFECTIVE METALLICITIES SLIGHTLY HIGHER THAN THE DEFINED METALLICITY
        
        Parameters
        ----------
        co : int 
            carbon to oxygen ratio relative to solar.
            Solar = 1
        log_mh : int 
            metallicity (relative to solar)
            Will find the nearest value to 0.0, 0.5, 1.0, 1.5, 1.7, 2.0
            Solar = 0
        """
        #allowable cos 
        cos = np.array([0.25,0.5,1.0,1.5,2.0,2.5])
        #allowable fehs
        fehs = np.array([0.0,0.3,0.5,0.7,1.0,1.5,1.7,2.0])

        if log_mh > max(fehs): 
            raise Exception('Choose a log metallicity less than 2.0')
        if c_o > max(cos): 
            raise Exception('Choose a C/O less than 2.5xSolar')

        grid_co = cos[np.argmin(np.abs(cos-c_o))]
        grid_feh = fehs[np.argmin(np.abs(fehs-log_mh))]
        str_co = str(grid_co).replace('.','')
        str_fe = str(grid_feh).replace('.','')

        filename = os.path.join(__refdata__,'chemistry','visscher_grid',
            f'2015_06_1060grid_feh_{str_fe}_co_{str_co}.txt')

        header = pd.read_csv(filename).keys()[0]
        cols = header.replace('T (K)','temperature').replace('P (bar)','pressure').split()
        a = pd.read_csv(filename,delim_whitespace=True,skiprows=1,header=None, names=cols)
        a['pressure']=10**a['pressure']


        self.chem_interp(a)
    def channon_grid_low(self, filename = None):
        """
        Interpolate from visscher grid
        """
        if isinstance(filename, type(None)):filename= os.path.join(__refdata__,'chemistry','visscher_abunds_m+0.0_co1.0')
        a = pd.read_csv(filename)
        a = a.iloc[:,1:]
        self.chem_interp(a)
    def chem_interp(self, chem_grid):
        """
        Interpolates chemistry based on dataframe input of either 1460 or 1060 grid
        This particular function needs to have all molecules as columns as well as 
        pressure and temperature
        """
        #from user input
        plevel = self.inputs['atmosphere']['profile']['pressure'].values
        tlevel =self.inputs['atmosphere']['profile']['temperature'].values
        t_inv = 1/tlevel
        p_log = np.log10(plevel)

        nc_p = chem_grid.groupby('temperature').size().values
        pressures = chem_grid['pressure'].unique()
        temps = chem_grid['temperature'].unique()
        log_abunds = np.log10(chem_grid.drop(['pressure','temperature'],axis=1))
        species = log_abunds.keys()

        #make sure to interp on log and inv array
        p_log_grid = np.unique(pressures)
        p_log_grid =np.log10(p_log_grid[p_log_grid>0])
        t_inv_grid = 1/np.array(temps)

        #Now for the temp point on either side of our atmo grid
        #first the lower interp temp
        t_low_ind = []
        for i in t_inv:
            find = np.where(t_inv_grid>i)[0]
            if len(find)==0:
                #IF T GOES BELOW THE GRID
                t_low_ind +=[0]
            else:    
                t_low_ind += [find[-1]]
        t_low_ind = np.array(t_low_ind)
        #IF T goes above the grid
        t_low_ind[t_low_ind==(len(t_inv_grid)-1)]=len(t_inv_grid)-2
        #get upper interp temp
        t_hi_ind = t_low_ind + 1 

        #now get associated temps
        t_inv_low =  np.array([t_inv_grid[i] for i in t_low_ind])
        t_inv_hi = np.array([t_inv_grid[i] for i in t_hi_ind])


        #We want the pressure points on either side of our atmo grid point
        #first the lower interp pressure
        p_low_ind = [] 
        for i in p_log:
            find = np.where(p_log_grid<=i)[0]
            if len(find)==0:
                #If P GOES BELOW THE GRID
                p_low_ind += [0]
            else: 
                p_low_ind += [find[-1]]
        p_low_ind = np.array(p_low_ind)

        #IF pressure GOES ABOVE THE GRID
        p_log_low = []
        for i in range(len(p_low_ind)): 
            ilo = p_low_ind[i]
            it = t_hi_ind[i]
            max_avail_p = np.min([ilo, nc_p[it]-3])#3 b/c using len instead of where as was done with t above
            p_low_ind[i] = max_avail_p
            p_log_low += [p_log_grid[max_avail_p]]
            
        p_log_low = np.array(p_log_low)

        #get higher pressure vals
        p_hi_ind = p_low_ind + 1 

        #now get associated pressures 
        #p_log_low =  np.array([p_log_grid[i] for i in p_low_ind])
        p_log_hi = np.array([p_log_grid[i] for i in p_hi_ind])

        #translate to full 1060/1460 account for potentially disparate number of pressures per grid point
        t_low_1060 = np.array([sum(nc_p[0:i]) for i in t_low_ind])
        t_hi_1060 = np.array([sum(nc_p[0:i]) for i in t_hi_ind])

        i_t_low_p_low =  t_low_1060 + p_low_ind #(opa.max_pc*t_low_ind)
        i_t_hi_p_low =  t_hi_1060 + p_low_ind #(opa.max_pc*t_hi_ind)
        i_t_low_p_hi = t_low_1060 + p_hi_ind
        i_t_hi_p_hi = t_hi_1060 + p_hi_ind

        t_interp = ((t_inv - t_inv_low) / (t_inv_hi - t_inv_low))[:,np.newaxis]
        p_interp = ((p_log - p_log_low) / (p_log_hi - p_log_low))[:,np.newaxis]

        log_abunds = log_abunds.values

        abunds = 10**(((1-t_interp)* (1-p_interp) * log_abunds[i_t_low_p_low,:]) +
                     ((t_interp)  * (1-p_interp) * log_abunds[i_t_hi_p_low,:]) + 
                     ((t_interp)  * (p_interp)   * log_abunds[i_t_hi_p_hi,:]) + 
                     ((1-t_interp)* (p_interp)   * log_abunds[i_t_low_p_hi,:]) ) 

        self.inputs['atmosphere']['profile'][species] = pd.DataFrame(abunds)
    
    def add_pt(self, T, P, nlevel=61):
        """
        Adds temperature pressure profile to atmosphere
        Parameters
        ----------
        T : array
            Temperature Array
        P : array 
            Pressure Array 
        nlevel : int
            # of atmospheric levels
        
            
        Returns
        -------
        T : numpy.array 
            Temperature grid 
        P : numpy.array
            Pressure grid
                
        """
        
        self.nlevel=nlevel 
        

        self.inputs['atmosphere']['profile']  = pd.DataFrame({'temperature': T, 'pressure': P})

        # Return TP profile
        return self.inputs['atmosphere']['profile'] 

    def guillot_pt(self, Teq, T_int=100, logg1=-1, logKir=-1.5, alpha=0.5,nlevel=61, p_bottom = 1.5, p_top = -6):
        """
        Creates temperature pressure profile given parameterization in Guillot 2010 TP profile
        called in fx()

        Parameters
        ----------
        Teq : float 
            equilibrium temperature 
        T_int : float 
            Internal temperature, if low (100) currently set to 100 for everything  
        kv1 : float 
            see parameterization Guillot 2010 (10.**(logg1+logKir))
        kv2 : float
            see parameterization Guillot 2010 (10.**(logg1+logKir))
        kth : float
            see parameterization Guillot 2010 (10.**logKir)
        alpha : float , optional
            set to 0.5
        nlevel : int, optional
            Number of atmospheric layers
        p_bottom : float, optional 
            Log pressure (bars) of the lower bound pressure 
        p_top : float , optional
            Log pressure (bars) of the TOA 
            
        Returns
        -------
        T : numpy.array 
            Temperature grid 
        P : numpy.array
            Pressure grid
                
        """
        kv1, kv2 =10.**(logg1+logKir),10.**(logg1+logKir)
        kth=10.**logKir

        Teff = T_int
        f = 1.0  # solar re-radiation factor
        A = 0.0  # planetary albedo
        g0 = self.inputs['planet']['gravity']/100.0 #cm/s2 to m/s2

        # Compute equilibrium temperature and set up gamma's
        T0 = Teq
        gamma1 = kv1/kth #Eqn. 25
        gamma2 = kv2/kth

        # Initialize arrays
        logtau =np.arange(-10,20,.1)
        tau =10**logtau

        #computing temperature
        T4ir = 0.75*(Teff**(4.))*(tau+(2.0/3.0))
        f1 = 2.0/3.0 + 2.0/(3.0*gamma1)*(1.+(gamma1*tau/2.0-1.0)*np.exp(-gamma1*tau))+2.0*gamma1/3.0*(1.0-tau**2.0/2.0)*special.expn(2.0,gamma1*tau)
        f2 = 2.0/3.0 + 2.0/(3.0*gamma2)*(1.+(gamma2*tau/2.0-1.0)*np.exp(-gamma2*tau))+2.0*gamma2/3.0*(1.0-tau**2.0/2.0)*special.expn(2.0,gamma2*tau)
        T4v1=f*0.75*T0**4.0*(1.0-alpha)*f1
        T4v2=f*0.75*T0**4.0*alpha*f2
        T=(T4ir+T4v1+T4v2)**(0.25)
        P=tau*g0/(kth*0.1)/1.E5
        self.nlevel=nlevel 
        logP = np.linspace(p_top,p_bottom,nlevel)
        newP = 10.0**logP
        T = np.interp(logP,np.log10(P),T)

        self.inputs['atmosphere']['profile']  = pd.DataFrame({'temperature': T, 'pressure':newP})

        # Return TP profile
        return self.inputs['atmosphere']['profile'] 
    def TP_line_earth(self,P,Tsfc=294.0, Psfc=1.0, gam_trop=0.18, Ptrop=0.199, 
        gam_strat=-0.045,Pstrat=0.001,nlevel=150):
        """
        Author: Mike R. Line 

        Estimates Earth's pressure-temperature profile. All default 
        values have been tuned to semi reproduce Earth's temperature 
        pressure profile.

        Parameters
        ----------
        P : array 
            Pressure array usually np.logspace(-6,2,nlevel)
        Tsfc : float,optional 
            Surface Temperature (K). Earth is 294 K 
        Psfc : float ,optional
            Surface Pressure (bar). Earth is 1 bar. 
        gam_trop : float ,optional
            Tropospheric dry lapse rate. Earth is ~0.18 
        Ptrop : float ,optional
            Tropospheric pressure. Earth 0.199 bar. 
        gam_strat : float ,optional
            Stratospheric lapse rate. Earth is -0.045
        Pstrat : float ,optional
            Stratospheric pressure (bars). Earth is 0.001 bar. /
        nlevel : int ,optional
            Number of grid levels 

        Returns 
        -------
        array 
            Temperature array (K)Psfc
        """
        #P = np.logspace(np.log10(1e-6), np.log10(100),nlevel)

        if Ptrop <= P.min(): Ptrop=P.min()
        if Pstrat <= P.min(): Pstrat=P.min()

        T=np.zeros(len(P))

        #troposphere T--adibat

        Ttrop=Tsfc*(P/Psfc)**gam_trop  #P0=sfc p, Trop T
            
        #stratosphere
        Tpause=Ttrop[P <= Ptrop ][-1]  #tropopause Temp
        PPtrop=P[P <= Ptrop ][-1]
        Tstrat=Tpause*(P/PPtrop)**gam_strat

        #merging troposphere and stratosphfere
        T[P >= Ptrop]=Ttrop[P >= Ptrop]
        T[P <= Ptrop]=Tstrat[P <= Ptrop]

        #isothermal below surface (making surface a blackbody)
        T[P >= Psfc]=T[P >= Psfc][0]

        #isothermal above "stratopause" pressure, Pstrat
        T[P<=Pstrat]=T[P<=Pstrat][-1]
        T[T<=10]=10
        T[T>=1000]=1000
         
        self.inputs['atmosphere']['profile']  = pd.DataFrame({'temperature': T, 'pressure':P})

        # Return TP profile
        return self.inputs['atmosphere']['profile'] 
    def atmosphere_3d(self, ds, regrid=True, plot=True, iz_plot=0,verbose=True): 
        """
        Checks your xarray input to make sure the necessary elements are included. If 
        requested, it will regrid your output according to what you have specified in 
        phase_angle() routine. If you have not requested a regrid, it will check to make 
        sure that the latitude/longitude grid that you have specified in your xarray
        is the same one that you have set in the phase_angle() routine. 
        
        Parameters
        ----------
        ds : xarray.DataArray
            xarray input grid (see GCM 3D input tutorials)
        regrid : bool
            If True, this will auto regrid your data, based on the input to the 
            phase_angle function you have supllied
            If False, it will skip regridding. However, this assumes that you have already 
            regridded your data to the necessary gangles and tangles. PICASO will double check 
            for you by comparing latitude/longitudes of what is in your xarray to what was computed 
            in the phase_angle function. 
        plot : bool 
            If True, this will auto output a regridded plot 
        iz_plot : int 
            Altitude index to plot if it is requested
        verbose : bool 
            If True, this will plot out messages, letting you know if your input data is being transformed 
        """
        #check 
        if not isinstance(ds, xr.core.dataset.Dataset): 
            raise Exception('PICASO has moved to only accept xarray input. Please see GCM 3D input tutorials to learn how to reformat your input. ')

        #check for temperature and pressure
        if 'temperature' not in ds: raise Exception('Must include temperature as data component')
        
        #check for pressure and change units if needed
        if 'pressure' not in ds.coords: 
            raise Exception("Must include pressure in coords and units")
        else: 
            self.nlevel = len(ds.coords['pressure'].values)
            #CONVERT PRESSURE UNIT
            unit_old = ds.coords['pressure'].attrs['units'] 
            unit_reqd = 'bar'
            if unit_old != unit_reqd: 
                if verbose: print(f'verbose=True; Converting pressure grid from {unit_old} to required unit of {unit_reqd}.')
                ds.coords['pressure'] = (
                    ds.coords['pressure'].values*u.Unit(
                        unit_old)).to('bar').value

        
        #check for latitude and longitude 
        if (('lat' not in ds.coords) or ('lon' not in ds.coords)): 
            raise Exception("""Must include "lat" and "lon" as coordinates. 
                  Please see GCM 3D input tutorials to learn how to reformat your input.""")
        else :
            lat = ds.coords['lat'].values
            len_lat = len(lat)
            lon = ds.coords['lon'].values
            len_lon = len(lon)
            nt = self.inputs['disco']['num_tangle']
            ng = self.inputs['disco']['num_gangle']
            phase = self.inputs['phase_angle']


        if regrid: 
            #cannot regrid from a course grid to a high one
            assert nt <= len(lat), f'Cannot regrid from a course grid. num_tangle={nt} and input grid has len(lat)={len_lat}'
            assert ng <= len(lon), f'Cannot regrid from a course grid. num_gangle={nt} and input grid has len(lon)={len_lon}'
            #call regridder to get to gauss angle chevychev angle grid
            if verbose: print(f'verbose=True;regrid=True; Regridding 3D output to ngangle={ng}, ntangle={nt}, with phase={phase}.')
            ds = regrid_xarray(ds, num_gangle=ng, num_tangle=nt, phase_angle=phase)
        else: 
            #check lat and lons match up
            assert np.array_equal(self.inputs['disco']['latitude']*180/np.pi,
                lat), f"""Latitudes from the GCM do not match the PICASO grid even 
                          though the number of grid points are the same. 
                          Most likely this could be that the input phase of {phase}, is 
                          different from what the regridder used prior to this function. 
                          A simple fix is to provide this function with the native 
                          GCM xarray, turn regrid=True and it will ensure the grids are 
                          the same."""
            assert np.array_equal(self.inputs['disco']['longitude']*180/np.pi,
                lon), f"""Longitude from the GCM do not match the PICASO grid even 
                          though the number of grid points are the same. 
                          Most likely this could be that the input phase of {phase}, is 
                          different from what the regridder used prior to this function. 
                          A simple fix is to provide this function with the native  
                          GCM xarray, turn regrid=True and it will ensure the grids are 
                          the same."""
        
        #if there is only one data field through a warning to the user 
        #that they need to add in chemistry before running specturm
        if len(ds.keys()) ==1: 
            if verbose: print('verbose=True;Only one data variable included. Make sure to add in chemical abundances before trying to run spectra.')

        if plot: 
            if ((ng>1) & (nt>1)):
                ds['temperature'].isel(pressure=iz_plot).plot(x='lon', y ='lat')
            elif ((ng==1) & (nt>1)):
                ds['temperature'].isel(pressure=iz_plot).plot(y ='lat')
            elif ((ng>1) & (nt==1)):
                ds['temperature'].isel(pressure=iz_plot).plot(x ='lon')

        self.inputs['atmosphere']['profile'] = ds.sortby('pressure') 

    def premix_3d(self, opa, n_cpu=1): 
        """
        You must have already ran atmosphere_3d or pre-defined an xarray gcm 
        before running this function. 

        This function will post-process sonora chemical equillibrium 
        chemistry onto your 3D grid. 

        CURRENT options 
        log m/h: 0.0, 0.5, 1.0, 1.5, 1.7, 2.0
        C/O: 0.5X, 1.0X, 1.5X, 2.0X, 2.5X

        Parameters
        ----------
        c_o : float,optional
            default = 1 (solar), options= 0.5X, 1.0X, 1.5X, 2.0X, 2.5X
        log_mh : float, optional
            default = 0 (solar), options = 0.0, 0.5, 1.0, 1.5, 1.7, 2.0
        n_cpu : int 
            Number of cpu to use for parallelization of chemistry
        """
        not_molecules = ['temperature','pressure','kz']
        pt_3d_ds = self.inputs['atmosphere']['profile'].sortby('pressure') 
        lon = pt_3d_ds.coords['lon'].values
        lat = pt_3d_ds.coords['lat'].values
        nt = len(lat)
        ng = len(lon)

        pres = pt_3d_ds.coords['pressure'].values
        self.nlevel = len(pres)
        def run_chem(ilon,ilat):
            warnings.filterwarnings("ignore")
            df = pt_3d_ds.isel(lon=ilon,lat=ilat).to_pandas(
                    ).reset_index(
                    ).drop(['lat','lon'],axis=1
                    )#.sort_values('pressure')
            #convert to 1d format
            self.inputs['atmosphere']['profile']=df
            #run chemistry, which adds chem to inputs['atmosphere']['profile']
            self.chem_interp(opa.full_abunds)
            df_w_chem = self.inputs['atmosphere']['profile']            
            return df_w_chem

        results = Parallel(n_jobs=n_cpu)(delayed(run_chem)(ilon,ilat) for ilon in range(ng) for ilat in range(nt))
        
        all_out = {imol:np.zeros((ng,nt,self.nlevel)) for imol in results[0].keys() if imol not in not_molecules}

        i = -1
        for ilon in range(ng):
            for ilat in range(nt):
                i+=1
                for imol in all_out.keys():
                    if imol not in not_molecules:
                        all_out[imol][ilon, ilat,:] = results[i][imol].values

        data_vars = {imol:(["lon", "lat","pressure"], all_out[imol],{'units': 'v/v'}) for imol in results[0].keys() if imol not in not_molecules}
        # put data into a dataset
        ds_chem = xr.Dataset(
            data_vars=data_vars,
            coords=dict(
                lon=(["lon"], lon,{'units': 'degrees'}),#required
                lat=(["lat"], lat,{'units': 'degrees'}),#required
                pressure=(["pressure"], pres,{'units': 'bar'})#required*
            ),
            attrs=dict(description="coords with vectors"),
        )

        #append input
        self.inputs['atmosphere']['profile'] = pt_3d_ds.update(ds_chem)
    def chemeq_3d(self,c_o=1.0,log_mh=0.0, n_cpu=1): 
        """
        You must have already ran atmosphere_3d or pre-defined an xarray gcm 
        before running this function. 

        This function will post-process sonora chemical equillibrium 
        chemistry onto your 3D grid. 

        CURRENT options 
        log m/h: 0.0, 0.5, 1.0, 1.5, 1.7, 2.0
        C/O: 0.5X, 1.0X, 1.5X, 2.0X, 2.5X

        Parameters
        ----------
        c_o : float,optional
            default = 1 (solar), options= 0.5X, 1.0X, 1.5X, 2.0X, 2.5X
        log_mh : float, optional
            default = 0 (solar), options = 0.0, 0.5, 1.0, 1.5, 1.7, 2.0
        n_cpu : int 
            Number of cpu to use for parallelization of chemistry
        """
        not_molecules = ['temperature','pressure','kz']
        pt_3d_ds = self.inputs['atmosphere']['profile'].sortby('pressure') 
        lon = pt_3d_ds.coords['lon'].values
        lat = pt_3d_ds.coords['lat'].values
        nt = len(lat)
        ng = len(lon)

        pres = pt_3d_ds.coords['pressure'].values
        self.nlevel = len(pres)
        def run_chem(ilon,ilat):
            warnings.filterwarnings("ignore")
            df = pt_3d_ds.isel(lon=ilon,lat=ilat).to_pandas(
                    ).reset_index(
                    ).drop(['lat','lon'],axis=1
                    )#.sort_values('pressure')
            #convert to 1d format
            self.inputs['atmosphere']['profile']=df
            #run chemistry, which adds chem to inputs['atmosphere']['profile']
            self.chemeq_visscher(c_o=1.0,log_mh=0.0)
            df_w_chem = self.inputs['atmosphere']['profile']            
            return df_w_chem

        results = Parallel(n_jobs=n_cpu)(delayed(run_chem)(ilon,ilat) for ilon in range(ng) for ilat in range(nt))
        
        all_out = {imol:np.zeros((ng,nt,self.nlevel)) for imol in results[0].keys() if imol not in not_molecules}

        i = -1
        for ilon in range(ng):
            for ilat in range(nt):
                i+=1
                for imol in all_out.keys():
                    if imol not in not_molecules:
                        all_out[imol][ilon, ilat,:] = results[i][imol].values

        data_vars = {imol:(["lon", "lat","pressure"], all_out[imol],{'units': 'v/v'}) for imol in results[0].keys() if imol not in not_molecules}
        # put data into a dataset
        ds_chem = xr.Dataset(
            data_vars=data_vars,
            coords=dict(
                lon=(["lon"], lon,{'units': 'degrees'}),#required
                lat=(["lat"], lat,{'units': 'degrees'}),#required
                pressure=(["pressure"], pres,{'units': 'bar'})#required*
            ),
            attrs=dict(description="coords with vectors"),
        )

        #append input
        self.inputs['atmosphere']['profile'] = pt_3d_ds.update(ds_chem)

    def atmosphere_4d(self, ds=None, shift=None, plot=True, iz_plot=0,verbose=True, 
        zero_point='night_transit'): 
        """
        Regrids xarray 
        
        Parameters
        ----------
        ds : xarray.DataArray
            xarray input grid (see GCM 3D input tutorials)
            Only optional if you have already defined your dataframe to 
            self.inputs['atmosphere']['profile'] 
        shift : array 
            Degrees, for each orbital `phase`, `picaso` will rotate the longitude grid `phase_i`+`shift_i`. 
            For example, for tidally locked planets, `shift`=0 at all phase angles. 
            Therefore, `shift` must be input as an array of length `n_phase`, set by phase_angle() routine. 
            Use plot=True to understand how your grid is being shifted.
        plot : bool 
            If True, this will auto output a regridded plot
        iz_plot : bool 
            pressure index to plot  
        verbose : bool 
            If True, this will plot out messages, letting you know if your input data is being transformed
        zero_point : str 
            Is your zero point "night_transit", or "secondary_eclipse"
            Default, "night_transit"
        """ 
        if isinstance(ds, type(None)):
            ds = self.inputs['atmosphere']['profile']
            if isinstance(ds, type(None)):
                raise Exception("Need to submit an xarray.DataArray because there is no input attached to self.inputs['atmosphere']['profile']")
        else: 
            #do a deep copy so that users runs dont get over written 
            ds = copy.deepcopy(ds)

        phases = self.inputs['phase_angle']

        #define shift based on user specified shift, and user specified zero point
        if isinstance(shift, type(None)):
            shift = np.zeros(len(phases))
        
        if zero_point == 'night_transit':
            shift = shift + 180
        elif zero_point == 'secondary_eclipse':
            shift=shift 
        else: 
            raise Exception("Do not regocnize input zero point. Please specify: night_transit or secondary_eclipse")

        self.inputs['shift'] = shift

        #make sure order is correct 
        if [i for i in ds.dims] != ["lon", "lat","pressure"]:
            ds = ds.transpose("lon", "lat","pressure")

        if not isinstance(ds, xr.core.dataset.Dataset): 
            raise Exception('PICASO has moved to only accept xarray input. Please see GCM 3D input tutorials to learn how to reformat your input. ')

        #check for temperature and pressure
        if 'temperature' not in ds: raise Exception('Must include temperature as data component')
        

        #check for pressure and change units if needed
        if 'pressure' not in ds.coords: 
            raise Exception("Must include pressure in coords and units")
        else: 
            self.nlevel = len(ds.coords['pressure'].values)
            #CONVERT PRESSURE UNIT
            unit_old = ds.coords['pressure'].attrs['units'] 
            unit_reqd = 'bar'
            if unit_old != unit_reqd: 
                if verbose: print(f'verbose=True; Converting pressure grid from {unit_old} to required unit of {unit_reqd}.')
                ds.coords['pressure'] = (
                    ds.coords['pressure'].values*u.Unit(
                        unit_old)).to('bar').value

        
        #check for latitude and longitude 
        if (('lat' not in ds.coords) or ('lon' not in ds.coords)): 
            raise Exception("""Must include "lat" and "lon" as coordinates. 
                  Please see GCM 3D input tutorials to learn how to reformat your input.""")
        else :
            og_lat = ds.coords['lat'].values #degrees
            og_lon = ds.coords['lon'].values #degrees

        #store so we can rotate
        data_vars_og = {i:ds[i].values for i in ds.keys()}
        #run through phases and regrid each one
        shifted_grids = {}
        for i,iphase in enumerate(phases): 
            new_lat = self.inputs['disco'][iphase]['latitude']*180/np.pi#to degrees
            new_lon = self.inputs['disco'][iphase]['longitude']*180/np.pi#to degrees
            total_shift = (iphase*180/np.pi + shift[i]) % 360 
            change_zero_pt = og_lon +  total_shift
            change_zero_pt[change_zero_pt>360]=change_zero_pt[change_zero_pt>360]%360 #such that always between -180 and 180
            change_zero_pt[change_zero_pt>180]=change_zero_pt[change_zero_pt>180]%180-180 #such that always between -180 and 180
            #ds.coords['lon'].values = change_zero_pt
            split = np.argmin(abs(change_zero_pt + 180)) #find point where we should shift the grid
            for idata in data_vars_og.keys():
                swap1 = data_vars_og[idata][0:split,:,:]
                swap2 = data_vars_og[idata][split:,:,:]
                data = np.concatenate((swap2,swap1))
                ds[idata].values = data
            shifted_grids[iphase] = regrid_xarray(ds, latitude=new_lat, longitude=new_lon)
        new_phase_grid=xr.concat(list(shifted_grids.values()), pd.Index(list(shifted_grids.keys()), name='phase'))

        if plot: 
            new_phase_grid['temperature'].isel(pressure=iz_plot).plot(x='lon', y ='lat', col='phase',col_wrap=4)
        
        self.inputs['atmosphere']['profile'] = new_phase_grid

    def clouds_4d(self, ds=None, plot=True, iz_plot=0,iw_plot=0,verbose=True): 
        """
        Regrids xarray 
        
        Parameters
        ----------
        ds : xarray.DataArray
            xarray input grid (see GCM 3D input tutorials)
            Only optional if you have already defined your dataframe to 
            self.inputs['clouds']['profile'] 
        plot : bool 
            If True, this will auto output a regridded plot
        iz_plot : bool 
            pressure index to plot  
        iw_plot : bool 
            wavelength index to plot 
        verbose : bool 
            If True, this will plot out messages, letting you know if your input data is being transformed 
        """ 
        phases = self.inputs['phase_angle']

        if isinstance(ds, type(None)):
            ds = self.inputs['clouds']['profile']
            if isinstance(ds, type(None)):
                raise Exception("Need to submit an xarray.DataArray because there is no input attached to self.inputs['clouds']['profile']")
        else: 
            ds = copy.deepcopy(ds)

        if not isinstance(ds, xr.core.dataset.Dataset): 
            raise Exception('PICASO has moved to only accept xarray input. Please see GCM 3D input tutorials to learn how to reformat your input. ')

        if 'shift' in self.inputs: 
            shift =  self.inputs['shift']
        else: 
            raise Exception('Oops! It looks like cloud_4d is being run before atmosphere_4d. Please run atmosphere_4d first so that you can speficy a shift, relative to the phase. This shift will then be used in cloud_4d.')
                
        #check for temperature and pressure
        if 'opd' not in ds: raise Exception('Must include opd as data component')
        if 'g0' not in ds: raise Exception('Must include g0 as data component')
        if 'w0' not in ds: raise Exception('Must include w0 as data component')
        

        #check for pressure and change units if needed
        if 'pressure' not in ds.coords: 
            raise Exception("Must include pressure in coords and units")
        else: 
            self.nlevel = len(ds.coords['pressure'].values)
            #CONVERT PRESSURE UNIT
            unit_old = ds.coords['pressure'].attrs['units'] 
            unit_reqd = 'bar'
            if unit_old != unit_reqd: 
                if verbose: print(f'verbose=True; Converting pressure grid from {unit_old} to required unit of {unit_reqd}.')
                ds.coords['pressure'] = (
                    ds.coords['pressure'].values*u.Unit(
                        unit_old)).to('bar').value

        #check for wavenumber coordinates 
        if 'wno' not in ds.coords: 
            raise Exception("Must include 'wno' (wavenumber) in coords and units")
        else:
            #CONVERT wavenumber UNIT if not the right units
            unit_old = ds.coords['wno'].attrs['units'] 
            unit_reqd = 'cm^(-1)'
            if unit_old != unit_reqd: 
                if verbose: print(f'verbose=True; Converting wno grid from {unit_old} to required unit of {unit_reqd}.')
                ds.coords['wno'] = (
                    ds.coords['wno'].values*u.Unit(
                        unit_old)).to('cm^(-1)').value 

        #check for latitude and longitude 
        if (('lat' not in ds.coords) or ('lon' not in ds.coords)): 
            raise Exception("""Must include "lat" and "lon" as coordinates. 
                  Please see GCM 3D input tutorials to learn how to reformat your input.""")
        else :
            og_lat = ds.coords['lat'].values #degrees
            og_lon = ds.coords['lon'].values #degrees

        #store so we can rotate
        data_vars_og = {i:ds[i].values for i in ds.keys()}
        #run through phases and regrid each one
        shifted_grids = {}
        for i,iphase in enumerate(phases): 
            new_lat = self.inputs['disco'][iphase]['latitude']*180/np.pi#to degrees
            new_lon = self.inputs['disco'][iphase]['longitude']*180/np.pi#to degrees
            total_shift = (iphase*180/np.pi + shift[i]) % 360 
            change_zero_pt = og_lon +  total_shift
            change_zero_pt[change_zero_pt>360]=change_zero_pt[change_zero_pt>360]%360 #such that always between -180 and 180
            change_zero_pt[change_zero_pt>180]=change_zero_pt[change_zero_pt>180]%180-180 #such that always between -180 and 180
            #ds.coords['lon'].values = change_zero_pt
            split = np.argmin(abs(change_zero_pt + 180)) #find point where we should shift the grid
            for idata in data_vars_og.keys():
                swap1 = data_vars_og[idata][0:split,:,:]
                swap2 = data_vars_og[idata][split:,:,:]
                data = np.concatenate((swap2,swap1))
                ds[idata].values = data
            shifted_grids[iphase] = regrid_xarray(ds, latitude=new_lat, longitude=new_lon)
        new_phase_grid=xr.concat(list(shifted_grids.values()), pd.Index(list(shifted_grids.keys()), name='phase'))

        if plot: 
            new_phase_grid['opd'].isel(pressure=iz_plot,wno=iw_plot).plot(x='lon', y ='lat', col='phase',col_wrap=4)
        
        self.inputs['clouds']['profile'] = new_phase_grid
        self.inputs['clouds']['wavenumber'] = ds.coords['wno'].values

    def atmosphere_3d_old(self, dictionary=None, filename=None):
        """
        Builds a dataframe and makes sure that minimum necessary parameters have been suplied. 

        Parameters
        ----------
        df : dict
            (Optional) Dataframe with volume mixing ratios and pressure, temperature profile. 
            Must contain pressure (bars) and at least one molecule
        filename : str 
            (Optional) Pickle filename that is a dictionary structured: 
            dictionary[int(lat) in degrees][int(lon) in degrees] = pd.DataFrame({'pressure':[], 'temperature': [],
            'H2O':[]....}). As well as df['phase_angle'] = 0 (in radians).
            Therefore, the latitude and longitude keys should be INTEGERS taken from the lat/longs calculated in 
            inputs.phase_angle! Any other meta data should be  represented by a string.
            Must contain pressure and at least one molecule

        Examples
        --------

        >>import picaso.justdoit as jdi
        >>new = jdi.inputs()
        >>new.phase_angle(0) #loads the geometry you need to get your 3d model on
        >>lats= new.inputs['disco']['latitude']*180/np.pi).astype(int)
        >>>lons = (new.inputs['disco']['longitude']*180/np.pi).astype(int)

        Build an empty dictionary to be filled later 

        >>dict_3d = {la: {lo : [] for lo in lons} for la in lats} #build empty one 
        >>dict_3d['phase_angle'] = 0 #this is a double check for consistency 
        
        Now you need to bin your GCM output on this grid and fill the dictionary with the necessary dataframes. For example:
        
        >>dict_3d[lats[0]][lons[0]] = pd.DataFrame({'pressure':[], 'temperature': [],'H2O':[]})

        Once this is filled you can add it to this function 

        >>new.atmosphere_3d(dictionary=dict_3d)
        """

        if (isinstance(dictionary, dict) and isinstance(filename, type(None))):
            df3d = dictionary

        elif (isinstance(dictionary, type(None)) and isinstance(filename, str)):
            df3d = pk.load(open(filename,'rb'))
        else:
            raise Exception("Please input either a dict using dictionary or a str using filename")

        #get lats and lons out of dictionary and puts them in reverse 
        #order so that they match what comes out of disco calcualtion
        lats = np.sort(list(i for i in df3d.keys() if isinstance(i,int))) #latitude is positive to negative 
        lons = np.sort(list(i for i in df3d[lats[0]].keys() if isinstance(i,int))) #longitude is negative to positive 
        #check they are about the same as the ones computed in phase angle 
        df3d_nt = len(lats)
        df3d_ng =  len(df3d[lats[0]].keys())

        assert self.inputs['disco']['num_gangle'] == int(df3d_nt), 'Number of gauss angles input does not match creation of 3d input file. Check function `inputs.phase_angle()`. num_gangle=10 is set by default and you may have to change it.'
        assert self.inputs['disco']['num_tangle']  == int(df3d_ng), 'Number of Tchebyshev angles does not match creation of 3d input file.  Check function `inputs.phase_angle()`.  num_tangle=10 is set by default and you may have to change it.'
        
        self.nlevel=df3d[lats[0]][lons[0]].shape[0]

        #now check that the lats and longs are about the same
        for ilat ,nlat in  zip(np.sort(self.inputs['disco']['latitude']*180/np.pi), lats): 
            np.testing.assert_almost_equal(int(ilat) ,nlat, decimal=0,err_msg='Latitudes from dictionary(units degrees) are not the same as latitudes computed in inputs.phase_angle', verbose=True)

        for ilon ,nlon in  zip(np.sort(self.inputs['disco']['longitude']*180/np.pi), lons): 
            np.testing.assert_almost_equal(int(ilon) ,nlon , decimal=0,err_msg='Longitudes from dictionary(units degrees) are not the same as longitudes computed in inputs.phase_angle', verbose=True)
        
        self.inputs['atmosphere']['profile'] = df3d
    def surface_reflect(self, albedo, wavenumber, old_wavenumber = None):
        """
        Set atmospheric surface reflectivity. This preps the code to run a terrestrial 
        planet. This will automatically change the run to "hardsurface", which alters 
        the lower boundary condition of the thermal_1d flux calculation.

        Parameters
        ----------
        albedo : float
            Set constant albedo for surface reflectivity 
        """
        if isinstance(albedo, (float, int)):
            self.inputs['surface_reflect'] = np.array([albedo]*len(wavenumber))
        elif isinstance(albedo, (list, np.ndarray)): 
            if isinstance(old_wavenumber, type(None)):
                self.inputs['surface_reflect'] = albedo
            else: 
                self.inputs['surface_reflect'] = np.interp(wavenumber, old_wavenumber, albedo)
        self.inputs['hard_surface'] = 1 #let's the code know you have a hard surface at depth
    def clouds_reset(self):
        """Reset cloud dict to zeros"""
        df = self.inputs['clouds']['profile']
        zeros=np.zeros(196*(self.nlevel-1))

        #add in cloud layers 
        df['g0'] = zeros
        df['w0'] = zeros
        df['opd'] = zeros
        self.inputs['clouds']['profile'] = df
        
    def clouds(self, filename = None, g0=None, w0=None, opd=None,p=None, dp=None,df =None,**pd_kwargs):
        """
        Cloud specification for the model. Clouds are parameterized by a single scattering albedo (w0), 
        an assymetry parameter (g0), and a total extinction per layer (opd).

        g0,w0, and opd are both wavelength and pressure dependent. Our cloud models come 
        from eddysed. Their output look something like this where 
        pressure is in bars and wavenumber is inverse cm. We will sort pressure and wavenumber before we reshape
        so the exact order doesn't matter

        pressure wavenumber opd w0 g0
        1.   1.   ... . .
        1.   2.   ... . .
        1.   3.   ... . .
        .     . ... . .
        .     . ... . .
        1.   M.   ... . .
        2.   1.   ... . .
        .     . ... . .
        N.   .  ... . .

        If you are creating your own file you have to make sure that you have a 
        **pressure** (bars) and **wavenumber**(inverse cm) column. We will use this to make sure that your cloud 
        and atmospheric profiles are on the same grid. **If there is no pressure or wavelength parameter
        we will assume that you are on the same grid as your atmospheric input, and on the 
        eddysed wavelength grid! **

        Users can also input their own fixed cloud parameters, by specifying a single value 
        for g0,w0,opd and defining the thickness and location of the cloud. 

        Parameters
        ----------
        filename : str 
            (Optional) Filename with info on the wavelength and pressure-dependent single scattering
            albedo, asymmetry factor, and total extinction per layer. Input associated pd_kwargs 
            so that the resultant output has columns named : `g0`, `w0` and `opd`. If you are not 
            using the eddysed output, you will also need a `wavenumber` and `pressure` column in units 
            of inverse cm, and bars. 
        g0 : float, list of float
            (Optional) Asymmetry factor. Can be a single float for a single cloud. Or a list of floats 
            for two different cloud layers 
        w0 : list of float 
            (Optional) Single Scattering Albedo. Can be a single float for a single cloud. Or a list of floats 
            for two different cloud layers      
        opd : list of float 
            (Optional) Total Extinction in `dp`. Can be a single float for a single cloud. Or a list of floats 
            for two different cloud layers 
        p : list of float 
            (Optional) Bottom location of cloud deck (LOG10 bars). Can be a single float for a single cloud. Or a list of floats 
            for two different cloud layers 
        dp : list of float 
            (Optional) Total thickness cloud deck above p (LOG10 bars). 
            Can be a single float for a single cloud or a list of floats 
            for two different cloud layers 
            Cloud will span 10**(np.log10(p-dp))
        df : pd.DataFrame, dict
            (Optional) Same as what would be included in the file, but in DataFrame or dict form
        """

        #first complete options if user inputs dataframe or dict 
        if (not isinstance(filename, type(None)) & isinstance(df, type(None))) or (isinstance(filename, type(None)) & (not isinstance(df, type(None)))):

            if not isinstance(filename, type(None)):
                df = pd.read_csv(filename, **pd_kwargs)

            cols = df.keys()

            assert 'g0' in cols, "Please make sure g0 is a named column in cld file"
            assert 'w0' in cols, "Please make sure w0 is a named column in cld file"
            assert 'opd' in cols, "Please make sure opd is a named column in cld file"

            #CHECK SIZES

            #if it's a user specified pressure and wavenumber
            if (('pressure' in cols) & ('wavenumber' in cols)):
                df = df.sort_values(['pressure', 'wavenumber']).reset_index(drop=True)
                self.inputs['clouds']['wavenumber'] = df['wavenumber'].unique()
                nwave = len(self.inputs['clouds']['wavenumber'])
                nlayer = len(df['pressure'].unique())
                assert df.shape[0] == (self.nlevel-1)*nwave, "There are {0} rows in the df, which does not equal {1} layers previously specified x {2} wave pts".format(df.shape[0], self.nlevel-1, nwave) 
            
            #if its eddysed, make sure there are 196 wave points 
            else: 
                assert df.shape[0] == (self.nlevel-1)*196, "There are {0} rows in the df, which does not equal {1} layers x 196 eddysed wave pts".format(df.shape[0], self.nlevel-1) 
                
                self.inputs['clouds']['wavenumber'] = get_cld_input_grid('wave_EGP.dat')

            #add it to input
            self.inputs['clouds']['profile'] = df

        #first make sure that all of these have been specified
        elif None in [g0, w0, opd, p,dp]:
            raise Exception("Must either give dataframe/dict, OR a complete set of g0, w0, opd,p,dp to compute cloud profile")
        else:
            pressure_level = self.inputs['atmosphere']['profile']['pressure'].values
            pressure = np.sqrt(pressure_level[1:] * pressure_level[0:-1])#layer

            w = get_cld_input_grid('wave_EGP.dat')

            self.inputs['clouds']['wavenumber'] = w

            pressure_all =[]
            for i in pressure: pressure_all += [i]*len(w)
            wave_all = list(w)*len(pressure)

            df = pd.DataFrame({'pressure':pressure_all,
                                'wavenumber': wave_all })


            zeros=np.zeros(196*(self.nlevel-1))

            #add in cloud layers 
            df['g0'] = zeros
            df['w0'] = zeros
            df['opd'] = zeros
            #loop through all cloud layers and set cloud profile
            for ig, iw, io , ip, idp in zip(g0,w0,opd,p,dp):
                maxp = 10**ip #max pressure is bottom of cloud deck
                minp = 10**(ip-idp) #min pressure 
                df.loc[((df['pressure'] >= minp) & (df['pressure'] <= maxp)),'g0']= ig
                df.loc[((df['pressure'] >= minp) & (df['pressure'] <= maxp)),'w0']= iw
                df.loc[((df['pressure'] >= minp) & (df['pressure'] <= maxp)),'opd']= io

            self.inputs['clouds']['profile'] = df

    def virga(self, condensates, directory,
        fsed=1, mh=1, mmw=2.2,kz_min=1e5,sig=2, full_output=False, do_virtual=False): 
        """
        Runs virga cloud code based on the PT and Kzz profiles 
        that have been added to inptus class.

        Parameters
        ----------
        condensates : str 
            Condensates to run in cloud model 
        fsed : float 
            Sedimentation efficiency 
        mh : float 
            Metallicity 
        mmw : float 
            Atmospheric mean molecular weight  
        """
        
        cloud_p = vj.Atmosphere(condensates,fsed=fsed,mh=mh,
                 mmw = mmw, sig =sig) 

        if 'kz' not in self.inputs['atmosphere']['profile'].keys():
            raise Exception ("Must supply kz to atmosphere/chemistry DataFrame, \
                if running `virga` through `picaso`. This should go in the \
                same place that you specified you pressure-temperature profile. \
                Alternatively, you can manually add it by doing \
                `case.inputs['atmosphere']['profile']['kz'] = KZ`")
        df = self.inputs['atmosphere']['profile'].loc[:,['pressure','temperature','kz']]
        
        cloud_p.gravity(gravity=self.inputs['planet']['gravity'],
                 gravity_unit=u.Unit(self.inputs['planet']['gravity_unit']))#
        
        cloud_p.ptk(df =df, kz_min = kz_min)
        out = vj.compute(cloud_p, as_dict=full_output,
                          directory=directory, do_virtual=do_virtual)

        if not full_output:
            opd, w0, g0 = out
            df = vj.picaso_format(opd, w0, g0)
        else: 
            opd, w0, g0 = out['opd_per_layer'],out['single_scattering'],out['asymmetry']
            df = vj.picaso_format(opd, w0, g0)

        #only pass through clouds 1d if clouds are one dimension 
        self.clouds(df=df)

        if full_output : return out

    def virga_3d(self, condensates, directory,
        fsed=1, mh=1, mmw=2.2,kz_min=1e5,sig=2, full_output=False,
        n_cpu=1,verbose=True,smooth_kz=False):
        """
        Runs virga cloud code based on the PT and Kzz profiles 
        that have been added to inptus class.

        Parameters
        ----------
        condensates : str 
            Condensates to run in cloud model 
        fsed : float 
            Sedimentation efficiency 
        mh : float 
            Metallicity 
        mmw : float 
            Atmospheric mean molecular weight  
        n_cpu : int 
            number cpu to parallelize
        verbose : bool 
            Print statements to help user
        smooth_kz : bool 
            If true, it uses the min_kz value and does a UnivariateSpline
            accross the kz values to smooth out the profile
        """
        lat =self.inputs['atmosphere']['profile'].coords['lat'].values
        lon = self.inputs['atmosphere']['profile'].coords['lon'].values
        nt = len(lat)
        ng = len(lon)
        self.nlevel = len(self.inputs['atmosphere']['profile'].coords['pressure'].values)
        nlayer = self.nlevel-1

        
        
        if 'kz' not in self.inputs['atmosphere']['profile']: 
            raise Exception("Must include 'kzz' (vertical mixing) as data component")
        else:
            #CONVERT wavenumber UNIT if not the right units
            unit_old = self.inputs['atmosphere']['profile']['kz'].units 
            unit_reqd = 'cm^2/s'
            if unit_old != unit_reqd: 
                if verbose: print(f'verbose=True; Converting wno grid from {unit_old} to required unit of {unit_reqd}.')
                self.inputs['atmosphere']['profile']['kz'].values = (
                    self.inputs['atmosphere']['profile']['kz'].values*u.Unit(
                        unit_old)).to('cm^2/s').value
                self.inputs['atmosphere']['profile'].kz.attrs['units'] = unit_reqd

        ptk_3d = self.inputs['atmosphere']['profile'][['temperature','kz']] 
        def run_virga(ilon,ilat): 
            cloud_p = vj.Atmosphere(condensates,fsed=fsed,mh=mh,
                     mmw = mmw, sig =sig,verbose=verbose) 
            cloud_p.gravity(gravity=self.inputs['planet']['gravity'],
                     gravity_unit=u.Unit(self.inputs['planet']['gravity_unit']))#
            df = ptk_3d.isel(lon=ilon, lat=ilat
                            ).to_pandas(
                            ).reset_index(
                            ).drop(
                            ['lat','lon'],axis=1
                            ).sort_values('pressure')
            if smooth_kz: 
                x=np.log10(df['pressure'].values)
                y = np.log10(df['kz'].values)
                x=x[y>np.log10(kz_min)]
                y = y[y>np.log10(kz_min)]
                if len(y)<2: 
                    raise Exception(f'Not enough kz values above kz_min of {kz_min} to perform spline smoothing')
                spl = UnivariateSpline(x, y,ext=3)
                df['kz'] = spl(np.log10(df['pressure'].values))
            cloud_p.ptk(df =df, kz_min = kz_min)
            out = vj.compute(cloud_p, as_dict=True,
                              directory=directory)
            return out 

        results = Parallel(n_jobs=n_cpu)(delayed(run_virga)(ilon,ilat) for ilon in range(ng) for ilat in range(nt))
        
        wno_grid = 1e4/results[0]['wave']
        nwno = len(wno_grid)
        pres = results[0]['pressure']

        data_vars=dict(
                opd=(["pressure","wno","lon", "lat"], np.zeros((nlayer,nwno,ng,nt)),{'units': 'depth per layer'}),
                g0=(["pressure","wno","lon", "lat"], np.zeros((nlayer,nwno,ng,nt)),{'units': 'none'}),
                w0=(["pressure","wno","lon", "lat"], np.zeros((nlayer,nwno,ng,nt)),{'units': 'none'}),
            )

        i=0
        if full_output: all_out = {f'lat{i}':{} for i in range(ng)}
        for ig in range(ng):
            for it in range(nt):
                out = results[i];i+=1
                data_vars['opd'][1][:,:,ig,it]= out['opd_per_layer']
                data_vars['g0'][1][:,:,ig,it] = out['asymmetry']
                data_vars['w0'][1][:,:,ig,it] = out['single_scattering']
                if full_output: all_out[f'lat{it}'][f'lon{ig}'] = out

        ds_virga= xr.Dataset(
            data_vars=data_vars,
            coords=dict(
                lon=(["lon"], lon,{'units': 'degrees'}),#required
                lat=(["lat"], lat,{'units': 'degrees'}),#required
                pressure=(["pressure"], pres,{'units': 'bar'}),#required
                wno=(["wno"], wno_grid,{'units': 'cm^(-1)'})#required for clouds
            ),
            attrs=dict(description="coords with vectors"),
        )

        self.inputs['clouds']['profile'] = ds_virga 
        self.inputs['clouds']['wavenumber'] = ds_virga.coords['wno'].values

        if full_output:    return all_out 

    def clouds_3d(self, ds, regrid=True, plot=True, iz_plot=0, iw_plot=0,
        verbose=True):
        """
        Checks your cloud xarray input to make sure the necessary elements are included. If 
        requested, it will regrid your output according to what you have specified in 
        phase_angle() routine. If you have not requested a regrid, it will check to make 
        sure that the latitude/longitude grid that you have specified in your xarray
        is the same one that you have set in the phase_angle() routine. 
        
        Parameters
        ----------
        ds : xarray.DataArray
            xarray input grid (see cloud GCM 3D input tutorials)
        regrid : bool
            If True, this will auto regrid your data, based on the input to the 
            phase_angle function you have supllied
            If False, it will skip regridding. However, this assumes that you have already 
            regridded your data to the necessary gangles and tangles. PICASO will double check 
            for you by comparing latitude/longitudes of what is in your xarray to what was computed 
            in the phase_angle function. 
        plot : bool 
            If True, this will auto output a regridded plot 
        iz_plot : int 
            Altitude index to plot if a plot is requested
        iw_plot : int 
            Wavelength index to plot if plot is requested
        verbose : bool 
            If True, this will plot out messages, letting you know if your input data is being transformed 
        """
        #tell program that clouds are 3 dimensional 
        self.inputs['clouds']['dims']='3d'

        #check 
        if not isinstance(ds, xr.core.dataset.Dataset): 
            raise Exception('PICASO has moved to only accept xarray input. Please see GCM 3D input tutorials to learn how to reformat your input. ')

        #check for cloud properties
        if 'opd' not in ds: raise Exception("Must include 'opd' (optical detph) as data component")
        if 'g0' not in ds: raise Exception("Must include 'g0' (assymetry) as data component")
        if 'w0' not in ds: raise Exception("Must include 'w0' (single scattering) as data component")
        
        #check for wavenumber coordinates 
        if 'wno' not in ds.coords: 
            raise Exception("Must include 'wno' (wavenumber) in coords and units")
        else:
            #CONVERT wavenumber UNIT if not the right units
            unit_old = ds.coords['wno'].attrs['units'] 
            unit_reqd = 'cm^(-1)'
            if unit_old != unit_reqd: 
                if verbose: print(f'verbose=True; Converting wno grid from {unit_old} to required unit of {unit_reqd}.')
                ds.coords['wno'] = (
                    ds.coords['wno'].values*u.Unit(
                        unit_old)).to('cm^(-1)').value 

        #check for pressure and change units if needed
        if 'pressure' not in ds.coords: 
            raise Exception("Must include pressure in coords and units")
        else: 
            self.nlevel = len(ds.coords['pressure'].values)
            #CONVERT PRESSURE UNIT
            unit_old = ds.coords['pressure'].attrs['units'] 
            unit_reqd = 'bar'
            if unit_old != unit_reqd: 
                if verbose: print(f'verbose=True; Converting pressure grid from {unit_old} to required unit of {unit_reqd}.')
                ds.coords['pressure'] = (
                    ds.coords['pressure'].values*u.Unit(
                        unit_old)).to('bar').value

        
        #check for latitude and longitude 
        if (('lat' not in ds.coords) or ('lon' not in ds.coords)): 
            raise Exception("""Must include "lat" and "lon" as coordinates. 
                  Please see GCM 3D input tutorials to learn how to reformat your input.""")
        else :
            lat = ds.coords['lat'].values
            len_lat = len(lat)
            lon = ds.coords['lon'].values
            len_lon = len(lon)
            nt = self.inputs['disco']['num_tangle']
            ng = self.inputs['disco']['num_gangle']
            phase = self.inputs['phase_angle']


        if regrid: 
            #cannot regrid from a course grid to a high one
            assert nt <= len(lat), f'Cannot regrid from a course grid. num_tangle={nt} and input grid has len(lat)={len_lat}'
            assert ng <= len(lon), f'Cannot regrid from a course grid. num_gangle={nt} and input grid has len(lon)={len_lon}'
            #call regridder to get to gauss angle chevychev angle grid
            if verbose: print(f'verbose=True;regrid=True; Regridding 3D output to ngangle={ng}, ntangle={nt}, with phase={phase}.')
            ds = regrid_xarray(ds, num_gangle=ng, num_tangle=nt, phase_angle=phase)
        else: 
            #check lat and lons match up
            assert np.array_equal(self.inputs['disco']['latitude']*180/np.pi,
                lat), f"""Latitudes from the GCM do not match the PICASO grid even 
                          though the number of grid points are the same. 
                          Most likely this could be that the input phase of {phase}, is 
                          different from what the regridder used prior to this function. 
                          A simple fix is to provide this function with the native 
                          GCM xarray, turn regrid=True and it will ensure the grids are 
                          the same."""
            assert np.array_equal(self.inputs['disco']['longitude']*180/np.pi,
                lon), f"""Longitude from the GCM do not match the PICASO grid even 
                          though the number of grid points are the same. 
                          Most likely this could be that the input phase of {phase}, is 
                          different from what the regridder used prior to this function. 
                          A simple fix is to provide this function with the native  
                          GCM xarray, turn regrid=True and it will ensure the grids are 
                          the same."""

        if plot: 
            if ((ng>1) & (nt>1)):
                ds['opd'].isel(pressure=iz_plot,wno=iw_plot).plot(x='lon', y ='lat')
            elif ((ng==1) & (nt>1)):
                ds['opd'].isel(pressure=iz_plot,wno=iw_plot).plot(y ='lat')
            elif ((ng>1) & (nt==1)):
                ds['opd'].isel(pressure=iz_plot,wno=iw_plot).plot(x ='lon')

        self.inputs['clouds']['profile'] = ds 
        self.inputs['clouds']['wavenumber'] = ds.coords['wno'].values

    def clouds_3d_old(self, filename = None, dictionary =None):
        """
        Cloud specification for the model. Clouds are parameterized by a single scattering albedo (w0), 
        an assymetry parameter (g0), and a total extinction per layer (opd).

        g0,w0, and opd are both wavelength and pressure dependent. Our cloud models come 
        from eddysed. Their output looks like this (where level 1=TOA, and wavenumber1=Smallest number)

        level wavenumber opd w0 g0
        1.   1.   ... . .
        1.   2.   ... . .
        1.   3.   ... . .
        .     . ... . .
        .     . ... . .
        1.   M.   ... . .
        2.   1.   ... . .
        .     . ... . .
        N.   .  ... . .

        If you are creating your own file you have to make sure that you have a 
        **pressure** (bars) and **wavenumber**(inverse cm) column. We will use this to make sure that your cloud 
        and atmospheric profiles are on the same grid. **If there is no pressure or wavelength parameter
        we will assume that you are on the same grid as your atmospheric input, and on the 
        eddysed wavelength grid! **

        Users can also input their own fixed cloud parameters, by specifying a single value 
        for g0,w0,opd and defining the thickness and location of the cloud. 

        Parameters
        ----------
        filename : str 
            (Optional) Filename with info on the wavelength and pressure-dependent single scattering
            albedo, asymmetry factor, and total extinction per layer. Input associated pd_kwargs 
            so that the resultant output has columns named : `g0`, `w0` and `opd`. If you are not 
            using the eddysed output, you will also need a `wavenumber` and `pressure` column in units 
            of inverse cm, and bars. 
        dictionary : dict
            (Optional) Same as what would be included in the file, but in dict form

        Examples
        --------

        >>import picaso.justdoit as jdi
        >>new = jdi.inputs()
        >>new.phase_angle(0) #loads the geometry you need to get your 3d model on
        >>lats, lons = int(new.inputs['disco']['latitude']*180/np.pi), int(new.inputs['disco']['longitude']*180/np.pi)

        Build an empty dictionary to be filled later 

        >>dict_3d = {la: {lo : for lo in lons} for la in lats} #build empty one 
        >>dict_3d['phase_angle'] = 0 #add this for a consistensy check
        
        Now you need to bin your 3D clouds GCM output on this grid and fill the dictionary with the necessary dataframes. For example:
        
        >>dict_3d[lats[0]][lons[0]] = pd.DataFrame({'pressure':[], 'temperature': [],'H2O':[]})

        Once this is filled you can add it to this function 

        >>new.clouds_3d(dictionary=dict_3d)
        """

        #first complete options if user inputs dataframe or dict 
        if (isinstance(filename, str) & isinstance(dictionary, type(None))): 
            df = pk.load(open(filename,'rb'))
        elif (isinstance(filename, type(None)) & isinstance(dictionary, dict)):
            df = dictionary
        else: 
            raise Exception("Input must be a filename or a dictionary")

        cols = df[list(df.keys())[0]][list(df[list(df.keys())[0]].keys())[0]].keys()

        assert 'g0' in cols, "Please make sure g0 is a named column in cld file"
        assert 'w0' in cols, "Please make sure w0 is a named column in cld file"
        assert 'opd' in cols, "Please make sure opd is a named column in cld file"
        #again, check lat and lon in comparison to the computed ones 
        #get lats and lons out of dictionary 
        lats = np.sort(list(i for i in df.keys() if isinstance(i,int)))
        lons = np.sort(list(i for i in df[lats[0]].keys() if isinstance(i,int)))    
                
        for ilat ,nlat in  zip(np.sort(self.inputs['disco']['latitude']*180/np.pi), lats): 
            np.testing.assert_almost_equal(int(ilat) ,nlat, decimal=0,err_msg='Latitudes from dictionary(units degrees) are not the same as latitudes computed in inputs.phase_angle', verbose=True)
            
        for ilon ,nlon in  zip(np.sort(self.inputs['disco']['longitude']*180/np.pi), lons): 
            np.testing.assert_almost_equal(int(ilon) ,nlon , decimal=0,err_msg='Latitudes from dictionary(units degrees) are not the same as latitudes computed in inputs.phase_angle', verbose=True)

        #CHECK SIZES
        #if it's a user specified pressure and wavenumber
        if (('pressure' in cols) & ('wavenumber' in cols)):
            for i in df.keys():
                #loop through different lat and longs and make sure that each one of them is ordered correct 
                for j in df[i].keys():
                    df[i][j] = df[i][j].sort_values(['pressure', 'wavenumber']).reset_index(drop=True)
                    self.inputs['clouds']['wavenumber'] = df[i][j]['wavenumber'].unique()
                    nwave = len(self.inputs['clouds']['wavenumber'])
                    nlayer = len(df[i][j]['pressure'].unique())
                    assert df[i][j].shape[0] == (self.nlevel-1)*nwave, "There are {0} rows in the df, which does not equal {1} layers previously specified x {2} wave pts".format(df[i][j].shape[0], self.nlevel-1, nwave) 
                
        #if its eddysed, make sure there are 196 wave points 
        #this does not reorder so it assumes that 
        else: 
            shape = df[list(df.keys())[0]][list(df[list(df.keys())[0]].keys())[0]].shape[0]
            assert shape == (self.nlevel-1)*196, "There are {0} rows in the df, which does not equal {1} layers x 196 eddysed wave pts".format(shape, self.nlevel-1) 
            
            #get wavelength grid from ackerman code
            self.inputs['clouds']['wavenumber'] = get_cld_input_grid('wave_EGP.dat')

            #add it to input
        self.inputs['clouds']['profile'] = df

    def approx(self,single_phase='TTHG_ray',multi_phase='N=2',delta_eddington=True,
        raman='none',tthg_frac=[1,-1,2], tthg_back=-0.5, tthg_forward=1,
        p_reference=1, rt_method='toon', stream=2, blackbody_approx=1, toon_coefficients="quadrature",
        single_form='explicit', rayleigh='off', heng_compare='off', query='nearest_neighbor'):
        """
        This function sets all the default approximations in the code. It transforms the string specificatons
        into a number so that they can be used in numba nopython routines. 

        For `str` cases such as `TTHG_ray` users see all the options by using the function `single_phase_options`
        or `multi_phase_options`, etc. 

        single_phase : str 
            Single scattering phase function approximation 
        multi_phase : str 
            Multiple scattering phase function approximation 
        delta_eddington : bool 
            Turns delta-eddington on and off
        raman : str 
            Uses various versions of raman scattering 
        tthg_frac : list 
            Functional of forward to back scattering with the form of polynomial :
            tthg_frac[0] + tthg_frac[1]*g_b^tthg_frac[2]
            See eqn. 6 in picaso paper 
        tthg_back : float 
            Back scattering asymmetry factor gf = g_bar*tthg_back
        tthg_forward : float 
            Forward scattering asymmetry factor gb = g_bar * tthg_forward 
        p_reference : float 
            Reference pressure (bars) This is an arbitrary pressure that 
            corresponds do the user's input of radius. Usually something "at depth"
            around 1-10 bars. 
        method : str
            Toon ('toon') or spherical harmonics ('SH'). 
        stream : int 
            Two stream or four stream (options are 2 or 4). For 4 stream need to set method='SH'
        toon_coefficients: str
            Decide whether to use Quadrature ("quadrature") or Eddington ("eddington") schemes
            to define Toon coefficients in two-stream approximation (see Table 1 in Toon et al 1989)
        blackbody_approx : int 
            blackbody_approx=1 does a linear blackbody approx (eqn 26 toon 89), 
            while blackbody_approx=2 does an exponential (only an option for SH)
        single_form : str 
            form of the phase function can either be written as an 'explicit' henyey greinstein 
            or it can be written as a 'legendre' expansion. Default is 'explicit'
        query : str 
            method to grab opacities. either "nearest_neighbor" or "interp" which 
            interpolates based on 4 nearest neighbors. Default is nearest_neighbor
            which is significantly faster.
        """
        self.inputs['approx']['rt_method'] = rt_method

        #common to any RT code
        if rt_method == 'toon':
                self.inputs['approx']['rt_params']['common']['stream'] = 2 # having method="Toon" and stream=4 messes up delta-eddington stuff
        else:
                self.inputs['approx']['rt_params']['common']['stream'] = stream

        self.inputs['approx']['rt_params']['common']['single_phase'] = single_phase_options(printout=False).index(single_phase)
        self.inputs['approx']['rt_params']['common']['delta_eddington'] = delta_eddington
        self.inputs['approx']['rt_params']['common']['raman'] =  raman_options().index(raman)
        if isinstance(tthg_frac, (list, np.ndarray)):
            if len(tthg_frac) == 3:
                self.inputs['approx']['rt_params']['common']['TTHG_params']['fraction'] = tthg_frac
            else:
                raise Exception('tthg_frac should be of length=3 so that : tthg_frac[0] + tthg_frac[1]*g_b^tthg_frac[2]')
        else: 
            raise Exception('tthg_frac should be a list or ndarray of length=3')

        self.inputs['approx']['rt_params']['common']['TTHG_params']['constant_back'] = tthg_back
        self.inputs['approx']['rt_params']['common']['TTHG_params']['constant_forward']=tthg_forward

        #unique to toon 
        #eddington or quradrature
        self.inputs['approx']['rt_params']['toon']['toon_coefficients'] = coefficients_options(printout=False).index(toon_coefficients)
        self.inputs['approx']['rt_params']['toon']['multi_phase'] = multi_phase_options(printout=False).index(multi_phase)
        
        #unique to SH
        self.inputs['approx']['rt_params']['SH']['single_form'] = single_form_options(printout=False).index(single_form)
        self.inputs['approx']['rt_params']['SH']['rayleigh'] = rayleigh_options(printout=False).index(rayleigh)
        self.inputs['approx']['rt_params']['SH']['heng_compare'] = heng_compare_options(printout=False).index(heng_compare)
        self.inputs['approx']['rt_params']['SH']['blackbody_approx'] = blackbody_approx


        self.inputs['opacities']['query'] = query_options().index(query)

        self.inputs['approx']['p_reference']= p_reference
        

    def phase_curve(self, opacityclass,  full_output=False, 
        plot_opacity= False,n_cpu =1 ): 
        """
        Run phase curve 

        Parameters
        -----------
        opacityclass : class
            Opacity class from `justdoit.opannection`
        full_output : bool 
            (Optional) Default = False. Returns atmosphere class, which enables several 
            plotting capabilities. 
        n_cpu : int 
            (Optional) Default = 1 (no parallelization). Number of cpu to parallelize calculation.
        """
        phases = self.inputs['phase_angle']
        calculation = self.inputs['disco']['calculation']
        all_geom = self.inputs['disco']
        all_profiles = self.inputs['atmosphere']['profile']
        all_cld_profiles = self.inputs['clouds']['profile']

        def run_phases(iphase):
            self.inputs['phase_angle'] = iphase[1]
            self.inputs['atmosphere']['profile'] = all_profiles.isel(phase=iphase[0])
            self.inputs['disco'] = all_geom[iphase[1]]
            if not isinstance(all_cld_profiles, type(None)):
                self.inputs['clouds']['profile'] = all_cld_profiles.isel(phase=iphase[0])
            out = self.spectrum(opacityclass,calculation=calculation,dimension='3d',full_output=full_output)
            return out
        
        results = Parallel(n_jobs=n_cpu)(delayed(run_phases)(iphase) for iphase in enumerate(phases))
        
        #return dict such that each key is a different phase 
        return {iphase:results[i] for i,iphase in enumerate(phases)}


    def spectrum(self, opacityclass, calculation='reflected', dimension = '1d',  full_output=False, 
        plot_opacity= False, as_dict=True):
        """Run Spectrum

        Parameters
        -----------
        opacityclass : class
            Opacity class from `justdoit.opannection`
        calculation : str
            Either 'reflected' or 'thermal' for reflected light or thermal emission. 
            If running a brown dwarf, this will automatically default to thermal    
        dimension : str 
            (Optional) Dimensions of the calculation. Default = '1d'. But '3d' is also accepted. 
            In order to run '3d' calculations, user must build 3d input (see tutorials)
        full_output : bool 
            (Optional) Default = False. Returns atmosphere class, which enables several 
            plotting capabilities. 
        plot_opacity : bool 
            (Optional) Default = False, Creates pop up of the weighted opacity
        as_dict : bool 
            (Optional) Default = True. If true, returns a condensed dictionary to the user. 
            If false, returns the atmosphere class, which can be used for debugging. 
            The class is clunky to navigate so if you are consiering navigating through this, ping one of the 
            developers. 
        """
        #CHECKS 

        #if there is not star, the only picaso option to run is thermal emission
        try: 
            if self.inputs['star']['radius'] == 'nostar':
                calculation = 'thermal' 
        except KeyError: 
            pass

        #make sure phase angle has been run for reflected light
        try: 
            #phase angles dont need to be specified for thermal emission or transmission
            phase = self.inputs['phase_angle']
        except KeyError: 
            if 'reflected' not in calculation:
                self.phase_angle(0)
                phase = self.inputs['phase_angle']
            else: 
                raise Exception("Phase angle not specified. It is needed for reflected light. Please run the jdi.inputs().phase_angle() routine.")
        
        #make sure no one is running a nonzero phase with thermal emission in 1d
        if ((phase != 0) & ('thermal' in calculation) & (dimension=='1d')):
            raise Exception("Non-zero phase is not an option for this type of calculation. This includes a thermal calculation in 1 dimensions.  Unlike reflected light, thermal flux emanates from the planet in all directions regardless of phase. Thermal phase curves are computed by rotating 3D temperature maps, which can be done in PICASO using the 3d functionality.")
        
        #I don't make people add this as an input so adding a default here if it hasnt
        #been run 
        try:
            a = self.inputs['surface_reflect']
        except KeyError:
            self.inputs['surface_reflect'] = 0 
            self.inputs['hard_surface'] = 0 

            
        return picaso(self, opacityclass,dimension=dimension,calculation=calculation,
            full_output=full_output, plot_opacity=plot_opacity, as_dict=as_dict)

def get_targets():
    """Function to grab available targets using exoplanet archive data. 

    Returns
    -------
    Dataframe from Exoplanet Archive
    """
    planets_df =  pd.read_csv('https://exoplanetarchive.ipac.caltech.edu/TAP/sync?query=select+*+from+PSCompPars&format=csv')
    # convert to float when possible
    for i in planets_df.columns: 
        planets_df[i] = planets_df[i].astype(float,errors='ignore')

    return planets_df

def load_planet(df, opacity, phase_angle = 0, stellar_db='phoenix', verbose=False,  **planet_kwargs):
    """
    Wrapper to simplify PICASO run. This really turns picaso into a black box. This was created 
    specifically Sagan School tutorial. It grabs planet parameters from the user supplied df, then 
    adds a parametric PT profile (Guillot et al. 2010). The user still has to add chemistry. 

    Parameters
    -----------
    df : pd.DataFrame
        This is single row from `all_planets()`
    opacity : np.array 
        Opacity loaded from opannection
    phase_angle : float 
        Observing phase angle (radians)
    verbose : bool , options
        Print out warnings 
    planet_kwargs : dict 
        List of parameters to supply NexSci database is values don't exist 
    """
    if len(df.index)>1: raise Exception("Dataframe consists of more than 1 row. Make sure to select single planet")
    if len(df.index)==0: raise Exception("No planets found in database. Check name.")

    for i in df.index:

        planet = df.loc[i,:].dropna().to_dict()

        temp = planet.get('st_teff', planet_kwargs.get('st_teff',np.nan))
        if np.isnan(temp) : raise Exception('Stellar temperature is not added to \
            dataframe input or to planet_kwargs through the column/key named st_teff. Please add it to one of them')

        logg = planet.get('st_logg', planet_kwargs.get('st_logg',np.nan))
        if np.isnan(logg) : raise Exception('Stellar logg is not added to \
            dataframe input or to planet_kwargs through the column/key named st_logg. Please add it to one of them')

        logmh = planet.get('st_metfe', planet_kwargs.get('st_metfe',np.nan))
        if np.isnan(logmh) : raise Exception('Stellar Fe/H is not added to \
            dataframe input or to planet_kwargs through the column/key named st_metfe. Please add it to one of them')

        stellar_db = 'phoenix'

        if logmh > 0.5: 
            if verbose: print ('Stellar M/H exceeded max value of 0.5. Value has been reset to the maximum')
            logmh = 0.5
        elif logmh < -4.0 :
            if verbose: print ('Stellar M/H exceeded min value of -4.0 . Value has been reset to the mininum')
            logmh = -4.0 

        if logg > 4.5: 
            if verbose: print ('Stellar logg exceeded max value of 4.5. Value has been reset to the maximum')
            logg = 4.5   


        #the parameters
        #planet/star system params--typically not free parameters in retrieval
        # Planet radius in Jupiter Radii--this will be forced to be 10 bar radius--arbitrary (scaling to this is free par)

        Rp = planet.get('pl_radj', planet_kwargs.get('pl_radj',np.nan))
        if np.isnan(Rp) : raise Exception('Planet Radii is not added to \
            dataframe input or to planet_kwargs through the column/key named pl_radj. J for JUPITER! \
            Please add it to one of them')


        #Stellar Radius in Solar Radii
        Rstar = planet.get('st_rad', planet_kwargs.get('st_rad',np.nan))
        if np.isnan(Rstar) : raise Exception('Stellar Radii is not added to \
            dataframe input or to planet_kwargs through the column/key named st_rad. Solar radii! \
            Please add it to one of them')

        #Mass in Jupiter Masses
        Mp = planet.get('pl_bmassj', planet_kwargs.get('pl_bmassj',np.nan))
        if np.isnan(Mp) : raise Exception('Planet Mass is not added to \
            dataframe input or to planet_kwargs through the column/key named pl_bmassj. J for JUPITER! \
            Please add it to one of them')  

        #TP profile params (3--Guillot 2010, Parmentier & Guillot 2013--see Line et al. 2013a for implementation)
        Tirr=planet.get('pl_eqt', planet_kwargs.get('pl_eqt',np.nan))

        if np.isnan(Tirr): 
            p =  planet.get('pl_orbper', planet_kwargs.get('pl_orbper',np.nan))
            p = p * (1*u.day).to(u.yr).value #convert to year 
            a =  (p**(2/3)*u.au).to(u.R_sun).value
            temp = planet.get('st_teff', planet_kwargs.get('st_teff',np.nan))
            Tirr = temp * np.sqrt(Rstar/(2*a))

        if np.isnan(Tirr): raise Exception('Planet Eq Temp is not added to \
            dataframe input or to planet_kwargs through the column/key named pl_eqt. Kelvin \
            Please add it to one of them') 

        p=planet.get('pl_orbper', planet_kwargs.get('pl_orbper',np.nan))

        if np.isnan(Tirr): raise Exception('Orbital Period is not added to \
            dataframe input or to planet_kwargs through the column/key named pl_orbper. Days Units') 
        else: 
            p = p * (1*u.day).to(u.yr).value #convert to year 
            a =  p**(2/3) #semi major axis in AU


        #setup picaso
        start_case = inputs()
        start_case.approx(raman="none")
        start_case.phase_angle(phase_angle) #radians 

        #define gravity
        start_case.gravity(mass=Mp, mass_unit=u.Unit('M_jup'),
                            radius=Rp, radius_unit=u.Unit('R_jup')) #any astropy units available

        #define star
        start_case.star(opacity, temp,logmh,logg,radius=Rstar, radius_unit=u.Unit('R_sun'),
                            semi_major=a, semi_major_unit=u.Unit('au'),
                            database = stellar_db ) #opacity db, pysynphot database, temp, metallicity, logg

        ##running this with all default inputs (users can override whatever after this initial run)
        start_case.guillot_pt(Tirr) 

    return start_case

def jupiter_pt():
    """Function to get Jupiter's PT profile"""
    return os.path.join(__refdata__, 'base_cases','jupiter.pt')
def jupiter_cld():
    """Function to get rough Jupiter Cloud model with fsed=3"""
    return os.path.join(__refdata__, 'base_cases','jupiterf3.cld')
def HJ_pt():
    """Function to get Jupiter's PT profile"""
    return os.path.join(__refdata__, 'base_cases','HJ.pt')
def HJ_pt_3d(as_xarray=False,add_kz=False):
    """Function to get Jupiter's PT profile
    
    Parameters
    ----------
    as_xarray : bool 
        Returns as xarray, instead of dictionary
    add_kz : bool 
        Returns kzz along with PT info
    """
    input_file = os.path.join(__refdata__, 'base_cases','HJ_3d.pt')
    threed_grid = pd.read_csv(input_file,delim_whitespace=True,names=['p','t','k'])
    all_lon= threed_grid.loc[np.isnan(threed_grid['k'])]['p'].values
    all_lat=  threed_grid.loc[np.isnan(threed_grid['k'])]['t'].values
    latlong_ind = np.concatenate((np.array(threed_grid.loc[np.isnan(threed_grid['k'])].index),[threed_grid.shape[0]] ))
    threed_grid = threed_grid.dropna() 

    lon = np.unique(all_lon)
    lat = np.unique(all_lat)

    nlon = len(lon)
    nlat = len(lat)
    total_pts = nlon*nlat
    nz = latlong_ind[1] - 1 

    p = np.zeros((nlon,nlat,nz))
    t = np.zeros((nlon,nlat,nz))
    kzz = np.zeros((nlon,nlat,nz))

    for i in range(len(latlong_ind)-1):

        ilon = list(lon).index(all_lon[i])
        ilat = list(lat).index(all_lat[i])

        p[ilon, ilat, :] = threed_grid.loc[latlong_ind[i]:latlong_ind[i+1]]['p'].values
        t[ilon, ilat, :] = threed_grid.loc[latlong_ind[i]:latlong_ind[i+1]]['t'].values
        kzz[ilon, ilat, :] = threed_grid.loc[latlong_ind[i]:latlong_ind[i+1]]['k'].values
    
    gcm_out = {'pressure':p, 'temperature':t, 'kzz':kzz, 'latitude':lat, 'longitude':lon}
    if as_xarray:
        # create data
        data = gcm_out['temperature']

        # create coords
        lon = gcm_out['longitude']
        lat = gcm_out['latitude']
        pres = gcm_out['pressure'][0,0,:]

        # put data into a dataset
        if add_kz:
            data_vars = dict(
                temperature=(["lon", "lat","pressure"], data,{'units': 'Kelvin'}),#, required
                kz = (["lon", "lat","pressure"], kzz,{'units': 'm^2/s'})
            )
        else: 
            data_vars = dict(temperature=(["lon", "lat","pressure"], data,{'units': 'Kelvin'}))

        ds = xr.Dataset(
            data_vars=data_vars,
            coords=dict(
                lon=(["lon"], lon,{'units': 'degrees'}),#required
                lat=(["lat"], lat,{'units': 'degrees'}),#required
                pressure=(["pressure"], pres,{'units': 'bar'})#required*
            ),
            attrs=dict(description="coords with vectors"),
        )
        return  ds
    else: 
        return gcm_out

def HJ_cld():
    """Function to get rough Jupiter Cloud model with fsed=3"""
    return os.path.join(__refdata__, 'base_cases','HJ.cld')
def single_phase_options(printout=True):
    """Retrieve all the options for direct radation"""
    if printout: print("Can also set functional form of forward/back scattering in approx['TTHG_params']")
    return ['cahoy','OTHG','TTHG','TTHG_ray']
def multi_phase_options(printout=True):
    """Retrieve all the options for multiple scattering radiation"""
    if printout: print("Can also set delta_eddington=True/False in approx['delta_eddington']")
    return ['N=2','N=1']
def raman_options():
    """Retrieve options for raman scattering approximtions"""
    return ["oklopcic","pollack","none"]
def query_options():
    """Retrieve options for querying opacities """
    return ["nearest_neighbor","interp"]

def evolution_track(mass=1, age='all'):
    """
    Plot or grab an effective temperature for a certain age and mass planet. 

    Parameters
    ----------
    mass : int or str, optional
        (Optional) Mass of planet, in Jupiter Masses. Only valid options = 1, 2, 4, 6, 8, 10,'all'
        If another value is entered, it will find the nearest option. 
    age : float or str, optional
        (Optional) Age of planet, in years or 'all' to return full model 


    Return 
    ------
    if age=None: data = {'cold':all_data_cold_start, 'hot':all_data_hot_start}
    if age=float: data = {'cold':data_at_age, 'hot':data_at_age}
    
    if plot=False: returns data 
    else: returns data, plot
    

    """
    cols_return = ['age_years','Teff','grav_cgs','logL','R_cm'] #be careful when changing these as they are used to build all_cols
    valid_options = np.array([1,2,4,6,8,10]) # jupiter masses

    if mass == 'all':
        all_cols = np.concatenate([[cols_return[0]]]+[[f'{cols_return[1]}{iv}Mj',f'{cols_return[2]}{iv}Mj'] for iv in valid_options])
        for imass in valid_options:
            mass = f'00{imass}0'            
            if len(mass)==5:mass=mass[1:]
            cold = pd.read_csv(os.path.join(__refdata__, 'evolution','cold_start',f'model_seq.{mass}'),
                skiprows=12,delim_whitespace=True,
                    header=None,names=['age_years','logL','R_cm','Ts','Teff',
                                       'log rc','log Pc','log Tc','grav_cgs','Uth','Ugrav','log Lnuc'])
            hot = pd.read_csv(os.path.join(__refdata__, 'evolution','hot_start',f'model_seq.{mass}'),
                skiprows=12,delim_whitespace=True,
                    header=None,names=['age_years','logL','R_cm','Ts','Teff',
                                       'log rc','log Pc','log Tc','grav_cgs','Uth','Ugrav','log Lnuc'])
            if imass==1 :
                all_cold = pd.DataFrame(columns=all_cols,index=range(cold.shape[0]))
                all_cold['age_years'] = cold['age_years'].values
                all_hot = pd.DataFrame(columns=all_cols,index=range(hot.shape[0]))
                all_hot['age_years'] = hot['age_years'].values
            #add teff for this mass
            all_cold.loc[:,f'{cols_return[1]}{imass}Mj'] = cold.loc[:,f'{cols_return[1]}'].values
            #add gravity for this mass
            all_cold.loc[:,f'{cols_return[2]}{imass}Mj'] = cold.loc[:,f'{cols_return[2]}'].values
            #add luminosity
            all_cold.loc[:,f'{cols_return[3]}{imass}Mj'] = cold.loc[:,f'{cols_return[3]}'].values
            #add radius
            all_cold.loc[:,f'{cols_return[4]}{imass}Mj'] = cold.loc[:,f'{cols_return[4]}'].values
            #add teff for this mass
            all_hot.loc[:,f'{cols_return[1]}{imass}Mj'] = hot.loc[:,f'{cols_return[1]}'].values
            #add gravity for this mass
            all_hot.loc[:,f'{cols_return[2]}{imass}Mj'] = hot.loc[:,f'{cols_return[2]}'].values
            #add luminosity for this mass
            all_hot.loc[:,f'{cols_return[3]}{imass}Mj'] = hot.loc[:,f'{cols_return[3]}'].values
            #add luminosity for this mass
            all_hot.loc[:,f'{cols_return[4]}{imass}Mj'] = hot.loc[:,f'{cols_return[4]}'].values

        #grab the desired age, if the user asks for it
        if not isinstance(age, str):
            #returning to just hot and cold names so that they can be returned below 
            all_hot = (all_hot.iloc[(all_hot['age_years']-age).abs().argsort()[0:1]]).to_dict('records')[0]
            all_cold = (all_cold.iloc[(all_cold['age_years']-age).abs().argsort()[0:1]]).to_dict('records')[0]

        to_return = {'hot': all_hot, 
                'cold': all_cold}
    else:   
        
        idx = np.argmin(abs(valid_options - mass))
        mass = int(valid_options[idx])
        mass = f'00{mass}0'
        if len(mass)==5:mass=mass[1:]
        cold = pd.read_csv(os.path.join(__refdata__, 'evolution','cold_start',f'model_seq.{mass}'),skiprows=12,delim_whitespace=True,
                    header=None,names=['age_years','logL','R_cm','Ts','Teff',
                                       'log rc','log Pc','log Tc','grav_cgs','Uth','Ugrav','log Lnuc'])
        hot = pd.read_csv(os.path.join(__refdata__, 'evolution','hot_start',f'model_seq.{mass}'),skiprows=12,delim_whitespace=True,
                    header=None,names=['age_years','logL','R_cm','Ts','Teff',
                                       'log rc','log Pc','log Tc','grav_cgs','Uth','Ugrav','log Lnuc'])
        #return only what we want
        hot = hot.loc[:,cols_return]
        cold = cold.loc[:,cols_return]

        #grab the desired age, if the user asks for it
        if not isinstance(age, str):
            hot = (hot.iloc[(hot['age_years']-age).abs().argsort()[0:1]]).to_dict('records')[0]
            cold = (cold.iloc[(cold['age_years']-age).abs().argsort()[0:1]]).to_dict('records')[0]

        to_return = {'hot': hot, 
                    'cold': cold}


    return to_return

def all_planets():
    """
    Load all planets from https://exoplanetarchive.ipac.caltech.edu
    """
    # use this default URL to start out with 
    planets_df =  pd.read_csv('https://exoplanetarchive.ipac.caltech.edu/TAP/sync?query=select+*+from+PSCompPars&format=csv')
    # convert to float when possible
    for i in planets_df.columns: 
        planets_df[i] = planets_df[i].astype(float,errors='ignore')

    return planets_df
def young_planets(): 
    """
    Load planets from ZJ's paper
    """    
    planets_df = pd.read_csv(os.path.join(__refdata__, 'evolution','benchmarks_age_lbol.csv'),skiprows=12)
    return planets_df

def rt_methodology_options(printout=True):
    """Retrieve all the options for methodology"""
    if printout: print("Can calculate spectrum using Toon 1989 methodology or sperhical harmonics")
    return ['toon','SH']
def stream_options(printout=True):
    """Retrieve all the options for stream"""
    if printout: print("Can use 2-stream or 4-stream sperhical harmonics")
    return [2,4]
def coefficients_options(printout=True):
    """Retrieve options for coefficients used in Toon calculation"""
    return ["quadrature","eddington"]
def single_form_options(printout=True):
    """Retrieve options for direct scattering form approximation"""
    return  ["explicit","legendre"]
def rayleigh_options(printout=True):
    """Retrieve options for rayleigh scattering"""
    return ['off','on']
def heng_compare_options(printout=True):
    """Turn on Heng comparison"""
    return ['off','on']
<|MERGE_RESOLUTION|>--- conflicted
+++ resolved
@@ -1175,15 +1175,6 @@
 
         #lastly check to see if the atmosphere is non-H2 dominant. 
         #if it is, let's turn off Raman scattering for the user. 
-<<<<<<< HEAD
-        if (("H2" not in df.keys()) and (self.inputs['approx']['rt_params']['common']['raman'] != 2)):
-            if verbose: print("Turning off Raman for Non-H2 atmosphere")
-            self.inputs['approx']['rt_params']['common']['raman'] = 2
-        elif (("H2" in df.keys()) and (self.inputs['approx']['rt_params']['common']['raman'] != 2)): 
-            if df['H2'].min() < 0.7: 
-                if verbose: print("Turning off Raman for Non-H2 atmosphere")
-                self.inputs['approx']['rt_params']['common']['raman'] = 2
-=======
         if df.shape[1]>2:
             if (("H2" not in df.keys()) and (self.inputs['approx']['raman'] != 2)):
                 if verbose: print("Turning off Raman for Non-H2 atmosphere")
@@ -1192,7 +1183,6 @@
                 if df['H2'].min() < 0.7: 
                     if verbose: print("Turning off Raman for Non-H2 atmosphere")
                     self.inputs['approx']['raman'] = 2
->>>>>>> e340650e
     def premix_atmosphere(self, opa, df=None, filename=None, **pd_kwargs):
         """
         Builds a dataframe and makes sure that minimum necessary parameters have been suplied.

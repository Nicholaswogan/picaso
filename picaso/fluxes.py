from numba import jit, objmode
from numpy import exp, zeros, where, sqrt, cumsum , pi, outer, sinh, cosh, min, dot, array,log, log10,ones, array_equal
import numpy as np
import time
import pickle as pk
from scipy.linalg import solve_banded
#from numpy.linalg import solve

@jit(nopython=True, cache=True,fastmath=True)
def slice_eq(array, lim, value):
    """Funciton to replace values with upper or lower limit
    """
    for i in range(array.shape[0]):
        new = array[i,:] 
        new[where(new==lim)] = value
        array[i,:] = new     
    return array

@jit(nopython=True, cache=True,fastmath=True)
def slice_lt(array, lim):
    """Funciton to replace values with upper or lower limit
    """
    for i in range(array.shape[0]):
        new = array[i,:] 
        new[where(new<lim)] = lim
        array[i,:] = new     
    return array

@jit(nopython=True, cache=True,fastmath=True)
def slice_gt(array, lim):
    """Funciton to replace values with upper or lower limit
    """
    for i in range(array.shape[0]):
        new = array[i,:] 
        new[where(new>lim)] = lim
        array[i,:] = new     
    return array

@jit(nopython=True, cache=True)
def slice_rav(array, lim):
    """Funciton to replace values with upper or lower limit
    """
    shape = array.shape
    new = array.ravel()
    new[where(new>lim)] = lim
    new[where(new<-lim)] = -lim
    return new.reshape(shape)

@jit(nopython=True, cache=True,fastmath=True)
def numba_cumsum(mat):
    """Function to compute cumsum along axis=0 to bypass numba not allowing kwargs in 
    cumsum 
    """
    new_mat = zeros(mat.shape)
    for i in range(mat.shape[1]):
        new_mat[:,i] = cumsum(mat[:,i])
    return new_mat

@jit(nopython=True, cache=True)#, fastmath=True)
def setup_tri_diag(nlayer,nwno ,c_plus_up, c_minus_up, 
    c_plus_down, c_minus_down, b_top, b_surface, surf_reflect,
    gama, dtau, exptrm_positive,  exptrm_minus):
    """
    Before we can solve the tridiagonal matrix (See Toon+1989) section
    "SOLUTION OF THE TwO-STREAM EQUATIONS FOR MULTIPLE LAYERS", we 
    need to set up the coefficients. 
    Parameters
    ----------
    nlayer : int 
        number of layers in the model 
    nwno : int 
        number of wavelength points
    c_plus_up : array 
        c-plus evaluated at the top of the atmosphere 
    c_minus_up : array 
        c_minus evaluated at the top of the atmosphere 
    c_plus_down : array 
        c_plus evaluated at the bottom of the atmosphere 
    c_minus_down : array 
        c_minus evaluated at the bottom of the atmosphere 
    b_top : array 
        The diffuse radiation into the model at the top of the atmosphere
    b_surface : array
        The diffuse radiation into the model at the bottom. Includes emission, reflection 
        of the unattenuated portion of the direct beam  
    surf_reflect : array 
        Surface reflectivity 
    g1 : array 
        table 1 toon et al 1989
    g2 : array 
        table 1 toon et al 1989
    g3 : array 
        table 1 toon et al 1989
    lamba : array 
        Eqn 21 toon et al 1989 
    gama : array 
        Eqn 22 toon et al 1989
    dtau : array 
        Opacity per layer
    exptrm_positive : array 
        Eqn 44, expoential terms needed for tridiagonal rotated layered, clipped at 35 
    exptrm_minus : array 
        Eqn 44, expoential terms needed for tridiagonal rotated layered, clipped at 35 
    Returns
    -------
    array 
        coefficient of the positive exponential term 
    
    """
    L = 2 * nlayer

    #EQN 44 

    e1 = exptrm_positive + gama*exptrm_minus
    e2 = exptrm_positive - gama*exptrm_minus
    e3 = gama*exptrm_positive + exptrm_minus
    e4 = gama*exptrm_positive - exptrm_minus


    #now build terms 
    A = zeros((L,nwno)) 
    B = zeros((L,nwno )) 
    C = zeros((L,nwno )) 
    D = zeros((L,nwno )) 

    A[0,:] = 0.0
    B[0,:] = gama[0,:] + 1.0
    C[0,:] = gama[0,:] - 1.0
    D[0,:] = b_top - c_minus_up[0,:]

    #even terms, not including the last !CMM1 = UP
    A[1::2,:][:-1] = (e1[:-1,:]+e3[:-1,:]) * (gama[1:,:]-1.0) #always good
    B[1::2,:][:-1] = (e2[:-1,:]+e4[:-1,:]) * (gama[1:,:]-1.0)
    C[1::2,:][:-1] = 2.0 * (1.0-gama[1:,:]**2)          #always good 
    D[1::2,:][:-1] =((gama[1:,:]-1.0)*(c_plus_up[1:,:] - c_plus_down[:-1,:]) + 
                            (1.0-gama[1:,:])*(c_minus_down[:-1,:] - c_minus_up[1:,:]))
    #import pickle as pk
    #pk.dump({'GAMA_1':(gama[1:,:]-1.0), 'CPM1':c_plus_up[1:,:] , 'CP':c_plus_down[:-1,:], '1_GAMA':(1.0-gama[1:,:]), 
    #   'CM':c_minus_down[:-1,:],'CMM1':c_minus_up[1:,:],'Deven':D[1::2,:][:-1]}, open('../testing_notebooks/GFLUX_even_D_terms.pk','wb'))
    
    #odd terms, not including the first 
    A[::2,:][1:] = 2.0*(1.0-gama[:-1,:]**2)
    B[::2,:][1:] = (e1[:-1,:]-e3[:-1,:]) * (gama[1:,:]+1.0)
    C[::2,:][1:] = (e1[:-1,:]+e3[:-1,:]) * (gama[1:,:]-1.0)
    D[::2,:][1:] = (e3[:-1,:]*(c_plus_up[1:,:] - c_plus_down[:-1,:]) + 
                            e1[:-1,:]*(c_minus_down[:-1,:] - c_minus_up[1:,:]))

    #last term [L-1]
    A[-1,:] = e1[-1,:]-surf_reflect*e3[-1,:]
    B[-1,:] = e2[-1,:]-surf_reflect*e4[-1,:]
    C[-1,:] = 0.0
    D[-1,:] = b_surface-c_plus_down[-1,:] + surf_reflect*c_minus_down[-1,:]

    return A, B, C, D

@jit(nopython=True, cache=True,fastmath=True)
def setup_pent_diag(nlayer,nwno ,c_plus_up, c_minus_up, 
    c_plus_down, c_minus_down, b_top, b_surface, surf_reflect,
    gama, dtau, exptrm_positive,  exptrm_minus, g1, g2, exptrm, lamda):
    """
    Parameters
    ----------
    nlayer : int 
        number of layers in the model 
    nwno : int 
        number of wavelength points
    c_plus_up : array 
        c-plus evaluated at the top of the atmosphere 
    c_minus_up : array 
        c_minus evaluated at the top of the atmosphere 
    c_plus_down : array 
        c_plus evaluated at the bottom of the atmosphere 
    c_minus_down : array 
        c_minus evaluated at the bottom of the atmosphere 
    b_top : array 
        The diffuse radiation into the model at the top of the atmosphere
    b_surface : array
        The diffuse radiation into the model at the bottom. Includes emission, reflection 
        of the unattenuated portion of the direct beam  
    surf_reflect : array 
        Surface reflectivity 
    g1 : array 
        table 1 toon et al 1989
    g2 : array 
        table 1 toon et al 1989
    g3 : array 
        table 1 toon et al 1989
    lamba : array 
        Eqn 21 toon et al 1989 
    gama : array 
        Eqn 22 toon et al 1989
    dtau : array 
        Opacity per layer
    exptrm_positive : array 
        Eqn 44, expoential terms needed for tridiagonal rotated layered, clipped at 35 
    exptrm_minus : array 
        Eqn 44, expoential terms needed for tridiagonal rotated layered, clipped at 35 
    Returns
    -------
    array 
        coefficient of the positive exponential term 
    
    """
    L = 2 * nlayer

    #EQN 44 

    e1 = 1. + gama*exptrm_minus
    e2 = 1. - gama*exptrm_minus
    e3 = gama + exptrm_minus
    e4 = gama - exptrm_minus

    #f1 = g2 * sinh(exptrm) / lamda
    #f2 = cosh(exptrm) + g1 * sinh(exptrm) / lamda
    #f3 = cosh(exptrm) - g1 * sinh(exptrm) / lamda

    #now build terms 
    A = zeros((L,nwno)) 
    B = zeros((L,nwno )) 
    C = zeros((L,nwno )) 
    D = zeros((L,nwno )) 
    E = zeros((L,nwno )) 
    F = zeros((L,nwno )) 

    A[0,:] = 0.0
    B[0,:] = 0.0
    C[0,:] = e1[0,:] #1.#
    D[0,:] = -e2[0,:] #0.#
    E[0,:] = 0.0
    F[0,:] = b_top - c_minus_up[0,:]

    #even terms, not including the last !CMM1 = UP
    # A values are zero so don't do anything
    B[1::2,:][:-1] = e1[:-1,:] #f1[:-1,:]#
    C[1::2,:][:-1] = e2[:-1,:] #f2[:-1,:]#
    D[1::2,:][:-1] = -e3[1:,:] #D[1::2,:][:-1]
    E[1::2,:][:-1] = e4[1:,:] #E[1::2,:][:-1] - 1.#
    F[1::2,:][:-1] = c_plus_up[1:,:] - c_plus_down[:-1,:]
    
    #odd terms, not including the first 
    A[::2,:][1:] = e3[:-1,:] #f3[:-1,:]#
    B[::2,:][1:] = e4[:-1,:] #f1[:-1,:]# 
    C[::2,:][1:] = -e1[1:,:] #C[::2,:][1:] - 1.#
    D[::2,:][1:] = e2[1:,:] #D[1::2,:][:-1]
    # E values are zero so don't do anything
    F[::2,:][1:] = c_minus_up[1:,:] - c_minus_down[:-1,:]

    #last term [L-1]
    A[-1,:] = 0.
    B[-1,:] = e1[-1,:]-surf_reflect*e3[-1,:] #f1[-1,:] - surf_reflect * f3[-1,:]#
    C[-1,:] = e2[-1,:]-surf_reflect*e4[-1,:] #f2[-1,:] - surf_reflect * f1[-1,:]#
    D[-1,:] = 0. 
    E[-1,:] = 0.
    F[-1,:] = b_surface - c_plus_down[-1,:] + surf_reflect*c_minus_down[-1,:]

    return A, B, C, D, E, F


@jit(nopython=True, cache=True)#, fastmath=True)
def tri_diag_solve(l, a, b, c, d):
    """
    Tridiagonal Matrix Algorithm solver, a b c d can be NumPy array type or Python list type.
    refer to this wiki_ and to this explanation_. 
    
    .. _wiki: http://en.wikipedia.org/wiki/Tridiagonal_matrix_algorithm
    .. _explanation: http://www.cfd-online.com/Wiki/Tridiagonal_matrix_algorithm_-_TDMA_(Thomas_algorithm)
    
    A, B, C and D refer to: 
    .. math:: A(I)*X(I-1) + B(I)*X(I) + C(I)*X(I+1) = D(I)
    This solver returns X. 
    Parameters
    ----------
    A : array or list 
    B : array or list 
    C : array or list 
    C : array or list 
    Returns
    -------
    array 
        Solution, x 
    """
    AS, DS, CS, DS,XK = zeros(l), zeros(l), zeros(l), zeros(l), zeros(l) # copy arrays

    AS[-1] = a[-1]/b[-1]
    DS[-1] = d[-1]/b[-1]

    for i in range(l-2, -1, -1):
        x = 1.0 / (b[i] - c[i] * AS[i+1])
        AS[i] = a[i] * x
        DS[i] = (d[i]-c[i] * DS[i+1]) * x
    XK[0] = DS[0]
    for i in range(1,l):
        XK[i] = DS[i] - AS[i] * XK[i-1]
    return XK

@jit(nopython=True, cache=True)
def pent_diag_solve(l, A, B, C, D, E, F):
    """
    Pentadiagonal Matrix solver
    Parameters
    ----------
    A : array or list 
    B : array or list 
    C : array or list 
    D : array or list 
    E : array or list 
    F : array or list 
    Returns
    -------
    array 
        Solution, x 
    """

    Mrow = zeros((5, len(A)))
    Mrow[0,:] = E
    Mrow[1,:] = D
    Mrow[2,:] = C
    Mrow[3,:] = B
    Mrow[4,:] = A

    X = pp.solve(Mrow, F, is_flat=True)

    return X

@jit(nopython=True, cache=True)
def get_reflected_3d(nlevel, wno,nwno, numg,numt, dtau_3d, tau_3d, w0_3d, cosb_3d,gcos2_3d, ftau_cld_3d,ftau_ray_3d,
    dtau_og_3d, tau_og_3d, w0_og_3d, cosb_og_3d, 
    surf_reflect,ubar0, ubar1,cos_theta, F0PI,single_phase, multi_phase,
    frac_a, frac_b, frac_c, constant_back, constant_forward,tridiagonal):
    """
    Computes toon fluxes given tau and everything is 3 dimensional. This is the exact same function 
    as `get_flux_geom_1d` but is kept separately so we don't have to do unecessary indexing for 
    retrievals. 
    Parameters
    ----------
    nlevel : int 
        Number of levels in the model 
    wno : array of float 
        Wave number grid in cm -1 
    nwno : int 
        Number of wave points
    numg : int 
        Number of Gauss angles 
    numt : int 
        Number of Chebyshev angles 
    dtau_3d : ndarray of float
        This is the opacity contained within each individual layer (defined at midpoints of "levels")
        WITHOUT D-Eddington Correction
        Dimensions=# layer by # wave
    tau_3d : ndarray of float
        This is the cumulative summed opacity 
        WITHOUT D-Eddington Correction
        Dimensions=# level by # wave        
    w0_3d : ndarray of float 
        This is the single scattering albedo, from scattering, clouds, raman, etc 
        WITHOUT D-Eddington Correction
        Dimensions=# layer by # wave
    cosb_3d : ndarray of float 
        This is the asymmetry factor 
        WITHOUT D-Eddington Correction
        Dimensions=# layer by # wave
    gcos2_3d : ndarray of float 
        Parameter that allows us to directly include Rayleigh scattering 
        = 0.5*tau_rayleigh/(tau_rayleigh + tau_cloud)
    ftau_cld_3d : ndarray of float 
        Fraction of cloud extinction to total 
        = tau_cloud/(tau_rayleigh + tau_cloud)
    ftau_ray_3d : ndarray of float 
        Fraction of rayleigh extinction to total 
        = tau_rayleigh/(tau_rayleigh + tau_cloud)
    dtau_og_3d : ndarray of float 
        This is the opacity contained within each individual layer (defined at midpoints of "levels")
        WITHOUT the delta eddington correction, if it was specified by user
        Dimensions=# layer by # wave
    tau_og_3d : ndarray of float
        This is the cumulative summed opacity 
        WITHOUT the delta eddington correction, if it was specified by user
        Dimensions=# level by # wave    
    w0_og_3d : ndarray of float 
        Same as w0 but WITHOUT the delta eddington correction, if it was specified by user  
    cosb_og_3d : ndarray of float 
        Same as cosbar buth WITHOUT the delta eddington correction, if it was specified by user
    surf_reflect : float 
        Surface reflectivity 
    ubar0 : ndarray of float 
        matrix of cosine of the incident angle from geometric.json
    ubar1 : ndarray of float 
        matrix of cosine of the observer angles
    cos_theta : float 
        Cosine of the phase angle of the planet 
    F0PI : array 
        Downward incident solar radiation
    single_phase : str 
        Single scattering phase function, default is the two-term henyey-greenstein phase function
    multi_phase : str 
        Multiple scattering phase function, defulat is N=2 Legendre polynomial
    frac_a : float 
        (Optional), If using the TTHG phase function. Must specify the functional form for fraction 
        of forward to back scattering (A + B * gcosb^C)
    frac_b : float 
        (Optional), If using the TTHG phase function. Must specify the functional form for fraction 
        of forward to back scattering (A + B * gcosb^C)
    frac_c : float 
        (Optional), If using the TTHG phase function. Must specify the functional form for fraction 
        of forward to back scattering (A + B * gcosb^C), Default is : 1 - gcosb^2
    constant_back : float 
        (Optional), If using the TTHG phase function. Must specify the assymetry of back scatterer. 
        Remember, the output of A & M code does not separate back and forward scattering.
    constant_forward : float 
        (Optional), If using the TTHG phase function. Must specify the assymetry of forward scatterer. 
        Remember, the output of A & M code does not separate back and forward scattering.
    tridiagonal : int 
        0 for tridiagonal, 1 for pentadiagonal 
    Returns
    -------
    intensity at the top of the atmosphere for all the different ubar1 and ubar2 
    To Do
    -----
    - F0PI Solar flux shouldn't always be 1.. Follow up to make sure that this isn't a bad 
          hardwiring to solar, despite "relative albedo"
    - take delta eddington option out of fluxes and move it all over to optics
    """
    #what we want : intensity at the top as a function of all the different angles

    xint_at_top = zeros((numg, numt, nwno))

    nlayer = nlevel - 1 

    #now define terms of Toon et al 1989 quadrature Table 1 
    #https://agupubs.onlinelibrary.wiley.com/doi/pdf/10.1029/JD094iD13p16287
    #see table of terms 

    #terms not dependent on incident angle
    sq3 = sqrt(3.)

    #================ START CRAZE LOOP OVER ANGLE #================
    for ng in range(numg):
        for nt in range(numt):

            #get needed chunk for 3d inputs
            #should consider thinking of a better method for when doing 1d only
            cosb = cosb_3d[:,:,ng,nt]
            dtau = dtau_3d[:,:,ng,nt]
            tau = tau_3d[:,:,ng,nt]
            w0 = w0_3d[:,:,ng,nt]
            gcos2 = gcos2_3d[:,:,ng,nt]
            ftau_cld = ftau_cld_3d[:,:,ng,nt]
            ftau_ray = ftau_ray_3d[:,:,ng,nt]

            #uncorrected original values (in case user specified D-Eddington)
            #If they did not, this is the same thing as what is defined above 
            #These are used because HG single scattering phase function does get 
            #the forward and back scattering pretty accurately so delta-eddington
            #is only applied to the multiple scattering terms
            cosb_og = cosb_og_3d[:,:,ng,nt]
            dtau_og = dtau_og_3d[:,:,ng,nt]
            tau_og = tau_og_3d[:,:,ng,nt]
            w0_og = w0_og_3d[:,:,ng,nt]         

            g1  = (sq3*0.5)*(2. - w0*(1.+ftau_cld*cosb)) #table 1
            g2  = (sq3*w0*0.5)*(1.-ftau_cld*cosb)           #table 1
            lamda = sqrt(g1**2 - g2**2)           #eqn 21
            gama  = (g1-lamda)/g2                   #eqn 22
            g3  = 0.5*(1.-sq3*ftau_cld*cosb*ubar0[ng, nt])   #table 1 #ubar is now 100x 10 matrix.. 
    
            # now calculate c_plus and c_minus (equation 23 and 24)
            g4 = 1.0 - g3
            denominator = lamda**2 - 1.0/ubar0[ng, nt]**2.0

            #everything but the exponential 
            a_minus = F0PI*w0* (g4*(g1 + 1.0/ubar0[ng, nt]) +g2*g3 ) / denominator
            a_plus  = F0PI*w0*(g3*(g1-1.0/ubar0[ng, nt]) +g2*g4) / denominator

            #add in exponential to get full eqn
            #_up is the terms evaluated at lower optical depths (higher altitudes)
            #_down is terms evaluated at higher optical depths (lower altitudes)
            x = exp(-tau[:-1,:]/ubar0[ng, nt])
            c_minus_up = a_minus*x #CMM1
            c_plus_up  = a_plus*x #CPM1
            x = exp(-tau[1:,:]/ubar0[ng, nt])
            c_minus_down = a_minus*x #CM
            c_plus_down  = a_plus*x #CP

            #calculate exponential terms needed for the tridiagonal rotated layered method
            exptrm = lamda*dtau
            #save from overflow 
            exptrm = slice_gt (exptrm, 40.0) 

            exptrm_positive = exp(exptrm) #EP
            exptrm_minus = 1.0/exptrm_positive#exp(-exptrm) #EM


            #boundary conditions 
            b_top = 0.0                                       
            b_surface = 0. + surf_reflect*ubar0[ng, nt]*F0PI*exp(-tau[-1, :]/ubar0[ng, nt])

            #Now we need the terms for the tridiagonal rotated layered method
            if tridiagonal==0:
                A, B, C, D = setup_tri_diag(nlayer,nwno,  c_plus_up, c_minus_up, 
                                    c_plus_down, c_minus_down, b_top, b_surface, surf_reflect,
                                     gama, dtau, 
                                    exptrm_positive,  exptrm_minus) 
            #else:
            #   A_, B_, C_, D_, E_, F_ = setup_pent_diag(nlayer,nwno,  c_plus_up, c_minus_up, 
            #                       c_plus_down, c_minus_down, b_top, b_surface, surf_reflect,
            #                        gama, dtau, 
            #                       exptrm_positive,  exptrm_minus, g1,g2,exptrm,lamda) 

            positive = zeros((nlayer, nwno))
            negative = zeros((nlayer, nwno))
            #========================= Start loop over wavelength =========================
            L = 2*nlayer
            for w in range(nwno):
                #coefficient of posive and negative exponential terms 
                if tridiagonal==0:
                    X = tri_diag_solve(L, A[:,w], B[:,w], C[:,w], D[:,w])
                    #unmix the coefficients
                    positive[:,w] = X[::2] + X[1::2] 
                    negative[:,w] = X[::2] - X[1::2]
                #else:
                #   X = pent_diag_solve(L, A_[:,w], B_[:,w], C_[:,w], D_[:,w], E_[:,w], F_[:,w])
                #   #unmix the coefficients
                #   positive[:,w] = exptrm_minus[:,w] * (X[::2] + X[1::2])
                #   negative[:,w] = X[::2] - X[1::2]

            #========================= End loop over wavelength =========================

            #use expression for bottom flux to get the flux_plus and flux_minus at last
            #bottom layer
            flux_zero  = positive[-1,:]*exptrm_positive[-1,:] + gama[-1,:]*negative[-1,:]*exptrm_minus[-1,:] + c_plus_down[-1,:]
            
            xint = zeros((nlevel,nwno))
            xint[-1,:] = flux_zero/pi

            ################################ BEGIN OPTIONS FOR MULTIPLE SCATTERING####################

            #Legendre polynomials for the Phase function due to multiple scatterers 
            if multi_phase ==0:#'N=2':
                #ubar2 is defined to deal with the integration over the second moment of the 
                #intensity. It is FIT TO PURE RAYLEIGH LIMIT, ~(1/sqrt(3))^(1/2)
                #this is a decent assumption because our second order legendre polynomial 
                #is forced to be equal to the rayleigh phase function
                ubar2 = 0.767  # 
                multi_plus = (1.0+1.5*ftau_cld*cosb*ubar1[ng,nt] #!was 3
                                + gcos2*(3.0*ubar2*ubar2*ubar1[ng,nt]*ubar1[ng,nt] - 1.0)/2.0)
                multi_minus = (1.-1.5*ftau_cld*cosb*ubar1[ng,nt] 
                                + gcos2*(3.0*ubar2*ubar2*ubar1[ng,nt]*ubar1[ng,nt] - 1.0)/2.0)
            elif multi_phase ==1:#'N=1':
                multi_plus = 1.0+1.5*ftau_cld*cosb*ubar1[ng,nt]  
                multi_minus = 1.-1.5*ftau_cld*cosb*ubar1[ng,nt]
            ################################ END OPTIONS FOR MULTIPLE SCATTERING####################

            G=w0*positive*(multi_plus+gama*multi_minus)
            H=w0*negative*(gama*multi_plus+multi_minus)
            A=w0*(multi_plus*c_plus_up+multi_minus*c_minus_up)

            G=G*0.5/pi
            H=H*0.5/pi
            A=A*0.5/pi

            ################################ BEGIN OPTIONS FOR DIRECT SCATTERING####################
            #define f (fraction of forward to back scattering), 
            #g_forward (forward asymmetry), g_back (backward asym)
            #needed for everything except the OTHG
            if single_phase!=1: 
                g_forward = constant_forward*cosb_og
                g_back = constant_back*cosb_og#-
                f = frac_a + frac_b*g_back**frac_c

            # NOTE ABOUT HG function: we are translating to the frame of the downward propagating beam
            # Therefore our HG phase function becomes:
            # p_single=(1-cosb_og**2)/sqrt((1+cosb_og**2+2*cosb_og*cos_theta)**3) 
            # as opposed to the traditional:
            # p_single=(1-cosb_og**2)/sqrt((1+cosb_og**2-2*cosb_og*cos_theta)**3) (NOTICE NEGATIVE)

            if single_phase==0:#'cahoy':
                #Phase function for single scattering albedo frum Solar beam
                #uses the Two term Henyey-Greenstein function with the additiona rayleigh component 
                      #first term of TTHG: forward scattering
                p_single=(f * (1-g_forward**2)
                                /sqrt((1+cosb_og**2+2*cosb_og*cos_theta)**3) 
                                #second term of TTHG: backward scattering
                                +(1-f)*(1-g_back**2)
                                /sqrt((1+(-cosb_og/2.)**2+2*(-cosb_og/2.)*cos_theta)**3)+
                                #rayleigh phase function
                                (gcos2))
            elif single_phase==1:#'OTHG':
                p_single=(1-cosb_og**2)/sqrt((1+cosb_og**2+2*cosb_og*cos_theta)**3) 
            elif single_phase==2:#'TTHG':
                #Phase function for single scattering albedo frum Solar beam
                #uses the Two term Henyey-Greenstein function with the additiona rayleigh component 
                      #first term of TTHG: forward scattering
                p_single=(f * (1-g_forward**2)
                                /sqrt((1+g_forward**2+2*g_forward*cos_theta)**3) 
                                #second term of TTHG: backward scattering
                                +(1-f)*(1-g_back**2)
                                /sqrt((1+g_back**2+2*g_back*cos_theta)**3))
            elif single_phase==3:#'TTHG_ray':
                #Phase function for single scattering albedo frum Solar beam
                #uses the Two term Henyey-Greenstein function with the additiona rayleigh component 
                            #first term of TTHG: forward scattering
                p_single=(ftau_cld*(f * (1-g_forward**2)
                                                /sqrt((1+g_forward**2+2*g_forward*cos_theta)**3) 
                                                #second term of TTHG: backward scattering
                                                +(1-f)*(1-g_back**2)
                                                /sqrt((1+g_back**2+2*g_back*cos_theta)**3))+            
                                #rayleigh phase function
                                ftau_ray*(0.75*(1+cos_theta**2.0)))

            ################################ END OPTIONS FOR DIRECT SCATTERING####################

            for i in range(nlayer-1,-1,-1):
                #direct beam
                #note when delta-eddington=off, then tau_single=tau, cosb_single=cosb, w0_single=w0, etc
                xint[i,:] =( xint[i+1,:]*exp(-dtau[i,:]/ubar1[ng,nt])
                        #single scattering albedo from sun beam (from ubar0 to ubar1)
                        +(w0_og[i,:]*F0PI/(4.*pi))*
                        (p_single[i,:])*exp(-tau_og[i,:]/ubar0[ng,nt])*
                        (1. - exp(-dtau_og[i,:]*(ubar0[ng,nt]+ubar1[ng,nt])/(ubar0[ng,nt]*ubar1[ng,nt])))*
                        (ubar0[ng,nt]/(ubar0[ng,nt]+ubar1[ng,nt]))
                        #three multiple scattering terms 
                        +A[i,:]* (1. - exp(-dtau[i,:] *(ubar0[ng,nt]+1*ubar1[ng,nt])/(ubar0[ng,nt]*ubar1[ng,nt])))*
                        (ubar0[ng,nt]/(ubar0[ng,nt]+1*ubar1[ng,nt]))
                        +G[i,:]*(exp(exptrm[i,:]*1-dtau[i,:]/ubar1[ng,nt]) - 1.0)/(lamda[i,:]*1*ubar1[ng,nt] - 1.0)
                        +H[i,:]*(1. - exp(-exptrm[i,:]*1-dtau[i,:]/ubar1[ng,nt]))/(lamda[i,:]*1*ubar1[ng,nt] + 1.0))
                        #thermal

            xint_at_top[ng,nt,:] = xint[0,:]    
    return xint_at_top

@jit(nopython=True, cache=True)
def get_reflected_1d(nlevel, wno,nwno, numg,numt, dtau, tau, w0, cosb,gcos2, ftau_cld, ftau_ray,
    dtau_og, tau_og, w0_og, cosb_og, 
    surf_reflect,ubar0, ubar1,cos_theta, F0PI,single_phase, multi_phase,
    frac_a, frac_b, frac_c, constant_back, constant_forward,
    toon_coefficients=0, tridiagonal=0, b_top=0):
    """
    Computes toon fluxes given tau and everything is 1 dimensional. This is the exact same function 
    as `get_flux_geom_3d` but is kept separately so we don't have to do unecessary indexing for fast
    retrievals. 
    Parameters
    ----------
    nlevel : int 
        Number of levels in the model 
    wno : array of float 
        Wave number grid in cm -1 
    nwno : int 
        Number of wave points
    numg : int 
        Number of Gauss angles 
    numt : int 
        Number of Chebyshev angles 
    DTAU : ndarray of float
        This is the opacity contained within each individual layer (defined at midpoints of "levels")
        WITHOUT D-Eddington Correction
        Dimensions=# layer by # wave
    TAU : ndarray of float
        This is the cumulative summed opacity 
        WITHOUT D-Eddington Correction
        Dimensions=# level by # wave        
    W0 : ndarray of float 
        This is the single scattering albedo, from scattering, clouds, raman, etc 
        WITHOUT D-Eddington Correction
        Dimensions=# layer by # wave
    COSB : ndarray of float 
        This is the asymmetry factor 
        WITHOUT D-Eddington Correction
        Dimensions=# layer by # wave
    GCOS2 : ndarray of float 
        Parameter that allows us to directly include Rayleigh scattering 
        = 0.5*tau_rayleigh/(tau_rayleigh + tau_cloud)
    ftau_cld : ndarray of float 
        Fraction of cloud extinction to total 
        = tau_cloud/(tau_rayleigh + tau_cloud)
    ftau_ray : ndarray of float 
        Fraction of rayleigh extinction to total 
        = tau_rayleigh/(tau_rayleigh + tau_cloud)
    dtau_og : ndarray of float 
        This is the opacity contained within each individual layer (defined at midpoints of "levels")
        WITHOUT the delta eddington correction, if it was specified by user
        Dimensions=# layer by # wave
    tau_og : ndarray of float
        This is the cumulative summed opacity 
        WITHOUT the delta eddington correction, if it was specified by user
        Dimensions=# level by # wave    
    w0_og : ndarray of float 
        Same as w0 but WITHOUT the delta eddington correction, if it was specified by user  
    cosb_og : ndarray of float 
        Same as cosbar buth WITHOUT the delta eddington correction, if it was specified by user
    surf_reflect : float 
        Surface reflectivity 
    ubar0 : ndarray of float 
        matrix of cosine of the incident angle from geometric.json
    ubar1 : ndarray of float 
        matrix of cosine of the observer angles
    cos_theta : float 
        Cosine of the phase angle of the planet 
    F0PI : array 
        Downward incident solar radiation
    single_phase : str 
        Single scattering phase function, default is the two-term henyey-greenstein phase function
    multi_phase : str 
        Multiple scattering phase function, defulat is N=2 Legendre polynomial 
    frac_a : float 
        (Optional), If using the TTHG phase function. Must specify the functional form for fraction 
        of forward to back scattering (A + B * gcosb^C)
    frac_b : float 
        (Optional), If using the TTHG phase function. Must specify the functional form for fraction 
        of forward to back scattering (A + B * gcosb^C)
    frac_c : float 
        (Optional), If using the TTHG phase function. Must specify the functional form for fraction 
        of forward to back scattering (A + B * gcosb^C), Default is : 1 - gcosb^2
    constant_back : float 
        (Optional), If using the TTHG phase function. Must specify the assymetry of back scatterer. 
        Remember, the output of A & M code does not separate back and forward scattering.
    constant_forward : float 
        (Optional), If using the TTHG phase function. Must specify the assymetry of forward scatterer. 
        Remember, the output of A & M code does not separate back and forward scattering.
    tridiagonal : int 
        0 for tridiagonal, 1 for pentadiagonal 
    toon_coefficients : int     
        0 for quadrature (default) 1 for eddington

    Returns
    -------
    intensity at the top of the atmosphere for all the different ubar1 and ubar2 
    To Do
    -----
    - F0PI Solar flux shouldn't always be 1.. Follow up to make sure that this isn't a bad 
          hardwiring to solar, despite "relative albedo"
    """
    #what we want : intensity at the top as a function of all the different angles

    xint_at_top = zeros((numg, numt, nwno))
    #intensity = zeros((numg, numt, nlevel, nwno))

    nlayer = nlevel - 1 
    #flux_out = zeros((numg, numt, 2*nlevel, nwno))

    #now define terms of Toon et al 1989 quadrature Table 1 
    #https://agupubs.onlinelibrary.wiley.com/doi/pdf/10.1029/JD094iD13p16287
    #see table of terms 

    #terms not dependent on incident angle
    sq3 = sqrt(3.)
    if toon_coefficients == 1:#eddington
        g1  = (7-w0*(4+3*ftau_cld*cosb))/4 #(sq3*0.5)*(2. - w0*(1.+cosb)) #table 1 # 
        g2  = -(1-w0*(4-3*ftau_cld*cosb))/4 #(sq3*w0*0.5)*(1.-cosb)        #table 1 # 
    elif toon_coefficients == 0:#quadrature
        g1  = (sq3*0.5)*(2. - w0*(1.+ftau_cld*cosb)) #table 1 # 
        g2  = (sq3*w0*0.5)*(1.-ftau_cld*cosb)        #table 1 # 

    lamda = sqrt(g1**2 - g2**2)         #eqn 21
    gama  = (g1-lamda)/g2               #eqn 22

    #================ START CRAZE LOOP OVER ANGLE #================
    for ng in range(numg):
        for nt in range(numt):
            u1 = ubar1[ng,nt]
            u0 = ubar0[ng,nt]
            if toon_coefficients == 1 : #eddington
                g3  = (2-3*ftau_cld*cosb*u0)/4#0.5*(1.-sq3*cosb*ubar0[ng, nt]) #  #table 1 #ubar has dimensions [gauss angles by tchebyshev angles ]
            elif toon_coefficients == 0 :#quadrature
                g3  = 0.5*(1.-sq3*ftau_cld*cosb*u0) #  #table 1 #ubar has dimensions [gauss angles by tchebyshev angles ]
    
            # now calculate c_plus and c_minus (equation 23 and 24 toon)
            g4 = 1.0 - g3
            denominator = lamda**2 - 1.0/u0**2.0

            #everything but the exponential 
            a_minus = F0PI*w0* (g4*(g1 + 1.0/u0) +g2*g3 ) / denominator
            a_plus  = F0PI*w0*(g3*(g1-1.0/u0) +g2*g4) / denominator

            #add in exponential to get full eqn
            #_up is the terms evaluated at lower optical depths (higher altitudes)
            #_down is terms evaluated at higher optical depths (lower altitudes)
            x = exp(-tau[:-1,:]/u0)
            c_minus_up = a_minus*x #CMM1
            c_plus_up  = a_plus*x #CPM1
            x = exp(-tau[1:,:]/u0)
            c_minus_down = a_minus*x #CM
            c_plus_down  = a_plus*x #CP

            #calculate exponential terms needed for the tridiagonal rotated layered method
            exptrm = lamda*dtau
            #save from overflow 
            exptrm = slice_gt (exptrm, 35.0) 

            exptrm_positive = exp(exptrm) #EP
            exptrm_minus = 1.0/exptrm_positive#EM


            #boundary conditions 
            #b_top = 0.0                                       

            b_surface = 0. + surf_reflect*u0*F0PI*exp(-tau[-1, :]/u0)

            #Now we need the terms for the tridiagonal rotated layered method
            if tridiagonal==0:
                A, B, C, D = setup_tri_diag(nlayer,nwno,  c_plus_up, c_minus_up, 
                                    c_plus_down, c_minus_down, b_top, b_surface, surf_reflect,
                                     gama, dtau, 
                                    exptrm_positive,  exptrm_minus) 

            #else:
            #   A_, B_, C_, D_, E_, F_ = setup_pent_diag(nlayer,nwno,  c_plus_up, c_minus_up, 
            #                       c_plus_down, c_minus_down, b_top, b_surface, surf_reflect,
            #                        gama, dtau, 
            #                       exptrm_positive,  exptrm_minus, g1,g2,exptrm,lamda) 

            positive = zeros((nlayer, nwno))
            negative = zeros((nlayer, nwno))
            #========================= Start loop over wavelength =========================
            L = 2*nlayer
            for w in range(nwno):
                #coefficient of posive and negative exponential terms 
                if tridiagonal==0:
                    X = tri_diag_solve(L, A[:,w], B[:,w], C[:,w], D[:,w])
                    #unmix the coefficients
                    positive[:,w] = X[::2] + X[1::2] 
                    negative[:,w] = X[::2] - X[1::2]

                #else: 
                #   X = pent_diag_solve(L, A_[:,w], B_[:,w], C_[:,w], D_[:,w], E_[:,w], F_[:,w])
                    #unmix the coefficients
                #   positive[:,w] = exptrm_minus[:,w] * (X[::2] + X[1::2])
                #   negative[:,w] = X[::2] - X[1::2]

            #========================= End loop over wavelength =========================

            #use expression for bottom flux to get the flux_plus and flux_minus at last
            #bottom layer
            flux_zero  = positive[-1,:]*exptrm_positive[-1,:] + gama[-1,:]*negative[-1,:]*exptrm_minus[-1,:] + c_plus_down[-1,:]
            #flux_minus  = gama*positive*exptrm_positive + negative*exptrm_minus + c_minus_down
            #flux_plus  = positive*exptrm_positive + gama*negative*exptrm_minus + c_plus_down
            #flux = zeros((2*nlevel, nwno))
            #flux[0,:] = (gama*positive + negative + a_minus)[0,:]
            #flux[1,:] = (positive + gama*negative + a_plus)[0,:]
            #flux[2::2, :] = flux_minus
            #flux[3::2, :] = flux_plus
            #flux_out[ng,nt,:,:] = flux

            xint = zeros((nlevel,nwno))
            xint[-1,:] = flux_zero/pi

            ################################ BEGIN OPTIONS FOR MULTIPLE SCATTERING####################

            #Legendre polynomials for the Phase function due to multiple scatterers 
            if multi_phase ==0:#'N=2':
                #ubar2 is defined to deal with the integration over the second moment of the 
                #intensity. It is FIT TO PURE RAYLEIGH LIMIT, ~(1/sqrt(3))^(1/2)
                #this is a decent assumption because our second order legendre polynomial 
                #is forced to be equal to the rayleigh phase function
                ubar2 = 0.767  # 
                multi_plus = (1.0+1.5*ftau_cld*cosb*u1 #!was 3
                                + gcos2*(3.0*ubar2*ubar2*u1*u1 - 1.0)/2.0)
                multi_minus = (1.-1.5*ftau_cld*cosb*u1 
                                + gcos2*(3.0*ubar2*ubar2*u1*u1 - 1.0)/2.0)
            elif multi_phase ==1:#'N=1':
                multi_plus = 1.0+1.5*ftau_cld*cosb*u1  
                multi_minus = 1.-1.5*ftau_cld*cosb*u1

            ################################ END OPTIONS FOR MULTIPLE SCATTERING####################

            G=positive*(multi_plus+gama*multi_minus)    *w0
            H=negative*(gama*multi_plus+multi_minus)    *w0
            A=(multi_plus*c_plus_up+multi_minus*c_minus_up) *w0

            G=G*0.5/pi
            H=H*0.5/pi
            A=A*0.5/pi

            ################################ BEGIN OPTIONS FOR DIRECT SCATTERING####################
            #define f (fraction of forward to back scattering), 
            #g_forward (forward asymmetry), g_back (backward asym)
            #needed for everything except the OTHG
            if single_phase!=1: 
                g_forward = constant_forward*cosb_og
                g_back = constant_back*cosb_og#-
                f = frac_a + frac_b*g_back**frac_c

            # NOTE ABOUT HG function: we are translating to the frame of the downward propagating beam
            # Therefore our HG phase function becomes:
            # p_single=(1-cosb_og**2)/sqrt((1+cosb_og**2+2*cosb_og*cos_theta)**3) 
            # as opposed to the traditional:
            # p_single=(1-cosb_og**2)/sqrt((1+cosb_og**2-2*cosb_og*cos_theta)**3) (NOTICE NEGATIVE)

            if single_phase==0:#'cahoy':
                #Phase function for single scattering albedo frum Solar beam
                #uses the Two term Henyey-Greenstein function with the additiona rayleigh component 
                      #first term of TTHG: forward scattering
                p_single=(f * (1-g_forward**2)
                                /sqrt((1+cosb_og**2+2*cosb_og*cos_theta)**3) 
                                #second term of TTHG: backward scattering
                                +(1-f)*(1-g_back**2)
                                /sqrt((1+(-cosb_og/2.)**2+2*(-cosb_og/2.)*cos_theta)**3)+
                                #rayleigh phase function
                                (gcos2))
            elif single_phase==1:#'OTHG':
                p_single=(1-cosb_og**2)/sqrt((1+cosb_og**2+2*cosb_og*cos_theta)**3) 
            elif single_phase==2:#'TTHG':
                #Phase function for single scattering albedo frum Solar beam
                #uses the Two term Henyey-Greenstein function with the additiona rayleigh component 
                      #first term of TTHG: forward scattering
                p_single=(f * (1-g_forward**2)
                                /sqrt((1+g_forward**2+2*g_forward*cos_theta)**3) 
                                #second term of TTHG: backward scattering
                                +(1-f)*(1-g_back**2)
                                /sqrt((1+g_back**2+2*g_back*cos_theta)**3))
            elif single_phase==3:#'TTHG_ray':
                #Phase function for single scattering albedo frum Solar beam
                #uses the Two term Henyey-Greenstein function with the additiona rayleigh component 
                            #first term of TTHG: forward scattering
                p_single=(ftau_cld*(f * (1-g_forward**2)
                                                /sqrt((1+g_forward**2+2*g_forward*cos_theta)**3) 
                                                #second term of TTHG: backward scattering
                                                +(1-f)*(1-g_back**2)
                                                /sqrt((1+g_back**2+2*g_back*cos_theta)**3))+            
                                #rayleigh phase function
                                ftau_ray*(0.75*(1+cos_theta**2.0)))
            
            #removing single form option from code 
            #single_form : int 
            #    form of the phase function can either be written as an 'explicit' (0) henyey greinstein 
            #    or it can be written as a 'legendre' (1) expansion. Default is 'explicit'=0

            #if single_form==1:
            #    TAU = tau; DTAU = dtau; W0 = w0
            #    p_single = 0*p_single
            #    Pu0 = legP(-u0) # legendre polynomials for -u0
            #    Pu1 = legP(u1) # legendre polynomials for -u0
            #    maxterm = 2
            #    for l in range(maxterm):
            #        w = (2*l+1) * cosb_og**l
            #        w_single = (w - (2*l+1)*cosb_og**maxterm) / (1 - cosb_og**maxterm) 
            #        p_single = p_single + w_single * Pu0[l]*Pu1[l]
            #else:
            #    TAU = tau_og; DTAU = dtau_og; W0 = w0_og

            ################################ END OPTIONS FOR DIRECT SCATTERING####################

            for i in range(nlayer-1,-1,-1):
                #direct beam
                xint[i,:] =( xint[i+1,:]*exp(-dtau[i,:]/u1) 
                        #single scattering albedo from sun beam (from ubar0 to ubar1)
                        +(w0_og[i,:]*F0PI/(4.*pi))
                        *(p_single[i,:])*exp(-tau_og[i,:]/u0)
                        *(1. - exp(-dtau_og[i,:]*(u0+u1)
                        /(u0*u1)))*
                        (u0/(u0+u1))
                        #multiple scattering terms p_single
                        +A[i,:]*(1. - exp(-dtau[i,:] *(u0+1*u1)/(u0*u1)))*
                        (u0/(u0+1*u1))
                        +G[i,:]*(exp(exptrm[i,:]*1-dtau[i,:]/u1) - 1.0)/(lamda[i,:]*1*u1 - 1.0)
                        +H[i,:]*(1. - exp(-exptrm[i,:]*1-dtau[i,:]/u1))/(lamda[i,:]*1*u1 + 1.0)
                        )

            xint_at_top[ng,nt,:] = xint[0,:]
            #intensity[ng,nt,:,:] = xint

    return xint_at_top #, flux_out, intensity

@jit(nopython=True, cache=True,fastmath=True)
def get_reflected_1d_newclima(nlevel, wno,nwno, numg,numt, dtau, tau, w0, cosb,gcos2, ftau_cld, ftau_ray,
    dtau_og, tau_og, w0_og, cosb_og, 
    surf_reflect,ubar0, ubar1,cos_theta, F0PI,single_phase, multi_phase,
    frac_a, frac_b, frac_c, constant_back, constant_forward, tridiagonal,get_toa_intensity,get_lvl_flux):
    """
    Computes toon fluxes given tau and everything is 1 dimensional. This is the exact same function 
    as `get_flux_geom_3d` but is kept separately so we don't have to do unecessary indexing for fast
    retrievals. 
    Parameters
    ----------
    nlevel : int 
        Number of levels in the model 
    wno : array of float 
        Wave number grid in cm -1 
    nwno : int 
        Number of wave points
    numg : int 
        Number of Gauss angles 
    numt : int 
        Number of Chebyshev angles 
    DTAU : ndarray of float
        This is the opacity contained within each individual layer (defined at midpoints of "levels")
        WITHOUT D-Eddington Correction
        Dimensions=# layer by # wave
    TAU : ndarray of float
        This is the cumulative summed opacity 
        WITHOUT D-Eddington Correction
        Dimensions=# level by # wave        
    W0 : ndarray of float 
        This is the single scattering albedo, from scattering, clouds, raman, etc 
        WITHOUT D-Eddington Correction
        Dimensions=# layer by # wave
    COSB : ndarray of float 
        This is the asymmetry factor 
        WITHOUT D-Eddington Correction
        Dimensions=# layer by # wave
    GCOS2 : ndarray of float 
        Parameter that allows us to directly include Rayleigh scattering 
        = 0.5*tau_rayleigh/(tau_rayleigh + tau_cloud)
    ftau_cld : ndarray of float 
        Fraction of cloud extinction to total 
        = tau_cloud/(tau_rayleigh + tau_cloud)
    ftau_ray : ndarray of float 
        Fraction of rayleigh extinction to total 
        = tau_rayleigh/(tau_rayleigh + tau_cloud)
    dtau_og : ndarray of float 
        This is the opacity contained within each individual layer (defined at midpoints of "levels")
        WITHOUT the delta eddington correction, if it was specified by user
        Dimensions=# layer by # wave
    tau_og : ndarray of float
        This is the cumulative summed opacity 
        WITHOUT the delta eddington correction, if it was specified by user
        Dimensions=# level by # wave    
    w0_og : ndarray of float 
        Same as w0 but WITHOUT the delta eddington correction, if it was specified by user  
    cosb_og : ndarray of float 
        Same as cosbar buth WITHOUT the delta eddington correction, if it was specified by user
    surf_reflect : float 
        Surface reflectivity 
    ubar0 : ndarray of float 
        matrix of cosine of the incident angle from geometric.json
    ubar1 : ndarray of float 
        matrix of cosine of the observer angles
    cos_theta : float 
        Cosine of the phase angle of the planet 
    F0PI : array 
        Downward incident solar radiation
    single_phase : str 
        Single scattering phase function, default is the two-term henyey-greenstein phase function
    multi_phase : str 
        Multiple scattering phase function, defulat is N=2 Legendre polynomial 
    frac_a : float 
        (Optional), If using the TTHG phase function. Must specify the functional form for fraction 
        of forward to back scattering (A + B * gcosb^C)
    frac_b : float 
        (Optional), If using the TTHG phase function. Must specify the functional form for fraction 
        of forward to back scattering (A + B * gcosb^C)
    frac_c : float 
        (Optional), If using the TTHG phase function. Must specify the functional form for fraction 
        of forward to back scattering (A + B * gcosb^C), Default is : 1 - gcosb^2
    constant_back : float 
        (Optional), If using the TTHG phase function. Must specify the assymetry of back scatterer. 
        Remember, the output of A & M code does not separate back and forward scattering.
    constant_forward : float 
        (Optional), If using the TTHG phase function. Must specify the assymetry of forward scatterer. 
        Remember, the output of A & M code does not separate back and forward scattering.
    tridiagonal : int 
        0 for tridiagonal, 1 for pentadiagonal 
    Returns
    -------
    intensity at the top of the atmosphere for all the different ubar1 and ubar2 
    To Do
    -----
    - F0PI Solar flux shouldn't always be 1.. Follow up to make sure that this isn't a bad 
          hardwiring to solar, despite "relative albedo"
    """
    #these are only filled in if get_toa_intensity=1
    #outgoing intensity as a function of all the different angles
    xint_at_top = zeros(shape=(numg, numt, nwno))

    #these are only filled in if get_lvl_flux=1
    #fluxes at the boundaries 
    flux_minus_all = zeros(shape=(numg, numt,nlevel, nwno)) ## level downwelling fluxes
    flux_plus_all = zeros(shape=(numg, numt, nlevel, nwno)) ## level upwelling fluxes
    #fluxes at the midpoints
    flux_minus_midpt_all = zeros(shape=(numg, numt, nlevel, nwno)) ##  layer downwelling fluxes
    flux_plus_midpt_all = zeros(shape=(numg, numt, nlevel, nwno))  ## layer upwelling fluxes



    nlayer = nlevel - 1 

    #now define terms of Toon et al 1989 quadrature Table 1 
    #https://agupubs.onlinelibrary.wiley.com/doi/pdf/10.1029/JD094iD13p16287
    #see table of terms 

    #terms not dependent on incident angle
    sq3 = sqrt(3.)
    g1  = (sq3*0.5)*(2. - w0*(1.+cosb)) #table 1 # (7-w0*(4+3*cosb))/4 #
    g2  = (sq3*w0*0.5)*(1.-cosb)        #table 1 # -(1-w0*(4-3*cosb))/4 #
    lamda = sqrt(g1**2 - g2**2)         #eqn 21
    gama  = (g1-lamda)/g2               #eqn 22

    #================ START CRAZE LOOP OVER ANGLE #================
    for ng in range(numg):
        for nt in range(numt):

            g3  = 0.5*(1.-sq3*cosb*ubar0[ng, nt]) #(2-3*cosb*ubar0[ng,nt])/4#  #table 1 #ubar has dimensions [gauss angles by tchebyshev angles ]
    
            # now calculate c_plus and c_minus (equation 23 and 24 toon)
            g4 = 1.0 - g3
            denominator = lamda**2 - 1.0/ubar0[ng, nt]**2.0

            #everything but the exponential 
            a_minus = F0PI*w0* (g4*(g1 + 1.0/ubar0[ng, nt]) +g2*g3 ) / denominator
            a_plus  = F0PI*w0*(g3*(g1-1.0/ubar0[ng, nt]) +g2*g4) / denominator

            #add in exponential to get full eqn
            #_up is the terms evaluated at lower optical depths (higher altitudes)
            #_down is terms evaluated at higher optical depths (lower altitudes)
            x = exp(-tau[:-1,:]/ubar0[ng, nt])
            c_minus_up = a_minus*x #CMM1
            c_plus_up  = a_plus*x #CPM1
            x = exp(-tau[1:,:]/ubar0[ng, nt])
            c_minus_down = a_minus*x #CM
            c_plus_down  = a_plus*x #CP

            #calculate exponential terms needed for the tridiagonal rotated layered method
            exptrm = lamda*dtau
            #save from overflow 
            exptrm = slice_gt (exptrm, 35.0) 

            exptrm_positive = exp(exptrm) #EP
            exptrm_minus = 1.0/exptrm_positive#EM


            #boundary conditions 
            b_top = 0.0                                       

            b_surface = 0. + surf_reflect*ubar0[ng, nt]*F0PI*exp(-tau[-1, :]/ubar0[ng, nt])

            #Now we need the terms for the tridiagonal rotated layered method
            if tridiagonal==0:
                A, B, C, D = setup_tri_diag(nlayer,nwno,  c_plus_up, c_minus_up, 
                                    c_plus_down, c_minus_down, b_top, b_surface, surf_reflect,
                                     gama, dtau, 
                                    exptrm_positive,  exptrm_minus) 

            #else:
            #   A_, B_, C_, D_, E_, F_ = setup_pent_diag(nlayer,nwno,  c_plus_up, c_minus_up, 
            #                       c_plus_down, c_minus_down, b_top, b_surface, surf_reflect,
            #                        gama, dtau, 
            #                       exptrm_positive,  exptrm_minus, g1,g2,exptrm,lamda) 

            positive = zeros((nlayer, nwno))
            negative = zeros((nlayer, nwno))
            #========================= Start loop over wavelength =========================
            L = 2*nlayer
            for w in range(nwno):
                #coefficient of posive and negative exponential terms 
                if tridiagonal==0:
                    X = tri_diag_solve(L, A[:,w], B[:,w], C[:,w], D[:,w])
                    #unmix the coefficients
                    positive[:,w] = X[::2] + X[1::2] 
                    negative[:,w] = X[::2] - X[1::2]

                #else: 
                #   X = pent_diag_solve(L, A_[:,w], B_[:,w], C_[:,w], D_[:,w], E_[:,w], F_[:,w])
                    #unmix the coefficients
                #   positive[:,w] = exptrm_minus[:,w] * (X[::2] + X[1::2])
                #   negative[:,w] = X[::2] - X[1::2]
            #========================= End loop over wavelength =========================

            #========================= Get fluxes if needed for climate =========================
            if get_lvl_flux: 
                flux_minus=np.zeros(shape=(nlevel,nwno))
                flux_plus=np.zeros(shape=(nlevel,nwno))
                
                flux_minus_midpt = np.zeros(shape=(nlevel,nwno))
                flux_plus_midpt = np.zeros(shape=(nlevel,nwno))
                #use expression for bottom flux to get the flux_plus and flux_minus at last
                #bottom layer
                flux_minus[:-1, :]  = positive*gama + negative + c_minus_up
                flux_plus[:-1, :]  = positive + gama*negative + c_plus_up
                
                flux_zero_minus  = gama[-1,:]*positive[-1,:]*exptrm_positive[-1,:] + negative[-1,:]*exptrm_minus[-1,:] + c_minus_down[-1,:]
                flux_zero_plus  = positive[-1,:]*exptrm_positive[-1,:] + gama[-1,:]*negative[-1,:]*exptrm_minus[-1,:] + c_plus_down[-1,:]
                
                flux_minus[-1, :], flux_plus[-1, :] = flux_zero_minus, flux_zero_plus 
                
                #add in direct flux term to the downwelling radiation, liou 182
                flux_minus = flux_minus + ubar0[ng, nt]*F0PI*exp(-tau/ubar0[ng, nt])

                #now get midpoint values 
                exptrm_positive_midpt = exp(0.5*exptrm) #EP
                exptrm_minus_midpt = 1.0/exptrm_positive_midpt#EM
                
                #taus at the midpoint
                taumid=tau[:-1]+0.5*dtau
                x = exp(-taumid/ubar0[ng, nt])
                c_plus_mid= a_plus*x
                c_minus_mid=a_minus*x
                #fluxes at the midpoints 
                flux_minus_midpt[:-1,:]= gama*positive*exptrm_positive_midpt + negative*exptrm_minus_midpt + c_minus_mid
                flux_plus_midpt[:-1,:]= positive*exptrm_positive_midpt + gama*negative*exptrm_minus_midpt + c_plus_mid
                #add in midpoint downwelling radiation
                flux_minus_midpt[:-1,:] = flux_minus_midpt[:-1,:] + ubar0[ng, nt]*F0PI*exp(-taumid/ubar0[ng, nt])

                #ARRAYS TO RETURN with all NG and NTs
                flux_minus_all[ng, nt, :, :]=flux_minus
                flux_plus_all[ng, nt, :, :]=flux_plus
                flux_minus_midpt_all[ng, nt, :, :]=flux_minus_midpt
                flux_plus_midpt_all[ng, nt, :, :]=flux_plus_midpt
            #========================= End get fluxes if needed for climate =========================


            #========================= Get intensities if needed for climate =========================
            if get_toa_intensity:
                ################################ BEGIN OPTIONS FOR MULTIPLE SCATTERING####################
                #use expression for bottom flux to get the flux_plus and flux_minus at last
                #bottom layer
                flux_zero  = positive[-1,:]*exptrm_positive[-1,:] + gama[-1,:]*negative[-1,:]*exptrm_minus[-1,:] + c_plus_down[-1,:]


                xint = zeros((nlevel,nwno))
                xint[-1,:] = flux_zero/pi

                ################################ begin options for multiple scattering ####################

                #Legendre polynomials for the Phase function due to multiple scatterers 
                if multi_phase ==0:#'N=2':
                    #ubar2 is defined to deal with the integration over the second moment of the 
                    #intensity. It is FIT TO PURE RAYLEIGH LIMIT, ~(1/sqrt(3))^(1/2)
                    #this is a decent assumption because our second order legendre polynomial 
                    #is forced to be equal to the rayleigh phase function
                    ubar2 = 0.767  # 
                    multi_plus = (1.0+1.5*cosb*ubar1[ng,nt] #!was 3
                                    + gcos2*(3.0*ubar2*ubar2*ubar1[ng,nt]*ubar1[ng,nt] - 1.0)/2.0)
                    multi_minus = (1.-1.5*cosb*ubar1[ng,nt] 
                                    + gcos2*(3.0*ubar2*ubar2*ubar1[ng,nt]*ubar1[ng,nt] - 1.0)/2.0)
                elif multi_phase ==1:#'N=1':
                    multi_plus = 1.0+1.5*cosb*ubar1[ng,nt]  
                    multi_minus = 1.-1.5*cosb*ubar1[ng,nt]
                ################################ end options for multiple scatteirng ####################

                G=positive*(multi_plus+gama*multi_minus)    *w0
                H=negative*(gama*multi_plus+multi_minus)    *w0
                A=(multi_plus*c_plus_up+multi_minus*c_minus_up) *w0

                G=G*0.5/pi
                H=H*0.5/pi
                A=A*0.5/pi

                ################################ being options for direct scattering ####################
                #define f (fraction of forward to back scattering), 
                #g_forward (forward asymmetry), g_back (backward asym)
                #needed for everything except the OTHG
                #the default values in conjig.json are from Cahoy+2010
                if single_phase!=1: 
                    g_forward = constant_forward*cosb_og
                    g_back = constant_back*cosb_og#-
                    f = frac_a + frac_b*g_back**frac_c

                # NOTE ABOUT HG function: we are translating to the frame of the downward propagating beam
                # Therefore our HG phase function becomes:
                # p_single=(1-cosb_og**2)/sqrt((1+cosb_og**2+2*cosb_og*cos_theta)**3) 
                # as opposed to the traditional:
                # p_single=(1-cosb_og**2)/sqrt((1+cosb_og**2-2*cosb_og*cos_theta)**3) (NOTICE NEGATIVE)

                #original phase function of Cahoy+2010, which apporximates the rayleigh with gcos2
                if single_phase==0:#'cahoy':
                    HG_forward = (1-g_forward**2) / sqrt((1+g_forward**2 + 2*g_forward*cos_theta)**3) 
                    HG_backward =(1-g_back**2) / sqrt((1+g_back**2 + 2*g_back*cos_theta)**3)

                    p_single=(f * HG_forward #first term of TTHG: forward scattering
                            +(1-f)*HG_backward #second term of TTHG: backward scattering
                            + (gcos2)) #rayleigh phase function

                #single term HG phase function. Does not separate forward and back scattering. Does not have Rayleigh direct.  
                elif single_phase==1:#'OTHG':
                    p_single=(1-cosb_og**2)/sqrt((1+cosb_og**2+2*cosb_og*cos_theta)**3) 

                #Two HG phase function. Separate forward and back scattering based on parameters above
                #Does not have Rayleigh direct. 
                elif single_phase==2:#'TTHG':
                    HG_forward = (1-g_forward**2) / sqrt((1+g_forward**2 + 2*g_forward*cos_theta)**3) 
                    HG_backward = (1-g_back**2) / sqrt((1+g_back**2 + 2*g_back*cos_theta)**3)
                    p_single=(f * HG_forward #first term of TTHG: forward scattering
                             +(1-f)* HG_backward) #second term of TTHG: backward scattering
                
                #Two HG phase function. Separate forward and back scattering based on parameters above
                #Same as above except now is weighted by the fractional contribution of both 
                #rayleigh vs. cloud scattering
                elif single_phase==3:#'TTHG_ray':
                    #Phase function for single scattering albedo frum Solar beam
                    #uses the Two term Henyey-Greenstein function with the additiona rayleigh component 
                                
                    HG_forward =  (1-g_forward**2) /sqrt((1+g_forward**2+2*g_forward*cos_theta)**3)    
                    HG_back = (1-g_back**2)/sqrt((1+g_back**2+2*g_back*cos_theta)**3)
                    
                    p_single=(
                            ftau_cld * (          #opacity of cloud / total opacity
                                f * HG_forward  + #first term of TTHG: forward scattering
                                (1-f) * HG_back  #second term of TTHG: backward scattering  
                                )+  
                            ftau_ray * (
                                0.75*(1+cos_theta**2.0) #rayleigh phase function
                                )
                            )
                #exploring.... 
                elif single_phase==4:#'P(HG) exact w/ approx costheta'
                    deltaphi=0
                    cos_theta_approx = (-ubar0[ng,nt])*ubar1[ng,nt] + sqrt(1-ubar1[ng,nt]**2)*sqrt(1-ubar0[ng,nt]**2)*cos(deltaphi)
                    
                    HG_forward =  (1-g_forward**2) /sqrt((1+g_forward**2+2*g_forward*cos_theta_approx)**3)    
                    HG_back = (1-g_back**2)/sqrt((1+g_back**2+2*g_back*cos_theta_approx)**3)

                    p_single=(
                            ftau_cld * (          #opacity of cloud / total opacity
                                f * HG_forward  + #first term of TTHG: forward scattering
                                (1-f) * HG_back   #second term of TTHG: backward scattering  
                                )+  
                            ftau_ray * (
                                0.75*(1+cos_theta_approx**2.0) #rayleigh phase function
                                )
                            )

                
                ################################ end options for direct scattering ####################

                for i in range(nlayer-1,-1,-1):
                    #direct beam
                    xint[i,:] =( xint[i+1,:]*exp(-dtau[i,:]/ubar1[ng,nt]) 
                            #single scattering albedo from sun beam (from ubar0 to ubar1)
                            +(w0_og[i,:]*F0PI/(4.*pi))
                            *(p_single[i,:])*exp(-tau_og[i,:]/ubar0[ng,nt])
                            *(1. - exp(-dtau_og[i,:]*(ubar0[ng,nt]+ubar1[ng,nt])
                            /(ubar0[ng,nt]*ubar1[ng,nt])))*
                            (ubar0[ng,nt]/(ubar0[ng,nt]+ubar1[ng,nt]))
                            #multiple scattering terms p_single
                            +A[i,:]*(1. - exp(-dtau[i,:] *(ubar0[ng,nt]+1*ubar1[ng,nt])/(ubar0[ng,nt]*ubar1[ng,nt])))*
                            (ubar0[ng,nt]/(ubar0[ng,nt]+1*ubar1[ng,nt]))
                            +G[i,:]*(exp(exptrm[i,:]*1-dtau[i,:]/ubar1[ng,nt]) - 1.0)/(lamda[i,:]*1*ubar1[ng,nt] - 1.0)
                            +H[i,:]*(1. - exp(-exptrm[i,:]*1-dtau[i,:]/ubar1[ng,nt]))/(lamda[i,:]*1*ubar1[ng,nt] + 1.0)
                            )

                xint_at_top[ng,nt,:] = xint[0,:]
            #========================= End get intensities if needed for climate =========================
    
    return xint_at_top, (flux_minus_all, flux_plus_all, flux_minus_midpt_all, flux_plus_midpt_all )

@jit(nopython=True, cache=True,fastmath=True)
def get_reflected_1d_gfluxv(nlevel, wno,nwno, numg,numt, dtau, tau, w0, cosb,
    surf_reflect,b_top,b_surface,ubar0, F0PI,tridiagonal, delta_approx):
    """
    Computes upwelling and downwelling layer and level toon fluxes given tau and everything is 1 dimensional. This is the exact same function 
    as `GFLUXV.f'.
    retrievals. 
    Parameters
    ----------
    nlevel : int 
        Number of levels in the model 
    wno : array of float 
        Wave number grid in cm -1 
    nwno : int 
        Number of wave points
    numg : int 
        Number of Gauss angles 
    numt : int 
        Number of Chebyshev angles 
    DTAU : ndarray of float
        This is the opacity contained within each individual layer (defined at midpoints of "levels")
        WITHOUT D-Eddington Correction
        Dimensions=# layer by # wave
    TAU : ndarray of float
        This is the cumulative summed opacity 
        WITHOUT D-Eddington Correction
        Dimensions=# level by # wave        
    W0 : ndarray of float 
        This is the single scattering albedo, from scattering, clouds, raman, etc 
        WITHOUT D-Eddington Correction
        Dimensions=# layer by # wave
    COSB : ndarray of float 
        This is the asymmetry factor 
        WITHOUT D-Eddington Correction
        Dimensions=# layer by # wave
    surf_reflect : float 
        Surface reflectivity
    b_top : float 
        Top Boundary Conditions
    b_surface : float 
        Surface Boundary Conditions
    ubar0 : ndarray of float 
        matrix of cosine of the incident angle from geometric.json
    
    F0PI : array 
        Downward incident solar radiation
    delta_approx : int 
        0 for no Delta Approx, 1 for Delta Approx
    Returns
    -------
    intensity at the top of the atmosphere for all the different ubar1 and ubar2 
    To Do
    -----
    - F0PI Solar flux shouldn't always be 1.. Follow up to make sure that this isn't a bad 
          hardwiring to solar, despite "relative albedo"
    """

    
    

    nlayer = nlevel - 1 
    
    
    
    
    #### --SM-- formulas from https://arxiv.org/pdf/1904.09355.pdf
    if delta_approx == 1 :
        dtau=dtau*(1.-w0*cosb**2)
        tau[0]=tau[0]*(1.-w0[0]*cosb[0]**2)
        for i in range(nlayer):
            tau[i+1]=tau[i]+dtau[i]
        
    ##### --SM-- need to correct the tau arrays first and the w0 and cosb arrays later
        w0=w0*((1.-cosb**2)/(1.-w0*(cosb**2)))
        cosb=cosb/(1.+cosb)
        
    
    ## --SM-- creating the four outputs
    flux_minus_all = zeros(shape=(numg, numt,nlevel, nwno)) ## --SM-- level downwelling fluxes
    flux_plus_all = zeros(shape=(numg, numt, nlevel, nwno)) ## --SM-- level upwelling fluxes
    flux_minus_midpt_all = zeros(shape=(numg, numt, nlevel, nwno)) ## --SM-- layer downwelling fluxes
    flux_plus_midpt_all = zeros(shape=(numg, numt, nlevel, nwno))  ## --SM-- layer upwelling fluxes
    
    #now define terms of Toon et al 1989 quadrature Table 1 
    #https://agupubs.onlinelibrary.wiley.com/doi/pdf/10.1029/JD094iD13p16287
    #see table of terms 
    
    
    
    
    #terms not dependent on incident angle
    
    
    sq3 = sqrt(3.)
    g1  = (sq3*0.5)*(2. - w0*(1.+cosb)) #table 1 # (7-w0*(4+3*cosb))/4 #
    g2  = (sq3*w0*0.5)*(1.-cosb)        #table 1 # -(1-w0*(4-3*cosb))/4 #
    lamda = sqrt(g1**2 - g2**2)         #eqn 21
    gama  = (g1-lamda)/g2               #eqn 22
    

    #================ START CRAZE LOOP OVER ANGLE #================
    for ng in range(numg):
        for nt in range(numt):
  
            g3  = 0.5*(1.-sq3*cosb*ubar0[ng, nt]) #(2-3*cosb*ubar0[ng,nt])/4#  #table 1 #ubar has dimensions [gauss angles by tchebyshev angles ]
    
            # now calculate c_plus and c_minus (equation 23 and 24 toon)
            g4 = 1.0 - g3
            denominator = lamda**2 - 1.0/ubar0[ng, nt]**2.0

            #everything but the exponential 
            a_minus = F0PI*w0* (g4*(g1 + 1.0/ubar0[ng, nt]) +g2*g3 ) / denominator
            a_plus  = F0PI*w0*(g3*(g1-1.0/ubar0[ng, nt]) +g2*g4) / denominator

            #add in exponential to get full eqn
            #_up is the terms evaluated at lower optical depths (higher altitudes)
            #_down is terms evaluated at higher optical depths (lower altitudes)
            x = exp(-tau[:-1,:]/ubar0[ng, nt])
            c_minus_up = a_minus*x #CMM1
            c_plus_up  = a_plus*x #CPM1
            x = exp(-tau[1:,:]/ubar0[ng, nt])
            c_minus_down = a_minus*x #CM
            c_plus_down  = a_plus*x #CP

            #calculate exponential terms needed for the tridiagonal rotated layered method
            exptrm = lamda*dtau
            #save from overflow 
            exptrm = slice_gt (exptrm, 35.0) 

            exptrm_positive = exp(exptrm) #EP
            exptrm_minus = 1.0/exptrm_positive#EM
                
            A, B, C, D = setup_tri_diag(nlayer,nwno,  c_plus_up, c_minus_up, 
                                c_plus_down, c_minus_down, b_top, b_surface, surf_reflect,
                                    gama, dtau, 
                                exptrm_positive,  exptrm_minus) 

            #else:
            #   A_, B_, C_, D_, E_, F_ = setup_pent_diag(nlayer,nwno,  c_plus_up, c_minus_up, 
            #                       c_plus_down, c_minus_down, b_top, b_surface, surf_reflect,
            #                        gama, dtau, 
            #                       exptrm_positive,  exptrm_minus, g1,g2,exptrm,lamda) 

            positive = zeros(shape=(nlayer, nwno))
            negative = zeros(shape=(nlayer, nwno))
            #========================= Start loop over wavelength =========================
            L = 2*nlayer
            for w in range(nwno):
        
                if tridiagonal==0:
                    X = tri_diag_solve(L, A[:,w], B[:,w], C[:,w], D[:,w])
                    #unmix the coefficients
                    positive[:,w] = X[::2] + X[1::2] 
                    negative[:,w] = X[::2] - X[1::2]
    
            flux_minus=np.zeros(shape=(nlevel,nwno))
            flux_plus=np.zeros(shape=(nlevel,nwno))
            flux_minus_midpt = np.zeros(shape=(nlevel,nwno))
            flux_plus_midpt = np.zeros(shape=(nlevel,nwno))
            #========================= End loop over wavelength =========================
    
            #use expression for bottom flux to get the flux_plus and flux_minus at last
            #bottom layer
            flux_minus[:-1, :]  = positive*gama + negative + c_minus_up
            flux_plus[:-1, :]  = positive + gama*negative + c_plus_up
            
            flux_zero_minus  = gama[-1,:]*positive[-1,:]*exptrm_positive[-1,:] + negative[-1,:]*exptrm_minus[-1,:] + c_minus_down[-1,:]
            flux_zero_plus  = positive[-1,:]*exptrm_positive[-1,:] + gama[-1,:]*negative[-1,:]*exptrm_minus[-1,:] + c_plus_down[-1,:]
            
            flux_minus[-1, :], flux_plus[-1, :] = flux_zero_minus, flux_zero_plus 
            
            flux_minus = flux_minus + ubar0[ng, nt]*F0PI*exp(-tau/ubar0[ng, nt])

            
            exptrm_positive_midpt = exp(0.5*exptrm) #EP
            exptrm_minus_midpt = 1.0/exptrm_positive_midpt#EM
            
            taumid=tau[:-1]+0.5*dtau
            x = exp(-taumid/ubar0[ng, nt])
            c_plus_mid= a_plus*x
            c_minus_mid=a_minus*x

            flux_minus_midpt[:-1,:]= gama*positive*exptrm_positive_midpt + negative*exptrm_minus_midpt + c_minus_mid
            flux_plus_midpt[:-1,:]= positive*exptrm_positive_midpt + gama*negative*exptrm_minus_midpt + c_plus_mid
            
            flux_minus_midpt[:-1,:] = flux_minus_midpt[:-1,:] + ubar0[ng, nt]*F0PI*exp(-taumid/ubar0[ng, nt])

            
            flux_minus_all[ng, nt, :, :]=flux_minus
            flux_plus_all[ng, nt, :, :]=flux_plus
            

            flux_minus_midpt_all[ng, nt, :, :]=flux_minus_midpt
            flux_plus_midpt_all[ng, nt, :, :]=flux_plus_midpt
    
    return flux_minus_all, flux_plus_all, flux_minus_midpt_all, flux_plus_midpt_all 


@jit(nopython=True, cache=True,fastmath=True)
def blackbody(t,w):
    """
    Blackbody flux in cgs units in per unit wavelength

    Parameters
    ----------
    t : array,float
        Temperature (K)
    w : array, float
        Wavelength (cm)
    
    Returns
    -------
    ndarray with shape ntemp x numwave
    """
    h = 6.62607004e-27 # erg s 
    c = 2.99792458e+10 # cm/s
    k = 1.38064852e-16 #erg / K

    return ((2.0*h*c**2.0)/(w**5.0))*(1.0/(exp((h*c)/outer(t, w*k)) - 1.0)) #* (w*w)

@jit(nopython=True, cache=True)
def get_thermal_1d_newclima(nlevel, wno,nwno, numg,numt,tlevel, dtau, w0,cosb,plevel, ubar1,
    surf_reflect, hard_surface, tridiagonal):
    """
    This function uses the source function method, which is outlined here : 
    https://agupubs.onlinelibrary.wiley.com/doi/pdf/10.1029/JD094iD13p16287
    
    The result of this routine is the top of the atmosphere thermal flux as 
    a function of gauss and chebychev points accross the disk. 

    Everything here is in CGS units:

    Fluxes - erg/s/cm^3
    Temperature - K 
    Wave grid - cm-1
    Pressure ; dyne/cm2

    Reminder: Flux = pi * Intensity, so if you are trying to compare the result of this with 
    a black body you will need to compare with pi * BB !

    Parameters
    ----------
    nlevel : int 
        Number of levels which occur at the grid points (not to be confused with layers which are
        mid points)
    wno : numpy.ndarray
        Wavenumber grid in inverse cm 
    nwno : int 
        Number of wavenumber points 
    numg : int 
        Number of gauss points (think longitude points)
    numt : int 
        Number of chebychev points (think latitude points)
    tlevel : numpy.ndarray
        Temperature as a function of level (not layer)
    dtau : numpy.ndarray
        This is a matrix of nlayer by nwave. This describes the per layer optical depth. 
    w0 : numpy.ndarray
        This is a matrix of nlayer by nwave. This describes the single scattering albedo of 
        the atmosphere. Note this is free of any Raman scattering or any d-eddington correction 
        that is sometimes included in reflected light calculations.
    cosb : numpy.ndarray
        This is a matrix of nlayer by nwave. This describes the asymmetry of the 
        atmosphere. Note this is free of any Raman scattering or any d-eddington correction 
        that is sometimes included in reflected light calculations.
    plevel : numpy.ndarray
        Pressure for each level (not layer, which is midpoints). CGS units (dyne/cm2)
    ubar1 : numpy.ndarray
        This is a matrix of ng by nt. This describes the outgoing incident angles and is generally
        computed in `picaso.disco`
    surf_reflect : numpy.ndarray    
        Surface reflectivity as a function of wavenumber. 
    hard_surface : int
        0 for no hard surface (e.g. Jupiter/Neptune), 1 for hard surface (terrestrial)
    tridiagonal : int 
        0 for tridiagonal, 1 for pentadiagonal

    Returns
    -------
    numpy.ndarray
        Thermal flux in CGS units (erg/cm3/s) in a matrix that is 
        numg x numt x nwno
    """
    nlayer = nlevel - 1 #nlayers 

    mu1 = 0.5#0.88#0.5 #from Table 1 Toon  
    twopi = pi#+pi #NEB REMOVING A PI FROM HERE BECAUSE WE ASSUME NO SYMMETRY! 

    #get matrix of blackbodies 
    all_b = blackbody(tlevel, 1/wno) #returns nlevel by nwave   
    b0 = all_b[0:-1,:]
    b1 = (all_b[1:,:] - b0) / dtau # eqn 26 toon 89

    #hemispheric mean parameters from Tabel 1 toon 
    #**originally written in terms of alpha which isn't in the table. 
    #**changed to more closely resemble Toon (no change in actual values)
    alpha = sqrt( (1.-w0) / (1.-w0*cosb) )
    g1 = 2 - w0*(1 + cosb) # (7-w0*(4+3*cosb))/4  # 
    g2 = w0*(1 - cosb)     # -(1-w0*(4-3*cosb))/4 # 
    lamda = alpha*(1.-w0*cosb)/mu1 #(g1**2 - g2**2)**0.5 #eqn 21 toon
    gama = (1.-alpha)/(1.+alpha) #g2 / (g1 + lamda) #eqn 22 toon
    g1_plus_g2 = mu1/(1.-w0*cosb) #effectively 1/(gamma1 + gamma2) .. second half of eqn.27

    #same as with reflected light, compute c_plus and c_minus 
    #these are eqns 27a & b in Toon89
    #_ups are evaluated at lower optical depth, TOA
    #_dows are evaluated at higher optical depth, bottom of atmosphere
    c_plus_up = b0 + b1* g1_plus_g2 
    c_minus_up = b0 - b1* g1_plus_g2

    c_plus_down = (b0 + b1 * dtau + b1 * g1_plus_g2)
    c_minus_down = (b0 + b1 * dtau - b1 * g1_plus_g2)
    # note there should be a factor of 2mu1 in c expressions, need to include that if mu1 not 0.5

    #calculate exponential terms needed for the tridiagonal rotated layered method
    exptrm = lamda*dtau
    #save from overflow 
    exptrm = slice_gt (exptrm, 35.0) 

    exptrm_positive = exp(exptrm) 
    exptrm_minus = 1.0/exptrm_positive

    tau_top = dtau[0,:]*plevel[0]/(plevel[1]-plevel[0]) #tried this.. no luck*exp(-1)# #tautop=dtau[0]*np.exp(-1)
    b_top = (1.0 - exp(-tau_top / mu1 )) * all_b[0,:]  # Btop=(1.-np.exp(-tautop/ubari))*B[0]
    if hard_surface:
        b_surface = all_b[-1,:] #for terrestrial, hard surface  
    else: 
        b_surface=all_b[-1,:] + b1[-1,:]*mu1 #(for non terrestrial)

    #Now we need the terms for the tridiagonal rotated layered method
    if tridiagonal==0:
        A, B, C, D = setup_tri_diag(nlayer,nwno,  c_plus_up, c_minus_up, 
                            c_plus_down, c_minus_down, b_top, b_surface, surf_reflect,
                             gama, dtau, 
                            exptrm_positive,  exptrm_minus) 
    positive = zeros((nlayer, nwno))
    negative = zeros((nlayer, nwno))
    #========================= Start loop over wavelength =========================
    L = nlayer+nlayer
    for w in range(nwno):
        #coefficient of posive and negative exponential terms 
        if tridiagonal==0:
            X = tri_diag_solve(L, A[:,w], B[:,w], C[:,w], D[:,w])
            #unmix the coefficients
            positive[:,w] = X[::2] + X[1::2] 
            negative[:,w] = X[::2] - X[1::2]

    #if you stop here this is regular ole 2 stream
    f_up = pi*(positive * exptrm_positive + gama * negative * exptrm_minus + c_plus_up)


    #calculate everyting from Table 3 toon
    alphax = ((1.0-w0)/(1.0-w0*cosb))**0.5
    G = twopi*w0*positive*(1.0+cosb*alphax)/(1.0+alphax)#
    H = twopi*w0*negative*(1.0-cosb*alphax)/(1.0+alphax)#
    J = twopi*w0*positive*(1.0-cosb*alphax)/(1.0+alphax)#
    K = twopi*w0*negative*(1.0+cosb*alphax)/(1.0+alphax)#
    alpha1 = twopi*(b0+ b1*(mu1*w0*cosb/(1.0-w0*cosb)))
    alpha2 = twopi*b1
    sigma1 = twopi*(b0- b1*(mu1*w0*cosb/(1.0-w0*cosb)))
    sigma2 = twopi*b1

    flux_minus = zeros((numg, numt,nlevel,nwno))
    flux_plus = zeros((numg, numt,nlevel,nwno))
    flux_minus_mdpt = zeros((numg, numt,nlevel,nwno))
    flux_plus_mdpt = zeros((numg, numt,nlevel,nwno))

    exptrm_positive_mdpt = exp(0.5*exptrm) 
    exptrm_minus_mdpt = 1/exptrm_positive_mdpt 

    #================ START CRAZE LOOP OVER ANGLE #================
    flux_at_top = zeros((numg, numt, nwno))
    flux_down = zeros((numg, numt, nwno))

    #work through building eqn 55 in toon (tons of bookeeping exponentials)
    for ng in range(numg):
        for nt in range(numt): 

            iubar = ubar1[ng,nt]

            if hard_surface:
                flux_plus[ng,nt,-1,:] = twopi * (b_surface ) # terrestrial
            else:
                flux_plus[ng,nt,-1,:] = twopi*( all_b[-1,:] + b1[-1,:] * iubar) #no hard surface
                
            flux_minus[ng,nt,0,:] = twopi * (1 - exp(-tau_top / iubar)) * all_b[0,:]
            
            exptrm_angle = exp( - dtau / iubar)
            exptrm_angle_mdpt = exp( -0.5 * dtau / iubar) 

            for itop in range(nlayer):

                #disbanning this for now because we dont need it in the thermal emission code
                flux_minus[ng,nt,itop+1,:]=(flux_minus[ng,nt,itop,:]*exptrm_angle[itop,:]+
                                     (J[itop,:]/(lamda[itop,:]*iubar+1.0))*(exptrm_positive[itop,:]-exptrm_angle[itop,:])+
                                     (K[itop,:]/(lamda[itop,:]*iubar-1.0))*(exptrm_angle[itop,:]-exptrm_minus[itop,:])+
                                     sigma1[itop,:]*(1.-exptrm_angle[itop,:])+
                                     sigma2[itop,:]*(iubar*exptrm_angle[itop,:]+dtau[itop,:]-iubar) )

                flux_minus_mdpt[ng,nt,itop,:]=(flux_minus[ng,nt,itop,:]*exptrm_angle_mdpt[itop,:]+
                                        (J[itop,:]/(lamda[itop,:]*iubar+1.0))*(exptrm_positive_mdpt[itop,:]-exptrm_angle_mdpt[itop,:])+
                                        (K[itop,:]/(-lamda[itop,:]*iubar+1.0))*(exptrm_minus_mdpt[itop,:]-exptrm_angle_mdpt[itop,:])+
                                        sigma1[itop,:]*(1.-exptrm_angle_mdpt[itop,:])+
                                        sigma2[itop,:]*(iubar*exptrm_angle_mdpt[itop,:]+0.5*dtau[itop,:]-iubar))

                ibot=nlayer-1-itop

                flux_plus[ng,nt,ibot,:]=(flux_plus[ng,nt,ibot+1,:]*exptrm_angle[ibot,:]+
                                  (G[ibot,:]/(lamda[ibot,:]*iubar-1.0))*(exptrm_positive[ibot,:]*exptrm_angle[ibot,:]-1.0)+
                                  (H[ibot,:]/(lamda[ibot,:]*iubar+1.0))*(1.0-exptrm_minus[ibot,:] * exptrm_angle[ibot,:])+
                                  alpha1[ibot,:]*(1.-exptrm_angle[ibot,:])+
                                  alpha2[ibot,:]*(iubar-(dtau[ibot,:]+iubar)*exptrm_angle[ibot,:]) )

                flux_plus_mdpt[ng,nt,ibot,:]=(flux_plus[ng,nt,ibot+1,:]*exptrm_angle_mdpt[ibot,:]+
                                       (G[ibot,:]/(lamda[ibot,:]*iubar-1.0))*(exptrm_positive[ibot,:]*exptrm_angle_mdpt[ibot,:]-exptrm_positive_mdpt[ibot,:])-
                                       (H[ibot,:]/(lamda[ibot,:]*iubar+1.0))*(exptrm_minus[ibot,:]*exptrm_angle_mdpt[ibot,:]-exptrm_minus_mdpt[ibot,:])+
                                       alpha1[ibot,:]*(1.-exptrm_angle_mdpt[ibot,:])+
                                       alpha2[ibot,:]*(iubar+0.5*dtau[ibot,:]-(dtau[ibot,:]+iubar)*exptrm_angle_mdpt[ibot,:])  )


            flux_at_top[ng,nt,:] = flux_plus_mdpt[ng,nt,0,:] #nlevel by nwno 

    return flux_at_top , (flux_minus, flux_plus, flux_minus_mdpt, flux_plus_mdpt)

@jit(nopython=True, cache=True)
def get_thermal_1d(nlevel, wno,nwno, numg,numt,tlevel, dtau, w0,cosb,plevel, ubar1,
    surf_reflect, hard_surface, tridiagonal):
    """
    This function uses the source function method, which is outlined here : 
    https://agupubs.onlinelibrary.wiley.com/doi/pdf/10.1029/JD094iD13p16287
    
    The result of this routine is the top of the atmosphere thermal flux as 
    a function of gauss and chebychev points accross the disk. 
    Everything here is in CGS units:
    Fluxes - erg/s/cm^3
    Temperature - K 
    Wave grid - cm-1
    Pressure ; dyne/cm2
    Reminder: Flux = pi * Intensity, so if you are trying to compare the result of this with 
    a black body you will need to compare with pi * BB !
    Parameters
    ----------
    nlevel : int 
        Number of levels which occur at the grid points (not to be confused with layers which are
        mid points)
    wno : numpy.ndarray
        Wavenumber grid in inverse cm 
    nwno : int 
        Number of wavenumber points 
    numg : int 
        Number of gauss points (think longitude points)
    numt : int 
        Number of chebychev points (think latitude points)
    tlevel : numpy.ndarray
        Temperature as a function of level (not layer)
    dtau : numpy.ndarray
        This is a matrix of nlayer by nwave. This describes the per layer optical depth. 
    w0 : numpy.ndarray
        This is a matrix of nlayer by nwave. This describes the single scattering albedo of 
        the atmosphere. Note this is free of any Raman scattering or any d-eddington correction 
        that is sometimes included in reflected light calculations.
    cosb : numpy.ndarray
        This is a matrix of nlayer by nwave. This describes the asymmetry of the 
        atmosphere. Note this is free of any Raman scattering or any d-eddington correction 
        that is sometimes included in reflected light calculations.
    plevel : numpy.ndarray
        Pressure for each level (not layer, which is midpoints). CGS units (dyne/cm2)
    ubar1 : numpy.ndarray
        This is a matrix of ng by nt. This describes the outgoing incident angles and is generally
        computed in `picaso.disco`
    surf_reflect : numpy.ndarray    
        Surface reflectivity as a function of wavenumber. 
    hard_surface : int
        0 for no hard surface (e.g. Jupiter/Neptune), 1 for hard surface (terrestrial)
    tridiagonal : int 
        0 for tridiagonal, 1 for pentadiagonal
    Returns
    -------
    numpy.ndarray
        Thermal flux in CGS units (erg/cm3/s) in a matrix that is 
        numg x numt x nwno
    """
    nlayer = nlevel - 1 #nlayers 
    #flux_out = zeros((numg, numt, 2*nlevel, nwno))

    mu1 = 0.5#0.88#0.5 #from Table 1 Toon  

    #get matrix of blackbodies 
    all_b = blackbody(tlevel, 1/wno) #returns nlevel by nwave   
    b0 = all_b[0:-1,:]
    b1 = (all_b[1:,:] - b0) / dtau # eqn 26 toon 89

    #hemispheric mean parameters from Tabe 1 toon 
    g1 = 2.0 - w0*(1+cosb); g2 = w0*(1-cosb)

    alpha = sqrt( (1.-w0) / (1.-w0*cosb) )
    lamda = sqrt(g1**2 - g2**2) #eqn 21 toon 
    gama = (g1-lamda)/g2 # #eqn 22 toon
    
    g1_plus_g2 = 1.0/(g1+g2) #second half of eqn.27

    #same as with reflected light, compute c_plus and c_minus 
    #these are eqns 27a & b in Toon89
    #_ups are evaluated at lower optical depth, TOA
    #_dows are evaluated at higher optical depth, bottom of atmosphere
    c_plus_up = 2*pi*mu1*(b0 + b1* g1_plus_g2) 
    c_minus_up = 2*pi*mu1*(b0 - b1* g1_plus_g2)
    #NOTE: to keep consistent with Toon, we keep these 2pis here. However, 
    #in 3d cases where we no long assume azimuthal symmetry, we divide out 
    #by 2pi when we multiply out the weights as seen in disco.compress_thermal 

    c_plus_down = 2*pi*mu1*(b0 + b1 * dtau + b1 * g1_plus_g2) 
    c_minus_down = 2*pi*mu1*(b0 + b1 * dtau - b1 * g1_plus_g2)



    #calculate exponential terms needed for the tridiagonal rotated layered method
    exptrm = lamda*dtau
    #save from overflow 
    exptrm = slice_gt (exptrm, 35.0) 

    exptrm_positive = exp(exptrm) 
    exptrm_minus = 1.0/exptrm_positive

    #for flux heating calculations, the energy balance solver 
    #does not like a fixed zero at the TOA. 
    #to avoid a discontinuous kink at the last atmospher
    #layer we create this "fake" boundary condition
    #we imagine that the atmosphere continus up at an isothermal T and that 
    #there is optical depth from above the top to infinity 
    tau_top = dtau[0,:]*plevel[0]/(plevel[1]-plevel[0]) #tried this.. no luck*exp(-1)# #tautop=dtau[0]*np.exp(-1)
    b_top = (1.0 - exp(-tau_top / mu1 )) * all_b[0,:] * pi #  Btop=(1.-np.exp(-tautop/ubari))*B[0]
    #print('hard_surface=',hard_surface)
    if hard_surface:
        b_surface = all_b[-1,:]*pi #for terrestrial, hard surface  
    else: 
        b_surface= (all_b[-1,:] + b1[-1,:]*mu1)*pi #(for non terrestrial)

    #Now we need the terms for the tridiagonal rotated layered method
    if tridiagonal==0:
        A, B, C, D = setup_tri_diag(nlayer,nwno,  c_plus_up, c_minus_up, 
                            c_plus_down, c_minus_down, b_top, b_surface, surf_reflect,
                             gama, dtau, 
                            exptrm_positive,  exptrm_minus) 
    #else:
    #   A_, B_, C_, D_, E_, F_ = setup_pent_diag(nlayer,nwno,  c_plus_up, c_minus_up, 
    #                       c_plus_down, c_minus_down, b_top, b_surface, surf_reflect,
    #                        gama, dtau, 
    #                       exptrm_positive,  exptrm_minus, g1,g2,exptrm,lamda) 
    positive = zeros((nlayer, nwno))
    negative = zeros((nlayer, nwno))
    #========================= Start loop over wavelength =========================
    L = nlayer+nlayer
    for w in range(nwno):
        #coefficient of posive and negative exponential terms 
        if tridiagonal==0:
            X = tri_diag_solve(L, A[:,w], B[:,w], C[:,w], D[:,w])
            #unmix the coefficients
            positive[:,w] = X[::2] + X[1::2] #Y1+Y2 in toon (table 3)
            negative[:,w] = X[::2] - X[1::2] #Y1-Y2 in toon (table 3)
        #else:
        #   X = pent_diag_solve(L, A_[:,w], B_[:,w], C_[:,w], D_[:,w], E_[:,w], F_[:,w])
        #   positive[:,w] = exptrm_minus[:,w] * (X[::2] + X[1::2])
        #   negative[:,w] = X[::2] - X[1::2]

    #if you stop here this is regular ole 2 stream 
    f_up = (positive * exptrm_positive + gama * negative * exptrm_minus + c_plus_up)
    #flux_minus  = gama*positive*exptrm_positive + negative*exptrm_minus + c_minus_down
    #flux_plus  = positive*exptrm_positive + gama*negative*exptrm_minus + c_plus_down
    #flux = zeros((2*nlevel, nwno))
    #flux[0,:] = (gama*positive + negative + c_minus_down)[0,:]
    #flux[1,:] = (positive + gama*negative + c_plus_down)[0,:]
    #flux[2::2, :] = flux_minus
    #flux[3::2, :] = flux_plus


    #calculate everyting from Table 3 toon
    #from here forward is source function technique in toon
    G = (1/mu1 - lamda)*positive     
    H = gama*(lamda + 1/mu1)*negative 
    J = gama*(lamda + 1/mu1)*positive 
    K = (1/mu1 - lamda)*negative     
    alpha1 = 2*pi*(b0+b1*(g1_plus_g2 - mu1)) 
    alpha2 = 2*pi*b1 
    sigma1 = 2*pi*(b0-b1*(g1_plus_g2 - mu1)) 
    sigma2 = 2*pi*b1 

    int_minus = zeros((nlevel,nwno))
    int_plus = zeros((nlevel,nwno))
    int_minus_mdpt = zeros((nlevel,nwno))
    int_plus_mdpt = zeros((nlevel,nwno))
    #intensity = zeros((numg, numt, nlevel, nwno))

    exptrm_positive_mdpt = exp(0.5*exptrm) 
    exptrm_minus_mdpt = 1/exptrm_positive_mdpt 

    #================ START CRAZE LOOP OVER ANGLE #================
    int_at_top = zeros((numg, numt, nwno)) #get intensity 
    int_down = zeros((numg, numt, nwno))

    #work through building eqn 55 in toon (tons of bookeeping exponentials)
    for ng in range(numg):
        for nt in range(numt): 
            #flux_out[ng,nt,:,:] = flux

            iubar = ubar1[ng,nt]

            #intensity boundary conditions
            if hard_surface:
                int_plus[-1,:] = all_b[-1,:] *2*pi  # terrestrial flux /pi = intensity
            else:
                int_plus[-1,:] = ( all_b[-1,:] + b1[-1,:] * iubar)*2*pi #no hard surface   

            int_minus[0,:] =  (1 - exp(-tau_top / iubar)) * all_b[0,:] *2*pi
            
            exptrm_angle = exp( - dtau / iubar)
            exptrm_angle_mdpt = exp( -0.5 * dtau / iubar) 

            for itop in range(nlayer):

                #disbanning this for now because we dont need it in the thermal emission code
                #EQN 56,toon
                int_minus[itop+1,:]=(int_minus[itop,:]*exptrm_angle[itop,:]+
                                     (J[itop,:]/(lamda[itop,:]*iubar+1.0))*(exptrm_positive[itop,:]-exptrm_angle[itop,:])+
                                     (K[itop,:]/(lamda[itop,:]*iubar-1.0))*(exptrm_angle[itop,:]-exptrm_minus[itop,:])+
                                     sigma1[itop,:]*(1.-exptrm_angle[itop,:])+
                                     sigma2[itop,:]*(iubar*exptrm_angle[itop,:]+dtau[itop,:]-iubar) )

                int_minus_mdpt[itop,:]=(int_minus[itop,:]*exptrm_angle_mdpt[itop,:]+
                                        (J[itop,:]/(lamda[itop,:]*iubar+1.0))*(exptrm_positive_mdpt[itop,:]-exptrm_angle_mdpt[itop,:])+
                                        (K[itop,:]/(-lamda[itop,:]*iubar+1.0))*(exptrm_minus_mdpt[itop,:]-exptrm_angle_mdpt[itop,:])+
                                        sigma1[itop,:]*(1.-exptrm_angle_mdpt[itop,:])+
                                        sigma2[itop,:]*(iubar*exptrm_angle_mdpt[itop,:]+0.5*dtau[itop,:]-iubar))

                ibot=nlayer-1-itop
                #EQN 55,toon
                int_plus[ibot,:]=(int_plus[ibot+1,:]*exptrm_angle[ibot,:]+
                                  (G[ibot,:]/(lamda[ibot,:]*iubar-1.0))*(exptrm_positive[ibot,:]*exptrm_angle[ibot,:]-1.0)+
                                  (H[ibot,:]/(lamda[ibot,:]*iubar+1.0))*(1.0-exptrm_minus[ibot,:] * exptrm_angle[ibot,:])+
                                  alpha1[ibot,:]*(1.-exptrm_angle[ibot,:])+
                                  alpha2[ibot,:]*(iubar-(dtau[ibot,:]+iubar)*exptrm_angle[ibot,:]) )

                int_plus_mdpt[ibot,:]=(int_plus[ibot+1,:]*exptrm_angle_mdpt[ibot,:]+
                                       (G[ibot,:]/(lamda[ibot,:]*iubar-1.0))*(exptrm_positive[ibot,:]*exptrm_angle_mdpt[ibot,:]-exptrm_positive_mdpt[ibot,:])-
                                       (H[ibot,:]/(lamda[ibot,:]*iubar+1.0))*(exptrm_minus[ibot,:]*exptrm_angle_mdpt[ibot,:]-exptrm_minus_mdpt[ibot,:])+
                                       alpha1[ibot,:]*(1.-exptrm_angle_mdpt[ibot,:])+
                                       alpha2[ibot,:]*(iubar+0.5*dtau[ibot,:]-(dtau[ibot,:]+iubar)*exptrm_angle_mdpt[ibot,:])  )

            int_at_top[ng,nt,:] = int_plus_mdpt[0,:] #nlevel by nwno 
            #intensity[ng,nt,:,:] = int_plus

            #to get the convective heat flux 
            #flux_minus_mdpt_disco[ng,nt,:,:] = flux_minus_mdpt #nlevel by nwno
            #flux_plus_mdpt_disco[ng,nt,:,:] = int_plus_mdpt #nlevel by nwno

    return int_at_top #, intensity, flux_out #, int_down# numg x numt x nwno

@jit(nopython=True, cache=True)
def get_thermal_3d(nlevel, wno,nwno, numg,numt,tlevel_3d, dtau_3d, w0_3d,cosb_3d,plevel_3d, ubar1,
    surf_reflect, hard_surface, tridiagonal):
    """
    This function uses the source function method, which is outlined here : 
    https://agupubs.onlinelibrary.wiley.com/doi/pdf/10.1029/JD094iD13p16287
    
    The result of this routine is the top of the atmosphere thermal flux as 
    a function of gauss and chebychev points accross the disk. 
    Everything here is in CGS units:
    Fluxes - erg/s/cm^3
    Temperature - K 
    Wave grid - cm-1
    Pressure ; dyne/cm2
    Reminder: Flux = pi * Intensity, so if you are trying to compare the result of this with 
    a black body you will need to compare with pi * BB !
    Parameters
    ----------
    nlevel : int 
        Number of levels which occur at the grid points (not to be confused with layers which are
        mid points)
    wno : numpy.ndarray
        Wavenumber grid in inverse cm 
    nwno : int 
        Number of wavenumber points 
    numg : int 
        Number of gauss points (think longitude points)
    numt : int 
        Number of chebychev points (think latitude points)
    tlevel_3d : numpy.ndarray
        Temperature as a function of level (not layer). This 3d matrix has dimensions [nlevel,ngangle,ntangle].
    dtau_3d : numpy.ndarray
        This is a matrix of nlayer by nwave. This describes the per layer optical depth. 
        This 4d matrix has dimensions [nlevel, nwave,ngangle,ntangle].
    w0_3d : numpy.ndarray
        This is a matrix of nlayer by nwave. This describes the single scattering albedo of 
        the atmosphere. Note this is free of any Raman scattering or any d-eddington correction 
        that is sometimes included in reflected light calculations.
        This 4d matrix has dimensions [nlevel, nwave,ngangle,ntangle].
    cosb_3d : numpy.ndarray
        This is a matrix of nlayer by nwave. This describes the asymmetry of the 
        atmosphere. Note this is free of any Raman scattering or any d-eddington correction 
        that is sometimes included in reflected light calculations.
        This 4d matrix has dimensions [nlevel, nwave,ngangle,ntangle].
    plevel : numpy.ndarray
        Pressure for each level (not layer, which is midpoints). CGS units (dyne/cm2)
    ubar1 : numpy.ndarray
        This is a matrix of ng by nt. This describes the outgoing incident angles and is generally
        computed in `picaso.disco`
    tridiagonal : int 
        Zero for tridiagonal solver. 1 for pentadiagonal (not yet implemented)
    Returns
    -------
    numpy.ndarray
        Thermal flux in CGS units (erg/cm3/s) in a matrix that is 
        numg x numt x nwno
    """ 

    nlayer = nlevel - 1 #nlayers 
    mu1 = 0.5 #from Table 1 Toon 

    #eventual output
    int_at_top = zeros((numg, numt, nwno))
    int_down = zeros((numg, numt, nwno))
    
    #in 3D we have to immediately loop through ng and nt 
    #so that we can use different TP profiles at each point
    for ng in range(numg):
        for nt in range(numt): 

            cosb = cosb_3d[:,:,ng,nt]
            dtau = dtau_3d[:,:,ng,nt]
            w0 = w0_3d[:,:,ng,nt]
            tlevel = tlevel_3d[:, ng,nt]
            plevel = plevel_3d[:, ng,nt]

            #get matrix of blackbodies 
            all_b = blackbody(tlevel, 1/wno) #returns nlevel by nwave   
            b0 = all_b[0:-1,:]
            b1 = (all_b[1:,:] - b0) / dtau # eqn 26 toon 89

            #hemispheric mean parameters from Tabe 1 toon 
            g1 = 2.0 - w0*(1+cosb); g2 = w0*(1-cosb)
            alpha = sqrt( (1.-w0) / (1.-w0*cosb) )
            lamda = sqrt(g1**2 - g2**2) #eqn 21 toon 
            gama = (g1-lamda)/g2 # #eqn 22 toon
            g1_plus_g2 = 1.0/(g1+g2) #second half of eqn.27

            #same as with reflected light, compute c_plus and c_minus 
            #these are eqns 27a & b in Toon89
            #_ups are evaluated at lower optical depth, TOA
            #_dows are evaluated at higher optical depth, bottom of atmosphere
            c_plus_up = 2*pi*mu1*(b0 + b1* g1_plus_g2)
            c_minus_up = 2*pi*mu1*(b0 - b1* g1_plus_g2)

            c_plus_down = 2*pi*mu1*(b0 + b1 * dtau + b1 * g1_plus_g2 )
            c_minus_down = 2*pi*mu1*(b0 + b1 * dtau - b1 * g1_plus_g2)

            #calculate exponential terms needed for the tridiagonal rotated layered method
            exptrm = lamda*dtau
            #save from overflow 
            exptrm = slice_gt (exptrm, 35.0) 

            exptrm_positive = exp(exptrm) 
            exptrm_minus = 1.0/exptrm_positive#exp(-exptrm) 

            tau_top = dtau[0,:]*plevel[0]/(plevel[1]-plevel[0])
            b_top = pi*(1.0 - exp(-tau_top / mu1 )) * all_b[0,:] 
            
            if hard_surface:
                b_surface = pi*all_b[-1,:] #for terrestrial, hard surface  
            else: 
                b_surface= pi*(all_b[-1,:] + b1[-1,:]*mu1) #(for non terrestrial)
            #Now we need the terms for the tridiagonal rotated layered method
            if tridiagonal==0:
                A, B, C, D = setup_tri_diag(nlayer,nwno,  c_plus_up, c_minus_up, 
                                    c_plus_down, c_minus_down, b_top, b_surface, surf_reflect,
                                     gama, dtau, 
                                    exptrm_positive,  exptrm_minus) 
            #else:
            #   A_, B_, C_, D_, E_, F_ = setup_pent_diag(nlayer,nwno,  c_plus_up, c_minus_up, 
            #                       c_plus_down, c_minus_down, b_top, b_surface, surf_reflect,
            #                        gama, dtau, 
            #                       exptrm_positive,  exptrm_minus, g1,g2,exptrm,lamda) 

            positive = zeros((nlayer, nwno))
            negative = zeros((nlayer, nwno))
            #========================= Start loop over wavelength =========================
            L = nlayer+nlayer
            for w in range(nwno):
                #coefficient of posive and negative exponential terms 
                if tridiagonal==0:
                    X = tri_diag_solve(L, A[:,w], B[:,w], C[:,w], D[:,w])
                    #unmix the coefficients
                    positive[:,w] = X[::2] + X[1::2] #Y1+Y2 in toon (table 3)
                    negative[:,w] = X[::2] - X[1::2] #Y1-Y2 in toon (table 3)
                #else:
                #   X = pent_diag_solve(L, A_[:,w], B_[:,w], C_[:,w], D_[:,w], E_[:,w], F_[:,w])
                #   positive[:,w] = exptrm_minus[:,w] * (X[::2] + X[1::2])
                #   negative[:,w] = X[::2] - X[1::2]

            f_up = (positive * exptrm_positive + gama * negative * exptrm_minus + c_plus_up)

            #calculate everyting from Table 3 toon
            #alphax = ((1.0-w0)/(1.0-w0*cosb))**0.5
            G = (1/mu1 - lamda)*positive     #G = twopi*w0*positive*(1.0+cosb*alphax)/(1.0+alphax)#
            H = gama*(lamda + 1/mu1)*negative #H = twopi*w0*negative*(1.0-cosb*alphax)/(1.0+alphax)#
            J = gama*(lamda + 1/mu1)*positive #J = twopi*w0*positive*(1.0-cosb*alphax)/(1.0+alphax)#
            K = (1/mu1 - lamda)*negative     #K = twopi*w0*negative*(1.0+cosb*alphax)/(1.0+alphax)#
            alpha1 = 2*pi*(b0+b1*(g1_plus_g2 - mu1)) #alpha1 = twopi*(b0+ b1*(mu1*w0*cosb/(1.0-w0*cosb)))
            alpha2 = 2*pi*b1 #alpha2 = twopi*b1
            sigma1 = 2*pi*(b0-b1*(g1_plus_g2 - mu1)) #sigma1 = twopi*(b0- b1*(mu1*w0*cosb/(1.0-w0*cosb)))
            sigma2 = 2*pi*b1 #sigma2 = twopi*b1

            int_minus = zeros((nlevel,nwno))
            int_plus = zeros((nlevel,nwno))
            int_minus_mdpt = zeros((nlevel,nwno))
            int_plus_mdpt = zeros((nlevel,nwno))

            exptrm_positive_mdpt = exp(0.5*exptrm) 
            exptrm_minus_mdpt = 1/exptrm_positive_mdpt 

            #================ START CRAZE LOOP OVER ANGLE #================
            if hard_surface:
                int_plus[-1,:] = pi * (b_surface ) # terrestrial
            else:
                int_plus[-1,:] = pi * ( all_b[-1,:] + b1[-1,:] * ubar1[ng,nt]) #no hard surface
            
            #work through building eqn 55 in toon (tons of bookeeping exponentials)
            int_minus[0,:] = pi * (1 - exp(-tau_top / ubar1[ng,nt])) * all_b[0,:]
            
            exptrm_angle = exp( - dtau / ubar1[ng,nt])
            exptrm_angle_mdpt = exp( -0.5 * dtau / ubar1[ng,nt]) 

            for itop in range(nlayer):

                #disbanning this for now because we dont need it in the thermal emission code
                int_minus[itop+1,:]=(int_minus[itop,:]*exptrm_angle[itop,:]+
                                     (J[itop,:]/(lamda[itop,:]*ubar1[ng,nt]+1.0))*(exptrm_positive[itop,:]-exptrm_angle[itop,:])+
                                     (K[itop,:]/(lamda[itop,:]*ubar1[ng,nt]-1.0))*(exptrm_angle[itop,:]-exptrm_minus[itop,:])+
                                     sigma1[itop,:]*(1.-exptrm_angle[itop,:])+
                                     sigma2[itop,:]*(ubar1[ng,nt]*exptrm_angle[itop,:]+dtau[itop,:]-ubar1[ng,nt]) )

                int_minus_mdpt[itop,:]=(int_minus[itop,:]*exptrm_angle_mdpt[itop,:]+
                                        (J[itop,:]/(lamda[itop,:]*ubar1[ng,nt]+1.0))*(exptrm_positive_mdpt[itop,:]-exptrm_angle_mdpt[itop,:])+
                                        (K[itop,:]/(-lamda[itop,:]*ubar1[ng,nt]+1.0))*(exptrm_minus_mdpt[itop,:]-exptrm_angle_mdpt[itop,:])+
                                        sigma1[itop,:]*(1.-exptrm_angle_mdpt[itop,:])+
                                        sigma2[itop,:]*(ubar1[ng,nt]*exptrm_angle_mdpt[itop,:]+0.5*dtau[itop,:]-ubar1[ng,nt]))

                ibot=nlayer-1-itop

                int_plus[ibot,:]=(int_plus[ibot+1,:]*exptrm_angle[ibot,:]+
                                  (G[ibot,:]/(lamda[ibot,:]*ubar1[ng,nt]-1.0))*(exptrm_positive[ibot,:]*exptrm_angle[ibot,:]-1.0)+
                                  (H[ibot,:]/(lamda[ibot,:]*ubar1[ng,nt]+1.0))*(1.0-exptrm_minus[ibot,:] * exptrm_angle[ibot,:])+
                                  alpha1[ibot,:]*(1.-exptrm_angle[ibot,:])+
                                  alpha2[ibot,:]*(ubar1[ng,nt]-(dtau[ibot,:]+ubar1[ng,nt])*exptrm_angle[ibot,:]) )

                int_plus_mdpt[ibot,:]=(int_plus[ibot+1,:]*exptrm_angle_mdpt[ibot,:]+
                                       (G[ibot,:]/(lamda[ibot,:]*ubar1[ng,nt]-1.0))*(exptrm_positive[ibot,:]*exptrm_angle_mdpt[ibot,:]-exptrm_positive_mdpt[ibot,:])-
                                       (H[ibot,:]/(lamda[ibot,:]*ubar1[ng,nt]+1.0))*(exptrm_minus[ibot,:]*exptrm_angle_mdpt[ibot,:]-exptrm_minus_mdpt[ibot,:])+
                                       alpha1[ibot,:]*(1.-exptrm_angle_mdpt[ibot,:])+
                                       alpha2[ibot,:]*(ubar1[ng,nt]+0.5*dtau[ibot,:]-(dtau[ibot,:]+ubar1[ng,nt])*exptrm_angle_mdpt[ibot,:])  )

            int_at_top[ng,nt,:] = int_plus_mdpt[0,:] #nlevel by nwno
            #int_down[ng,nt,:] = int_minus_mdpt[0,:] #nlevel by nwno, Dont really need to compute this for now

    return int_at_top #, int_down# numg x numt x nwno

@jit(nopython=True, cache=True)
def get_thermal_1d_gfluxi(nlevel, wno,nwno, numg,numt,tlevel, dtau, w0,cosb,plevel, ubar1,surf_reflect,ugauss_angles,ugauss_weights, tridiagonal, calc_type , bb , y2, tp, tmin, tmax):
    """
    This function uses the source function method, which is outlined here : 
    https://agupubs.onlinelibrary.wiley.com/doi/pdf/10.1029/JD094iD13p16287
    
    The result of this routine is the top of the atmosphere thermal flux as 
    a function of gauss and chebychev points accross the disk. 
    Everything here is in CGS units:
    Fluxes - erg/s/cm^3
    Temperature - K 
    Wave grid - cm-1
    Pressure ; dyne/cm2
    Reminder: Flux = pi * Intensity, so if you are trying to compare the result of this with 
    a black body you will need to compare with pi * BB !
    Parameters
    ----------
    nlevel : int 
        Number of levels which occur at the grid points (not to be confused with layers which are
        mid points)
    wno : numpy.ndarray
        Wavenumber grid in inverse cm 
    nwno : int 
        Number of wavenumber points 
    numg : int 
        Number of gauss points (think longitude points)
    numt : int 
        Number of chebychev points (think latitude points)
    tlevel : numpy.ndarray
        Temperature as a function of level (not layer)
    dtau : numpy.ndarray
        This is a matrix of nlayer by nwave. This describes the per layer optical depth. 
    w0 : numpy.ndarray
        This is a matrix of nlayer by nwave. This describes the single scattering albedo of 
        the atmosphere. Note this is free of any Raman scattering or any d-eddington correction 
        that is sometimes included in reflected light calculations.
    cosb : numpy.ndarray
        This is a matrix of nlayer by nwave. This describes the asymmetry of the 
        atmosphere. Note this is free of any Raman scattering or any d-eddington correction 
        that is sometimes included in reflected light calculations.
    plevel : numpy.ndarray
        Pressure for each level (not layer, which is midpoints). CGS units (dyne/cm2)
    ubar1 : numpy.ndarray
        This is a matrix of ng by nt. This describes the outgoing incident angles and is generally
        computed in `picaso.disco`
    surf_reflect : numpy.ndarray    
        Surface reflectivity as a function of wavenumber. 
    tridiagonal : int 
        0 for tridiagonal, 1 for pentadiagonal
    calc_type : int 
        0 for outgoing flux at top level output, 1 for upward and downward layer and level flux outputs
    Returns
    -------
    numpy.ndarray
        Thermal flux in CGS units (erg/cm3/s) in a matrix that is 
        numg x numt x nwno if calc_type=0
    
    numpy.ndarray, numpy.ndarray, numpy.ndarray, numpy.ndarray
        Thermal flux in CGS units (erg/cm3/s) in four matrices if calc_type=0: that is 
        level downward flux and level upward flux numg x numt x nlevel x nwno and then
        layer downward flux and layer upward flux numg x numt x nlayer x nwno  
    """
    nlayer = nlevel - 1 #nlayers 
    

    # Initialising Output Arrays
    #flux_at_top = zeros((numg, numt, nwno)) # output when calc_type=0
    # outputs when calc_type =1
    flux_minus_all = zeros((nlevel, nwno)) ## level downwelling fluxes
    flux_plus_all = zeros(( nlevel, nwno)) ## level upwelling fluxes
    flux_minus_midpt_all = zeros(( nlevel, nwno)) ##  layer downwelling fluxes
    flux_plus_midpt_all = zeros(( nlevel, nwno))  ## layer upwelling fluxes

    mu1 = 0.5#0.88#0.5 #from Table 1 Toon  
    twopi = 2*pi#+pi #NEB REMOVING A PI FROM HERE BECAUSE WE ASSUME NO SYMMETRY!  ############

    #get matrix of blackbodies 
    all_b = blackbody_climate(wno, tlevel, bb, y2, tp, tmin, tmax) #returns nlevel by nwave 
    
    b0 = all_b[0:-1,:]
    b1 = (all_b[1:,:] - b0) / dtau # eqn 26 toon 89

    #hemispheric mean parameters from Tabe 1 toon 
    alpha = sqrt( (1.-w0) / (1.-w0*cosb) )
    lamda = alpha*(1.-w0*cosb)/mu1 #eqn 21 toon
    gama = (1.-alpha)/(1.+alpha) #eqn 22 toon
    g1_plus_g2 = mu1/(1.-w0*cosb) #effectively 1/(gamma1 + gamma2) .. second half of eqn.27

    #same as with reflected light, compute c_plus and c_minus 
    #these are eqns 27a & b in Toon89
    #_ups are evaluated at lower optical depth, TOA
    #_dows are evaluated at higher optical depth, bottom of atmosphere
    c_plus_up = b0 + b1* g1_plus_g2
    c_minus_up = b0 - b1* g1_plus_g2

    c_plus_down = b0 + b1 * dtau + b1 * g1_plus_g2 
    c_minus_down = b0 + b1 * dtau - b1 * g1_plus_g2

    #calculate exponential terms needed for the tridiagonal rotated layered method
    exptrm = lamda*dtau
    #save from overflow 
    exptrm = slice_gt (exptrm, 35.0) 

    exptrm_positive = exp(exptrm) 
    exptrm_minus = 1.0/exptrm_positive

    tau_top = dtau[0,:]*plevel[0]/(plevel[1]-plevel[0]) #tried this.. no luck*exp(-1)# #tautop=dtau[0]*np.exp(-1)
    b_top = (1.0 - exp(-tau_top / mu1 )) * all_b[0,:]  # Btop=(1.-np.exp(-tautop/ubari))*B[0]
    #b_surface = all_b[-1,:] #for terrestrial, hard surface  
    b_surface=all_b[-1,:] + b1[-1,:]*mu1 #(for non terrestrial)

    #Now we need the terms for the tridiagonal rotated layered method
    if tridiagonal==0:
        A, B, C, D = setup_tri_diag(nlayer,nwno,  c_plus_up, c_minus_up, 
                            c_plus_down, c_minus_down, b_top, b_surface, surf_reflect,
                             gama, dtau, 
                            exptrm_positive,  exptrm_minus) 
    #else:
    #   A_, B_, C_, D_, E_, F_ = setup_pent_diag(nlayer,nwno,  c_plus_up, c_minus_up, 
    #                       c_plus_down, c_minus_down, b_top, b_surface, surf_reflect,
    #                        gama, dtau, 
    #                       exptrm_positive,  exptrm_minus, g1,g2,exptrm,lamda) 
    positive = zeros((nlayer, nwno))
    negative = zeros((nlayer, nwno))
    #========================= Start loop over wavelength =========================
    L = nlayer+nlayer
    for w in range(nwno):
        #coefficient of posive and negative exponential terms 
        if tridiagonal==0:
            X = tri_diag_solve(L, A[:,w], B[:,w], C[:,w], D[:,w])
            #unmix the coefficients
            positive[:,w] = X[::2] + X[1::2] 
            negative[:,w] = X[::2] - X[1::2]
        #else:
        #   X = pent_diag_solve(L, A_[:,w], B_[:,w], C_[:,w], D_[:,w], E_[:,w], F_[:,w])
        #   positive[:,w] = exptrm_minus[:,w] * (X[::2] + X[1::2])
        #   negative[:,w] = X[::2] - X[1::2]

    #if you stop here this is regular ole 2 stream
    f_up = pi*(positive * exptrm_positive + gama * negative * exptrm_minus + c_plus_up)


    #calculate everyting from Table 3 toon
    alphax = ((1.0-w0)/(1.0-w0*cosb))**0.5
    G = twopi*w0*positive*(1.0+cosb*alphax)/(1.0+alphax)#
    H = twopi*w0*negative*(1.0-cosb*alphax)/(1.0+alphax)#
    J = twopi*w0*positive*(1.0-cosb*alphax)/(1.0+alphax)#
    K = twopi*w0*negative*(1.0+cosb*alphax)/(1.0+alphax)#
    alpha1 = twopi*(b0+ b1*(mu1*w0*cosb/(1.0-w0*cosb)))
    alpha2 = twopi*b1
    sigma1 = twopi*(b0- b1*(mu1*w0*cosb/(1.0-w0*cosb)))
    sigma2 = twopi*b1

    flux_minus = zeros((nlevel,nwno))
    flux_plus = zeros((nlevel,nwno))
    flux_minus_mdpt = zeros((nlevel,nwno))
    flux_plus_mdpt = zeros((nlevel,nwno))

    exptrm_positive_mdpt = exp(0.5*exptrm) 
    exptrm_minus_mdpt = 1/exptrm_positive_mdpt 

    #================ START CRAZE LOOP OVER ANGLE #================
    
    

    #work through building eqn 55 in toon (tons of bookeeping exponentials)
    #for ng in range(numg):
    #    for nt in range(numt): 
    for iubar, weight in zip(ugauss_angles,ugauss_weights):
            #iubar = ubar1[ng,nt]

            #flux_plus[-1,:] = twopi * (b_surface )# terrestrial
        flux_plus[-1,:] = twopi*( all_b[-1,:] + b1[-1,:] * iubar) #no hard surface
        flux_minus[0,:] = twopi * (1 - exp(-tau_top / iubar)) * all_b[0,:]
        
        exptrm_angle = exp( - dtau / iubar)
        exptrm_angle_mdpt = exp( -0.5 * dtau / iubar) 

        for itop in range(nlayer):

            #disbanning this for now because we dont need it in the thermal emission code
            flux_minus[itop+1,:]=(flux_minus[itop,:]*exptrm_angle[itop,:]+
                                    (J[itop,:]/(lamda[itop,:]*iubar+1.0))*(exptrm_positive[itop,:]-exptrm_angle[itop,:])+
                                    (K[itop,:]/(lamda[itop,:]*iubar-1.0))*(exptrm_angle[itop,:]-exptrm_minus[itop,:])+
                                    sigma1[itop,:]*(1.-exptrm_angle[itop,:])+
                                    sigma2[itop,:]*(iubar*exptrm_angle[itop,:]+dtau[itop,:]-iubar) )

            flux_minus_mdpt[itop,:]=(flux_minus[itop,:]*exptrm_angle_mdpt[itop,:]+
                                    (J[itop,:]/(lamda[itop,:]*iubar+1.0))*(exptrm_positive_mdpt[itop,:]-exptrm_angle_mdpt[itop,:])+
                                    (K[itop,:]/(-lamda[itop,:]*iubar+1.0))*(exptrm_minus_mdpt[itop,:]-exptrm_angle_mdpt[itop,:])+
                                    sigma1[itop,:]*(1.-exptrm_angle_mdpt[itop,:])+
                                    sigma2[itop,:]*(iubar*exptrm_angle_mdpt[itop,:]+0.5*dtau[itop,:]-iubar))

            ibot=nlayer-1-itop

            flux_plus[ibot,:]=(flux_plus[ibot+1,:]*exptrm_angle[ibot,:]+
                                (G[ibot,:]/(lamda[ibot,:]*iubar-1.0))*(exptrm_positive[ibot,:]*exptrm_angle[ibot,:]-1.0)+
                                (H[ibot,:]/(lamda[ibot,:]*iubar+1.0))*(1.0-exptrm_minus[ibot,:] * exptrm_angle[ibot,:])+
                                alpha1[ibot,:]*(1.-exptrm_angle[ibot,:])+
                                alpha2[ibot,:]*(iubar-(dtau[ibot,:]+iubar)*exptrm_angle[ibot,:]) )

            flux_plus_mdpt[ibot,:]=(flux_plus[ibot+1,:]*exptrm_angle_mdpt[ibot,:]+
                                    (G[ibot,:]/(lamda[ibot,:]*iubar-1.0))*(exptrm_positive[ibot,:]*exptrm_angle_mdpt[ibot,:]-exptrm_positive_mdpt[ibot,:])-
                                    (H[ibot,:]/(lamda[ibot,:]*iubar+1.0))*(exptrm_minus[ibot,:]*exptrm_angle_mdpt[ibot,:]-exptrm_minus_mdpt[ibot,:])+
                                    alpha1[ibot,:]*(1.-exptrm_angle_mdpt[ibot,:])+
                                    alpha2[ibot,:]*(iubar+0.5*dtau[ibot,:]-(dtau[ibot,:]+iubar)*exptrm_angle_mdpt[ibot,:])  )

            #flux_at_top[ng,nt,:] = flux_plus_mdpt[0,:] #nlevel by nwno 
            
        flux_minus_all[:,:]+=flux_minus[:,:]*weight
        flux_plus_all[:,:]+=flux_plus[:,:]*weight

        flux_minus_midpt_all[:,:]+=flux_minus_mdpt[:,:]*weight
        flux_plus_midpt_all[:,:]+=flux_plus_mdpt[:,:]*weight
    

    
    return flux_minus_all, flux_plus_all, flux_minus_midpt_all, flux_plus_midpt_all

@jit(nopython=True, cache=True,fastmath=True)
def get_transit_1d(z, dz,nlevel, nwno, rstar, mmw, k_b,amu,
                    player, tlayer, colden, DTAU):
    """
    Routine to get the transmission spectrum 
    Parameters
    ----------
    z : float, array
        Altitude in decreasing order (cm)
    dz : float, array 
        length of each atmospheric layer 
    nlevel : int 
        Number of levels 
    nwno : int
        Number of wavelength points 
    rstar : float 
        Radius of star (cm)
    mmw : float, array
        Mean molecular weight 
    k_b : float 
        Boltzman constant cgs 
    amu : float 
        Atomic mass units cgs 
    player : float, array
        Pressure at layers (dyn/cm2)
    tlayer : float, array 
        Temperature at layers (K)
    colden : float, array
        Column density conputed in atmsetup.get_column_density()
    DTAU : float, array
        Matrix of summed tau opacities from optics. This is 
        TAUGAS + TAURAY + TAUCLD
    Returns
    -------
    array 
        Rp**2 /Rs**2 as a function of wavelength 
    """
    mmw = mmw * amu #make sure mmw in grams

    delta_length=zeros((nlevel,nlevel))
    for i in range(nlevel):
        for j in range(i):
            reference_shell = z[i]
            inner_shell = z[i-j]
            outer_shell = z[i-j-1]
            #this is the path length between two layers 
            #essentially tangent from the inner_shell and toward 
            #line of sight to the outer shell
            integrate_segment=((outer_shell**2-reference_shell**2)**0.5-
                    (inner_shell**2-reference_shell**2)**0.5)
            #make sure to use the pressure and temperature  
            #between inner and outer shell
            #this is the same index as outer shell because ind = 0 is the outer-
            #most layer 
            delta_length[i,j]=integrate_segment*player[i-j-1]/tlayer[i-j-1]/k_b
    #remove column density and mmw from DTAU which was calculated in 
    #optics because line of site integration is diff for transit
    #TAU = array([DTAU[:,i]  / colden * mmw  for i in range(nwno)])
    TAU = zeros((nwno, nlevel-1))
    for i in range(nwno):
        TAU[i,:] = DTAU[:,i]  / colden * mmw 
    transmitted=zeros((nwno, nlevel))+1.0
    for i in range(nlevel):
        TAUALL=zeros(nwno)#0.
        for j in range(i):
            #two because symmetry of sphere
            TAUALL = TAUALL + 2*TAU[:,i-j-1]*delta_length[i,j]
        transmitted[:,i]=exp(-TAUALL)

    F=(((min(z))/(rstar))**2 + 
        2./(rstar)**2.*dot((1.-transmitted),z*dz))

    return F


def get_transit_3d(nlevel, nwno, radius, gravity,rstar, mass, mmw, k_b, G,amu,
                   p_reference, plevel, tlevel, player, tlayer, colden, DTAU):
    """
    Routine to get the 3D transmission spectrum 
    """
    return 

@jit(nopython=True, cache=True, debug=True)
def get_reflected_SH(nlevel, nwno, numg, numt, dtau, tau, w0, cosb, ftau_cld, ftau_ray, f_deltaM,
    dtau_og, tau_og, w0_og, cosb_og, 
    surf_reflect, ubar0, ubar1, cos_theta, F0PI, 
    w_single_form, w_multi_form, psingle_form, w_single_rayleigh, w_multi_rayleigh, psingle_rayleigh,
    frac_a, frac_b, frac_c, constant_back, constant_forward, stream, b_top=0, flx=1, single_form=0):
    """
    Computes rooney fluxes given tau and everything is 3 dimensional. This is the exact same function 
    as `get_flux_geom_1d` but is kept separately so we don't have to do unecessary indexing for 
    retrievals. 
    
    Parameters
    ----------
    nlevel : int 
        Number of levels in the model 
    nwno : int 
        Number of wave points
    numg : int 
        Number of Gauss angles 
    numt : int 
        Number of Chebyshev angles 
    dtau : ndarray of float
        This is the opacity contained within each individual layer (defined at midpoints of "levels")
        WITHOUT D-Eddington Correction
        Dimensions=# layer by # wave
    tau : ndarray of float
        This is the cumulative summed opacity 
        WITHOUT D-Eddington Correction
        Dimensions=# level by # wave        
    w0 : ndarray of float 
        This is the single scattering albedo, from scattering, clouds, raman, etc 
        WITHOUT D-Eddington Correction
        Dimensions=# layer by # wave
    cosb : ndarray of float 
        This is the asymmetry factor 
        WITHOUT D-Eddington Correction
        Dimensions=# layer by # wave
    ftau_cld : ndarray of float 
        Fraction of cloud extinction to total 
        = tau_cloud/(tau_rayleigh + tau_cloud)
    ftau_ray : ndarray of float 
        Fraction of rayleigh extinction to total 
        = tau_rayleigh/(tau_rayleigh + tau_cloud)
    f_deltaM : ndarray of float 
        Fractional scattering coefficient for delta-M calculation
        f_deltaM = 0 if delta_eddington=False
    dtau_og : ndarray of float 
        This is the opacity contained within each individual layer (defined at midpoints of "levels")
        WITHOUT the delta eddington correction, if it was specified by user
        Dimensions=# layer by # wave
    tau_og : ndarray of float
        This is the cumulative summed opacity 
        WITHOUT the delta eddington correction, if it was specified by user
        Dimensions=# level by # wave    
    w0_og : ndarray of float 
        Same as w0 but WITHOUT the delta eddington correction, if it was specified by user  
    cosb_og : ndarray of float 
        Same as cosbar buth WITHOUT the delta eddington correction, if it was specified by user
    surf_reflect : float 
        Surface reflectivity 
    ubar0 : ndarray of float 
        matrix of cosine of the incident angle from geometric.json
    ubar1 : ndarray of float 
        matrix of cosine of the observer angles
    cos_theta : float 
        Cosine of the phase angle of the planet 
    F0PI : array 
        Downward incident solar radiation
    w_single_form : str 
        Single scattering phase function approximation for SH
    w_multi_form : str 
        Multiple scattering phase function approximation for SH
    psingle_form : str 
        Scattering phase function approximation for psingle in SH
    w_single_rayleigh : str 
        Toggle rayleigh scattering on/off for single scattering in SH
    w_multi_rayleigh : str 
        Toggle rayleigh scattering on/off for multi scattering in SH
    psingle_rayleigh : str 
        Toggle rayleigh scattering on/off for psingle in SH
    frac_a : float 
        (Optional), If using the TTHG phase function. Must specify the functional form for fraction 
        of forward to back scattering (A + B * gcosb^C)
    frac_b : float 
        (Optional), If using the TTHG phase function. Must specify the functional form for fraction 
        of forward to back scattering (A + B * gcosb^C)
    frac_c : float 
        (Optional), If using the TTHG phase function. Must specify the functional form for fraction 
        of forward to back scattering (A + B * gcosb^C), Default is : 1 - gcosb^2
    constant_back : float 
        (Optional), If using the TTHG phase function. Must specify the assymetry of back scatterer. 
        Remember, the output of A & M code does not separate back and forward scattering.
    constant_forward : float 
        (Optional), If using the TTHG phase function. Must specify the assymetry of forward scatterer. 
        Remember, the output of A & M code does not separate back and forward scattering.
    stream : int 
        Order of expansion of Legendre polynomials (2 or 4)
    b_top : float 
        Upper boundary condition for incoming intensity
    flx : int 
        Toggle calculation of layerwise fluxes (0 = do not calculate, 1 = calculate)
    single_form : int 
        Toggle which version of p_single to use (0 = explicit, 1 = legendre)
    Returns
    -------
    intensity at the top of the atmosphere for all the different ubar1 and ubar2 
    
    To Do
    -----
    - F0PI Solar flux shouldn't always be 1.. Follow up to make sure that this isn't a bad 
          hardwiring to solar, despite "relative albedo"
    - take delta eddington option out of fluxes and move it all over to optics
    
    """
    #what we want : intensity at the top as a function of all the different angles
    
    nlayer = nlevel - 1 
    xint_at_top = zeros((numg, numt, nwno))
    xint_out = zeros((numg, numt, nlevel, nwno))
    flux = zeros((numg, numt, stream*nlevel, nwno))
    
    #================ START CRAZE LOOP OVER ANGLE #================
    for ng in range(numg):
        for nt in range(numt):
            u1 = ubar1[ng,nt]
            u0 = ubar0[ng,nt]
            Pu0 = legP(-u0) # legendre polynomials for -u0
            Pu1 = legP(u1) # legendre polynomials for -u0

            a = zeros((stream, nlayer, nwno))
            b = zeros((stream, nlayer, nwno))
            w_single = ones((stream, nlayer, nwno))
            w_multi = ones(((stream, nlayer, nwno)))
            p_single = zeros(cosb_og.shape)

            if (w_single_form==1 or w_multi_form==1): # OTHG:
                for l in range(1,stream):
                    w = (2*l+1) * cosb_og**l
                    if w_single_form==1:
                        w_single[l,:,:] = (w - (2*l+1)*f_deltaM) / (1 - f_deltaM)
                    if w_multi_form==1:
                        w_multi[l,:,:] = (w - (2*l+1)*f_deltaM) / (1 - f_deltaM)

            elif (w_single_form==0 or w_multi_form==0): # TTHG
                g_forward = constant_forward*cosb_og
                g_back = constant_back*cosb_og
                f = frac_a + frac_b*g_back**frac_c
                f_deltaM_ = f_deltaM
                f_deltaM_ *= (f*constant_forward**stream + (1-f)*constant_back**stream)
                for l in range(1,stream):
                    w = (2*l+1) * (f*g_forward**l + (1-f)*g_back**l)
                    if w_single_form==0:
                        w_single[l,:,:] = (w - (2*l+1)*f_deltaM_) / (1 - f_deltaM_)
                    if w_multi_form==0:
                        w_multi[l,:,:] = (w - (2*l+1)*f_deltaM_) / (1 - f_deltaM_)

            if (w_single_form==2 or w_multi_form==2): # isotropic (heng comparison)
                if w_single_form==1: w_single[1:,:,:] *= 0
                if w_multi_form==1: w_multi[1:,:,:] *= 0

            if w_single_rayleigh==1:
                w_single[1:] *= ftau_cld
                if stream==4:
                    w_single[2] += 0.5*ftau_ray 
            if w_multi_rayleigh==1: 
                w_multi[1:] *= ftau_cld
                if stream==4:
                    w_multi[2] += 0.5*ftau_ray 

            #single-scattering options
            if single_form==0: # explicit single form
                if psingle_form==1: #OTHG
                    p_single=(1-cosb_og**2)/(sqrt(1+cosb_og**2+2*cosb_og*cos_theta)**3) 
                elif psingle_form==2: #'TTHG':
                    g_forward = constant_forward*cosb_og
                    g_back = constant_back*cosb_og
                    f = frac_a + frac_b*g_back**frac_c
                    p_single=(f * (1-g_forward**2) /sqrt((1+g_forward**2+2*g_forward*cos_theta)**3) 
                                #second term of TTHG: backward scattering
                                +(1-f)*(1-g_back**2) /sqrt((1+g_back**2+2*g_back*cos_theta)**3))

                if psingle_rayleigh==1: 
                    p_single = ftau_cld*p_single + ftau_ray*(0.75*(1+cos_theta**2.0))


            for l in range(stream):
                a[l,:,:] = (2*l + 1) -  w0 * w_multi[l,:,:]
                b[l,:,:] = ( F0PI * (w0 * w_single[l,:,:])) * Pu0[l] / (4*pi)

            #boundary conditions 
            b_surface = (0. + surf_reflect*u0*F0PI*exp(-tau[-1, :]/u0))#/(2*pi)
            b_surface_SH4 = -(0. + surf_reflect*u0*F0PI*exp(-tau[-1, :]/u0))/4#/(2*pi)# need to double check BCs)
            b_top_ = b_top#/(2*pi)


            if stream==2:
                M, B, A_int, N_int, F_bot, G_bot, F, G, Q1, Q2 = setup_2_stream_banded(nlayer, nwno, w0, b_top_, b_surface, 
                surf_reflect, u0, u1, dtau, tau, a, b, fluxes=flx, calculation=0) 

            if stream==4:
                M, B, A_int, N_int, F_bot, G_bot, F, G = setup_4_stream_banded(nlayer, nwno, w0_og, b_top_, b_surface, b_surface_SH4, 
                    surf_reflect, u0, u1, dtau_og, tau_og, a, b, fluxes=flx, calculation=0) 

                # F and G will be nonzero if fluxes=1

            flux_bot = zeros(nwno)
            intgrl_new = zeros((stream*nlayer, nwno))
            flux_temp = zeros((stream*nlevel, nwno))
            intgrl_per_layer = zeros((nlayer, nwno))
            xint_temp = zeros((nlevel, nwno))
            multi_scat = zeros((nlayer, nwno))

            #========================= Start loop over wavelength =========================
            A_int = np.ascontiguousarray(A_int)
            N_int = np.ascontiguousarray(N_int)
            F_bot = np.ascontiguousarray(F_bot)
            G_bot = np.ascontiguousarray(G_bot)
            for W in range(nwno):
                (intgrl_new[:,W], flux_bot[W], X) = solve_4_stream_banded(M[:,:,W], B[:,W],  
                A_int[:,:,W], N_int[:,W], F_bot[:,W], G_bot[W], stream, nlayer)
                if flx==1:
                    flux_temp[:,W] = calculate_flux(F[:,:,W], G[:,W], X)

            mus = (u1 + u0) / (u1 * u0)

            if single_form==1:
                maxterm = 4
                TAU = tau; DTAU = dtau; W0 = w0
                for l in range(maxterm):
                    w = (2*l+1) * cosb_og**l
                    w_single_tmp = (w - (2*l+1)*cosb_og**maxterm) / (1 - cosb_og**maxterm) 
                    p_single = p_single + w_single_tmp * Pu0[l]*Pu1[l]
            else:
                TAU = tau_og; DTAU = dtau_og; W0 = w0_og

            expo_mus = mus * DTAU 
            expo_mus = slice_rav(expo_mus, 35.0)    
            exptrm_mus = exp(-expo_mus)
            single_scat = (W0 * F0PI / (4*np.pi) * p_single 
                            * (1 - exptrm_mus) * exp(-TAU[:-1,:]/u0)
                                / mus)

            for i in range(nlayer):
                for l in range(stream):
                    multi_scat[i,:] = multi_scat[i,:] + w_multi[l,i,:] * Pu1[l] * intgrl_new[stream*i+l,:]


            intgrl_per_layer = w0 *  multi_scat + single_scat

            xint_temp[-1,:] = flux_bot/pi
            for i in range(nlayer-1,-1,-1):
                xint_temp[i, :] = (xint_temp[i+1, :] * np.exp(-dtau[i,:]/u1)
                            + intgrl_per_layer[i,:] / u1) 

            xint_at_top[ng,nt,:] = xint_temp[0, :]
            xint_out[ng,nt,:,:] = xint_temp
            flux[ng,nt,:,:] = flux_temp
    
    return xint_at_top, flux, xint_out

@jit(nopython=True, cache=True, debug=True)
def get_thermal_SH(nlevel, wno, nwno, numg, numt, tlevel, dtau, tau, w0, cosb, 
            dtau_og, tau_og, w0_og, w0_no_raman, cosb_og, plevel, ubar1,
            surf_reflect, stream, hard_surface, flx=0, blackbody_approx=1):
    """
    The result of this routine is the top of the atmosphere thermal intensity as 
    a function of gauss and chebychev points accross the disk. 

    Everything here is in CGS units:

    Fluxes - erg/s/cm^3
    Temperature - K 
    Wave grid - cm-1
    Pressure ; dyne/cm2

    Parameters
    ----------
    nlevel : int 
        Number of levels which occur at the grid points (not to be confused with layers which are
        mid points)
    wno : numpy.ndarray
        Wavenumber grid in inverse cm 
    nwno : int 
        Number of wavenumber points 
    numg : int 
        Number of gauss points (think longitude points)
    numt : int 
        Number of chebychev points (think latitude points)
    tlevel : numpy.ndarray
        Temperature as a function of level (not layer)
    dtau : numpy.ndarray
        This is a matrix of nlayer by nwave. This describes the per layer optical depth. 
    tau : numpy.ndarray
        This is a matrix of nlevel by nwave. This describes the cumulative optical depth. 
    w0 : numpy.ndarray
        This is a matrix of nlayer by nwave. This describes the single scattering albedo of 
        the atmosphere. Note this is free of any Raman scattering or any d-eddington correction 
        that is sometimes included in reflected light calculations.
    cosb : numpy.ndarray
        This is a matrix of nlayer by nwave. This describes the asymmetry of the 
        atmosphere. Note this is free of any Raman scattering or any d-eddington correction 
        that is sometimes included in reflected light calculations.
    dtau_og : ndarray of float 
        This is the opacity contained within each individual layer (defined at midpoints of "levels")
        WITHOUT the delta eddington correction, if it was specified by user
        Dimensions=# layer by # wave
    tau_og : ndarray of float
        This is the cumulative summed opacity 
        WITHOUT the delta eddington correction, if it was specified by user
        Dimensions=# level by # wave    
    w0_og : ndarray of float 
        Same as w0 but WITHOUT the delta eddington correction, if it was specified by user  
    cosb_og : ndarray of float 
        Same as cosbar buth WITHOUT the delta eddington correction, if it was specified by user
    plevel : numpy.ndarray
        Pressure for each level (not layer, which is midpoints). CGS units (dyne/cm2)
    ubar1 : numpy.ndarray
        This is a matrix of ng by nt. This describes the outgoing incident angles and is generally
        computed in `picaso.disco`
    surf_reflect : numpy.ndarray    
        Surface reflectivity as a function of wavenumber. 
    stream : int 
        Order of expansion of Legendre polynomials (2 or 4)
    hard_surface : int
        0 for no hard surface (e.g. Jupiter/Neptune), 1 for hard surface (terrestrial)
    flx : int 
        Toggle calculation of layerwise fluxes (0 = do not calculate, 1 = calculate)
    calculation : int 
        Toggle calculation method (1 = linear, 2 = exponential)

    Returns
    -------
    numpy.ndarray
        Thermal flux in CGS units (erg/cm3/s) in a matrix that is 
        numg x numt x nwno
    """
    nlayer = nlevel - 1 #nlayers 

    mu1 = 0.5#0.88#0.5 #from Table 1 Toon  
    w0_og = w0_no_raman

    #get matrix of blackbodies 
    all_b = blackbody(tlevel, 1/wno) #returns nlevel by nwave   
    b0 = all_b[0:-1,:]
    if blackbody_approx == 1: # linear thermal
        b1 = (all_b[1:,:] - b0) / dtau # eqn 26 toon 89
        f0 = 0.*b1
    elif blackbody_approx == 2: # exponential thermal
        b1 = all_b[1:,:] 
        f0 = -1/dtau * log(b1/b0)
    
    tau_top = dtau[0,:]*plevel[0]/(plevel[1]-plevel[0]) #tried this.. no luck*exp(-1)# #tautop=dtau[0]*np.exp(-1)
    b_top = pi*(1.0 - exp(-tau_top / mu1 )) * all_b[0,:]  # Btop=(1.-np.exp(-tautop/ubari))*B[0]

    if hard_surface:
        b_surface = pi*all_b[-1,:] #for terrestrial, hard surface
    else:
        b_surface = pi*(all_b[-1,:] + b1[-1,:]*mu1)  #(for non terrestrial)

    b_surface_SH4 = (-pi*all_b[-1,:]/4 )

    if np.array_equal(cosb,cosb_og):
        ff = 0.*cosb_og
    else:
        ff = cosb_og**stream

    w_single = zeros((stream, nlayer, nwno))
    w_multi = zeros(((stream, nlayer, nwno)))
    a = zeros(((stream, nlayer, nwno)))
    b = zeros(((stream, nlayer, nwno)))
    for l in range(stream):
        w_multi[l,:,:] = (2*l+1) * (cosb_og**l - ff) / (1 - ff)
        a[l,:,:] = (2*l + 1) -  w0 * w_multi[l,:,:]
    #b[0] = twopi*(1-w0) * b0

    xint_at_top = zeros((numg, numt, nwno))
    intensity = zeros((numg, numt, nlevel, nwno))
    flux = zeros((numg, numt, stream*nlevel, nwno))
    for ng in range(numg):
        for nt in range(numt):
            if stream==2:
                M, B, A_int, N_int, F_bot, G_bot, F, G, Q1, Q2 = setup_2_stream_banded(nlayer, nwno, w0, b_top, b_surface, 
                surf_reflect, 0, ubar1[ng,nt], dtau, tau, a, b, B0=b0, B1=b1, f0=f0, fluxes=flx, calculation=blackbody_approx)

            elif stream==4:
                M, B, A_int, N_int, F_bot, G_bot, F, G = setup_4_stream_banded(nlayer, nwno, w0, b_top, b_surface, 
                        b_surface_SH4, surf_reflect, 0, ubar1[ng,nt], dtau, tau, a, b, b0, b1, f0, fluxes=flx, calculation=blackbody_approx) 
                # F and G will be nonzero if fluxes=1


            flux_bot = zeros(nwno)
            intgrl_new = zeros((stream*nlayer, nwno))
            X = zeros((stream*nlayer, nwno))
            intgrl_per_layer = zeros((nlayer, nwno))
            multi_scat = zeros((nlayer, nwno))
            xint_temp = zeros((nlevel, nwno))
            flux_temp = zeros((stream*nlevel, nwno))
            #========================= Start loop over wavelength =========================
            for W in range(nwno):
                (intgrl_new[:,W], flux_bot[W], X) = solve_4_stream_banded(M[:,:,W], B[:,W],  
                A_int[:,:,W], N_int[:,W], F_bot[:,W], G_bot[W], stream, nlayer)
                if flx==1:
                    flux_temp[:,W] = calculate_flux(F[:,:,W], G[:,W], X)

            Pubar1 = legP(ubar1[ng,nt]) 
            for i in range(nlayer):
                for l in range(stream):
                    multi_scat[i,:] = multi_scat[i,:] + w_multi[l,i,:] * Pubar1[l] * intgrl_new[stream*i+l,:]

            if blackbody_approx==1:
                expo = dtau / ubar1[ng,nt] 
                expo_mus = slice_gt(expo, 35.0)    
                expdtau = exp(-expo)

                intgrl_per_layer = (w0 *  multi_scat *2*pi
                            + 2*pi*(1-w0) * ubar1[ng,nt] *
                            (b0 * (1 - expdtau)
                            + b1 * (ubar1[ng,nt] - (dtau + ubar1[ng,nt]) * expdtau)))

            elif blackbody_approx==2:
                expo = dtau * (f0 + 1/ubar1[ng,nt])
                expo = slice_gt(expo, 35.0)    
                expdtau = exp(-expo)

                intgrl_per_layer = (w0 *  multi_scat 
                            + (1-w0) 
                            * b0 * (1 - expdtau)
                            / (f0 + 1/ubar1[ng,nt]) )


            if hard_surface:
                xint_temp[-1,:] = all_b[-1,:] *2*pi  # terrestrial flux /pi = intensity
                #int_plus[-1,:] = b_surface / pi # before merge
            else:
                xint_temp[-1,:] = ( all_b[-1,:] + b1[-1,:] * ubar1[ng,nt])*2*pi #no hard surface   
                #int_plus[-1,:] = (all_b[-1,:] + b1[-1,:] * ubar1[ng,nt]) # before merge

            for i in range(nlayer-1,-1,-1):
                xint_temp[i, :] = (xint_temp[i+1, :] * np.exp(-dtau[i,:]/ubar1[ng,nt]) 
                            + intgrl_per_layer[i,:] / ubar1[ng,nt]) 

            xint_at_top[ng,nt,:] = xint_temp[0, :]
            intensity[ng,nt,:,:] = xint_temp
            flux[ng,nt,:,:] = flux_temp
    
    return xint_at_top, intensity, flux 

@jit(nopython=True, cache=True)
def setup_2_stream_banded(nlayer, nwno, w0, b_top, b_surface, surf_reflect, ubar0, ubar1,
        dtau, tau, a, b, B0=0., B1=0., f0=0., fluxes=0, calculation=0):#'reflected'):
    """
    Setup up matrices to solve flux problem for spherical harmonics method.

    Parameters
    ----------
    nlayer : int 
        Number of layers
    nwno : int 
        Number of wavenumber points 
    w0 : numpy.ndarray
        This is a matrix of nlayer by nwave. This describes the single scattering albedo of 
        the atmosphere. Note this is free of any Raman scattering or any d-eddington correction 
        that is sometimes included in reflected light calculations.
    b_top : array 
        The diffuse radiation into the model at the top of the atmosphere
    b_surface : array
        The diffuse radiation into the model at the bottom. Includes emission, reflection 
        of the unattenuated portion of the direct beam  
    b_surface_SH4 : array
        Second bottom BC for SH4 method.
    surf_reflect : numpy.ndarray    
        Surface reflectivity as a function of wavenumber. 
    ubar0 : ndarray of float 
        matrix of cosine of the incident angle from geometric.json
    ubar1 : numpy.ndarray
        This is a matrix of ng by nt. This describes the outgoing incident angles and is generally
        computed in `picaso.disco`
    dtau : numpy.ndarray
        This is a matrix of nlayer by nwave. This describes the per layer optical depth. 
    tau : numpy.ndarray
        This is a matrix of nlevel by nwave. This describes the cumulative optical depth. 
    a: numpy.ndarray
        Coefficients of matrix capturing legendre expansion of phase function for multiple scattering
    b: numpy.ndarray
        Coefficients of source vector capturing legendre expansion of phase function for single 
        scattering
    B0 : numpy.ndarray
        Matrix of blackbodies
    B1 : numpy.ndarray
        Eqn (26) Toon 89
    f0 : numpy.ndarray
        Parameter needed for exponential approach to thermal
    fluxes : int 
        Toggle calculation of layerwise fluxes (0 = do not calculate, 1 = calculate)
    calculation : int 
        Toggle calculation method (1 = linear, 2 = exponential)

    Returns
    -------
    numpy.ndarrays
       Matrices and vectors used to calculate fluxes and intensities at each level 
    """

    if calculation==0:
        Del = ((1 / ubar0)**2 - a[0]*a[1])
        eta = [(b[1] /ubar0 - a[1]*b[0]) / Del,
            (b[0] /ubar0 - a[0]*b[1]) / Del]
    elif calculation==2:
        Del = f0**2 - a[0]*a[1]
        eta = [(-a[1] * b[0]) / Del,
                (f0 * b[0]) / Del]

    lam = sqrt(a[0]*a[1])
    expo = lam*dtau
    expo = slice_gt(expo, 35.0) 
    exptrm = exp(-expo)

    #   parameters in matrices
    q = lam/a[1]
    Q1 = (0.5 + q)*2*pi
    Q2 = (0.5 - q)*2*pi

    Q1mn = Q1*exptrm;  Q2mn = Q2*exptrm
    Q1pl = Q1/exptrm;  Q2pl = Q2/exptrm

    if calculation != 1:
        zmn = (0.5*eta[0] - eta[1])*2*pi
        zpl = (0.5*eta[0] + eta[1])*2*pi
        if calculation == 0:
            expon = exp(-tau/ubar0)
            zmn_up = zmn * expon[1:,:] 
            zpl_up = zpl * expon[1:,:] 
            zmn_down = zmn * expon[:-1,:] 
            zpl_down = zpl * expon[:-1,:] 
        elif calculation == 2:
            expon = exp(-slice_gt(dtau*f0, 35.0))
            zmn_up = zmn * expon
            zpl_up = zpl * expon
            zmn_down = zmn 
            zpl_down = zpl 
    elif calculation == 1: # linear thermal
        zmn_down = ((1-w0)/a[0] * (B0/2 - B1/a[1])) *2*pi           #* 2*pi
        zmn_up = ((1-w0)/a[0] * (B0/2 - B1/a[1] + B1*dtau/2)) *2*pi #* 2*pi
        zpl_down = ((1-w0)/a[0] * (B0/2 + B1/a[1])) *2*pi           #* 2*pi
        zpl_up = ((1-w0)/a[0] * (B0/2 + B1/a[1] + B1*dtau/2)) *2*pi #* 2*pi

    alpha = 1/ubar1 + lam
    beta = 1/ubar1 - lam
    expo_alp = slice_gt(alpha * dtau, 35.0)
    expo_bet = slice_gt(beta * dtau, 35.0) 
    exptrm_alp = (1 - exp(-expo_alp)) / alpha 
    exptrm_bet = (1 - exp(-expo_bet)) / beta

    if calculation == 0:
        mus = (ubar1 + ubar0) / (ubar1 * ubar0)
        expo_mus = slice_gt(mus * dtau, 35.0)    
        exptrm_mus = (1 - exp(-expo_mus)) / mus
        tau_mu = tau[:-1,:] * 1/ubar0
        tau_mu = slice_gt(tau_mu, 35.0)
        exptau_mu = exp(-tau_mu)
        expon1 = exptrm_mus * exptau_mu
    elif calculation == 2:
        f0_ubar = f0 + 1/ubar1
        expo_f0 = slice_gt(f0_ubar * dtau, 35.0)
        exptrm_f0 = (1 - exp(-expo_f0)) / f0_ubar
        expon1 = exptrm_f0

    #   construct matrices
    Mb = zeros((5, 2*nlayer, nwno))
    B = zeros((2*nlayer, nwno))
    A_int = zeros((2*nlayer, 2*nlayer, nwno))
    N_int = zeros((2*nlayer, nwno))
    nlevel = nlayer+1
    F = zeros((2*nlevel, 2*nlayer, nwno))
    G = zeros((2*nlevel, nwno))

    #   first row: BC 1
    Mb[2,0,:] = Q1[0,:]
    Mb[1,1,:] = Q2[0,:]
    B[0,:] = b_top - zmn_down[0,:]

    #   last row: BC 4
    n = nlayer-1
    Mb[3, 2*nlayer-2,:] = Q2mn[n,:] - surf_reflect*Q1mn[n,:]
    Mb[2, 2*nlayer-1,:] = Q1pl[n,:] - surf_reflect*Q2pl[n,:]
    B[2*nlayer-1,:] = b_surface - zpl_up[n,:] + surf_reflect * zmn_up[n,:]

    # remaining rows
    Mb[0,3::2,:] = -Q2[1:,:]
    Mb[1,2::2,:] = -Q1[1:,:]
    Mb[1,3::2,:] = -Q1[1:,:]
    Mb[2,1:-1:2,:] = Q2pl[:-1,:]
    Mb[2,2::2,:] = -Q2[1:,:]
    Mb[3,:-2:2,:] = Q1mn[:-1,:]
    Mb[3,1:-1:2,:] = Q1pl[:-1,:]
    Mb[4,:-2:2,:] = Q2mn[:-1,:]
    B[1:-1:2,:] = zmn_down[1:,:] - zmn_up[:-1,:]
    B[2::2,:] = zpl_down[1:,:] - zpl_up[:-1,:]

    # fill integrated matrices needed for source-function technique
    nn = np.arange(2*nlayer)
    indcs = nn[::2]
    k = 0
    for i in indcs:
        A_int[i,i,:] = exptrm_alp[k,:]
        A_int[i,i+1,:] = exptrm_bet[k,:]
        A_int[i+1,i,:] = (-q * exptrm_alp)[k,:]
        A_int[i+1,i+1,:] = (q * exptrm_bet)[k,:]
        k = k+1

    if calculation == 0 or calculation == 2: # reflected or exponential thermal
        N_int[::2,:] = eta[0] * expon1
        N_int[1::2,:] = eta[1] * expon1
    elif calculation == 1: # linear thermal
        expdtau = exp(-dtau/ubar1)
        N_int[::2,:] = (1-w0) * ubar1 / a[0] * (B0 *(1-expdtau) + B1*(ubar1 - (dtau+ubar1)*expdtau)) #* 2*pi
        N_int[1::2,:] = (1-w0) * ubar1 / a[0] * ( B1*(1-expdtau) / a[1]) #* 2*pi

    # flux at bottom of atmosphere
    F_bot = zeros((2*nlayer, nwno))
    G_bot = zeros(nwno)
    F_bot[-2,:] = Q2mn[-1,:]
    F_bot[-1,:] = Q1pl[-1,:]
    G_bot = zpl_up[-1,:]

    if fluxes == 1: # fluxes per layer
        F[0,0,:] = Q1[0,:]
        F[0,1,:] = Q2[0,:]
        F[1,0,:] = Q2[0,:]
        F[1,1,:] = Q1[0,:]

        nn = np.arange(2*nlayer)
        indcs = nn[::2]
        k = 0
        for i in indcs:
            F[i+2,i,:] = Q1mn[k,:]
            F[i+2,i+1,:] = Q2pl[k,:]
            F[i+3,i,:] = Q2mn[k,:]
            F[i+3,i+1,:] = Q1pl[k,:]
            k = k+1

        G[0,:] = zmn_down[0,:]
        G[1,:] = zpl_down[0,:]

        G[2::2,:] = zmn_up
        G[3::2,:] = zpl_up

    return Mb, B, A_int, N_int, F_bot, G_bot, F, G, Q1, Q2
@jit(nopython=True, cache=True, debug=True)
def setup_4_stream_banded(nlayer, nwno, w0, b_top, b_surface, b_surface_SH4, surf_reflect, ubar0, ubar1,
        dtau, tau, a, b, B0=0., B1=0., f0=0., fluxes=0, calculation=0):#'reflected'):

    """
    Setup up matrices to solve flux problem for spherical harmonics method.

    Parameters
    ----------
    nlayer : int 
        Number of layers
    nwno : int 
        Number of wavenumber points 
    w0 : numpy.ndarray
        This is a matrix of nlayer by nwave. This describes the single scattering albedo of 
        the atmosphere. Note this is free of any Raman scattering or any d-eddington correction 
        that is sometimes included in reflected light calculations.
    b_top : array 
        The diffuse radiation into the model at the top of the atmosphere
    b_surface : array
        The diffuse radiation into the model at the bottom. Includes emission, reflection 
        of the unattenuated portion of the direct beam  
    b_surface_SH4 : array
        Second bottom BC for SH4 method.
    surf_reflect : numpy.ndarray    
        Surface reflectivity as a function of wavenumber. 
    ubar0 : ndarray of float 
        matrix of cosine of the incident angle from geometric.json
    ubar1 : numpy.ndarray
        This is a matrix of ng by nt. This describes the outgoing incident angles and is generally
        computed in `picaso.disco`
    dtau : numpy.ndarray
        This is a matrix of nlayer by nwave. This describes the per layer optical depth. 
    tau : numpy.ndarray
        This is a matrix of nlevel by nwave. This describes the cumulative optical depth. 
    a: numpy.ndarray
        Coefficients of matrix capturing legendre expansion of phase function for multiple scattering
    b: numpy.ndarray
        Coefficients of source vector capturing legendre expansion of phase function for single 
        scattering
    B0 : numpy.ndarray
        Matrix of blackbodies
    B1 : numpy.ndarray
        Eqn (26) Toon 89
    f0 : numpy.ndarray
        Parameter needed for exponential approach to thermal
    fluxes : int 
        Toggle calculation of layerwise fluxes (0 = do not calculate, 1 = calculate)
    calculation : int 
        Toggle calculation method (1 = linear, 2 = exponential)

    Returns
    -------
    numpy.ndarrays
       Matrices and vectors used to calculate fluxes and intensities at each level 
    """

    nlevel = nlayer+1
    beta = a[0]*a[1] + 4*a[0]*a[3]/9 + a[2]*a[3]/9
    gama = a[0]*a[1]*a[2]*a[3]/9
    lam1 = sqrt((beta + sqrt(beta**2 - 4*gama)) / 2)
    lam2 = sqrt((beta - sqrt(beta**2 - 4*gama)) / 2)

    def f(x):
        return x**4 - beta*x**2 + gama
    
    if calculation != 1:
        Dels = zeros((4, nlayer, nwno))
        if calculation==0:
            Del = 9 * f(1/ubar0)
            Dels[0,:,:] = ((a[1]*b[0] - b[1]/ubar0) * (a[2]*a[3] - 9/ubar0**2) 
                + 2*(a[3]*b[2] - 2*a[3]*b[0] - 3*b[3]/ubar0)/ubar0**2)
            Dels[1,:,:] = ((a[0]*b[1] - b[0]/ubar0) * (a[2]*a[3] - 9/ubar0**2) 
                - 2*a[0]*(a[3]*b[2] - 3*b[3]/ubar0)/ubar0)
            Dels[2,:,:] = ((a[3]*b[2] - 3*b[3]/ubar0) * (a[0]*a[1] - 1/ubar0**2) 
                - 2*a[3]*(a[0]*b[1] - b[0]/ubar0)/ubar0)
            Dels[3,:,:] = ((a[2]*b[3] - 3*b[2]/ubar0) * (a[0]*a[1] - 1/ubar0**2) 
                + 2*(3*a[0]*b[1] - 2*a[0]*b[3] - 3*b[0]/ubar0)/ubar0**2)
        elif calculation==2:
            #b0 = twopi * (1-w0) * B0
            b0 = 2*pi * (1-w0) * B0
            Del = 9 * f(f0)
            Dels[0,:,:] = a[1]*b0 * (a[2]*a[3] - 9*f0**2) - 4*a[3]*b0*f0**2
            Dels[1,:,:] = b0*f0 * (9*f0**2 - a[2]*a[3])
            Dels[2,:,:] = 2*a[3]*b0*f0**2
            Dels[3,:,:] = -6*b0*f0**3


        #eta = []
        eta = zeros((4, nlayer, nwno))
        for l in range(4):
            #eta.append(Dels[l]/Del)
            eta[l,:,:] = (Dels[l]/Del)

        z1pl = (eta[0]/2 + eta[1] + 5*eta[2]/8) *2*pi
        z1mn = (eta[0]/2 - eta[1] + 5*eta[2]/8) *2*pi
        z2pl = (-eta[0]/8 + 5*eta[2]/8 + eta[3])*2*pi 
        z2mn = (-eta[0]/8 + 5*eta[2]/8 - eta[3])*2*pi
    
    expo1 = slice_rav(lam1*dtau, 35.0) 
    expo2 = slice_rav(lam2*dtau, 35.0) 
    exptrm1 = exp(-expo1)
    exptrm2 = exp(-expo2)

    R1 = -a[0]/lam1; R2 = -a[0]/lam2
    Q1 = 1/2 * (a[0]*a[1]/(lam1**2) - 1); Q2 = 1/2 * (a[0]*a[1]/(lam2**2) - 1)
    S1 = -3/(2*a[3]) * (a[0]*a[1]/lam1 - lam1); S2 = -3/(2*a[3]) * (a[0]*a[1]/lam2 - lam2)
    
    p1pl = (1/2 + R1 + 5*Q1/8)  *2*pi;  
    p2pl = (1/2 + R2 + 5*Q2/8)  *2*pi;  
    q1pl = (-1/8 + 5*Q1/8 + S1) *2*pi;  
    q2pl = (-1/8 + 5*Q2/8 + S2) *2*pi;  
    p1mn = (1/2 - R1 + 5*Q1/8)  *2*pi
    p2mn = (1/2 - R2 + 5*Q2/8)  *2*pi
    q1mn = (-1/8 + 5*Q1/8 - S1) *2*pi
    q2mn = (-1/8 + 5*Q2/8 - S2) *2*pi

    f00 = p1mn*exptrm1; f01 = p1pl/exptrm1; f02 = p2mn*exptrm2; f03 = p2pl/exptrm2
    f10 = q1mn*exptrm1; f11 = q1pl/exptrm1; f12 = q2mn*exptrm2; f13 = q2pl/exptrm2
    f20 = p1pl*exptrm1; f21 = p1mn/exptrm1; f22 = p2pl*exptrm2; f23 = p2mn/exptrm2
    f30 = q1pl*exptrm1; f31 = q1mn/exptrm1; f32 = q2pl*exptrm2; f33 = q2mn/exptrm2

    if calculation == 0:# 'reflected':
        expon = exp(-slice_rav(tau/ubar0, 35.0))
        z1mn_up = z1mn * expon[1:,:]
        z2mn_up = z2mn * expon[1:,:]
        z1pl_up = z1pl * expon[1:,:]
        z2pl_up = z2pl * expon[1:,:]
        z1mn_down = z1mn * expon[:-1,:]
        z2mn_down = z2mn * expon[:-1,:]
        z1pl_down = z1pl * expon[:-1,:]
        z2pl_down = z2pl * expon[:-1,:]
    elif calculation == 2: # exponential thermal
        expon = exp(-slice_rav(dtau * f0, 35.0))
        z1mn_up = z1mn * expon
        z2mn_up = z2mn * expon
        z1pl_up = z1pl * expon
        z2pl_up = z2pl * expon
        z1mn_down = z1mn 
        z2mn_down = z2mn 
        z1pl_down = z1pl 
        z2pl_down = z2pl 
    elif calculation == 1: # linear thermal
        z1mn_up = (1-w0)/a[0] * (B0/2 - B1/a[1] + B1*dtau/2) *2*pi #* 2*pi
        z2mn_up = -0.5 * (1-w0) / (4*a[0]) * (B0 + B1*dtau) *2*pi  #* 2*pi
        z1pl_up = (1-w0)/a[0] * (B0/2 + B1/a[1] + B1*dtau/2) *2*pi #* 2*pi
        z2pl_up = -0.5 * (1-w0) / (4*a[0]) * (B0 + B1*dtau) *2*pi  #* 2*pi
        z1mn_down = (1-w0)/a[0] * (B0/2 - B1/a[1]) *2*pi           #* 2*pi
        z2mn_down = -0.5 * (1-w0) / (4*a[0]) * (B0) *2*pi          #* 2*pi
        z1pl_down = (1-w0)/a[0] * (B0/2 + B1/a[1]) *2*pi           #* 2*pi
        z2pl_down = -0.5 * (1-w0) / (4*a[0]) * (B0) *2*pi          #* 2*pi

    alpha1 = 1/ubar1 + lam1
    alpha2 = 1/ubar1 + lam2
    beta1 = 1/ubar1 - lam1
    beta2 = 1/ubar1 - lam2
    expo_alp1 = alpha1 * dtau
    expo_alp2 = alpha2 * dtau
    expo_bet1 = beta1 * dtau
    expo_bet2 = beta2 * dtau
    exptrm_alp1 = exp(-slice_rav(expo_alp1,35.0))
    exptrm_alp2 = exp(-slice_rav(expo_alp2,35.0))
    exptrm_bet1 = exp(-slice_rav(expo_bet1,35.0))
    exptrm_bet2 = exp(-slice_rav(expo_bet2,35.0))

    A00 = (1-exptrm_alp1)/alpha1; A01 = (1-exptrm_bet1)/beta1; 
    A02 = (1-exptrm_alp2)/alpha2; A03 = (1-exptrm_bet2)/beta2
    A10 = R1 * A00; A11 = -R1 * A01; A12 = R2 * A02; A13 = -R2 * A03; 
    A20 = Q1 * A00; A21 =  Q1 * A01; A22 = Q2 * A02; A23 =  Q2 * A03; 
    A30 = S1 * A00; A31 = -S1 * A01; A32 = S2 * A02; A33 = -S2 * A03; 
    
    if calculation != 1:
        if calculation == 0:#is 'reflected':
            mus = (ubar1 + ubar0) / (ubar1 * ubar0)
            expo_mus = mus * dtau 
            exptrm_mus = exp(-slice_rav(expo_mus,35.0))
            tau_mu = tau[:-1,:] * (1/ubar0)
            exptau_mu = exp(-slice_rav(tau_mu,35.0))
            expon1 = (1 - exptrm_mus) * exptau_mu / mus
        elif calculation == 2: # exponential thermal
            expo_thermal = dtau * (f0 + 1/ubar1)
            expon1 = (1 - exp(-slice_rav(expo_thermal, 35.0))) / (f0 + 1/ubar1)
        N0 = eta[0] * expon1;   
        N1 = eta[1] * expon1;   
        N2 = eta[2] * expon1;   
        N3 = eta[3] * expon1;   
    elif calculation == 1:
        #expdtau = exp(-tau[:-1,:]/ubar1)
        expdtau = exp(-slice_rav(dtau/ubar1,35.0))
        N0 = (1-w0) * ubar1 / a[0] * ( B0*(1-expdtau) + B1*(ubar1 - (dtau+ubar1)*expdtau)) #* 2*pi
        N1 = (1-w0) * ubar1 / a[0] * ( B1*(1-expdtau) / a[1]) #* 2*pi
        N2 = zeros(w0.shape)
        N3 = zeros(w0.shape)

    Mb = zeros((11, 4*nlayer, nwno))
    B = zeros((4*nlayer, nwno))
    A_int = zeros((4*nlayer, 4*nlayer, nwno))
    N_int = zeros((4*nlayer, nwno))
    F_bot = zeros((4*nlayer, nwno))
    G_bot = zeros(nwno)
    F = zeros((4*nlevel, 4*nlayer, nwno))
    G = zeros((4*nlevel, nwno))

    # top boundary conditions
    Mb[5,0,:] = p1mn[0,:]
    Mb[5,1,:] = q1pl[0,:]
    Mb[4,1,:] = p1pl[0,:]
    Mb[4,2,:] = q2mn[0,:]
    Mb[3,2,:] = p2mn[0,:]
    Mb[3,3,:] = q2pl[0,:]
    Mb[2,3,:] = p2pl[0,:]
    Mb[6,0,:] = q1mn[0,:]

    B[0,:] = b_top - z1mn_down[0,:]
    B[1,:] = -b_top/4 - z2mn_down[0,:]

    # bottom boundary conditions
    n = nlayer-1
    Mb[5,4*nlayer-2,:] = f22[n,:] - surf_reflect*f02[n,:]
    Mb[5,4*nlayer-1,:] = f33[n,:] - surf_reflect*f13[n,:]
    Mb[4,4*nlayer-1,:] = f23[n,:] - surf_reflect*f03[n,:]
    Mb[6,4*nlayer-3,:] = f21[n,:] - surf_reflect*f01[n,:]
    Mb[6,4*nlayer-2,:] = f32[n,:] - surf_reflect*f12[n,:]
    Mb[7,4*nlayer-4,:] = f20[n,:] - surf_reflect*f00[n,:]
    Mb[7,4*nlayer-3,:] = f31[n,:] - surf_reflect*f11[n,:]
    Mb[8,4*nlayer-4,:] = f30[n,:] - surf_reflect*f10[n,:]

    B[4*nlayer-2,:] = b_surface - z1pl_up[n,:] + surf_reflect*z1mn_up[n,:]
    B[4*nlayer-1,:] = b_surface_SH4 - z2pl_up[n,:] + surf_reflect*z2mn_up[n,:]

    # fill remaining rows of matrix
    Mb[5,2:-4:4,:] = f02[:-1,:]
    Mb[5,3:-4:4,:] = f13[:-1,:]
    Mb[5,4::4,:] = -p1pl[1:,:]
    Mb[5,5::4,:] = -q1mn[1:,:]
      
    Mb[4,3:-4:4,:] = f03[:-1,:]
    Mb[4,4::4,:] = -q1mn[1:,:]
    Mb[4,5::4,:] = -p1mn[1:,:]
    Mb[4,6::4,:] = -q2pl[1:,:]
      
    Mb[3,4::4,:] = -p1mn[1:,:]
    Mb[3,5::4,:] = -q1pl[1:,:]
    Mb[3,6::4,:] = -p2pl[1:,:]
    Mb[3,7::4,:] = -q2mn[1:,:]
      
    Mb[2,5::4,:] = -p1pl[1:,:]
    Mb[2,6::4,:] = -q2mn[1:,:]
    Mb[2,7::4,:] = -p2mn[1:,:]
      
    Mb[1,6::4,:] = -p2mn[1:,:]
    Mb[1,7::4,:] = -q2pl[1:,:]
      
    Mb[0,7::4,:] = -p2pl[1:,:]
      
    Mb[6,1:-4:4,:] = f01[:-1,:]
    Mb[6,2:-4:4,:] = f12[:-1,:]
    Mb[6,3:-4:4,:] = f23[:-1,:]
    Mb[6,4::4,:] = -q1pl[1:,:]
      
    Mb[7,0:-4:4,:] = f00[:-1,:]
    Mb[7,1:-4:4,:] = f11[:-1,:]
    Mb[7,2:-4:4,:] = f22[:-1,:]
    Mb[7,3:-4:4,:] = f33[:-1,:]
      
    Mb[8,0:-4:4,:] = f10[:-1,:]
    Mb[8,1:-4:4,:] = f21[:-1,:]
    Mb[8,2:-4:4,:] = f32[:-1,:]
      
    Mb[9,0:-4:4,:] = f20[:-1,:]
    Mb[9,1:-4:4,:] = f31[:-1,:]
      
    Mb[10,0:-4:4,:] = f30[:-1,:]

    B[2:-4:4,:] = z1mn_down[1:,:] - z1mn_up[:-1,:]
    B[3:-4:4,:] = z2mn_down[1:,:] - z2mn_up[:-1,:]
    B[4::4,:] = z1pl_down[1:,:] - z1pl_up[:-1,:]
    B[5::4,:] = z2pl_down[1:,:] - z2pl_up[:-1,:]

<<<<<<< HEAD
    # fill integrated matrices needed for source-function technique
=======
    # fill integrated matrices needed for source function technique
>>>>>>> 81a1d94d
    nn = 4*nlayer
    NN = 4*nn+4
    a_int = A_int.reshape(nn*nn, A_int.shape[2])

    a_int[::NN,:] = A00
    a_int[1::NN,:] = A01
    a_int[2::NN,:] = A02
    a_int[3::NN,:] = A03
    a_int[nn::NN,:] = A10
    a_int[nn+1::NN,:] = A11
    a_int[nn+2::NN,:] = A12
    a_int[nn+3::NN,:] = A13
    a_int[2*nn::NN,:] = A20
    a_int[2*nn+1::NN,:] = A21
    a_int[2*nn+2::NN,:] = A22
    a_int[2*nn+3::NN,:] = A23
    a_int[3*nn::NN,:] = A30
    a_int[3*nn+1::NN,:] = A31
    a_int[3*nn+2::NN,:] = A32
    a_int[3*nn+3::NN,:] = A33

    A_int = a_int.reshape(A_int.shape)

    N_int[::4,:] = N0
    N_int[1::4,:] = N1
    N_int[2::4,:] = N2
    N_int[3::4,:] = N3

<<<<<<< HEAD
    # flux at bottom of atmosphere
=======
    # flux at bottom
>>>>>>> 81a1d94d
    F_bot[-4,:] = f20[-1,:]
    F_bot[-3,:] = f21[-1,:]
    F_bot[-2,:] = f22[-1,:]
    F_bot[-1,:] = f23[-1,:]
    G_bot = z1pl_up[-1,:]

    if fluxes == 1: # fluxes per layer
        F[0,0,:] = p1mn[0,:]
        F[0,1,:] = p1pl[0,:]
        F[0,2,:] = p2mn[0,:]
        F[0,3,:] = p2pl[0,:]
        F[1,0,:] = q1mn[0,:]
        F[1,1,:] = q1pl[0,:]
        F[1,2,:] = q2mn[0,:]
        F[1,3,:] = q2pl[0,:]
        F[2,0,:] = p1pl[0,:]
        F[2,1,:] = p1mn[0,:]
        F[2,2,:] = p2pl[0,:]
        F[2,3,:] = p2mn[0,:]
        F[3,0,:] = q1pl[0,:]
        F[3,1,:] = q1mn[0,:]
        F[3,2,:] = q2pl[0,:]
        F[3,3,:] = q2mn[0,:]

        nn = np.arange(4*nlayer)
        indcs = nn[::4]
        k = 0
        for i in indcs:
            F[i+4,i,:] = f00[k,:]
            F[i+4,i+1,:] = f01[k,:]
            F[i+4,i+2,:] = f02[k,:]
            F[i+4,i+3,:] = f03[k,:]
            F[i+5,i,:] = f10[k,:]
            F[i+5,i+1,:] = f11[k,:]
            F[i+5,i+2,:] = f12[k,:]
            F[i+5,i+3,:] = f13[k,:]
            F[i+6,i,:] = f20[k,:]
            F[i+6,i+1,:] = f21[k,:]
            F[i+6,i+2,:] = f22[k,:]
            F[i+6,i+3,:] = f23[k,:]
            F[i+7,i,:] = f30[k,:]
            F[i+7,i+1,:] = f31[k,:]
            F[i+7,i+2,:] = f32[k,:]
            F[i+7,i+3,:] = f33[k,:]
            k = k+1
                             
        G[0,:] = z1mn_down[0,:]
        G[1,:] = z2mn_down[0,:]
        G[2,:] = z1pl_down[0,:]
        G[3,:] = z2pl_down[0,:]
        G[4::4,:] = z1mn_up
        G[5::4,:] = z2mn_up
        G[6::4,:] = z1pl_up
        G[7::4,:] = z2pl_up

    return Mb, B, A_int, N_int, F_bot, G_bot, F, G

@jit(nopython=True, cache=True)
def solve_4_stream_banded(M, B, A_int, N_int, F, G, stream, nlayer):
    """
    Solve the Spherical Harmonics Problem

    Returns
    -------
    intgrl_new : numpy.ndarray
       Integrated source function for source function technique
    flux : numpy.ndarray
        Upwards lux at bottom of atmosphere
    X : numpy.ndarray
        Coefficients of flux/intensity matrix problem
    """
    #   find constants
    diag = int(3*stream/2 - 1)
    with objmode(X='float64[:]'):
        X = solve_banded((diag,diag), M, B)
    #   integral of Iexp(-tau/ubar1) at each level 
    #intgrl_new =  A_int.dot(X) + N_int
    intgrl_new = mat_dot(A_int,X) + N_int
    #   flux at bottom
    #flux = F.dot(X) + G
    flux = vec_dot(F,X) + G
    return (intgrl_new, flux, X)

@jit(nopython=True, cache=True)
def calculate_flux(F, G, X):
    """
    Calculate fluxes
    """
    #return F.dot(X) + G
    return mat_dot(F,X) + G

@jit(nopython=True, cache=True)
def legP(mu): # Legendre polynomials
    """
    Generate array of Legendre polynomials
    """
    return np.array([1, mu, (3*mu**2 - 1)/2, (5*mu**3 - 3*mu)/2,
        (35*mu**4 - 30*mu**2 + 3)/8, 
        (63*mu**5 - 70*mu**3 + 15*mu)/8, 
        (231*mu**6 - 315*mu**4 + 105*mu**2 - 5)/16 ])

@jit(nopython=True, cache=True)
def mat_dot(A,B):
    """
    Matrix-vector dot product
    """
    C = zeros(A.shape[0])
    for i in range(A.shape[0]):
        for j in range(A.shape[1]):
            C[i] += A[i,j]*B[j]
    return C

@jit(nopython=True, cache=True)
def vec_dot(A,B):
    """
    Vector-vector dot product
    """
    C = 0
    for i in range(A.shape[0]):
        C += A[i]*B[i]
    return C


def tidal_flux(T_e, wave_in,nlevel, pressure, pm, hratio, col_den):
    """
    Computes Tidal Fluxes in all levels. Py of TIDALWAVE subroutine. 
	
    Parameters
	----------
	T_e : float 
		Temperature (internal?)
	wave_in : float
		what is this?
	nlevel : int 
		# of levels
	pressure : array 
		pressure array 
	pm : float
		Some pressure (?)
    hratio : float
		Ratio of Scale Height over Chapman Scale Height
    col_den : array
        Column density array
    Returns
	-------
	Tidal Fluxes and DE/DM in ergs/g sec
    
    """

    sigma_sb = 0.56687e-4 # stefan-boltzmann constant

    tide = -sigma_sb* (T_e**4)

    T_tot= 0.0 #TTOT

    tidal=np.zeros(shape=(nlevel))

    dedm=np.zeros(shape=(nlevel-1))

    for j in range(nlevel):
        if j > 1 :
            tidal[j] = tidal[j-1] - chapman(pressure[j],pm,hratio)*col_den[j-1]
            T_tot += tidal[j] -tidal[j-1]
    
    tidal = (tidal*wave_in/T_tot) + tide - (tidal[-1]*wave_in/T_tot)
    
    #for j in range(nlevel-1):
        # dE/dM (ergs/g sec)
     #   dedm[j]= eff_g0*(tidal[j+1]-tidal[j])/(1e6*(pressure[j+1]-pressure[j]))
    
    return tidal

def chapman(pressure, pm, hratio):
    """
    Computes Chapman function for use in tidal routine
    
    Parameters
	----------
    pressure : float 
		pressure 
    pm : float
        Some pressure (?)
    hratio : float
        Ratio of Scale Height over Chapman Scale Height
    
    Returns
	-------
	Chapman function
    
    """

    chapman_func = exp(1.0+ hratio*log(pressure/pm)- (pressure/pm)**hratio) 
    return chapman_func

def set_bb(wno,delta_wno,nwno,ntmps,dt,tmin,tmax):
    """
    Function to compute a grid of black bodies before the code runs. 
    This allows us to interpolate on a blackbody instead of computing the planck 
    function repetitively. This was done because historically computing the 
    planck function was a bottleneck in speed. 

    Parameters
    ----------
    wno : array, float 
        Wavenumber array cm-1 
    delta_wno : array, float 
        Wavenumber bins cm-1
    nwno : int 
        Number of wavenumbers (len(wno))
    ntmps : int 
        Number of temperature points to compute. Default number is set in config.json
    dt : float    
        Spacing in temperature to compute. Default number is set in config.json
    tmin : float 
        Minimum temperature to compute the grid 
    tmax : float 
        Maximum temperature to compute the grid 

    Returns 
    -------
    array
        black body grid (CGS), number of temperatures x number of wavenumbers
    array 
        spline values for interpolation, number of temperatures x number of wavenumbers
    array 
        temperature grid
    """

    bb=np.zeros(shape=(ntmps,nwno))
    tp= np.zeros(shape=(ntmps))
    y2=np.zeros(shape=(ntmps,nwno))
    for it in range(ntmps):
        temp_bb = tmin +(it)*dt
        tp[it]= temp_bb
    #GET RID OF PLACK CGS     
        for ik in range(nwno):
            x= planck_cgs(wno[ik],temp_bb,delta_wno[ik])
            if x > 0.0 :
                bb[it,ik] = log(x)
            else:
                bb[it,ik] = -700.0
    
    dts = 0.02
    for ik in range(nwno):
        yp_n= (-bb[ntmps-1,ik]+log(planck_cgs(wno[ik],tmax+dts,delta_wno[ik])))/dts
        yp_0 = (-bb[0,ik]+log(planck_cgs(wno[ik],tmin+dts,delta_wno[ik])))/dts
        
        pass0=bb[:,ik]

        y2x = spline(tp,pass0,ntmps,yp_0,yp_n)
        
        
        y2[:,ik] = y2x
    
    return bb , y2 , tp

def spline(x , y, n, yp0, ypn):
    
    u=np.zeros(shape=(n))
    y2 = np.zeros(shape=(n))

    if yp0 > 0.99 :
        y2[0] = 0.0
        u[0] =0.0
    else:
        y2[0]=-0.5
        u[0] = (3.0/(x[1]-x[0]))*((y[1]-y[0])/(x[1]-x[0])-yp0)

    for i in range(1,n-1):
        sig=(x[i]-x[i-1])/(x[i+1]-x[i-1])
        p=sig*y2[i-1]+2.
        y2[i]=(sig-1.)/p
        u[i]=(6.0*((y[i+1]-y[i])/(x[i+1]-x[i])-(y[i]-y[i-1])/(x[i]-x[i-1]))/(x[i+1]-x[i-1])-sig*u[i-1])/p

    if ypn > 0.99 :
        qn = 0.0
        un = 0.0
    else:
        qn =0.5
        un = (3.0/(x[n-1]-x[n-2]))*(ypn-(y[n-1]-y[n-2])/(x[n-1]-x[n-2]))
    
    y2[n-1] = (un - qn*u[n-2])/(qn*y2[n-2]+1.0)

    for k in range(n-2, -1, -1):
        y2[k] = y2[k] * y2[k+1] +u[k]
    
    return y2

def planck_cgs(wave, T , dwave):
    # PLANCK FUNCTION RETURNS B IN CGS UNITS, ERGS CM-2 WAVENUMBER-1
    # wave IS WAVENUMBER IN CM-1
    # T IS IN KELVIN
    nbb = 4

    planck_sum = 0.0

    for i in range(-nbb, nbb+1, 1):
        wavenum = wave + i*dwave/(2.0*nbb)
        planck_sum += 1.191e-5*(wavenum**3)*exp(-1.438769* wavenum/T ) / ( 1.0 - exp(-1.4387690 * wavenum/T ) )  
    planck_sum = planck_sum/(2*nbb +1.0)
    if planck_sum <= 1e-300:
        planck_sum = 1e-300
    
    return planck_sum


@jit(nopython=True, cache=True,fastmath=True)
def planck_rad(iw, T, dT ,  tmin, tmax, bb , y2, tp):

    if T < tmin :
       # itchx = 1
        T= tmax
    elif T > tmax :
       # itchx = 1
        T=tmax
    
    k_low = int((T-tmin)/dT)
    k_high = k_low+1
    h= dT
    a= (tp[k_high]-T)/h
    b= (T-tp[k_low])/h
    
    planck_rad = a*bb[k_low,iw]+b*bb[k_high,iw]+((a**3-a)*y2[k_low,iw]+(b**3-b)* y2[k_high,iw])*(h**2)/6.0
    
    planck_rad = exp(planck_rad)

    return planck_rad


@jit(nopython=True, cache=True)
def blackbody_climate(wave,temp, bb, y2, tp, tmin, tmax):

    blackbody_array = np.zeros(shape=(len(temp),len(wave)))
    dT= 2.5

    for itemp in range(len(temp)):
        for iwave in range(len(wave)):
            blackbody_array[itemp, iwave] = planck_rad(iwave, temp[itemp], dT ,  tmin, tmax, bb , y2, tp)

    return blackbody_array

# still not developed fully. virga has a function already maybe just use that
@jit(nopython=True, cache=True)
def get_kzz(pressure, temp,grav,mmw,tidal,flux_net_ir_layer, flux_plus_ir_attop,t_table, p_table, grad, cp, calc_type,nstr):

    grav_cgs = grav*1e2
    p_cgs = pressure *1e6
    
    nlevel = len(temp)
    
    
    if len(mmw) == len(temp)-1:
        r_atmos = 8.3143e7/mmw
    else:
        r_atmos = 8.3143e7/mmw[:-1]

    
    nz= nlevel -1
    p = np.zeros_like(p_cgs)
    t = np.zeros_like(p_cgs)

    for iz in range(nz-1, -1,-1):
        itop = iz
        ibot = iz+1

        dlnp = np.log(p_cgs[ibot]/p_cgs[itop])
        p[iz] = 0.5*(p_cgs[itop]+p_cgs[ibot])

        dtdlnp = (temp[itop]-temp[ibot])/dlnp

        t[iz] = temp[ibot] +np.log(p_cgs[ibot]/p[iz])*dtdlnp
        #scale_h =  r_atmos[iz]*t[iz]/grav_cgs
    
    
    # flux_plux_ir is already summed up with dwni in climate routine
    # so just add to get f_sum

    f_sum = np.sum(flux_plus_ir_attop)

    sigmab =  0.56687e-4 #cgs

    teff_now = (f_sum/sigmab)**0.25
    target_teff = (abs(tidal[0])/sigmab)**0.25
    flx_min = sigmab*((target_teff*0.05)**4)
    
    #print("Teff now ", teff_now, "Target Teff ", target_teff)

    #     we explictly assume that the bottom layer is 100%
    #     convective energy transport.  This helps with
    #     the correction logic below and should always be true
    #     in a well formed model.

    chf = np.zeros_like(tidal)

    chf[nz-1] = f_sum
    
    for iz in range(nz-1-1,-1,-1):
        chf[iz] = f_sum - flux_net_ir_layer[iz]
        ratio_min = (1./3.)*p[iz]/p[iz+1]
        
#     set the minimum allowed heat flux in a layer by assuming some overshoot
#     the 1/3 is arbitrary, allowing convective flux to fall faster than
#     pressure scale height
        
        if chf[iz] < ratio_min*chf[iz+1]:
            chf[iz]= ratio_min*chf[iz+1]
        
#     Now we adjust so that the convective flux is equal to the3
#     target convective flux to see if this helps with the
#     convergence.
    f_target = abs(tidal[0])
    f_actual = chf[nz-1]
    
    ratio = f_target/f_actual
    
    for iz in range(nz-1,-1,-1):
        
        chf[iz] = max(chf[iz]*ratio,flx_min) 
        
    
    player, tlayer = np.zeros(len(pressure)-1), np.zeros(len(pressure)-1)
    lapse_ratio = np.zeros_like(player)
    for j in range(len(pressure)-1):
        tlayer[j]=0.5*(temp[j]+temp[j+1])
        player[j]=np.sqrt(p_cgs[j]*p_cgs[j+1]) # cgs

        dtdp = (np.log(temp[j])-np.log(temp[j+1]))/(np.log(p_cgs[j+1]/p_cgs[j]))
        tbar = 0.5*(temp[j]+temp[j+1])
        pbar = 0.5*(p_cgs[j] +p_cgs[j+1])
        # weirdly layer routine of eddysed uses did_grad with pressures in cgs
        # supposed to be used with pressure in bars
        grad_x,cp_x = did_grad_cp(tbar, pbar, t_table, p_table, grad, cp, calc_type)
        lapse_ratio[j] = min(np.array([1.0, -dtdp/grad_x]))
        
    
    
    rho_atmos = player/ (r_atmos * tlayer)
    
    c_p = (7./2.)*r_atmos
    scale_h = r_atmos * tlayer / (grav_cgs)
    
    #0.1 just to explore was not here 
    #mixl = scale_h #lapse_ratio*scale_h*1e-1
    mixl = np.zeros_like(lapse_ratio)
    for jj in range(len(pressure)-1):
        mixl[jj] = max(0.1,lapse_ratio[jj])*scale_h[jj]
    
    scalef_kz = 1./3.
    
    kz = scalef_kz * scale_h * (mixl/scale_h)**(4./3.) *( ( r_atmos*chf[:-1] ) / ( rho_atmos*c_p ) )**(1./3.)
    
    
    kz = np.append(kz,kz[-1])
    
    
    #### julien moses 2021
    
    logp = np.log10(pressure)
    wh = np.where(np.absolute(logp-(-3)) == np.min(np.absolute(logp-(-3))))
    
    kzrad1 = (5e8/np.sqrt(pressure[nstr[0]:nstr[1]]))*(scale_h[wh]/(620*1e5))*((target_teff/1450)**4)
    kzrad2 = (5e8/np.sqrt(pressure[nstr[3]:nstr[4]]))*(scale_h[wh]/(620*1e5))*((target_teff/1450)**4)
    #
    if nstr[3] != 0:
        kz[nstr[0]:nstr[1]] = kzrad1#/100 #*10#kz[nstr[0]:nstr[1]]/1.0
        kz[nstr[3]:nstr[4]] = kzrad2#/100 #*10 #kz[nstr[3]:nstr[4]]/1.0
    else:
        kz[nstr[0]:nstr[1]] = kzrad1#/100
    
    return kz


@jit(nopython=True, cache=True)
def did_grad_cp( t, p, t_table, p_table, grad, cp, calc_type):
    """
    Parameters
    ----------
    t : float
        Temperature  value
    p : float 
        Pressure value
    t_table : array 
        array of Temperature values with 53 entries
    p_table : array 
        array of Pressure value with 26 entries
    grad : array 
        array of gradients of dimension 53*26
    cp : array 
        array of cp of dimension 53*26
    calc_type : int 
        not used to make compatible with nopython. 
    
    Returns
    -------
    float 
        grad_x,cp_x
    
    """
    # Python version of DIDGRAD function in convec.f in EGP
    # This has been benchmarked with the fortran version
    
       
    temp_log= log10(t)
    pres_log= log10(p)
    
    pos_t = locate(t_table, temp_log)
    pos_p = locate(p_table, pres_log)

    ipflag=0
    if pos_p ==0: ## lowest pressure point
        factkp= 0.0
        ipflag=1
    elif pos_p ==25 : ## highest pressure point
        factkp= 1.0
        pos_p=24  ## use highest point
        ipflag=1

    itflag=0
    if pos_t ==0: ## lowest pressure point
        factkt= 0.0
        itflag=1
    elif pos_t == 52 : ## highest temp point
        factkt= 1.0
        pos_t=51 ## use highest point
        itflag=1
    
    if (pos_p > 0) and (pos_p < 26) and (ipflag == 0):
        factkp= (-p_table[pos_p]+pres_log)/(p_table[pos_p+1]-p_table[pos_p])
    
    if (pos_t > 0) and (pos_t < 53) and (itflag == 0):
        factkt= (-t_table[pos_t]+temp_log)/(t_table[pos_t+1]-t_table[pos_t])

    
    gp1 = grad[pos_t,pos_p]
    gp2 = grad[pos_t+1,pos_p]
    gp3 = grad[pos_t+1,pos_p+1]
    gp4 = grad[pos_t,pos_p+1]

    cp1 = cp[pos_t,pos_p]
    cp2 = cp[pos_t+1,pos_p]
    cp3 = cp[pos_t+1,pos_p+1]
    cp4 = cp[pos_t,pos_p+1]


    

    grad_x = (1.0-factkt)*(1.0-factkp)*gp1 + factkt*(1.0-factkp)*gp2 + factkt*factkp*gp3 + (1.0-factkt)*factkp*gp4
    cp_x= (1.0-factkt)*(1.0-factkp)*cp1 + factkt*(1.0-factkp)*cp2 + factkt*factkp*cp3 + (1.0-factkt)*factkp*cp4
    cp_x= 10**cp_x
    
    
    return grad_x,cp_x

@jit(nopython=True, cache=True)
def locate(array,value):
    """
    Parameters
    ----------
    array : array
        Array to be searched.
    value : float 
        Value to be searched for.
    
    
    Returns
    -------
    int 
        location of nearest point by bisection method 
    
    """
    # this is from numerical recipes
    
    n = len(array)
    
    
    jl = 0
    ju = n
    while (ju-jl > 1):
        jm=int(0.5*(ju+jl)) 
        if (value >= array[jm]):
            jl=jm
        else:
            ju=jm
    
    if (value <= array[0]): # if value lower than first point
        jl=0
    elif (value >= array[-1]): # if value higher than first point
        jl= n-1
    
    return jl<|MERGE_RESOLUTION|>--- conflicted
+++ resolved
@@ -3425,11 +3425,7 @@
     B[4::4,:] = z1pl_down[1:,:] - z1pl_up[:-1,:]
     B[5::4,:] = z2pl_down[1:,:] - z2pl_up[:-1,:]
 
-<<<<<<< HEAD
     # fill integrated matrices needed for source-function technique
-=======
-    # fill integrated matrices needed for source function technique
->>>>>>> 81a1d94d
     nn = 4*nlayer
     NN = 4*nn+4
     a_int = A_int.reshape(nn*nn, A_int.shape[2])
@@ -3458,11 +3454,7 @@
     N_int[2::4,:] = N2
     N_int[3::4,:] = N3
 
-<<<<<<< HEAD
     # flux at bottom of atmosphere
-=======
-    # flux at bottom
->>>>>>> 81a1d94d
     F_bot[-4,:] = f20[-1,:]
     F_bot[-3,:] = f21[-1,:]
     F_bot[-2,:] = f22[-1,:]

#from numba import jit, vectorize
from numpy import exp, zeros, where, sqrt, cumsum , pi, outer, sinh, cosh
import numpy as np
import pentapy as pp
import time

#@jit(nopython=True, cache=True)
def get_flux_toon(nlevel, wno, nwno, tau, dtau, w0, cosbar, surf_reflect, ubar0, F0PI):
	"""
	Warning
	-------
	Discontinued function. See `get_flux_geom_1d` and `get_flux_geom_3d`.

	Parameters
	----------
	nlevel : int 
		Number of levels in the model 
	wno : array of float 
		Wave number grid in cm -1 
	nwno : int 
		Number of wave points
	dtau : ndarray of float
		This is the opacity contained within each individual layer (defined at midpoints of "levels")
		Dimensions=# layer by # wave
	w0 : ndarray of float 
		This is the single scattering albedo, from scattering, clouds, raman, etc 
		Dimensions=# layer by # wave
	cosbar : ndarray of float 
		This is the asymmetry factor 
		Dimensions=# layer by # wave
	surf_reflect : float 
		Surface reflectivity 
	ubar0 : float 
		Cosine of the incident angle 
	F0PI : array 
		Downward incident solar radiation


	Returns
	-------
	flux_up and flux_down through each layer as a function of wavelength 

	Todo
	----
	- Replace detla-function adjustment with better approximation (e.g. Cuzzi)
	- F0PI Solar flux shouldn't always be 1.. Follow up to make sure that this isn't a bad 
		  hardwiring to solar 
	
	Examples
	--------
	
	>>> flux_plus, flux_minus  = fluxes.get_flux_toon(atm.c.nlevel, wno,nwno,
													tau_dedd,dtau_dedd, w0_dedd, cosb_dedd, surf_reflect, ubar0, F0PI)


	"""
	nlayer = nlevel - 1 

	#initially used for the downard flux calc
	#ubar0 = 0.5 
	#F0PI = np.zeros(wno) + 1.0 

	#First thing to do is to use the delta function to icorporate the forward 
	#peak contribution of scattering by adjusting optical properties such that 
	#the fraction of scattered energy in the forward direction is removed from 
	#the scattering parameters 

	#Joseph, J.H., W. J. Wiscombe, and J. A. Weinman, 
	#The Delta-Eddington approximation for radiative flux transfer, J. Atmos. Sci. 33, 2452-2459, 1976.

	#also see these lecture notes are pretty good
	#http://irina.eas.gatech.edu/EAS8803_SPRING2012/Lec20.pdf
	
	#w0=wbar_WDEL*(1.-cosb_CDEL**2)/(1.0-wbar_WDEL*cosb_CDEL**2)
	#cosbar=cosb_CDEL/(1.+cosb_CDEL)
	#dtau=dtau_DTDEL*(1.-wbar_WDEL*cosb_CDEL**2) 
	
	#sum up taus starting at the top, going to depth
	#tau = zeros((nlevel, nwno))
	#tau[1:,:]=numba_cumsum(dtau)

	#now define terms of Toon et al 1989 quadrature Table 1 
	#https://agupubs.onlinelibrary.wiley.com/doi/pdf/10.1029/JD094iD13p16287
	#see table of terms 
	sq3 = sqrt(3.)
	g1	= (sq3*0.5)*(2. - w0*(1.+cosbar))	#table 1
	g2	= (sq3*w0*0.5)*(1.-cosbar)		   #table 1
	g3	= 0.5*(1.-sq3*cosbar*ubar0)		  #table 1
	lamda = sqrt(g1**2 - g2**2)					 #eqn 21
	gama  = (g1-lamda)/g2							  #eqn 22
	
	# now calculate c_plus and c_minus (equation 23 and 24)
	g4 = 1.0 - g3
	denominator = lamda**2 - 1.0/ubar0**2.0

	#assert 0 in denomiator , ('Zero in C+, C- Toon+1989. Add catch.')

	#everything but the exponential 
	a_minus = F0PI*w0* (g4*(g1 + 1.0/ubar0) +g2*g3 ) / denominator
	a_plus  = F0PI*w0*(g3*(g1-1.0/ubar0) +g2*g4) / denominator

	#add in exponntial to get full eqn
	#_up is the terms evaluated at lower optical depths (higher altitudes)
	#_down is terms evaluated at higher optical depths (lower altitudes)
	x = exp(-tau[:-1,:]/ubar0)
	c_minus_up = a_minus*x #CMM1
	c_plus_up  = a_plus*x #CPM1
	x = exp(-tau[1:,:]/ubar0)
	c_minus_down = a_minus*x #CM
	c_plus_down  = a_plus*x #CP

	#calculate exponential terms needed for the tridiagonal rotated layered method
	exptrm = lamda*dtau
	#save from overflow 
	exptrm = slice_gt (exptrm, 35.0)

	exptrm_positive = exp(exptrm) #EP
	exptrm_minus = 1.0/exptrm_positive#exp(-exptrm) #EM


	#boundary conditions 
	b_top = 0.0										  
	b_surface = 0. + surf_reflect*ubar0*F0PI*exp(-tau[-1, :]/ubar0)

	#Now we need the terms for the tridiagonal rotated layered method
	if tridiagonal==0:
		A, B, C, D = setup_tri_diag(nlayer,nwno,  c_plus_up, c_minus_up, 
							c_plus_down, c_minus_down, b_top, b_surface, surf_reflect,
							 gama, dtau, 
							exptrm_positive,  exptrm_minus) 
	else:
		A_, B_, C_, D_, E_, F_ = setup_pent_diag(nlayer,nwno,  c_plus_up, c_minus_up, 
							c_plus_down, c_minus_down, b_top, b_surface, surf_reflect,
							 gama, dtau, 
							exptrm_positive,  exptrm_minus, g1,g2,exptrm,lamda) 

	positive = zeros((nlayer, nwno))
	negative = zeros((nlayer, nwno))
	#========================= Start loop over wavelength =========================
	L = 2*nlayer
	for w in range(nwno):
		#coefficient of posive and negative exponential terms 
		if tridiagonal==0:
			X = tri_diag_solve(L, A[:,w], B[:,w], C[:,w], D[:,w])
			#unmix the coefficients
			positive[:,w] = X[::2] + X[1::2] 
			negative[:,w] = X[::2] - X[1::2]
		else:
			X = pent_diag_solve(L, A_[:,w], B_[:,w], C_[:,w], D_[:,w], E_[:,w], F_[:,w])
			#positive[:,w] = X[::2] 
			#negative[:,w] = X[1::2]
			positive[:,w] = exptrm_minus[:,w] * (X[::2] + X[1::2])
			negative[:,w] = X[::2] - X[1::2]
	#========================= End loop over wavelength =========================

	#might have to add this in to avoid numerical problems later. 
	#if len(np.where(negative[:,w]/X[::2] < 1e-30)) >0 , print(negative[:,w],X[::2],negative[:,w]/X[::2])

	#evaluate the fluxes through the layers 
	#use the top optical depth expression to evaluate fp and fm 
	#at the top of each layer 
	flux_plus  = zeros((nlevel, nwno))
	flux_minus = zeros((nlevel, nwno))
	flux_plus[:-1,:]  = positive + gama*negative + c_plus_up #everything but the last row (botton of atmosphere)
	flux_minus[:-1,:] = positive*gama + negative + c_minus_up #everything but the last row (botton of atmosphere

	#use expression for bottom flux to get the flux_plus and flux_minus at last
	#bottom layer
	flux_plus[-1,:]  = positive[-1,:]*exptrm_positive[-1,:] + gama[-1,:]*negative[-1,:]*exptrm_minus[-1,:] + c_plus_down[-1,:]
	flux_minus[-1,:] = positive[-1,:]*exptrm_positive[-1,:]*gama[-1,:] + negative[-1,:]*exptrm_minus[-1,:] + c_minus_down[-1,:]

	#we have solved for fluxes directly and no further integration is needed 
	#ubar is absorbed into the definition of g1-g4
	#ubar=0.5: hemispheric constant 
	#ubar=sqrt(3): gauss quadrature 
	#other cases in meador & weaver JAS, 37, 630-643, 1980

	#now add direct flux term to the downwelling radiation, Liou 1982
	flux_minus = flux_minus + ubar0*F0PI*exp(-1.0*tau/ubar0)

	#now calculate the fluxes at the midpoints of the layers 
	#exptrm_positive_mdpt = exp(0.5*exptrm) #EP_mdpt
	#exptrm_minus_mdpt = exp(-0.5*exptrm) #EM_mdpt

	#tau_mdpt = tau[:-1] + 0.5*dtau #start from bottom up to define midpoints 
	#c_plus_mdpt = a_plus*exp(-tau_mdpt/ubar0)
	#c_minus_mdpt = a_minus*exp(-tau_mdpt/ubar0)
	
	#flux_plus_mdpt = positive*exptrm_positive_mdpt + gama*negative*exptrm_minus_mdpt + c_plus_mdpt
	#flux_minus_mdpt = positive*exptrm_positive_mdpt*gama + negative*exptrm_minus_mdpt + c_minus_mdpt

	#add direct flux to downwelling term 
	#flux_minus_mdpt = flux_minus_mdpt + ubar0*F0PI*exp(-1.0*tau_mdpt/ubar0)

	return flux_plus, flux_minus

#@jit(nopython=True, cache=True)
def slice_eq(array, lim, value):
	"""Funciton to replace values with upper or lower limit
	"""
	for i in range(array.shape[0]):
		new = array[i,:] 
		new[where(new==lim)] = value
		array[i,:] = new	 
	return array

#@jit(nopython=True, cache=True)
def slice_lt(array, lim):
	"""Funciton to replace values with upper or lower limit
	"""
	for i in range(array.shape[0]):
		new = array[i,:] 
		new[where(new<lim)] = lim
		array[i,:] = new	 
	return array

#@jit(nopython=True, cache=True)
def slice_gt(array, lim):
	"""Funciton to replace values with upper or lower limit
	"""
	for i in range(array.shape[0]):
		new = array[i,:] 
		new[where(new>lim)] = lim
		array[i,:] = new	 
	return array

#@jit(nopython=True, cache=True)
def numba_cumsum(mat):
	"""Function to compute cumsum along axis=0 to bypass numba not allowing kwargs in 
	cumsum 
	"""
	new_mat = zeros(mat.shape)
	for i in range(mat.shape[1]):
		new_mat[:,i] = cumsum(mat[:,i])
	return new_mat

#@jit(nopython=True, cache=True)
def setup_tri_diag(nlayer,nwno ,c_plus_up, c_minus_up, 
	c_plus_down, c_minus_down, b_top, b_surface, surf_reflect,
	gama, dtau, exptrm_positive,  exptrm_minus):
	"""
	Before we can solve the tridiagonal matrix (See Toon+1989) section
	"SOLUTION OF THE TwO-STREAM EQUATIONS FOR MULTIPLE LAYERS", we 
	need to set up the coefficients. 

	Parameters
	----------
	nlayer : int 
		number of layers in the model 
	nwno : int 
		number of wavelength points
	c_plus_up : array 
		c-plus evaluated at the top of the atmosphere 
	c_minus_up : array 
		c_minus evaluated at the top of the atmosphere 
	c_plus_down : array 
		c_plus evaluated at the bottom of the atmosphere 
	c_minus_down : array 
		c_minus evaluated at the bottom of the atmosphere 
	b_top : array 
		The diffuse radiation into the model at the top of the atmosphere
	b_surface : array
		The diffuse radiation into the model at the bottom. Includes emission, reflection 
		of the unattenuated portion of the direct beam  
	surf_reflect : array 
		Surface reflectivity 
	g1 : array 
		table 1 toon et al 1989
	g2 : array 
		table 1 toon et al 1989
	g3 : array 
		table 1 toon et al 1989
	lamba : array 
		Eqn 21 toon et al 1989 
	gama : array 
		Eqn 22 toon et al 1989
	dtau : array 
		Opacity per layer
	exptrm_positive : array 
		Eqn 44, expoential terms needed for tridiagonal rotated layered, clipped at 35 
	exptrm_minus : array 
		Eqn 44, expoential terms needed for tridiagonal rotated layered, clipped at 35 


	Returns
	-------
	array 
		coefficient of the positive exponential term 
	
	"""
	L = 2 * nlayer

	#EQN 44 

	e1 = exptrm_positive + gama*exptrm_minus
	e2 = exptrm_positive - gama*exptrm_minus
	e3 = gama*exptrm_positive + exptrm_minus
	e4 = gama*exptrm_positive - exptrm_minus


	#now build terms 
	A = zeros((L,nwno)) 
	B = zeros((L,nwno )) 
	C = zeros((L,nwno )) 
	D = zeros((L,nwno )) 

	A[0,:] = 0.0
	B[0,:] = gama[0,:] + 1.0
	C[0,:] = gama[0,:] - 1.0
	D[0,:] = b_top - c_minus_up[0,:]

	#even terms, not including the last !CMM1 = UP
	A[1::2,:][:-1] = (e1[:-1,:]+e3[:-1,:]) * (gama[1:,:]-1.0) #always good
	B[1::2,:][:-1] = (e2[:-1,:]+e4[:-1,:]) * (gama[1:,:]-1.0)
	C[1::2,:][:-1] = 2.0 * (1.0-gama[1:,:]**2)			#always good 
	D[1::2,:][:-1] =((gama[1:,:]-1.0)*(c_plus_up[1:,:] - c_plus_down[:-1,:]) + 
							(1.0-gama[1:,:])*(c_minus_down[:-1,:] - c_minus_up[1:,:]))
	#import pickle as pk
	#pk.dump({'GAMA_1':(gama[1:,:]-1.0), 'CPM1':c_plus_up[1:,:] , 'CP':c_plus_down[:-1,:], '1_GAMA':(1.0-gama[1:,:]), 
	#	'CM':c_minus_down[:-1,:],'CMM1':c_minus_up[1:,:],'Deven':D[1::2,:][:-1]}, open('../testing_notebooks/GFLUX_even_D_terms.pk','wb'))
	
	#odd terms, not including the first 
	A[::2,:][1:] = 2.0*(1.0-gama[:-1,:]**2)
	B[::2,:][1:] = (e1[:-1,:]-e3[:-1,:]) * (gama[1:,:]+1.0)
	C[::2,:][1:] = (e1[:-1,:]+e3[:-1,:]) * (gama[1:,:]-1.0)
	D[::2,:][1:] = (e3[:-1,:]*(c_plus_up[1:,:] - c_plus_down[:-1,:]) + 
							e1[:-1,:]*(c_minus_down[:-1,:] - c_minus_up[1:,:]))

	#last term [L-1]
	A[-1,:] = e1[-1,:]-surf_reflect*e3[-1,:]
	B[-1,:] = e2[-1,:]-surf_reflect*e4[-1,:]
	C[-1,:] = 0.0
	D[-1,:] = b_surface-c_plus_down[-1,:] + surf_reflect*c_minus_down[-1,:]

	return A, B, C, D

#@jit(nopython=True, cache=True)
def setup_pent_diag(nlayer,nwno ,c_plus_up, c_minus_up, 
	c_plus_down, c_minus_down, b_top, b_surface, surf_reflect,
	gama, dtau, exptrm_positive,  exptrm_minus, g1, g2, exptrm, lamda):
	"""
	Parameters
	----------
	nlayer : int 
		number of layers in the model 
	nwno : int 
		number of wavelength points
	c_plus_up : array 
		c-plus evaluated at the top of the atmosphere 
	c_minus_up : array 
		c_minus evaluated at the top of the atmosphere 
	c_plus_down : array 
		c_plus evaluated at the bottom of the atmosphere 
	c_minus_down : array 
		c_minus evaluated at the bottom of the atmosphere 
	b_top : array 
		The diffuse radiation into the model at the top of the atmosphere
	b_surface : array
		The diffuse radiation into the model at the bottom. Includes emission, reflection 
		of the unattenuated portion of the direct beam  
	surf_reflect : array 
		Surface reflectivity 
	g1 : array 
		table 1 toon et al 1989
	g2 : array 
		table 1 toon et al 1989
	g3 : array 
		table 1 toon et al 1989
	lamba : array 
		Eqn 21 toon et al 1989 
	gama : array 
		Eqn 22 toon et al 1989
	dtau : array 
		Opacity per layer
	exptrm_positive : array 
		Eqn 44, expoential terms needed for tridiagonal rotated layered, clipped at 35 
	exptrm_minus : array 
		Eqn 44, expoential terms needed for tridiagonal rotated layered, clipped at 35 


	Returns
	-------
	array 
		coefficient of the positive exponential term 
	
	"""
	L = 2 * nlayer

	#EQN 44 

	e1 = 1. + gama*exptrm_minus
	e2 = 1. - gama*exptrm_minus
	e3 = gama + exptrm_minus
	e4 = gama - exptrm_minus

	#f1 = g2 * sinh(exptrm) / lamda
	#f2 = cosh(exptrm) + g1 * sinh(exptrm) / lamda
	#f3 = cosh(exptrm) - g1 * sinh(exptrm) / lamda

	#now build terms 
	A = zeros((L,nwno)) 
	B = zeros((L,nwno )) 
	C = zeros((L,nwno )) 
	D = zeros((L,nwno )) 
	E = zeros((L,nwno )) 
	F = zeros((L,nwno )) 

	A[0,:] = 0.0
	B[0,:] = 0.0
	C[0,:] = e1[0,:] #1.#
	D[0,:] = -e2[0,:] #0.#
	E[0,:] = 0.0
	F[0,:] = b_top - c_minus_up[0,:]

	#even terms, not including the last !CMM1 = UP
	# A values are zero so don't do anything
	B[1::2,:][:-1] = e1[:-1,:] #f1[:-1,:]#
	C[1::2,:][:-1] = e2[:-1,:] #f2[:-1,:]#
	D[1::2,:][:-1] = -e3[1:,:] #D[1::2,:][:-1]
	E[1::2,:][:-1] = e4[1:,:] #E[1::2,:][:-1] - 1.#
	F[1::2,:][:-1] = c_plus_up[1:,:] - c_plus_down[:-1,:]
	
	#odd terms, not including the first 
	A[::2,:][1:] = e3[:-1,:] #f3[:-1,:]#
	B[::2,:][1:] = e4[:-1,:] #f1[:-1,:]# 
	C[::2,:][1:] = -e1[1:,:] #C[::2,:][1:] - 1.#
	D[::2,:][1:] = e2[1:,:] #D[1::2,:][:-1]
	# E values are zero so don't do anything
	F[::2,:][1:] = c_minus_up[1:,:] - c_minus_down[:-1,:]

	#last term [L-1]
	A[-1,:] = 0.
	B[-1,:] = e1[-1,:]-surf_reflect*e3[-1,:] #f1[-1,:] - surf_reflect * f3[-1,:]#
	C[-1,:] = e2[-1,:]-surf_reflect*e4[-1,:] #f2[-1,:] - surf_reflect * f1[-1,:]#
	D[-1,:] = 0. 
	E[-1,:] = 0.
	F[-1,:] = b_surface - c_plus_down[-1,:] + surf_reflect*c_minus_down[-1,:]

	return A, B, C, D, E, F


#@jit(nopython=True, cache=True)
def tri_diag_solve(l, a, b, c, d):
	"""
	Tridiagonal Matrix Algorithm solver, a b c d can be NumPy array type or Python list type.
	refer to this wiki_ and to this explanation_. 
	
	.. _wiki: http://en.wikipedia.org/wiki/Tridiagonal_matrix_algorithm
	.. _explanation: http://www.cfd-online.com/Wiki/Tridiagonal_matrix_algorithm_-_TDMA_(Thomas_algorithm)
	
	A, B, C and D refer to: 

	.. math:: A(I)*X(I-1) + B(I)*X(I) + C(I)*X(I+1) = D(I)

	This solver returns X. 

	Parameters
	----------
	A : array or list 
	B : array or list 
	C : array or list 
	C : array or list 

	Returns
	-------
	array 
		Solution, x 
	"""
	AS, DS, CS, DS,XK = zeros(l), zeros(l), zeros(l), zeros(l), zeros(l) # copy arrays

	AS[-1] = a[-1]/b[-1]
	DS[-1] = d[-1]/b[-1]

	for i in range(l-2, -1, -1):
		x = 1.0 / (b[i] - c[i] * AS[i+1])
		AS[i] = a[i] * x
		DS[i] = (d[i]-c[i] * DS[i+1]) * x
	XK[0] = DS[0]
	for i in range(1,l):
		XK[i] = DS[i] - AS[i] * XK[i-1]
	return XK

#@jit(nopython=True, cache=True)
def pent_diag_solve(l, A, B, C, D, E, F):
	"""
	Pentadiagonal Matrix solver

	Parameters
	----------
	A : array or list 
	B : array or list 
	C : array or list 
	D : array or list 
	E : array or list 
	F : array or list 

	Returns
	-------
	array 
		Solution, x 
	"""

	Mrow = zeros((5, len(A)))
	Mrow[0,:] = E
	Mrow[1,:] = D
	Mrow[2,:] = C
	Mrow[3,:] = B
	Mrow[4,:] = A

	X = pp.solve(Mrow, F, is_flat=True)

	return X

#@jit(nopython=True, cache=True)
def get_reflected_3d(nlevel, wno,nwno, numg,numt, dtau_3d, tau_3d, w0_3d, cosb_3d,gcos2_3d, ftau_cld_3d,ftau_ray_3d,
	dtau_og_3d, tau_og_3d, w0_og_3d, cosb_og_3d, 
	surf_reflect,ubar0, ubar1,cos_theta, F0PI,single_phase, multi_phase,
	frac_a, frac_b, frac_c, constant_back, constant_forward):
	"""
	Computes toon fluxes given tau and everything is 3 dimensional. This is the exact same function 
	as `get_flux_geom_1d` but is kept separately so we don't have to do unecessary indexing for 
	retrievals. 

	Parameters
	----------
	nlevel : int 
		Number of levels in the model 
	wno : array of float 
		Wave number grid in cm -1 
	nwno : int 
		Number of wave points
	numg : int 
		Number of Gauss angles 
	numt : int 
		Number of Chebyshev angles 
	dtau_3d : ndarray of float
		This is the opacity contained within each individual layer (defined at midpoints of "levels")
		WITHOUT D-Eddington Correction
		Dimensions=# layer by # wave
	tau_3d : ndarray of float
		This is the cumulative summed opacity 
		WITHOUT D-Eddington Correction
		Dimensions=# level by # wave		
	w0_3d : ndarray of float 
		This is the single scattering albedo, from scattering, clouds, raman, etc 
		WITHOUT D-Eddington Correction
		Dimensions=# layer by # wave
	cosb_3d : ndarray of float 
		This is the asymmetry factor 
		WITHOUT D-Eddington Correction
		Dimensions=# layer by # wave
	gcos2_3d : ndarray of float 
		Parameter that allows us to directly include Rayleigh scattering 
		= 0.5*tau_rayleigh/(tau_rayleigh + tau_cloud)
	ftau_cld_3d : ndarray of float 
		Fraction of cloud extinction to total 
		= tau_cloud/(tau_rayleigh + tau_cloud)
	ftau_ray_3d : ndarray of float 
		Fraction of rayleigh extinction to total 
		= tau_rayleigh/(tau_rayleigh + tau_cloud)
	dtau_og_3d : ndarray of float 
		This is the opacity contained within each individual layer (defined at midpoints of "levels")
		WITHOUT the delta eddington correction, if it was specified by user
		Dimensions=# layer by # wave
	tau_og_3d : ndarray of float
		This is the cumulative summed opacity 
		WITHOUT the delta eddington correction, if it was specified by user
		Dimensions=# level by # wave	
	w0_og_3d : ndarray of float 
		Same as w0 but WITHOUT the delta eddington correction, if it was specified by user	
	cosb_og_3d : ndarray of float 
		Same as cosbar buth WITHOUT the delta eddington correction, if it was specified by user
	surf_reflect : float 
		Surface reflectivity 
	ubar0 : ndarray of float 
		matrix of cosine of the incident angle from geometric.json
	ubar1 : ndarray of float 
		matrix of cosine of the observer angles
	cos_theta : float 
		Cosine of the phase angle of the planet 
	F0PI : array 
		Downward incident solar radiation
	single_phase : str 
		Single scattering phase function, default is the two-term henyey-greenstein phase function
 	multi_phase : str 
 		Multiple scattering phase function, defulat is N=2 Legendre polynomial
	frac_a : float 
		(Optional), If using the TTHG phase function. Must specify the functional form for fraction 
		of forward to back scattering (A + B * gcosb^C)
	frac_b : float 
		(Optional), If using the TTHG phase function. Must specify the functional form for fraction 
		of forward to back scattering (A + B * gcosb^C)
	frac_c : float 
		(Optional), If using the TTHG phase function. Must specify the functional form for fraction 
		of forward to back scattering (A + B * gcosb^C), Default is : 1 - gcosb^2
	constant_back : float 
		(Optional), If using the TTHG phase function. Must specify the assymetry of back scatterer. 
		Remember, the output of A & M code does not separate back and forward scattering.
	constant_forward : float 
		(Optional), If using the TTHG phase function. Must specify the assymetry of forward scatterer. 
		Remember, the output of A & M code does not separate back and forward scattering.
	Returns
	-------
	intensity at the top of the atmosphere for all the different ubar1 and ubar2 

	To Do
	-----
	- F0PI Solar flux shouldn't always be 1.. Follow up to make sure that this isn't a bad 
		  hardwiring to solar, despite "relative albedo"
	- take delta eddington option out of fluxes and move it all over to optics

	"""
	#what we want : intensity at the top as a function of all the different angles

	xint_at_top = zeros((numg, numt, nwno))

	nlayer = nlevel - 1 

	#now define terms of Toon et al 1989 quadrature Table 1 
	#https://agupubs.onlinelibrary.wiley.com/doi/pdf/10.1029/JD094iD13p16287
	#see table of terms 

	#terms not dependent on incident angle
	sq3 = sqrt(3.)

	#================ START CRAZE LOOP OVER ANGLE #================
	for ng in range(numg):
		for nt in range(numt):

			#get needed chunk for 3d inputs
			#should consider thinking of a better method for when doing 1d only
			cosb = cosb_3d[:,:,ng,nt]
			dtau = dtau_3d[:,:,ng,nt]
			tau = tau_3d[:,:,ng,nt]
			w0 = w0_3d[:,:,ng,nt]
			gcos2 = gcos2_3d[:,:,ng,nt]
			ftau_cld = ftau_cld_3d[:,:,ng,nt]
			ftau_ray = ftau_ray_3d[:,:,ng,nt]

			#uncorrected original values (in case user specified D-Eddington)
			#If they did not, this is the same thing as what is defined above 
			#These are used because HG single scattering phase function does get 
			#the forward and back scattering pretty accurately so delta-eddington
			#is only applied to the multiple scattering terms
			cosb_og = cosb_og_3d[:,:,ng,nt]
			dtau_og = dtau_og_3d[:,:,ng,nt]
			tau_og = tau_og_3d[:,:,ng,nt]
			w0_og = w0_og_3d[:,:,ng,nt]			

			g1	= (sq3*0.5)*(2. - w0*(1.+cosb))	#table 1
			g2	= (sq3*w0*0.5)*(1.-cosb)		   #table 1
			lamda = sqrt(g1**2 - g2**2)			  #eqn 21
			gama  = (g1-lamda)/g2					#eqn 22
			g3	= 0.5*(1.-sq3*cosb*ubar0[ng, nt])   #table 1 #ubar is now 100x 10 matrix.. 
	
			# now calculate c_plus and c_minus (equation 23 and 24)
			g4 = 1.0 - g3
			denominator = lamda**2 - 1.0/ubar0[ng, nt]**2.0

			#everything but the exponential 
			a_minus = F0PI*w0* (g4*(g1 + 1.0/ubar0[ng, nt]) +g2*g3 ) / denominator
			a_plus  = F0PI*w0*(g3*(g1-1.0/ubar0[ng, nt]) +g2*g4) / denominator

			#add in exponential to get full eqn
			#_up is the terms evaluated at lower optical depths (higher altitudes)
			#_down is terms evaluated at higher optical depths (lower altitudes)
			x = exp(-tau[:-1,:]/ubar0[ng, nt])
			c_minus_up = a_minus*x #CMM1
			c_plus_up  = a_plus*x #CPM1
			x = exp(-tau[1:,:]/ubar0[ng, nt])
			c_minus_down = a_minus*x #CM
			c_plus_down  = a_plus*x #CP

			#calculate exponential terms needed for the tridiagonal rotated layered method
			exptrm = lamda*dtau
			#save from overflow 
			exptrm = slice_gt (exptrm, 40.0) 

			exptrm_positive = exp(exptrm) #EP
			exptrm_minus = 1.0/exptrm_positive#exp(-exptrm) #EM


			#boundary conditions 
			b_top = 0.0										  
			b_surface = 0. + surf_reflect*ubar0[ng, nt]*F0PI*exp(-tau[-1, :]/ubar0[ng, nt])

			#Now we need the terms for the tridiagonal rotated layered method
			if tridiagonal==0:
				A, B, C, D = setup_tri_diag(nlayer,nwno,  c_plus_up, c_minus_up, 
									c_plus_down, c_minus_down, b_top, b_surface, surf_reflect,
									 gama, dtau, 
									exptrm_positive,  exptrm_minus) 
			else:
				A_, B_, C_, D_, E_, F_ = setup_pent_diag(nlayer,nwno,  c_plus_up, c_minus_up, 
									c_plus_down, c_minus_down, b_top, b_surface, surf_reflect,
									 gama, dtau, 
									exptrm_positive,  exptrm_minus, g1,g2,exptrm,lamda) 

			positive = zeros((nlayer, nwno))
			negative = zeros((nlayer, nwno))
			#========================= Start loop over wavelength =========================
			L = 2*nlayer
			for w in range(nwno):
				#coefficient of posive and negative exponential terms 
				if tridiagonal==0:
					X = tri_diag_solve(L, A[:,w], B[:,w], C[:,w], D[:,w])
					#unmix the coefficients
					positive[:,w] = X[::2] + X[1::2] 
					negative[:,w] = X[::2] - X[1::2]
				else:
					X = pent_diag_solve(L, A_[:,w], B_[:,w], C_[:,w], D_[:,w], E_[:,w], F_[:,w])
					#unmix the coefficients
					#positive[:,w] = X[::2] 
					#negative[:,w] = X[1::2]
					positive[:,w] = exptrm_minus[:,w] * (X[::2] + X[1::2])
					negative[:,w] = X[::2] - X[1::2]
			#========================= End loop over wavelength =========================

			#use expression for bottom flux to get the flux_plus and flux_minus at last
			#bottom layer
			flux_zero  = positive[-1,:]*exptrm_positive[-1,:] + gama[-1,:]*negative[-1,:]*exptrm_minus[-1,:] + c_plus_down[-1,:]
			
			xint = zeros((nlevel,nwno))
			xint[-1,:] = flux_zero/pi

			################################ BEGIN OPTIONS FOR MULTIPLE SCATTERING####################

			#Legendre polynomials for the Phase function due to multiple scatterers 
			if multi_phase ==0:#'N=2':
				#ubar2 is defined to deal with the integration over the second moment of the 
				#intensity. It is FIT TO PURE RAYLEIGH LIMIT, ~(1/sqrt(3))^(1/2)
				#this is a decent assumption because our second order legendre polynomial 
				#is forced to be equal to the rayleigh phase function
				ubar2 = 0.767  # 
				multi_plus = (1.0+1.5*cosb*ubar1[ng,nt] #!was 3
								+ gcos2*(3.0*ubar2*ubar2*ubar1[ng,nt]*ubar1[ng,nt] - 1.0)/2.0)
				multi_minus = (1.-1.5*cosb*ubar1[ng,nt] 
								+ gcos2*(3.0*ubar2*ubar2*ubar1[ng,nt]*ubar1[ng,nt] - 1.0)/2.0)
			elif multi_phase ==1:#'N=1':
				multi_plus = 1.0+1.5*cosb*ubar1[ng,nt]	
				multi_minus = 1.-1.5*cosb*ubar1[ng,nt]
			################################ END OPTIONS FOR MULTIPLE SCATTERING####################

			G=w0*positive*(multi_plus+gama*multi_minus)
			H=w0*negative*(gama*multi_plus+multi_minus)
			A=w0*(multi_plus*c_plus_up+multi_minus*c_minus_up)

			G=G*0.5/pi
			H=H*0.5/pi
			A=A*0.5/pi

			################################ BEGIN OPTIONS FOR DIRECT SCATTERING####################
			#define f (fraction of forward to back scattering), 
			#g_forward (forward asymmetry), g_back (backward asym)
			#needed for everything except the OTHG
			if single_phase!=1: 
				g_forward = constant_forward*cosb_og
				g_back = -constant_back*cosb_og
				f = frac_a + frac_b*g_back**frac_c


			if single_phase==0:#'cahoy':
				#Phase function for single scattering albedo frum Solar beam
				#uses the Two term Henyey-Greenstein function with the additiona rayleigh component 
					  #first term of TTHG: forward scattering
				p_single=(f * (1-g_forward**2)
								/sqrt((1+cosb_og**2+2*cosb_og*cos_theta)**3) 
								#second term of TTHG: backward scattering
								+(1-f)*(1-g_back**2)
								/sqrt((1+(-cosb_og/2.)**2+2*(-cosb_og/2.)*cos_theta)**3)+
								#rayleigh phase function
								(gcos2))
			elif single_phase==1:#'OTHG':
				p_single=(1-cosb_og**2)/sqrt((1+cosb_og**2+2*cosb_og*cos_theta)**3) 
			elif single_phase==2:#'TTHG':
				#Phase function for single scattering albedo frum Solar beam
				#uses the Two term Henyey-Greenstein function with the additiona rayleigh component 
					  #first term of TTHG: forward scattering
				p_single=(f * (1-g_forward**2)
								/sqrt((1+cosb_og**2+2*cosb_og*cos_theta)**3) 
								#second term of TTHG: backward scattering
								+(1-f)*(1-g_back**2)
								/sqrt((1+(-cosb_og/2.)**2+2*(-cosb_og/2.)*cos_theta)**3))
			elif single_phase==3:#'TTHG_ray':
				#Phase function for single scattering albedo frum Solar beam
				#uses the Two term Henyey-Greenstein function with the additiona rayleigh component 
					  		#first term of TTHG: forward scattering
				p_single=(ftau_cld*(f * (1-g_forward**2)
												/sqrt((1+cosb_og**2+2*cosb_og*cos_theta)**3) 
												#second term of TTHG: backward scattering
												+(1-f)*(1-g_back**2)
												/sqrt((1+(-cosb_og/2.)**2+2*(-cosb_og/2.)*cos_theta)**3))+			
								#rayleigh phase function
								ftau_ray*(0.75*(1+cos_theta**2.0)))

			################################ END OPTIONS FOR DIRECT SCATTERING####################

			for i in range(nlayer-1,-1,-1):
				#direct beam
				#note when delta-eddington=off, then tau_single=tau, cosb_single=cosb, w0_single=w0, etc
				xint[i,:] =( xint[i+1,:]*exp(-dtau[i,:]/ubar1[ng,nt])
						#single scattering albedo from sun beam (from ubar0 to ubar1)
						+(w0_og[i,:]*F0PI/(4.*pi))*
						(p_single[i,:])*exp(-tau_og[i,:]/ubar0[ng,nt])*
						(1. - exp(-dtau_og[i,:]*(ubar0[ng,nt]+ubar1[ng,nt])/(ubar0[ng,nt]*ubar1[ng,nt])))*
						(ubar0[ng,nt]/(ubar0[ng,nt]+ubar1[ng,nt]))
						#three multiple scattering terms 
						+A[i,:]* (1. - exp(-dtau[i,:] *(ubar0[ng,nt]+1*ubar1[ng,nt])/(ubar0[ng,nt]*ubar1[ng,nt])))*
						(ubar0[ng,nt]/(ubar0[ng,nt]+1*ubar1[ng,nt]))
						+G[i,:]*(exp(exptrm[i,:]*1-dtau[i,:]/ubar1[ng,nt]) - 1.0)/(lamda[i,:]*1*ubar1[ng,nt] - 1.0)
						+H[i,:]*(1. - exp(-exptrm[i,:]*1-dtau[i,:]/ubar1[ng,nt]))/(lamda[i,:]*1*ubar1[ng,nt] + 1.0))
						#thermal

			xint_at_top[ng,nt,:] = xint[0,:]	
	return xint_at_top

#@jit(nopython=True, cache=True)
def get_reflected_1d(nlevel, wno,nwno, numg,numt, dtau, tau, w0, cosb,gcos2, ftau_cld, ftau_ray,
	dtau_og, tau_og, w0_og, cosb_og, 
	surf_reflect,ubar0, ubar1,cos_theta, F0PI,single_phase, multi_phase,
	frac_a, frac_b, frac_c, constant_back, constant_forward, tridiagonal):
	"""
	Computes toon fluxes given tau and everything is 1 dimensional. This is the exact same function 
	as `get_flux_geom_3d` but is kept separately so we don't have to do unecessary indexing for fast
	retrievals. 

	Parameters
	----------
	nlevel : int 
		Number of levels in the model 
	wno : array of float 
		Wave number grid in cm -1 
	nwno : int 
		Number of wave points
	numg : int 
		Number of Gauss angles 
	numt : int 
		Number of Chebyshev angles 
	DTAU : ndarray of float
		This is the opacity contained within each individual layer (defined at midpoints of "levels")
		WITHOUT D-Eddington Correction
		Dimensions=# layer by # wave
	TAU : ndarray of float
		This is the cumulative summed opacity 
		WITHOUT D-Eddington Correction
		Dimensions=# level by # wave		
	W0 : ndarray of float 
		This is the single scattering albedo, from scattering, clouds, raman, etc 
		WITHOUT D-Eddington Correction
		Dimensions=# layer by # wave
	COSB : ndarray of float 
		This is the asymmetry factor 
		WITHOUT D-Eddington Correction
		Dimensions=# layer by # wave
	GCOS2 : ndarray of float 
		Parameter that allows us to directly include Rayleigh scattering 
		= 0.5*tau_rayleigh/(tau_rayleigh + tau_cloud)
	ftau_cld : ndarray of float 
		Fraction of cloud extinction to total 
		= tau_cloud/(tau_rayleigh + tau_cloud)
	ftau_ray : ndarray of float 
		Fraction of rayleigh extinction to total 
		= tau_rayleigh/(tau_rayleigh + tau_cloud)
	dtau_og : ndarray of float 
		This is the opacity contained within each individual layer (defined at midpoints of "levels")
		WITHOUT the delta eddington correction, if it was specified by user
		Dimensions=# layer by # wave
	tau_og : ndarray of float
		This is the cumulative summed opacity 
		WITHOUT the delta eddington correction, if it was specified by user
		Dimensions=# level by # wave	
	w0_og : ndarray of float 
		Same as w0 but WITHOUT the delta eddington correction, if it was specified by user	
	cosb_og : ndarray of float 
		Same as cosbar buth WITHOUT the delta eddington correction, if it was specified by user
	surf_reflect : float 
		Surface reflectivity 
	ubar0 : ndarray of float 
		matrix of cosine of the incident angle from geometric.json
	ubar1 : ndarray of float 
		matrix of cosine of the observer angles
	cos_theta : float 
		Cosine of the phase angle of the planet 
	F0PI : array 
		Downward incident solar radiation
	single_phase : str 
		Single scattering phase function, default is the two-term henyey-greenstein phase function
 	multi_phase : str 
 		Multiple scattering phase function, defulat is N=2 Legendre polynomial 
	frac_a : float 
		(Optional), If using the TTHG phase function. Must specify the functional form for fraction 
		of forward to back scattering (A + B * gcosb^C)
	frac_b : float 
		(Optional), If using the TTHG phase function. Must specify the functional form for fraction 
		of forward to back scattering (A + B * gcosb^C)
	frac_c : float 
		(Optional), If using the TTHG phase function. Must specify the functional form for fraction 
		of forward to back scattering (A + B * gcosb^C), Default is : 1 - gcosb^2
	constant_back : float 
		(Optional), If using the TTHG phase function. Must specify the assymetry of back scatterer. 
		Remember, the output of A & M code does not separate back and forward scattering.
	constant_forward : float 
		(Optional), If using the TTHG phase function. Must specify the assymetry of forward scatterer. 
		Remember, the output of A & M code does not separate back and forward scattering.
	Returns
	-------
	intensity at the top of the atmosphere for all the different ubar1 and ubar2 

	To Do
	-----
	- F0PI Solar flux shouldn't always be 1.. Follow up to make sure that this isn't a bad 
		  hardwiring to solar, despite "relative albedo"
	"""
	#what we want : intensity at the top as a function of all the different angles

	xint_at_top = zeros((numg, numt, nwno))

	nlayer = nlevel - 1 

	#now define terms of Toon et al 1989 quadrature Table 1 
	#https://agupubs.onlinelibrary.wiley.com/doi/pdf/10.1029/JD094iD13p16287
	#see table of terms 

	#terms not dependent on incident angle
	sq3 = sqrt(3.)
	g1	= (7-w0*(4+3*cosb))/4 #(sq3*0.5)*(2. - w0*(1.+cosb))	#table 1
	g2	= -(1-w0*(4-3*cosb))/4 #(sq3*w0*0.5)*(1.-cosb)		#table 1
	lamda = sqrt(g1**2 - g2**2)			#eqn 21
	gama  = (g1-lamda)/g2				#eqn 22

	#================ START CRAZE LOOP OVER ANGLE #================
	for ng in range(numg):
		for nt in range(numt):

			g3	= (2-3*cosb*ubar0[ng,nt])/4#0.5*(1.-sq3*cosb*ubar0[ng, nt])   #table 1 #ubar has dimensions [gauss angles by tchebyshev angles ]
	
			# now calculate c_plus and c_minus (equation 23 and 24 toon)
			g4 = 1.0 - g3
			denominator = lamda**2 - 1.0/ubar0[ng, nt]**2.0

			#everything but the exponential 
			a_minus = F0PI*w0* (g4*(g1 + 1.0/ubar0[ng, nt]) +g2*g3 ) / denominator
			a_plus  = F0PI*w0*(g3*(g1-1.0/ubar0[ng, nt]) +g2*g4) / denominator

			#add in exponential to get full eqn
			#_up is the terms evaluated at lower optical depths (higher altitudes)
			#_down is terms evaluated at higher optical depths (lower altitudes)
			x = exp(-tau[:-1,:]/ubar0[ng, nt])
			c_minus_up = a_minus*x #CMM1
			c_plus_up  = a_plus*x #CPM1
			x = exp(-tau[1:,:]/ubar0[ng, nt])
			c_minus_down = a_minus*x #CM
			c_plus_down  = a_plus*x #CP

			#calculate exponential terms needed for the tridiagonal rotated layered method
			exptrm = lamda*dtau
			#save from overflow 
			exptrm = slice_gt (exptrm, 35.0) 

			exptrm_positive = exp(exptrm) #EP
			exptrm_minus = 1.0/exptrm_positive#exp(-exptrm) #EM


			#boundary conditions 
			b_top = 0.0										  
			b_surface = 0. + surf_reflect*ubar0[ng, nt]*F0PI*exp(-tau[-1, :]/ubar0[ng, nt])

			#Now we need the terms for the tridiagonal rotated layered method
			if tridiagonal==0:
				A, B, C, D = setup_tri_diag(nlayer,nwno,  c_plus_up, c_minus_up, 
									c_plus_down, c_minus_down, b_top, b_surface, surf_reflect,
									 gama, dtau, 
									exptrm_positive,  exptrm_minus) 
			else:
				A_, B_, C_, D_, E_, F_ = setup_pent_diag(nlayer,nwno,  c_plus_up, c_minus_up, 
									c_plus_down, c_minus_down, b_top, b_surface, surf_reflect,
									 gama, dtau, 
									exptrm_positive,  exptrm_minus, g1,g2,exptrm,lamda) 

			positive = zeros((nlayer, nwno))
			negative = zeros((nlayer, nwno))
			#========================= Start loop over wavelength =========================
			L = 2*nlayer
			for w in range(nwno):
				#coefficient of posive and negative exponential terms 
				if tridiagonal==0:
					X = tri_diag_solve(L, A[:,w], B[:,w], C[:,w], D[:,w])
					#unmix the coefficients
					positive[:,w] = X[::2] + X[1::2] 
					negative[:,w] = X[::2] - X[1::2]
				else:
					X = pent_diag_solve(L, A_[:,w], B_[:,w], C_[:,w], D_[:,w], E_[:,w], F_[:,w])
					#positive[:,w] = X[::2] 
					#negative[:,w] = X[1::2]
					#unmix the coefficients
					positive[:,w] = exptrm_minus[:,w] * (X[::2] + X[1::2])
					negative[:,w] = X[::2] - X[1::2]

			#========================= End loop over wavelength =========================

			#use expression for bottom flux to get the flux_plus and flux_minus at last
			#bottom layer
			flux_zero  = positive[-1,:]*exptrm_positive[-1,:] + gama[-1,:]*negative[-1,:]*exptrm_minus[-1,:] + c_plus_down[-1,:]
			flux_minus  = gama*positive*exptrm_positive + negative*exptrm_minus + c_minus_down
			flux_plus  = positive*exptrm_positive + gama*negative*exptrm_minus + c_plus_down
			flux = zeros((2*nlayer, nwno))
			flux[::2, :] = flux_minus
			flux[1::2, :] = flux_plus

			xint = zeros((nlevel,nwno))
			xint[-1,:] = flux_zero/pi

			################################ BEGIN OPTIONS FOR MULTIPLE SCATTERING####################

			#Legendre polynomials for the Phase function due to multiple scatterers 
			if multi_phase ==0:#'N=2':
				#ubar2 is defined to deal with the integration over the second moment of the 
				#intensity. It is FIT TO PURE RAYLEIGH LIMIT, ~(1/sqrt(3))^(1/2)
				#this is a decent assumption because our second order legendre polynomial 
				#is forced to be equal to the rayleigh phase function
				ubar2 = 0.767  # 
				multi_plus = (1.0+1.5*cosb*ubar1[ng,nt] #!was 3
								+ gcos2*(3.0*ubar2*ubar2*ubar1[ng,nt]*ubar1[ng,nt] - 1.0)/2.0)
				multi_minus = (1.-1.5*cosb*ubar1[ng,nt] 
								+ gcos2*(3.0*ubar2*ubar2*ubar1[ng,nt]*ubar1[ng,nt] - 1.0)/2.0)
			elif multi_phase ==1:#'N=1':
				multi_plus = 1.0+1.5*cosb*ubar1[ng,nt]	
				multi_minus = 1.-1.5*cosb*ubar1[ng,nt]
			################################ END OPTIONS FOR MULTIPLE SCATTERING####################

			G=positive*(multi_plus+gama*multi_minus)	*w0
			H=negative*(gama*multi_plus+multi_minus)	*w0
			A=(multi_plus*c_plus_up+multi_minus*c_minus_up)	*w0

			G=G*0.5/pi
			H=H*0.5/pi
			A=A*0.5/pi

			################################ BEGIN OPTIONS FOR DIRECT SCATTERING####################
			#define f (fraction of forward to back scattering), 
			#g_forward (forward asymmetry), g_back (backward asym)
			#needed for everything except the OTHG
			if single_phase!=1: 
				g_forward = constant_forward*cosb_og
				g_back = -constant_back*cosb_og
				f = frac_a + frac_b*g_back**frac_c

			if single_phase==0:#'cahoy':
				#Phase function for single scattering albedo frum Solar beam
				#uses the Two term Henyey-Greenstein function with the additiona rayleigh component 
					  #first term of TTHG: forward scattering
				p_single=(f * (1-g_forward**2)
								/sqrt((1+cosb_og**2+2*cosb_og*cos_theta)**3) 
								#second term of TTHG: backward scattering
								+(1-f)*(1-g_back**2)
								/sqrt((1+(-cosb_og/2.)**2+2*(-cosb_og/2.)*cos_theta)**3)+
								#rayleigh phase function
								(gcos2))
			elif single_phase==1:#'OTHG':
				p_single=(1-cosb_og**2)/sqrt((1+cosb_og**2+2*cosb_og*cos_theta)**3) 
			elif single_phase==2:#'TTHG':
				#Phase function for single scattering albedo frum Solar beam
				#uses the Two term Henyey-Greenstein function with the additiona rayleigh component 
					  #first term of TTHG: forward scattering
				p_single=(f * (1-g_forward**2)
								/sqrt((1+cosb_og**2+2*cosb_og*cos_theta)**3) 
								#second term of TTHG: backward scattering
								+(1-f)*(1-g_back**2)
								/sqrt((1+(-cosb_og/2.)**2+2*(-cosb_og/2.)*cos_theta)**3))
			elif single_phase==3:#'TTHG_ray':
				#Phase function for single scattering albedo frum Solar beam
				#uses the Two term Henyey-Greenstein function with the additiona rayleigh component 
					  		#first term of TTHG: forward scattering
				p_single=(ftau_cld*(f * (1-g_forward**2)
							/sqrt((1+cosb_og**2+2*cosb_og*cos_theta)**3) 
							#second term of TTHG: backward scattering
							+(1-f)*(1-g_back**2)
							/sqrt((1+(-cosb_og/2.)**2+2*(-cosb_og/2.)*cos_theta)**3))+
								#rayleigh phase function
								ftau_ray*(0.75*(1+cos_theta**2.0)))

			################################ END OPTIONS FOR DIRECT SCATTERING####################

			for i in range(nlayer-1,-1,-1):
				#direct beam
				xint[i,:] =( xint[i+1,:]*exp(-dtau[i,:]/ubar1[ng,nt]) 
						#single scattering albedo from sun beam (from ubar0 to ubar1)
						+(w0_og[i,:]*F0PI/(4.*pi))
						*(p_single[i,:])*exp(-tau_og[i,:]/ubar0[ng,nt])
						*(1. - exp(-dtau_og[i,:]*(ubar0[ng,nt]+ubar1[ng,nt])
						/(ubar0[ng,nt]*ubar1[ng,nt])))*
						(ubar0[ng,nt]/(ubar0[ng,nt]+ubar1[ng,nt]))
						#multiple scattering terms p_single
						+A[i,:]*(1. - exp(-dtau[i,:] *(ubar0[ng,nt]+1*ubar1[ng,nt])/(ubar0[ng,nt]*ubar1[ng,nt])))*
						(ubar0[ng,nt]/(ubar0[ng,nt]+1*ubar1[ng,nt]))
						+G[i,:]*(exp(exptrm[i,:]*1-dtau[i,:]/ubar1[ng,nt]) - 1.0)/(lamda[i,:]*1*ubar1[ng,nt] - 1.0)
						+H[i,:]*(1. - exp(-exptrm[i,:]*1-dtau[i,:]/ubar1[ng,nt]))/(lamda[i,:]*1*ubar1[ng,nt] + 1.0)
						)
			import pickle as pk
			pk.dump(xint, open('savefile.pk','wb'))
			xint_at_top[ng,nt,:] = xint[0,:]	
	pk.dump(xint_at_top, open('xint_at_top1.pk','wb'))
	pk.dump(surf_reflect, open('surf_reflect.pk','wb'))
	return (xint_at_top, flux)

#@jit(nopython=True, cache=True)
def blackbody(t,w):
	"""
	Blackbody flux in cgs units in per unit wavelength

	Parameters
	----------
	t : array,float
		Temperature (K)
	w : array, float
		Wavelength (cm)
	
	Returns
	-------
	ndarray with shape ntemp x numwave
	"""
	h = 6.62607004e-27 # erg s 
	c = 2.99792458e+10 # cm/s
	k = 1.38064852e-16 #erg / K

	return ((2.0*h*c**2.0)/(w**5.0))*(1.0/(exp((h*c)/outer(t, w*k)) - 1.0))

#@jit(nopython=True, cache=True)
def get_thermal_1d(nlevel, wno,nwno, numg,numt,tlevel, dtau, w0,cosb,plevel, ubar1,surf_reflect):
	"""
	This function uses the source function method, which is outlined here : 
	https://agupubs.onlinelibrary.wiley.com/doi/pdf/10.1029/JD094iD13p16287
	
	The result of this routine is the top of the atmosphere thermal flux as 
	a function of gauss and chebychev points accross the disk. 

	Everything here is in CGS units:

	Fluxes - erg/s/cm^3
	Temperature - K 
	Wave grid - cm-1
	Pressure ; dyne/cm2

	Reminder: Flux = pi * Intensity, so if you are trying to compare the result of this with 
	a black body you will need to compare with pi * BB !

	Parameters
	----------
	nlevel : int 
		Number of levels which occur at the grid points (not to be confused with layers which are
		mid points)
	wno : numpy.ndarray
		Wavenumber grid in inverse cm 
	nwno : int 
		Number of wavenumber points 
	numg : int 
		Number of gauss points (think longitude points)
	numt : int 
		Number of chebychev points (think latitude points)
	tlevel : numpy.ndarray
		Temperature as a function of level (not layer)
	dtau : numpy.ndarray
		This is a matrix of nlayer by nwave. This describes the per layer optical depth. 
	w0 : numpy.ndarray
		This is a matrix of nlayer by nwave. This describes the single scattering albedo of 
		the atmosphere. Note this is free of any Raman scattering or any d-eddington correction 
		that is sometimes included in reflected light calculations.
	cosb : numpy.ndarray
		This is a matrix of nlayer by nwave. This describes the asymmetry of the 
		atmosphere. Note this is free of any Raman scattering or any d-eddington correction 
		that is sometimes included in reflected light calculations.
	plevel : numpy.ndarray
		Pressure for each level (not layer, which is midpoints). CGS units (dyne/cm2)
	ubar1 : numpy.ndarray
		This is a matrix of ng by nt. This describes the outgoing incident angles and is generally
		computed in `picaso.disco`
	surf_reflect : numpy.ndarray	
		Surface reflectivity as a function of wavenumber. 

	Returns
	-------
	numpy.ndarray
		Thermal flux in CGS units (erg/cm3/s) in a matrix that is 
		numg x numt x nwno
	"""
	nlayer = nlevel - 1 #nlayers 

	mu1 = 0.5#0.88#0.5 #from Table 1 Toon  
	twopi = pi#+pi #NEB REMOVING A PI FROM HERE BECAUSE WE ASSUME NO SYMMETRY! 

	#get matrix of blackbodies 
	all_b = blackbody(tlevel, 1/wno) #returns nlevel by nwave	
	b0 = all_b[0:-1,:]
	b1 = (all_b[1:,:] - b0) / dtau # eqn 26 toon 89

	#hemispheric mean parameters from Tabe 1 toon 
	alpha = sqrt( (1.-w0) / (1.-w0*cosb) )
	lamda = alpha*(1.-w0*cosb)/mu1 #eqn 21 toon
	gama = (1.-alpha)/(1.+alpha) #eqn 22 toon
	g1_plus_g2 = mu1/(1.-w0*cosb) #effectively 1/(gamma1 + gamma2) .. second half of eqn.27

	#same as with reflected light, compute c_plus and c_minus 
	#these are eqns 27a & b in Toon89
	#_ups are evaluated at lower optical depth, TOA
	#_dows are evaluated at higher optical depth, bottom of atmosphere
	c_plus_up = b0 + b1* g1_plus_g2
	c_minus_up = b0 - b1* g1_plus_g2

	c_plus_down = b0 + b1 * dtau + b1 * g1_plus_g2 
	c_minus_down = b0 + b1 * dtau - b1 * g1_plus_g2

	#calculate exponential terms needed for the tridiagonal rotated layered method
	exptrm = lamda*dtau
	#save from overflow 
	exptrm = slice_gt (exptrm, 35.0) 

	exptrm_positive = exp(exptrm) 
	exptrm_minus = 1.0/exptrm_positive

	tau_top = dtau[0,:]*plevel[0]/(plevel[1]-plevel[0]) #tried this.. no luck*exp(-1)# #tautop=dtau[0]*np.exp(-1)
	b_top = (1.0 - exp(-tau_top / mu1 )) * all_b[0,:]  # Btop=(1.-np.exp(-tautop/ubari))*B[0]
	b_surface = all_b[-1,:] + b1[-1,:]*mu1 #Bsurf=B[-1] #    bottom=Bsurf+B1[-1]*ubari

	#Now we need the terms for the tridiagonal rotated layered method
	if tridiagonal==0:
		A, B, C, D = setup_tri_diag(nlayer,nwno,  c_plus_up, c_minus_up, 
							c_plus_down, c_minus_down, b_top, b_surface, surf_reflect,
							 gama, dtau, 
							exptrm_positive,  exptrm_minus) 
	else:
		A_, B_, C_, D_, E_, F_ = setup_pent_diag(nlayer,nwno,  c_plus_up, c_minus_up, 
							c_plus_down, c_minus_down, b_top, b_surface, surf_reflect,
							 gama, dtau, 
							exptrm_positive,  exptrm_minus, g1,g2,exptrm,lamda) 
	positive = zeros((nlayer, nwno))
	negative = zeros((nlayer, nwno))
	#========================= Start loop over wavelength =========================
	L = nlayer+nlayer
	for w in range(nwno):
		#coefficient of posive and negative exponential terms 
<<<<<<< HEAD
		X = tri_diag_solve(L, A[:,w], B[:,w], C[:,w], D[:,w])

		#unmix the coefficients
		positive[:,w] = X[::2] + X[1::2] 
		negative[:,w] = X[::2] - X[1::2]
=======
		if tridiagonal==0:
			X = tri_diag_solve(L, A[:,w], B[:,w], C[:,w], D[:,w])
			#unmix the coefficients
			positive[:,w] = X[::2] + X[1::2] 
			negative[:,w] = X[::2] - X[1::2]
		else:
			X = pent_diag_solve(L, A_[:,w], B_[:,w], C_[:,w], D_[:,w], E_[:,w], F_[:,w])
			#positive[:,w] = X[::2] 
			#negative[:,w] = X[1::2]
			positive[:,w] = exptrm_minus[:,w] * (X[::2] + X[1::2])
			negative[:,w] = X[::2] - X[1::2]
>>>>>>> 62f0e717

	#if you stop here this is regular ole 2 stream
	f_up = pi*(positive * exptrm_positive + gama * negative * exptrm_minus + c_plus_up)


	#calculate everyting from Table 3 toon
	alphax = ((1.0-w0)/(1.0-w0*cosb))**0.5
	G = twopi*w0*positive*(1.0+cosb*alphax)/(1.0+alphax)#
	H = twopi*w0*negative*(1.0-cosb*alphax)/(1.0+alphax)#
	J = twopi*w0*positive*(1.0-cosb*alphax)/(1.0+alphax)#
	K = twopi*w0*negative*(1.0+cosb*alphax)/(1.0+alphax)#
	alpha1 = twopi*(b0+ b1*(mu1*w0*cosb/(1.0-w0*cosb)))
	alpha2 = twopi*b1
	sigma1 = twopi*(b0- b1*(mu1*w0*cosb/(1.0-w0*cosb)))
	sigma2 = twopi*b1

	flux_minus = zeros((nlevel,nwno))
	flux_plus = zeros((nlevel,nwno))
	flux_minus_mdpt = zeros((nlevel,nwno))
	flux_plus_mdpt = zeros((nlevel,nwno))

	exptrm_positive_mdpt = exp(0.5*exptrm) 
	exptrm_minus_mdpt = 1/exptrm_positive_mdpt 

	#================ START CRAZE LOOP OVER ANGLE #================
	flux_at_top = zeros((numg, numt, nwno))
	flux_down = zeros((numg, numt, nwno))

	#work through building eqn 55 in toon (tons of bookeeping exponentials)
	for ng in range(numg):
		for nt in range(numt): 

			iubar = ubar1[ng,nt]

			flux_plus[-1,:] = twopi * (b_surface + b1[-1,:] * iubar)
			flux_minus[0,:] = twopi * (1 - exp(-tau_top / iubar)) * all_b[0,:]
			
			exptrm_angle = exp( - dtau / iubar)
			exptrm_angle_mdpt = exp( -0.5 * dtau / iubar) 

			for itop in range(nlayer):

				#disbanning this for now because we dont need it in the thermal emission code
				flux_minus[itop+1,:]=(flux_minus[itop,:]*exptrm_angle[itop,:]+
					                 (J[itop,:]/(lamda[itop,:]*iubar+1.0))*(exptrm_positive[itop,:]-exptrm_angle[itop,:])+
					                 (K[itop,:]/(lamda[itop,:]*iubar-1.0))*(exptrm_angle[itop,:]-exptrm_minus[itop,:])+
					                 sigma1[itop,:]*(1.-exptrm_angle[itop,:])+
					                 sigma2[itop,:]*(iubar*exptrm_angle[itop,:]+dtau[itop,:]-iubar) )

				flux_minus_mdpt[itop,:]=(flux_minus[itop,:]*exptrm_angle_mdpt[itop,:]+
				                        (J[itop,:]/(lamda[itop,:]*iubar+1.0))*(exptrm_positive_mdpt[itop,:]-exptrm_angle_mdpt[itop,:])+
				                        (K[itop,:]/(-lamda[itop,:]*iubar+1.0))*(exptrm_minus_mdpt[itop,:]-exptrm_angle_mdpt[itop,:])+
				                        sigma1[itop,:]*(1.-exptrm_angle_mdpt[itop,:])+
				                        sigma2[itop,:]*(iubar*exptrm_angle_mdpt[itop,:]+0.5*dtau[itop,:]-iubar))

				ibot=nlayer-1-itop

				flux_plus[ibot,:]=(flux_plus[ibot+1,:]*exptrm_angle[ibot,:]+
				                  (G[ibot,:]/(lamda[ibot,:]*iubar-1.0))*(exptrm_positive[ibot,:]*exptrm_angle[ibot,:]-1.0)+
				                  (H[ibot,:]/(lamda[ibot,:]*iubar+1.0))*(1.0-exptrm_minus[ibot,:] * exptrm_angle[ibot,:])+
				                  alpha1[ibot,:]*(1.-exptrm_angle[ibot,:])+
				                  alpha2[ibot,:]*(iubar-(dtau[ibot,:]+iubar)*exptrm_angle[ibot,:]) )

				flux_plus_mdpt[ibot,:]=(flux_plus[ibot+1,:]*exptrm_angle_mdpt[ibot,:]+
				                       (G[ibot,:]/(lamda[ibot,:]*iubar-1.0))*(exptrm_positive[ibot,:]*exptrm_angle_mdpt[ibot,:]-exptrm_positive_mdpt[ibot,:])-
				                       (H[ibot,:]/(lamda[ibot,:]*iubar+1.0))*(exptrm_minus[ibot,:]*exptrm_angle_mdpt[ibot,:]-exptrm_minus_mdpt[ibot,:])+
				                       alpha1[ibot,:]*(1.-exptrm_angle_mdpt[ibot,:])+
				                       alpha2[ibot,:]*(iubar+0.5*dtau[ibot,:]-(dtau[ibot,:]+iubar)*exptrm_angle_mdpt[ibot,:])  )

			flux_at_top[ng,nt,:] = flux_plus_mdpt[0,:] #nlevel by nwno #flux_plus[0,:]#
			#flux_down[ng,nt,:] = flux_minus_mdpt[0,:] #nlevel by nwno, Dont really need to compute this for now

	return flux_at_top #, flux_down# numg x numt x nwno



#@jit(nopython=True, cache=True)
def get_thermal_3d(nlevel, wno,nwno, numg,numt,tlevel_3d, dtau_3d, w0_3d,cosb_3d,plevel_3d, ubar1):
	"""
	This function uses the source function method, which is outlined here : 
	https://agupubs.onlinelibrary.wiley.com/doi/pdf/10.1029/JD094iD13p16287
	
	The result of this routine is the top of the atmosphere thermal flux as 
	a function of gauss and chebychev points accross the disk. 

	Everything here is in CGS units:

	Fluxes - erg/s/cm^3
	Temperature - K 
	Wave grid - cm-1
	Pressure ; dyne/cm2

	Reminder: Flux = pi * Intensity, so if you are trying to compare the result of this with 
	a black body you will need to compare with pi * BB !

	Parameters
	----------
	nlevel : int 
		Number of levels which occur at the grid points (not to be confused with layers which are
		mid points)
	wno : numpy.ndarray
		Wavenumber grid in inverse cm 
	nwno : int 
		Number of wavenumber points 
	numg : int 
		Number of gauss points (think longitude points)
	numt : int 
		Number of chebychev points (think latitude points)
	tlevel_3d : numpy.ndarray
		Temperature as a function of level (not layer). This 3d matrix has dimensions [nlevel,ngangle,ntangle].
	dtau_3d : numpy.ndarray
		This is a matrix of nlayer by nwave. This describes the per layer optical depth. 
		This 4d matrix has dimensions [nlevel, nwave,ngangle,ntangle].
	w0_3d : numpy.ndarray
		This is a matrix of nlayer by nwave. This describes the single scattering albedo of 
		the atmosphere. Note this is free of any Raman scattering or any d-eddington correction 
		that is sometimes included in reflected light calculations.
		This 4d matrix has dimensions [nlevel, nwave,ngangle,ntangle].
	cosb_3d : numpy.ndarray
		This is a matrix of nlayer by nwave. This describes the asymmetry of the 
		atmosphere. Note this is free of any Raman scattering or any d-eddington correction 
		that is sometimes included in reflected light calculations.
		This 4d matrix has dimensions [nlevel, nwave,ngangle,ntangle].
	plevel : numpy.ndarray
		Pressure for each level (not layer, which is midpoints). CGS units (dyne/cm2)
	ubar1 : numpy.ndarray
		This is a matrix of ng by nt. This describes the outgoing incident angles and is generally
		computed in `picaso.disco`

	Returns
	-------
	numpy.ndarray
		Thermal flux in CGS units (erg/cm3/s) in a matrix that is 
		numg x numt x nwno
	"""	

	nlayer = nlevel - 1 #nlayers 
	mu1 = 0.5 #from Table 1 Toon 

	#twopi is just pi because we are assuming no lat/lon symmetry
	#the 2 comes back in when we do the gauss/tchebychev angle integration
	twopi = pi#+pi 

	#eventual output
	flux_at_top = zeros((numg, numt, nwno))
	flux_down = zeros((numg, numt, nwno))
	
	#in 3D we have to immediately loop through ng and nt 
	#so that we can use different TP profiles at each point
	for ng in range(numg):
		for nt in range(numt): 

			cosb = cosb_3d[:,:,ng,nt]
			dtau = dtau_3d[:,:,ng,nt]
			w0 = w0_3d[:,:,ng,nt]
			tlevel = tlevel_3d[:, ng,nt]
			plevel = plevel_3d[:, ng,nt]

			#get matrix of blackbodies 
			all_b = blackbody(tlevel, 1/wno) #returns nlevel by nwave	
			b0 = all_b[0:-1,:]
			b1 = (all_b[1:,:] - b0) / dtau # eqn 26 toon 89

			#hemispheric mean parameters from Tabe 1 toon 
			alpha = sqrt( (1.-w0) / (1.-w0*cosb) )
			lamda = alpha*(1.-w0*cosb)/mu1 #eqn 21 toon
			gama = (1.-alpha)/(1.+alpha) #eqn 22 toon
			g1_plus_g2 = mu1/(1.-w0*cosb) #effectively 1/(gamma1 + gamma2) .. second half of eqn.27

			#same as with reflected light, compute c_plus and c_minus 
			#these are eqns 27a & b in Toon89
			#_ups are evaluated at lower optical depth, TOA
			#_dows are evaluated at higher optical depth, bottom of atmosphere
			c_plus_up = b0 + b1* g1_plus_g2
			c_minus_up = b0 - b1* g1_plus_g2

			c_plus_down = b0 + b1 * dtau + b1 * g1_plus_g2 
			c_minus_down = b0 + b1 * dtau - b1 * g1_plus_g2

			#calculate exponential terms needed for the tridiagonal rotated layered method
			exptrm = lamda*dtau
			#save from overflow 
			exptrm = slice_gt (exptrm, 35.0) 

			exptrm_positive = exp(exptrm) 
			exptrm_minus = 1.0/exptrm_positive#exp(-exptrm) 

			tau_top = dtau[0,:]*plevel[0]/(plevel[1]-plevel[0])
			b_top = (1.0 - exp(-tau_top / mu1 )) * all_b[0,:] 
			b_surface = all_b[-1,:] + b1[-1,:]*mu1
			surf_reflect = 0.

			#Now we need the terms for the tridiagonal rotated layered method
			if tridiagonal==0:
				A, B, C, D = setup_tri_diag(nlayer,nwno,  c_plus_up, c_minus_up, 
									c_plus_down, c_minus_down, b_top, b_surface, surf_reflect,
									 gama, dtau, 
									exptrm_positive,  exptrm_minus) 
			else:
				A_, B_, C_, D_, E_, F_ = setup_pent_diag(nlayer,nwno,  c_plus_up, c_minus_up, 
									c_plus_down, c_minus_down, b_top, b_surface, surf_reflect,
									 gama, dtau, 
									exptrm_positive,  exptrm_minus, g1,g2,exptrm,lamda) 
			positive = zeros((nlayer, nwno))
			negative = zeros((nlayer, nwno))
			#========================= Start loop over wavelength =========================
			L = nlayer+nlayer
			for w in range(nwno):
				#coefficient of posive and negative exponential terms 
				if tridiagonal==0:
					X = tri_diag_solve(L, A[:,w], B[:,w], C[:,w], D[:,w])
					#unmix the coefficients
					positive[:,w] = X[::2] + X[1::2] 
					negative[:,w] = X[::2] - X[1::2]
				else:
					X = pent_diag_solve(L, A_[:,w], B_[:,w], C_[:,w], D_[:,w], E_[:,w], F_[:,w])
					#positive[:,w] = X[::2] 
					#negative[:,w] = X[1::2]
					positive[:,w] = exptrm_minus[:,w] * (X[::2] + X[1::2])
					negative[:,w] = X[::2] - X[1::2]

			f_up = pi*(positive * exptrm_positive + gama * negative * exptrm_minus + c_plus_up)

			#calculate everyting from Table 3 toon
			alphax = ((1.0-w0)/(1.0-w0*cosb))**0.5
			G = twopi*w0*positive*(1.0+cosb*alphax)/(1.0+alphax)#
			H = twopi*w0*negative*(1.0-cosb*alphax)/(1.0+alphax)#
			J = twopi*w0*positive*(1.0-cosb*alphax)/(1.0+alphax)#
			K = twopi*w0*negative*(1.0+cosb*alphax)/(1.0+alphax)#
			alpha1 = twopi*(b0+ b1*(mu1*w0*cosb/(1.0-w0*cosb)))
			alpha2 = twopi*b1
			sigma1 = twopi*(b0- b1*(mu1*w0*cosb/(1.0-w0*cosb)))
			sigma2 = twopi*b1

			flux_minus = zeros((nlevel,nwno))
			flux_plus = zeros((nlevel,nwno))
			flux_minus_mdpt = zeros((nlevel,nwno))
			flux_plus_mdpt = zeros((nlevel,nwno))

			exptrm_positive_mdpt = exp(0.5*exptrm) 
			exptrm_minus_mdpt = 1/exptrm_positive_mdpt 

			#================ START CRAZE LOOP OVER ANGLE #================

			#work through building eqn 55 in toon (tons of bookeeping exponentials)
			flux_plus[-1,:] = twopi * (b_surface + b1[-1,:] * ubar1[ng,nt])
			flux_minus[0,:] = twopi * (1 - exp(-tau_top / ubar1[ng,nt])) * all_b[0,:]
			
			exptrm_angle = exp( - dtau / ubar1[ng,nt])
			exptrm_angle_mdpt = exp( -0.5 * dtau / ubar1[ng,nt]) 

			for itop in range(nlayer):

				#disbanning this for now because we dont need it in the thermal emission code
				flux_minus[itop+1,:]=(flux_minus[itop,:]*exptrm_angle[itop,:]+
					                 (J[itop,:]/(lamda[itop,:]*ubar1[ng,nt]+1.0))*(exptrm_positive[itop,:]-exptrm_angle[itop,:])+
					                 (K[itop,:]/(lamda[itop,:]*ubar1[ng,nt]-1.0))*(exptrm_angle[itop,:]-exptrm_minus[itop,:])+
					                 sigma1[itop,:]*(1.-exptrm_angle[itop,:])+
					                 sigma2[itop,:]*(ubar1[ng,nt]*exptrm_angle[itop,:]+dtau[itop,:]-ubar1[ng,nt]) )

				flux_minus_mdpt[itop,:]=(flux_minus[itop,:]*exptrm_angle_mdpt[itop,:]+
				                        (J[itop,:]/(lamda[itop,:]*ubar1[ng,nt]+1.0))*(exptrm_positive_mdpt[itop,:]-exptrm_angle_mdpt[itop,:])+
				                        (K[itop,:]/(-lamda[itop,:]*ubar1[ng,nt]+1.0))*(exptrm_minus_mdpt[itop,:]-exptrm_angle_mdpt[itop,:])+
				                        sigma1[itop,:]*(1.-exptrm_angle_mdpt[itop,:])+
				                        sigma2[itop,:]*(ubar1[ng,nt]*exptrm_angle_mdpt[itop,:]+0.5*dtau[itop,:]-ubar1[ng,nt]))

				ibot=nlayer-1-itop

				flux_plus[ibot,:]=(flux_plus[ibot+1,:]*exptrm_angle[ibot,:]+
				                  (G[ibot,:]/(lamda[ibot,:]*ubar1[ng,nt]-1.0))*(exptrm_positive[ibot,:]*exptrm_angle[ibot,:]-1.0)+
				                  (H[ibot,:]/(lamda[ibot,:]*ubar1[ng,nt]+1.0))*(1.0-exptrm_minus[ibot,:] * exptrm_angle[ibot,:])+
				                  alpha1[ibot,:]*(1.-exptrm_angle[ibot,:])+
				                  alpha2[ibot,:]*(ubar1[ng,nt]-(dtau[ibot,:]+ubar1[ng,nt])*exptrm_angle[ibot,:]) )

				flux_plus_mdpt[ibot,:]=(flux_plus[ibot+1,:]*exptrm_angle_mdpt[ibot,:]+
				                       (G[ibot,:]/(lamda[ibot,:]*ubar1[ng,nt]-1.0))*(exptrm_positive[ibot,:]*exptrm_angle_mdpt[ibot,:]-exptrm_positive_mdpt[ibot,:])-
				                       (H[ibot,:]/(lamda[ibot,:]*ubar1[ng,nt]+1.0))*(exptrm_minus[ibot,:]*exptrm_angle_mdpt[ibot,:]-exptrm_minus_mdpt[ibot,:])+
				                       alpha1[ibot,:]*(1.-exptrm_angle_mdpt[ibot,:])+
				                       alpha2[ibot,:]*(ubar1[ng,nt]+0.5*dtau[ibot,:]-(dtau[ibot,:]+ubar1[ng,nt])*exptrm_angle_mdpt[ibot,:])  )

			flux_at_top[ng,nt,:] = flux_plus_mdpt[0,:] #nlevel by nwno
			#flux_down[ng,nt,:] = flux_minus_mdpt[0,:] #nlevel by nwno, Dont really need to compute this for now

	return flux_at_top #, flux_down# numg x numt x nwno


def setup_4_stream(nlayer, nwno, W0, b_top, b_surface, surf_reflect, F0PI, ubar0, dtau, w, ubar1, P):
	"""
	Parameters
	----------
	nlayer : int 
		number of layers in the model 
	nwno : int 
		number of wavelength points ## need to include this
	W0: int
		single scattering albedo 
	b_top : array 
		The diffuse radiation into the model at the top of the atmosphere
	b_surface : array
		The diffuse radiation into the model at the bottom. Includes emission, reflection 
		of the unattenuated portion of the direct beam  
	surf_reflect : array 
		Surface reflectivity 
	F0PI : int  
		solar radiation
	ubar0: array
		cosine of solar incident angle
	dtau : array 
		Opacity per layer
	g : array 
		asymmetry parameters
	P : array
		Legendre polynomials
	"""
	w0 = W0.T
	dtau = dtau.T

	a = []; b = []
	for l in range(4):
		a.append((2*l + 1) - w0 * w[l])
		b.append((F0PI * (w0 * w[l]).T).T * P(-ubar0)[l] / (4 * np.pi**2))

	beta = a[0]*a[1] + 4*a[0]*a[3]/9 + a[2]*a[3]/9
	gama = a[0]*a[1]*a[2]*a[3]/9
	if np.any(beta**2 - 4*gama) < 0:
		print('determinant of characteristic function negative')
		import sys; sys.exit()
	lam1 = np.sqrt(beta + np.sqrt(beta**2 - 4*gama) / 2)
	lam2 = np.sqrt(beta - np.sqrt(beta**2 - 4*gama) / 2)
	## note we could have issues here due to sqrts of negatives 

	def f(x):
		return x**4 - beta*x**2 + gama
	
	Del = 9 * f(1/ubar0)
	Dels = []
	Dels.append((a[1]*b[0] - b[1]/ubar0) * (a[2]*a[3] - 9/ubar0**2) 
		+ 2*(a[3]*b[2] - 2*a[3]*b[0] - 3*b[3]/ubar0)/ubar0**2)
	Dels.append((a[0]*b[1] - b[0]/ubar0) * (a[2]*a[3] - 9/ubar0**2) 
		- 2*a[0]*(a[3]*b[2] - 3*b[3]/ubar0)/ubar0)
	Dels.append((a[3]*b[2] - 3*b[3]/ubar0) * (a[3]*a[1] - 1/ubar0**2) 
		- 2*a[3]*(a[0]*b[1] - b[0]/ubar0)/ubar0)
	Dels.append((a[2]*b[3] - 3*b[2]/ubar0) * (a[0]*a[1] - 1/ubar0**2) 
		+ 2*(3*a[0]*b[1] - 2*a[0]*b[3] - 3*b[0]/ubar0)/ubar0**2)
	
	eta = []
	for l in range(4):
		eta.append(Dels[l]/Del)

	expo1 = lam1*dtau
	expo2 = lam2*dtau
	expo1 = slice_gt(expo1, 35.0) 
	expo2 = slice_gt(expo2, 35.0) 
	exptrm1 = np.exp(-expo1)
	exptrm2 = np.exp(-expo2)

	R1 = -a[0]/lam1; R2 = -a[0]/lam2
	Q1 = 1/2 * (a[0]*a[1]/(lam1**2) - 1); Q2 = 1/2 * (a[0]*a[1]/(lam2**2) - 1)
	S1 = -3/(2*a[3]) * (a[0]*a[1]/lam1 - lam1); S2 = -3/(2*a[3]) * (a[0]*a[1]/lam2 - lam2)
	
	p1pl = 2*np.pi*(1/2 + R1 + 5*Q1/8); p1mn = 2*np.pi*(1/2 - R1 + 5*Q1/8);
	p2pl = 2*np.pi*(1/2 + R2 + 5*Q2/8); p2mn = 2*np.pi*(1/2 - R2 + 5*Q2/8);
	q1pl = 2*np.pi*(-1/8 + 5*Q1/8 + S1); q1mn = 2*np.pi*(-1/8 + 5*Q1/8 - S1)
	q2pl = 2*np.pi*(-1/8 + 5*Q2/8 + S2); q2mn = 2*np.pi*(-1/8 + 5*Q2/8 - S2)
	z1pl = 2*np.pi*(eta[0]/2 + eta[1] + 5*eta[2]/8); z1mn = 2*np.pi*(eta[0]/ - eta[1] + 5*eta[2]/8);
	z2pl = 2*np.pi*(-eta[0]/8 + 5*eta[2]/8 + eta[3]); z2mn = 2*np.pi*(-eta[0]/8 + 5*eta[2]/8 - eta[3]);
	
	zero = np.zeros(nwno)

	def F_block(n, t):
		if np.any(t!=0):
			e1mn = exptrm1[:,n]; e1pl = 1/e1mn
			e2mn = exptrm2[:,n]; e2pl = 1/e2mn
		else:
			e1mn = np.ones(nwno); e1pl = e1mn; e2mn = e1mn; e2pl = e1mn;

		return np.array([[p1mn[:,n]*e1mn, q1mn[:,n]*e1mn, p1pl[:,n]*e1mn, q1pl[:,n]*e1mn],
					[p1pl[:,n]*e1pl, q1pl[:,n]*e1pl, p1mn[:,n]*e1pl, q1mn[:,n]*e1pl],
					[p2mn[:,n]*e2mn, q2mn[:,n]*e2mn, p2pl[:,n]*e1mn, q2pl[:,n]*e1mn],
					[p2pl[:,n]*e2pl, q2pl[:,n]*e2pl, p2mn[:,n]*e2pl, q2mn[:,n]*e2pl]]).T

	def Z_block(n, t):
		return (np.array([z1mn[:,n], z2mn[:,n], z1pl[:,n], z2pl[:,n]]) * np.exp(-t/ubar0)).T
	
	def A_block(n, t):
		if np.any(t!=0):
			e1mn = exptrm1[:,n]; e1pl = 1/e1mn
			e2mn = exptrm2[:,n]; e2pl = 1/e2mn
		else:
			e1mn = np.ones(nwno); e1pl = e1mn; e2mn = e1mn; e2pl = e1mn;

		return np.array([[e1mn, R1[:,n]*e1mn, Q1[:,n]*e1mn, S1[:,n]*e1mn],
			[e1pl, -R1[:,n]*e1pl, Q1[:,n]*e1pl, -S1[:,n]*e1pl],
			[e2mn,  R2[:,n]*e2mn, Q2[:,n]*e2mn,  S2[:,n]*e2mn],
			[e2pl, -R2[:,n]*e2pl, Q2[:,n]*e2pl, -S2[:,n]*e2pl]]).T
	
	def N_block(n, t):
		return (np.array([eta[0][:,n], eta[1][:,n], eta[2][:,n], eta[3][:,n]]) * np.exp(-t/ubar0)).T

	M = np.zeros((nwno, 4*nlayer, 4*nlayer))
	B = np.zeros((nwno, 4*nlayer))
#	A = np.zeros((nwno, 4*nlayer, 4*nlayer))
#	N = np.zeros((nwno, 4*nlayer))
	zero = np.zeros(nwno)
	
	#   first two rows: BC 1
	M[:,0:2,0:4] = F_block(0,zero)[:,0:2,]
	B[:,0:2] = b_top - Z_block(0,zero)[:,0:2]        

	#   rows 3 through 4nlayer-2: BCs 2 and 3
	for n in range(0, nlayer-1):
		im = 4*n+2; iM = (4*n+5)+1
		jm = 4*n; j_ = (4*n+3)+1; jM = (4*n+7)+1
		M[:,im:iM,jm:j_] = F_block(n,dtau[:,n])
		M[:,im:iM,j_:jM] = -F_block(n+1,zero)
		B[:,im:iM] = Z_block(n+1,zero) - Z_block(n,dtau[:,n])
		
		#im = 4*n; iM = (4*n+3)+1
#		A[:,im:iM,im:iM] = A_block(n,dtau[:,n])
#		N[:,im:iM] = N_block(n,dtau[:,n])


	#   last two rows: BC 4
	im = 4*nlayer-2; iM = 4*nlayer
	jm = 4*nlayer-4; jM = 4*nlayer
	n = nlayer-1
	M[:,im:iM,jm:jM] = F_block(n,dtau[:,n])[:,[2,3],] - surf_reflect*F_block(n,dtau[:,n])[:,[0,1],]
	B[:,im:iM] = - Z_block(n,dtau[:,n])[:,[2,3]] + surf_reflect * Z_block(n,dtau[:,n])[:,[0,1]]  
	## should have b_surface in here but it's zero
	
	#im = 4*nlayer-4; iM = 4*nlayer
	#n = nlayer-1
	#A[:,im:iM,im:iM] = A_block(n,dtau[:,n])
	#N[:,im:iM] = N_block(n,dtau[:,n])

	A0 = A_block(0,zero)
	N0 = N_block(0,zero)

	return M, B, A0, N0


def solve_4_stream(M, B, A, N, F, G):

	M_inv = np.linalg.inv(M)
	X = M_inv.dot(B)
	
	flux = F.dot(X) + G
	
	I = A.dot(X) + N
	#l = len(A)
	#I = A.dot(X[0:l])+N

	return (I, flux)


#@jit(nopython=True, cache=True)
def get_reflected_new(nlevel, nwno, numg, numt, dtau, tau, w0, cosb, gcos2, 
	dtau_og, tau_og, w0_og, cosb_og, 
	surf_reflect, ubar0, ubar1, F0PI, dim, stream):
	"""
	Computes rooney fluxes given tau and everything is 3 dimensional. This is the exact same function 
	as `get_flux_geom_1d` but is kept separately so we don't have to do unecessary indexing for 
	retrievals. 
	
	Parameters
	----------
	nlevel : int 
		Number of levels in the model 
	nwno : int 
		Number of wave points
	numg : int 
		Number of Gauss angles 
	numt : int 
		Number of Chebyshev angles 
	dtau_3d : ndarray of float
		This is the opacity contained within each individual layer (defined at midpoints of "levels")
		WITHOUT D-Eddington Correction
		Dimensions=# layer by # wave
	tau_3d : ndarray of float
		This is the cumulative summed opacity 
		WITHOUT D-Eddington Correction
		Dimensions=# level by # wave		
	w0_3d : ndarray of float 
		This is the single scattering albedo, from scattering, clouds, raman, etc 
		WITHOUT D-Eddington Correction
		Dimensions=# layer by # wave
	cosb_3d : ndarray of float 
		This is the asymmetry factor 
		WITHOUT D-Eddington Correction
		Dimensions=# layer by # wave
	gcos2_3d : ndarray of float 
		Parameter that allows us to directly include Rayleigh scattering 
		= 0.5*tau_rayleigh/(tau_rayleigh + tau_cloud)
	dtau_og_3d : ndarray of float 
		This is the opacity contained within each individual layer (defined at midpoints of "levels")
		WITHOUT the delta eddington correction, if it was specified by user
		Dimensions=# layer by # wave
	tau_og_3d : ndarray of float
		This is the cumulative summed opacity 
		WITHOUT the delta eddington correction, if it was specified by user
		Dimensions=# level by # wave	
	w0_og_3d : ndarray of float 
		Same as w0 but WITHOUT the delta eddington correction, if it was specified by user	
	cosb_og_3d : ndarray of float 
		Same as cosbar buth WITHOUT the delta eddington correction, if it was specified by user
	surf_reflect : float 
		Surface reflectivity 
	ubar0 : ndarray of float 
		matrix of cosine of the incident angle from geometric.json
	ubar1 : ndarray of float 
		matrix of cosine of the observer angles
	F0PI : array 
		Downward incident solar radiation
	Returns
	-------
	intensity at the top of the atmosphere for all the different ubar1 and ubar2 
	
	To Do
	-----
	- F0PI Solar flux shouldn't always be 1.. Follow up to make sure that this isn't a bad 
		  hardwiring to solar, despite "relative albedo"
	- take delta eddington option out of fluxes and move it all over to optics
	
	"""
	#what we want : intensity at the top as a function of all the different angles
	
	xint_at_top = zeros((numg, numt, nwno))
	
	nlayer = nlevel - 1 
	
	#================ START CRAZE LOOP OVER ANGLE #================
	for ng in range(numg):
		for nt in range(numt):
			if dim == '3d':
				#get needed chunk for 3d inputs
				#should consider thinking of a better method for when doing 1d only
				cosb = cosb[:,:,ng,nt]
				dtau = dtau[:,:,ng,nt]
				tau = tau[:,:,ng,nt]
				w0 = w0[:,:,ng,nt]
				gcos2 = gcos2[:,:,ng,nt]
			
				#uncorrected original values (in case user specified D-Eddington)
				#If they did not, this is the same thing as what is defined above 
				#These are used because HG single scattering phase function does get 
				#the forward and back scattering pretty accurately so delta-eddington
				#is only applied to the multiple scattering terms
				cosb_og = cosb_og[:,:,ng,nt]
				dtau_og = dtau_og[:,:,ng,nt]
				tau_og = tau_og[:,:,ng,nt]
				w0_og = w0_og[:,:,ng,nt]
			
			#boundary conditions 
			b_top = 0.0
			b_surface = 0. + surf_reflect*ubar0[ng, nt]*F0PI*exp(-tau[-1, :]/ubar0[ng, nt])
			
			g0 = np.ones((nwno, nlayer))
			g1 = 3*cosb.T
			g2 = gcos2.T
			g3 = gcos2.T/10 # moments of phase function ** need to define 4th moment
			w = [g0, g1, g2, g3]
			
			def P(mu): # Legendre polynomials
				return [1, mu, 1/2 * (3*mu**2 - 1), 1/2 * (5*mu**3 - 3*mu)]
			
			if stream==2:
				M, B, A, N, F, G = setup_2_stream(nlayer, nwno, w0, b_top, b_surface, surf_reflect, F0PI, 
						ubar0[ng, nt], dtau, tau, w, ubar1[ng,nt], P)
			elif stream==4:
				M, B, A, N = setup_4_stream(nlayer, nwno, w0, b_top, b_surface, surf_reflect, F0PI, 
						ubar0[ng, nt], dtau, w, ubar1[ng,nt], P)

			X = zeros((2*nlevel, nwno))
			#X = zeros((stream, nwno))
			flux = zeros((2*nlevel, nwno))
			#========================= Start loop over wavelength =========================
			for W in range(nwno):
			    
				(X[:,W], flux[:,W]) = solve_4_stream(M[W], B[W], A[W], N[W], F[W], G[W])
			
			
			#========================= End loop over wavelength =========================
			
			xint = zeros((nlevel, nwno))
			#xint[-1,:] = flux[-1,:]/np.pi
			for i in range(nlevel):
				for l in range(2):
					xint[i,:] = xint[i,:] + (2*l+1) * X[2*i+l, :] * P(ubar1[ng,nt])[l]
			import pickle as pk
			pk.dump(xint, open('savefile1.pk','wb'))
			pk.dump(w0, open('w0.pk','wb'))
			#total = 0
			#for i in np.arange(nlayer-1,0,-1):
			###	total = total+xint[i,:]
			##	total = total + ( xint[i,:]*exp(-dtau[i,:]/ubar1[ng,nt]) 
			#	xint[i,:] = xint[i+1,:]*np.exp(-dtau[i,:]/ubar1[ng,nt])

			xint_at_top[ng,nt,:] = xint[0,:]
	pk.dump(xint_at_top, open('xint_at_top2.pk','wb'))

	return (xint_at_top, flux)

def setup_2_stream(nlayer, nwno, W0, b_top, b_surface, surf_reflect, F0PI, ubar0, dtau, tau, w, ubar1, P):
	"""
	Parameters
	----------
	nlayer : int 
		number of layers in the model 
	nwno : int 
		number of wavelength points ## need to include this
	W0: int
		single scattering albedo 
	b_top : array 
		The diffuse radiation into the model at the top of the atmosphere
	b_surface : arra
		The diffuse radiation into the model at the bottom. Includes emission, reflection 
		of the unattenuated portion of the direct beam  
	surf_reflect : array 
		Surface reflectivity 
	F0PI : int  
		solar radiation
	ubar0: array
		cosine of solar incident angle
	dtau : array 
		Opacity per layer
	g : array 
		asymmety parameters
	P : array
		Legendre polynomials
	"""

	w0 = W0.T
	dtau = dtau.T
	tau = tau.T
	
	a = []; b = []
	for l in range(2):
		a.append((2*l + 1) - w0 * w[l])
		b.append((F0PI * (w0 * w[l]).T).T * P(-ubar0)[l] / (4 * np.pi))

	lam = np.sqrt(a[0]*a[1])

	Del = (1/(ubar0**2) - a[0]*a[1])
	Dels = []
	Dels.append(b[1]/ubar0 - a[1]*b[0])
	Dels.append(b[0]/ubar0 - a[0]*b[1])
	
	eta = []
	for l in range(2):
		eta.append(Dels[l]/Del)

	expo = lam*dtau
	#save from overflow 
	expo = slice_gt(expo, 35.0) 
	exptrm = np.exp(-expo)

	q = lam/a[1]
	Q1 = 0.5 + q
	Q2 = 0.5 - q
	e1 = np.exp(exptrm)
	zero = np.zeros(nwno)

	def F_block(n, t):
		if np.any(t!=0):
			e1 = exptrm[:,n]; e2 = 1/e1
		else:
			e1 = np.ones(nwno); e2 = e1

		block = 2*np.pi * np.array([[Q1[:,n]*e1, Q2[:,n]*e1], [Q2[:,n]*e2, Q1[:,n]*e2]])
		return block.T

	def Z_block(n, t):
		if np.any(t!=0):
			exptau = np.exp(-tau[:,n+1]/ubar0)
		else:
			exptau = np.exp(-tau[:,n]/ubar0)
		
		return 2*np.pi * (np.array([(0.5 * eta[0] - eta[1])[:,n], 
			(0.5 * eta[0] + eta[1])[:,n]]) * exptau).T
	
	def A_block(n, t):
		if np.any(t!=0):
			e1 = exptrm[:,n]; e2 = 1/e1
		else:
			e1 = np.ones(nwno); e2 = e1
		block =  np.array([[e1, -q[:,n]*e1], [e2, q[:,n] * e2]])
		return block.T
	
	def N_block(n, t):
		if np.any(t!=0):
			exptau = np.exp(-tau[:,n+1]/ubar0)
		else:
			exptau = np.exp(-tau[:,n]/ubar0)

		return (np.array([eta[0][:,n], eta[1][:,n]]) * exptau).T
	
	M = np.zeros((nwno, 2*nlayer, 2*nlayer))
	B = np.zeros((nwno, 2*nlayer))

	nlevel = nlayer+1
	F = np.zeros((nwno, 2*nlevel, 2*nlayer))
	G = np.zeros((nwno, 2*nlevel))
	A = np.zeros((nwno, 2*nlevel, 2*nlayer))
	N = np.zeros((nwno, 2*nlevel))
	
	#   first row: BC 1
	M[:,0,0:2] = F_block(0,zero)[:,0,]
	B[:,0] = b_top - Z_block(0,zero)[:,0]        

	F[:,0:2,0:2] = F_block(0,zero)
	G[:,0:2] = Z_block(0,zero)

	A[:,0:2,0:2] = A_block(0,zero)
	N[:,0:2] = N_block(0,zero)

	#   rows 1 through 2*nlayer-1: BCs 2 and 3
	for n in range(0, nlayer-1):
		im = 2*n+1; iM = (2*n+2)+1
		jm = 2*n; j_ = (2*n+1)+1; jM = (2*n+3)+1
		M[:,im:iM,jm:j_] = F_block(n,dtau[:,n])
		M[:,im:iM,j_:jM] = -F_block(n+1,zero)
		B[:,im:iM] = Z_block(n+1,zero) - Z_block(n,dtau[:,n])
		
		im = 2*n+2; iM = (2*n+3)+1
		jm = 2*n; jM = (2*n+1)+1
		F[:,im:iM,jm:jM] = F_block(n,dtau[:,n])
		G[:,im:iM] = Z_block(n,dtau[:,n])

		#im = 2*n; iM = (2*n+1)+1
		A[:,im:iM,jm:jM] = A_block(n,dtau[:,n])
		N[:,im:iM] = N_block(n,dtau[:,n])

	#   last row: BC 4
	im = 2*nlayer-1; 
	jm = 2*nlayer-2; jM = 2*nlayer
	n = nlayer-1
	M[:,im,jm:jM] = F_block(n,dtau[:,n])[:,1,] - surf_reflect*F_block(n,dtau[:,n])[:,0,]
	B[:,im] = b_surface - Z_block(n,dtau[:,n])[:,1] + surf_reflect * Z_block(n,dtau[:,n])[:,0]
	

	n = nlayer-1
	im = 2*nlevel-2; iM = 2*nlevel
	jm = 2*nlayer-2; jM = 2*nlayer
	F[:,im:iM,jm:jM] = F_block(n,dtau[:,n])
	G[:,im:iM] = Z_block(n,dtau[:,n])

	A[:,im:iM,jm:jM] = A_block(n,dtau[:,n])
	N[:,im:iM] = N_block(n,dtau[:,n])

	A0 = A_block(0,zero)
	N0 = N_block(0,zero)

	M_inv = np.linalg.inv(M[0])
	X = M_inv.dot(B[0])

	return M, B, A, N, F, G


def new_setup_2_stream(nlayer, nwno, W0, b_top, b_surface, surf_reflect, F0PI, ubar0, dtau, tau, w, ubar1, P):
	"""
	Parameters
	----------
	nlayer : int 
		number of layers in the model 
	nwno : int 
		number of wavelength points ## need to include this
	W0: int
		single scattering albedo 
	b_top : array 
		The diffuse radiation into the model at the top of the atmosphere
	b_surface : arra
		The diffuse radiation into the model at the bottom. Includes emission, reflection 
		of the unattenuated portion of the direct beam  
	surf_reflect : array 
		Surface reflectivity 
	F0PI : int  
		solar radiation
	ubar0: array
		cosine of solar incident angle
	dtau : array 
		Opacity per layer
	g : array 
		asymmety parameters
	P : array
		Legendre polynomials
	"""

	w0 = W0.T
	dtau = dtau.T
	tau_ = tau.T
	tau = np.zeros(tau_.shape)
	for i in range(len(tau_)):
	    tau[i,:] = tau_[i,:]#/tau_[i,-1]
	
	a = []; b = []
	for l in range(2):
		a.append((2*l + 1) - w0 * w[l])
		b.append((F0PI * (w0 * w[l]).T).T * P(-ubar0)[l] / (4 * np.pi))

	lam = np.sqrt(a[0]*a[1])

	Del = (1/(ubar0**2) - a[0]*a[1])
	Dels = []
	Dels.append(b[1]/ubar0 - a[1]*b[0])
	Dels.append(b[0]/ubar0 - a[0]*b[1])
	
	eta = []
	for l in range(2):
		eta.append(Dels[l]/Del)

	#expo = lam*dtau
	#save from overflow 
	#expo = slice_gt(expo, 35.0) 
	#exptrm = np.exp(-expo)

	q = lam/a[1]
	Q1 = 0.5 + q
	Q2 = 0.5 - q
	#e1 = np.exp(exptrm)
	zero = np.zeros(nwno)

	def F_block(n, t):
		e1 = np.exp(-t*lam[:,n]); e2 = 1/e1

		block = 2*np.pi * np.array([[Q1[:,n]*e1, Q2[:,n]*e1], [Q2[:,n]*e2, Q1[:,n]*e2]])
		return block.T

	def Z_block(n, t):
		exptau = np.exp(-t/ubar0)
		
		return 2*np.pi * (np.array([(0.5 * eta[0] - eta[1])[:,n], 
			(0.5 * eta[0] + eta[1])[:,n]]) * exptau).T
	
	def A_block(n, t):
		e1 = np.exp(-t*lam[:,n]); e2 = 1/e1
		block =  np.array([[e1, -q[:,n]*e1], [e2, q[:,n] * e2]])
		return block.T
	
	def N_block(n, t):
		exptau = np.exp(-t/ubar0)
		return (np.array([eta[0][:,n], eta[1][:,n]]) * exptau).T
	
	M = np.zeros((nwno, 2*nlayer, 2*nlayer))
	B = np.zeros((nwno, 2*nlayer))

	nlevel = nlayer+1
	F = np.zeros((nwno, 2*nlevel, 2*nlayer))
	G = np.zeros((nwno, 2*nlevel))
	A = np.zeros((nwno, 2*nlevel, 2*nlayer))
	N = np.zeros((nwno, 2*nlevel))
	
	#   first row: BC 1
	M[:,0,0:2] = F_block(0,tau[:,0])[:,0,]
	B[:,0] = b_top - Z_block(0,tau[:,0])[:,0]        

	F[:,0:2,0:2] = F_block(0,tau[:,0])
	G[:,0:2] = Z_block(0,tau[:,0])

	A[:,0:2,0:2] = A_block(0,tau[:,0])
	N[:,0:2] = N_block(0,tau[:,0])

	#   rows 1 through 2*nlayer-1: BCs 2 and 3
	for n in range(0, nlayer-1):
		im = 2*n+1; iM = (2*n+2)+1
		jm = 2*n; j_ = (2*n+1)+1; jM = (2*n+3)+1
		M[:,im:iM,jm:j_] = F_block(n,tau[:,n+1])
		M[:,im:iM,j_:jM] = -F_block(n+1,tau[:,n+1])
		B[:,im:iM] = Z_block(n+1,tau[:,n+1]) - Z_block(n,tau[:,n+1])
		
		im = 2*n+2; iM = (2*n+3)+1
		jm = 2*n; jM = (2*n+1)+1
		F[:,im:iM,jm:jM] = F_block(n,tau[:,n+1])
		G[:,im:iM] = Z_block(n,tau[:,n+1])

		#im = 2*n; iM = (2*n+1)+1
		A[:,im:iM,jm:jM] = A_block(n,tau[:,n+1])
		N[:,im:iM] = N_block(n,tau[:,n+1])

	#   last row: BC 4
	im = 2*nlayer-1; 
	jm = 2*nlayer-2; jM = 2*nlayer
	n = nlayer-1
	M[:,im,jm:jM] = F_block(n,tau[:,n+1])[:,1,] - surf_reflect*F_block(n,tau[:,n+1])[:,0,]
	B[:,im] = b_surface - Z_block(n,tau[:,n+1])[:,1] + surf_reflect * Z_block(n,tau[:,n+1])[:,0]
	

	n = nlayer-1
	im = 2*nlevel-2; iM = 2*nlevel
	jm = 2*nlayer-2; jM = 2*nlayer
	F[:,im:iM,jm:jM] = F_block(n,tau[:,n+1])
	G[:,im:iM] = Z_block(n,tau[:,n+1])

	A[:,im:iM,jm:jM] = A_block(n,tau[:,n+1])
	N[:,im:iM] = N_block(n,tau[:,n+1])

	A0 = A_block(0,zero)
	N0 = N_block(0,zero)
	M_inv = np.linalg.inv(M[0])
	X = M_inv.dot(B[0])

	return M, B, A, N, F, G<|MERGE_RESOLUTION|>--- conflicted
+++ resolved
@@ -1238,13 +1238,6 @@
 	L = nlayer+nlayer
 	for w in range(nwno):
 		#coefficient of posive and negative exponential terms 
-<<<<<<< HEAD
-		X = tri_diag_solve(L, A[:,w], B[:,w], C[:,w], D[:,w])
-
-		#unmix the coefficients
-		positive[:,w] = X[::2] + X[1::2] 
-		negative[:,w] = X[::2] - X[1::2]
-=======
 		if tridiagonal==0:
 			X = tri_diag_solve(L, A[:,w], B[:,w], C[:,w], D[:,w])
 			#unmix the coefficients
@@ -1256,7 +1249,6 @@
 			#negative[:,w] = X[1::2]
 			positive[:,w] = exptrm_minus[:,w] * (X[::2] + X[1::2])
 			negative[:,w] = X[::2] - X[1::2]
->>>>>>> 62f0e717
 
 	#if you stop here this is regular ole 2 stream
 	f_up = pi*(positive * exptrm_positive + gama * negative * exptrm_minus + c_plus_up)

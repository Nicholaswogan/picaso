from numba import jit, vectorize, njit, objmode
from numpy import exp, zeros, where, sqrt, cumsum , pi, outer, sinh, cosh, min, dot, array,log, stack, ones, floor, array_equal
import numpy as np
#import pentapy as pp
import time
import pickle as pk
from scipy.linalg import solve_banded
from numpy.linalg import solve

#@jit(nopython=True, cache=True)
def get_flux_toon(nlevel, wno, nwno, tau, dtau, w0, cosbar, surf_reflect, ubar0, F0PI):
    """
    Warning
    -------
    Discontinued function. See `get_flux_geom_1d` and `get_flux_geom_3d`.

    Parameters
    ----------
    nlevel : int 
        Number of levels in the model 
    wno : array of float 
        Wave number grid in cm -1 
    nwno : int 
        Number of wave points
    dtau : ndarray of float
        This is the opacity contained within each individual layer (defined at midpoints of "levels")
        Dimensions=# layer by # wave
    w0 : ndarray of float 
        This is the single scattering albedo, from scattering, clouds, raman, etc 
        Dimensions=# layer by # wave
    cosbar : ndarray of float 
        This is the asymmetry factor 
        Dimensions=# layer by # wave
    surf_reflect : float 
        Surface reflectivity 
    ubar0 : float 
        Cosine of the incident angle 
    F0PI : array 
        Downward incident solar radiation


    Returns
    -------
    flux_up and flux_down through each layer as a function of wavelength 

    Todo
    ----
    - Replace detla-function adjustment with better approximation (e.g. Cuzzi)
    - F0PI Solar flux shouldn't always be 1.. Follow up to make sure that this isn't a bad 
          hardwiring to solar 
    
    Examples
    --------
    
    >>> flux_plus, flux_minus  = fluxes.get_flux_toon(atm.c.nlevel, wno,nwno,
                                                    tau_dedd,dtau_dedd, w0_dedd, cosb_dedd, surf_reflect, ubar0, F0PI)


    """
    nlayer = nlevel - 1 

    #initially used for the downard flux calc
    #ubar0 = 0.5 
    #F0PI = np.zeros(wno) + 1.0 

    #First thing to do is to use the delta function to icorporate the forward 
    #peak contribution of scattering by adjusting optical properties such that 
    #the fraction of scattered energy in the forward direction is removed from 
    #the scattering parameters 

    #Joseph, J.H., W. J. Wiscombe, and J. A. Weinman, 
    #The Delta-Eddington approximation for radiative flux transfer, J. Atmos. Sci. 33, 2452-2459, 1976.

    #also see these lecture notes are pretty good
    #http://irina.eas.gatech.edu/EAS8803_SPRING2012/Lec20.pdf
    
    #w0=wbar_WDEL*(1.-cosb_CDEL**2)/(1.0-wbar_WDEL*cosb_CDEL**2)
    #cosbar=cosb_CDEL/(1.+cosb_CDEL)
    #dtau=dtau_DTDEL*(1.-wbar_WDEL*cosb_CDEL**2) 
    
    #sum up taus starting at the top, going to depth
    #tau = zeros((nlevel, nwno))
    #tau[1:,:]=numba_cumsum(dtau)

    #now define terms of Toon et al 1989 quadrature Table 1 
    #https://agupubs.onlinelibrary.wiley.com/doi/pdf/10.1029/JD094iD13p16287
    #see table of terms 
    sq3 = sqrt(3.)
    g1  = (sq3*0.5)*(2. - w0*(1.+cosbar))   #table 1
    g2  = (sq3*w0*0.5)*(1.-cosbar)         #table 1
    g3  = 0.5*(1.-sq3*cosbar*ubar0)       #table 1
    lamda = sqrt(g1**2 - g2**2)                  #eqn 21
    gama  = (g1-lamda)/g2                             #eqn 22
    
    # now calculate c_plus and c_minus (equation 23 and 24)
    g4 = 1.0 - g3
    denominator = lamda**2 - 1.0/ubar0**2.0

    #assert 0 in denomiator , ('Zero in C+, C- Toon+1989. Add catch.')

    #everything but the exponential 
    a_minus = F0PI*w0* (g4*(g1 + 1.0/ubar0) +g2*g3 ) / denominator
    a_plus  = F0PI*w0*(g3*(g1-1.0/ubar0) +g2*g4) / denominator

    #add in exponntial to get full eqn
    #_up is the terms evaluated at lower optical depths (higher altitudes)
    #_down is terms evaluated at higher optical depths (lower altitudes)
    x = exp(-tau[:-1,:]/ubar0)
    c_minus_up = a_minus*x #CMM1
    c_plus_up  = a_plus*x #CPM1
    x = exp(-tau[1:,:]/ubar0)
    c_minus_down = a_minus*x #CM
    c_plus_down  = a_plus*x #CP

    #calculate exponential terms needed for the tridiagonal rotated layered method
    exptrm = lamda*dtau
    #save from overflow 
    exptrm = slice_gt (exptrm, 35.0)

    exptrm_positive = exp(exptrm) #EP
    exptrm_minus = 1.0/exptrm_positive#exp(-exptrm) #EM


    #boundary conditions 
    b_top = 0.0                                       
    b_surface = 0. + surf_reflect*ubar0*F0PI*exp(-tau[-1, :]/ubar0)

    #Now we need the terms for the tridiagonal rotated layered method
    if tridiagonal==0:
        A, B, C, D = setup_tri_diag(nlayer,nwno,  c_plus_up, c_minus_up, 
                            c_plus_down, c_minus_down, b_top, b_surface, surf_reflect,
                             gama, dtau, 
                            exptrm_positive,  exptrm_minus) 
    else:
        A_, B_, C_, D_, E_, F_ = setup_pent_diag(nlayer,nwno,  c_plus_up, c_minus_up, 
                            c_plus_down, c_minus_down, b_top, b_surface, surf_reflect,
                             gama, dtau, 
                            exptrm_positive,  exptrm_minus, g1,g2,exptrm,lamda) 

    positive = zeros((nlayer, nwno))
    negative = zeros((nlayer, nwno))
    #========================= Start loop over wavelength =========================
    L = 2*nlayer
    for w in range(nwno):
        #coefficient of posive and negative exponential terms 
        if tridiagonal==0:
            X = tri_diag_solve(L, A[:,w], B[:,w], C[:,w], D[:,w])
            #unmix the coefficients
            positive[:,w] = X[::2] + X[1::2] 
            negative[:,w] = X[::2] - X[1::2]
        else:
            X = pent_diag_solve(L, A_[:,w], B_[:,w], C_[:,w], D_[:,w], E_[:,w], F_[:,w])
            #positive[:,w] = X[::2] 
            #negative[:,w] = X[1::2]
            positive[:,w] = exptrm_minus[:,w] * (X[::2] + X[1::2])
            negative[:,w] = X[::2] - X[1::2]
    #========================= End loop over wavelength =========================

    #might have to add this in to avoid numerical problems later. 
    #if len(np.where(negative[:,w]/X[::2] < 1e-30)) >0 , print(negative[:,w],X[::2],negative[:,w]/X[::2])

    #evaluate the fluxes through the layers 
    #use the top optical depth expression to evaluate fp and fm 
    #at the top of each layer 
    flux_plus  = zeros((nlevel, nwno))
    flux_minus = zeros((nlevel, nwno))
    flux_plus[:-1,:]  = positive + gama*negative + c_plus_up #everything but the last row (botton of atmosphere)
    flux_minus[:-1,:] = positive*gama + negative + c_minus_up #everything but the last row (botton of atmosphere

    #use expression for bottom flux to get the flux_plus and flux_minus at last
    #bottom layer
    flux_plus[-1,:]  = positive[-1,:]*exptrm_positive[-1,:] + gama[-1,:]*negative[-1,:]*exptrm_minus[-1,:] + c_plus_down[-1,:]
    flux_minus[-1,:] = positive[-1,:]*exptrm_positive[-1,:]*gama[-1,:] + negative[-1,:]*exptrm_minus[-1,:] + c_minus_down[-1,:]

    #we have solved for fluxes directly and no further integration is needed 
    #ubar is absorbed into the definition of g1-g4
    #ubar=0.5: hemispheric constant 
    #ubar=sqrt(3): gauss quadrature 
    #other cases in meador & weaver JAS, 37, 630-643, 1980

    #now add direct flux term to the downwelling radiation, Liou 1982
    flux_minus = flux_minus + ubar0*F0PI*exp(-1.0*tau/ubar0)

    #now calculate the fluxes at the midpoints of the layers 
    #exptrm_positive_mdpt = exp(0.5*exptrm) #EP_mdpt
    #exptrm_minus_mdpt = exp(-0.5*exptrm) #EM_mdpt

    #tau_mdpt = tau[:-1] + 0.5*dtau #start from bottom up to define midpoints 
    #c_plus_mdpt = a_plus*exp(-tau_mdpt/ubar0)
    #c_minus_mdpt = a_minus*exp(-tau_mdpt/ubar0)
    
    #flux_plus_mdpt = positive*exptrm_positive_mdpt + gama*negative*exptrm_minus_mdpt + c_plus_mdpt
    #flux_minus_mdpt = positive*exptrm_positive_mdpt*gama + negative*exptrm_minus_mdpt + c_minus_mdpt

    #add direct flux to downwelling term 
    #flux_minus_mdpt = flux_minus_mdpt + ubar0*F0PI*exp(-1.0*tau_mdpt/ubar0)

    return flux_plus, flux_minus

@jit(nopython=True, cache=True)
def slice_eq(array, lim, value):
    """Funciton to replace values with upper or lower limit
    """
    for i in range(array.shape[0]):
        new = array[i,:] 
        new[where(new==lim)] = value
        array[i,:] = new     
    return array

@jit(nopython=True, cache=True)
def slice_lt(array, lim):
    """Funciton to replace values with upper or lower limit
    """
    for i in range(array.shape[0]):
        new = array[i,:] 
        new[where(new<lim)] = lim
        array[i,:] = new     
    return array

@jit(nopython=True, cache=True)
def slice_gt(array, lim):
    """Funciton to replace values with upper or lower limit
    """
    for i in range(array.shape[0]):
        new = array[i,:] 
        new[where(new>lim)] = lim
        array[i,:] = new     
    return array

@jit(nopython=True, cache=True)
def numba_cumsum(mat):
    """Function to compute cumsum along axis=0 to bypass numba not allowing kwargs in 
    cumsum 
    """
    new_mat = zeros(mat.shape)
    for i in range(mat.shape[1]):
        new_mat[:,i] = cumsum(mat[:,i])
    return new_mat

@jit(nopython=True, cache=True)
def setup_tri_diag(nlayer,nwno ,c_plus_up, c_minus_up, 
    c_plus_down, c_minus_down, b_top, b_surface, surf_reflect,
    gama, dtau, exptrm_positive,  exptrm_minus):
    """
    Before we can solve the tridiagonal matrix (See Toon+1989) section
    "SOLUTION OF THE TwO-STREAM EQUATIONS FOR MULTIPLE LAYERS", we 
    need to set up the coefficients. 

    Parameters
    ----------
    nlayer : int 
        number of layers in the model 
    nwno : int 
        number of wavelength points
    c_plus_up : array 
        c-plus evaluated at the top of the atmosphere 
    c_minus_up : array 
        c_minus evaluated at the top of the atmosphere 
    c_plus_down : array 
        c_plus evaluated at the bottom of the atmosphere 
    c_minus_down : array 
        c_minus evaluated at the bottom of the atmosphere 
    b_top : array 
        The diffuse radiation into the model at the top of the atmosphere
    b_surface : array
        The diffuse radiation into the model at the bottom. Includes emission, reflection 
        of the unattenuated portion of the direct beam  
    surf_reflect : array 
        Surface reflectivity 
    g1 : array 
        table 1 toon et al 1989
    g2 : array 
        table 1 toon et al 1989
    g3 : array 
        table 1 toon et al 1989
    lamba : array 
        Eqn 21 toon et al 1989 
    gama : array 
        Eqn 22 toon et al 1989
    dtau : array 
        Opacity per layer
    exptrm_positive : array 
        Eqn 44, expoential terms needed for tridiagonal rotated layered, clipped at 35 
    exptrm_minus : array 
        Eqn 44, expoential terms needed for tridiagonal rotated layered, clipped at 35 


    Returns
    -------
    array 
        coefficient of the positive exponential term 
    
    """
    L = 2 * nlayer

    #EQN 44 

    e1 = exptrm_positive + gama*exptrm_minus
    e2 = exptrm_positive - gama*exptrm_minus
    e3 = gama*exptrm_positive + exptrm_minus
    e4 = gama*exptrm_positive - exptrm_minus


    #now build terms 
    A = zeros((L,nwno)) 
    B = zeros((L,nwno )) 
    C = zeros((L,nwno )) 
    D = zeros((L,nwno )) 

    A[0,:] = 0.0
    B[0,:] = gama[0,:] + 1.0
    C[0,:] = gama[0,:] - 1.0
    D[0,:] = b_top - c_minus_up[0,:]

    #even terms, not including the last !CMM1 = UP
    A[1::2,:][:-1] = (e1[:-1,:]+e3[:-1,:]) * (gama[1:,:]-1.0) #always good
    B[1::2,:][:-1] = (e2[:-1,:]+e4[:-1,:]) * (gama[1:,:]-1.0)
    C[1::2,:][:-1] = 2.0 * (1.0-gama[1:,:]**2)          #always good 
    D[1::2,:][:-1] =((gama[1:,:]-1.0)*(c_plus_up[1:,:] - c_plus_down[:-1,:]) + 
                            (1.0-gama[1:,:])*(c_minus_down[:-1,:] - c_minus_up[1:,:]))
    #import pickle as pk
    #pk.dump({'GAMA_1':(gama[1:,:]-1.0), 'CPM1':c_plus_up[1:,:] , 'CP':c_plus_down[:-1,:], '1_GAMA':(1.0-gama[1:,:]), 
    #   'CM':c_minus_down[:-1,:],'CMM1':c_minus_up[1:,:],'Deven':D[1::2,:][:-1]}, open('../testing_notebooks/GFLUX_even_D_terms.pk','wb'))
    
    #odd terms, not including the first 
    A[::2,:][1:] = 2.0*(1.0-gama[:-1,:]**2)
    B[::2,:][1:] = (e1[:-1,:]-e3[:-1,:]) * (gama[1:,:]+1.0)
    C[::2,:][1:] = (e1[:-1,:]+e3[:-1,:]) * (gama[1:,:]-1.0)
    D[::2,:][1:] = (e3[:-1,:]*(c_plus_up[1:,:] - c_plus_down[:-1,:]) + 
                            e1[:-1,:]*(c_minus_down[:-1,:] - c_minus_up[1:,:]))

    #last term [L-1]
    A[-1,:] = e1[-1,:]-surf_reflect*e3[-1,:]
    B[-1,:] = e2[-1,:]-surf_reflect*e4[-1,:]
    C[-1,:] = 0.0
    D[-1,:] = b_surface-c_plus_down[-1,:] + surf_reflect*c_minus_down[-1,:]

    return A, B, C, D

#@jit(nopython=True, cache=True)
def setup_pent_diag(nlayer,nwno ,c_plus_up, c_minus_up, 
    c_plus_down, c_minus_down, b_top, b_surface, surf_reflect,
    gama, dtau, exptrm_positive,  exptrm_minus, g1, g2, exptrm, lamda):
    """
    Parameters
    ----------
    nlayer : int 
        number of layers in the model 
    nwno : int 
        number of wavelength points
    c_plus_up : array 
        c-plus evaluated at the top of the atmosphere 
    c_minus_up : array 
        c_minus evaluated at the top of the atmosphere 
    c_plus_down : array 
        c_plus evaluated at the bottom of the atmosphere 
    c_minus_down : array 
        c_minus evaluated at the bottom of the atmosphere 
    b_top : array 
        The diffuse radiation into the model at the top of the atmosphere
    b_surface : array
        The diffuse radiation into the model at the bottom. Includes emission, reflection 
        of the unattenuated portion of the direct beam  
    surf_reflect : array 
        Surface reflectivity 
    g1 : array 
        table 1 toon et al 1989
    g2 : array 
        table 1 toon et al 1989
    g3 : array 
        table 1 toon et al 1989
    lamba : array 
        Eqn 21 toon et al 1989 
    gama : array 
        Eqn 22 toon et al 1989
    dtau : array 
        Opacity per layer
    exptrm_positive : array 
        Eqn 44, expoential terms needed for tridiagonal rotated layered, clipped at 35 
    exptrm_minus : array 
        Eqn 44, expoential terms needed for tridiagonal rotated layered, clipped at 35 


    Returns
    -------
    array 
        coefficient of the positive exponential term 
    
    """
    L = 2 * nlayer

    #EQN 44 

    e1 = 1. + gama*exptrm_minus
    e2 = 1. - gama*exptrm_minus
    e3 = gama + exptrm_minus
    e4 = gama - exptrm_minus

    #f1 = g2 * sinh(exptrm) / lamda
    #f2 = cosh(exptrm) + g1 * sinh(exptrm) / lamda
    #f3 = cosh(exptrm) - g1 * sinh(exptrm) / lamda

    #now build terms 
    A = zeros((L,nwno)) 
    B = zeros((L,nwno )) 
    C = zeros((L,nwno )) 
    D = zeros((L,nwno )) 
    E = zeros((L,nwno )) 
    F = zeros((L,nwno )) 

    A[0,:] = 0.0
    B[0,:] = 0.0
    C[0,:] = e1[0,:] #1.#
    D[0,:] = -e2[0,:] #0.#
    E[0,:] = 0.0
    F[0,:] = b_top - c_minus_up[0,:]

    #even terms, not including the last !CMM1 = UP
    # A values are zero so don't do anything
    B[1::2,:][:-1] = e1[:-1,:] #f1[:-1,:]#
    C[1::2,:][:-1] = e2[:-1,:] #f2[:-1,:]#
    D[1::2,:][:-1] = -e3[1:,:] #D[1::2,:][:-1]
    E[1::2,:][:-1] = e4[1:,:] #E[1::2,:][:-1] - 1.#
    F[1::2,:][:-1] = c_plus_up[1:,:] - c_plus_down[:-1,:]
    
    #odd terms, not including the first 
    A[::2,:][1:] = e3[:-1,:] #f3[:-1,:]#
    B[::2,:][1:] = e4[:-1,:] #f1[:-1,:]# 
    C[::2,:][1:] = -e1[1:,:] #C[::2,:][1:] - 1.#
    D[::2,:][1:] = e2[1:,:] #D[1::2,:][:-1]
    # E values are zero so don't do anything
    F[::2,:][1:] = c_minus_up[1:,:] - c_minus_down[:-1,:]

    #last term [L-1]
    A[-1,:] = 0.
    B[-1,:] = e1[-1,:]-surf_reflect*e3[-1,:] #f1[-1,:] - surf_reflect * f3[-1,:]#
    C[-1,:] = e2[-1,:]-surf_reflect*e4[-1,:] #f2[-1,:] - surf_reflect * f1[-1,:]#
    D[-1,:] = 0. 
    E[-1,:] = 0.
    F[-1,:] = b_surface - c_plus_down[-1,:] + surf_reflect*c_minus_down[-1,:]

    return A, B, C, D, E, F


@jit(nopython=True, cache=True)
def tri_diag_solve(l, a, b, c, d):
    """
    Tridiagonal Matrix Algorithm solver, a b c d can be NumPy array type or Python list type.
    refer to this wiki_ and to this explanation_. 
    
    .. _wiki: http://en.wikipedia.org/wiki/Tridiagonal_matrix_algorithm
    .. _explanation: http://www.cfd-online.com/Wiki/Tridiagonal_matrix_algorithm_-_TDMA_(Thomas_algorithm)
    
    A, B, C and D refer to: 

    .. math:: A(I)*X(I-1) + B(I)*X(I) + C(I)*X(I+1) = D(I)

    This solver returns X. 

    Parameters
    ----------
    A : array or list 
    B : array or list 
    C : array or list 
    C : array or list 

    Returns
    -------
    array 
        Solution, x 
    """
    AS, DS, CS, DS,XK = zeros(l), zeros(l), zeros(l), zeros(l), zeros(l) # copy arrays

    AS[-1] = a[-1]/b[-1]
    DS[-1] = d[-1]/b[-1]

    for i in range(l-2, -1, -1):
        x = 1.0 / (b[i] - c[i] * AS[i+1])
        AS[i] = a[i] * x
        DS[i] = (d[i]-c[i] * DS[i+1]) * x
    XK[0] = DS[0]
    for i in range(1,l):
        XK[i] = DS[i] - AS[i] * XK[i-1]
    return XK

#@jit(nopython=True, cache=True)
def pent_diag_solve(l, A, B, C, D, E, F):
    """
    Pentadiagonal Matrix solver

    Parameters
    ----------
    A : array or list 
    B : array or list 
    C : array or list 
    D : array or list 
    E : array or list 
    F : array or list 

    Returns
    -------
    array 
        Solution, x 
    """

    Mrow = zeros((5, len(A)))
    Mrow[0,:] = E
    Mrow[1,:] = D
    Mrow[2,:] = C
    Mrow[3,:] = B
    Mrow[4,:] = A

    X = pp.solve(Mrow, F, is_flat=True)

    return X

@jit(nopython=True, cache=True)
def get_reflected_3d(nlevel, wno,nwno, numg,numt, dtau_3d, tau_3d, w0_3d, cosb_3d,gcos2_3d, ftau_cld_3d,ftau_ray_3d,
    dtau_og_3d, tau_og_3d, w0_og_3d, cosb_og_3d, 
    surf_reflect,ubar0, ubar1,cos_theta, F0PI,single_phase, multi_phase,
    frac_a, frac_b, frac_c, constant_back, constant_forward,tridiagonal):
    """
    Computes toon fluxes given tau and everything is 3 dimensional. This is the exact same function 
    as `get_flux_geom_1d` but is kept separately so we don't have to do unecessary indexing for 
    retrievals. 

    Parameters
    ----------
    nlevel : int 
        Number of levels in the model 
    wno : array of float 
        Wave number grid in cm -1 
    nwno : int 
        Number of wave points
    numg : int 
        Number of Gauss angles 
    numt : int 
        Number of Chebyshev angles 
    dtau_3d : ndarray of float
        This is the opacity contained within each individual layer (defined at midpoints of "levels")
        WITHOUT D-Eddington Correction
        Dimensions=# layer by # wave
    tau_3d : ndarray of float
        This is the cumulative summed opacity 
        WITHOUT D-Eddington Correction
        Dimensions=# level by # wave        
    w0_3d : ndarray of float 
        This is the single scattering albedo, from scattering, clouds, raman, etc 
        WITHOUT D-Eddington Correction
        Dimensions=# layer by # wave
    cosb_3d : ndarray of float 
        This is the asymmetry factor 
        WITHOUT D-Eddington Correction
        Dimensions=# layer by # wave
    gcos2_3d : ndarray of float 
        Parameter that allows us to directly include Rayleigh scattering 
        = 0.5*tau_rayleigh/(tau_rayleigh + tau_cloud)
    ftau_cld_3d : ndarray of float 
        Fraction of cloud extinction to total 
        = tau_cloud/(tau_rayleigh + tau_cloud)
    ftau_ray_3d : ndarray of float 
        Fraction of rayleigh extinction to total 
        = tau_rayleigh/(tau_rayleigh + tau_cloud)
    dtau_og_3d : ndarray of float 
        This is the opacity contained within each individual layer (defined at midpoints of "levels")
        WITHOUT the delta eddington correction, if it was specified by user
        Dimensions=# layer by # wave
    tau_og_3d : ndarray of float
        This is the cumulative summed opacity 
        WITHOUT the delta eddington correction, if it was specified by user
        Dimensions=# level by # wave    
    w0_og_3d : ndarray of float 
        Same as w0 but WITHOUT the delta eddington correction, if it was specified by user  
    cosb_og_3d : ndarray of float 
        Same as cosbar buth WITHOUT the delta eddington correction, if it was specified by user
    surf_reflect : float 
        Surface reflectivity 
    ubar0 : ndarray of float 
        matrix of cosine of the incident angle from geometric.json
    ubar1 : ndarray of float 
        matrix of cosine of the observer angles
    cos_theta : float 
        Cosine of the phase angle of the planet 
    F0PI : array 
        Downward incident solar radiation
    single_phase : str 
        Single scattering phase function, default is the two-term henyey-greenstein phase function
    multi_phase : str 
        Multiple scattering phase function, defulat is N=2 Legendre polynomial
    frac_a : float 
        (Optional), If using the TTHG phase function. Must specify the functional form for fraction 
        of forward to back scattering (A + B * gcosb^C)
    frac_b : float 
        (Optional), If using the TTHG phase function. Must specify the functional form for fraction 
        of forward to back scattering (A + B * gcosb^C)
    frac_c : float 
        (Optional), If using the TTHG phase function. Must specify the functional form for fraction 
        of forward to back scattering (A + B * gcosb^C), Default is : 1 - gcosb^2
    constant_back : float 
        (Optional), If using the TTHG phase function. Must specify the assymetry of back scatterer. 
        Remember, the output of A & M code does not separate back and forward scattering.
    constant_forward : float 
        (Optional), If using the TTHG phase function. Must specify the assymetry of forward scatterer. 
        Remember, the output of A & M code does not separate back and forward scattering.
    tridiagonal : int 
        0 for tridiagonal, 1 for pentadiagonal 

    Returns
    -------
    intensity at the top of the atmosphere for all the different ubar1 and ubar2 

    To Do
    -----
    - F0PI Solar flux shouldn't always be 1.. Follow up to make sure that this isn't a bad 
          hardwiring to solar, despite "relative albedo"
    - take delta eddington option out of fluxes and move it all over to optics

    """
    #what we want : intensity at the top as a function of all the different angles

    xint_at_top = zeros((numg, numt, nwno))

    nlayer = nlevel - 1 

    #now define terms of Toon et al 1989 quadrature Table 1 
    #https://agupubs.onlinelibrary.wiley.com/doi/pdf/10.1029/JD094iD13p16287
    #see table of terms 

    #terms not dependent on incident angle
    sq3 = sqrt(3.)

    #================ START CRAZE LOOP OVER ANGLE #================
    for ng in range(numg):
        for nt in range(numt):

            #get needed chunk for 3d inputs
            #should consider thinking of a better method for when doing 1d only
            cosb = cosb_3d[:,:,ng,nt]
            dtau = dtau_3d[:,:,ng,nt]
            tau = tau_3d[:,:,ng,nt]
            w0 = w0_3d[:,:,ng,nt]
            gcos2 = gcos2_3d[:,:,ng,nt]
            ftau_cld = ftau_cld_3d[:,:,ng,nt]
            ftau_ray = ftau_ray_3d[:,:,ng,nt]

            #uncorrected original values (in case user specified D-Eddington)
            #If they did not, this is the same thing as what is defined above 
            #These are used because HG single scattering phase function does get 
            #the forward and back scattering pretty accurately so delta-eddington
            #is only applied to the multiple scattering terms
            cosb_og = cosb_og_3d[:,:,ng,nt]
            dtau_og = dtau_og_3d[:,:,ng,nt]
            tau_og = tau_og_3d[:,:,ng,nt]
            w0_og = w0_og_3d[:,:,ng,nt]         

            g1  = (sq3*0.5)*(2. - w0*(1.+cosb)) #table 1
            g2  = (sq3*w0*0.5)*(1.-cosb)           #table 1
            lamda = sqrt(g1**2 - g2**2)           #eqn 21
            gama  = (g1-lamda)/g2                   #eqn 22
            g3  = 0.5*(1.-sq3*cosb*ubar0[ng, nt])   #table 1 #ubar is now 100x 10 matrix.. 
    
            # now calculate c_plus and c_minus (equation 23 and 24)
            g4 = 1.0 - g3
            denominator = lamda**2 - 1.0/ubar0[ng, nt]**2.0

            #everything but the exponential 
            a_minus = F0PI*w0* (g4*(g1 + 1.0/ubar0[ng, nt]) +g2*g3 ) / denominator
            a_plus  = F0PI*w0*(g3*(g1-1.0/ubar0[ng, nt]) +g2*g4) / denominator

            #add in exponential to get full eqn
            #_up is the terms evaluated at lower optical depths (higher altitudes)
            #_down is terms evaluated at higher optical depths (lower altitudes)
            x = exp(-tau[:-1,:]/ubar0[ng, nt])
            c_minus_up = a_minus*x #CMM1
            c_plus_up  = a_plus*x #CPM1
            x = exp(-tau[1:,:]/ubar0[ng, nt])
            c_minus_down = a_minus*x #CM
            c_plus_down  = a_plus*x #CP

            #calculate exponential terms needed for the tridiagonal rotated layered method
            exptrm = lamda*dtau
            #save from overflow 
            exptrm = slice_gt (exptrm, 40.0) 

            exptrm_positive = exp(exptrm) #EP
            exptrm_minus = 1.0/exptrm_positive#exp(-exptrm) #EM


            #boundary conditions 
            b_top = 0.0                                       
            b_surface = 0. + surf_reflect*ubar0[ng, nt]*F0PI*exp(-tau[-1, :]/ubar0[ng, nt])

            #Now we need the terms for the tridiagonal rotated layered method
            if tridiagonal==0:
                A, B, C, D = setup_tri_diag(nlayer,nwno,  c_plus_up, c_minus_up, 
                                    c_plus_down, c_minus_down, b_top, b_surface, surf_reflect,
                                     gama, dtau, 
                                    exptrm_positive,  exptrm_minus) 
            #else:
            #   A_, B_, C_, D_, E_, F_ = setup_pent_diag(nlayer,nwno,  c_plus_up, c_minus_up, 
            #                       c_plus_down, c_minus_down, b_top, b_surface, surf_reflect,
            #                        gama, dtau, 
            #                       exptrm_positive,  exptrm_minus, g1,g2,exptrm,lamda) 

            positive = zeros((nlayer, nwno))
            negative = zeros((nlayer, nwno))
            #========================= Start loop over wavelength =========================
            L = 2*nlayer
            for w in range(nwno):
                #coefficient of posive and negative exponential terms 
                if tridiagonal==0:
                    X = tri_diag_solve(L, A[:,w], B[:,w], C[:,w], D[:,w])
                    #unmix the coefficients
                    positive[:,w] = X[::2] + X[1::2] 
                    negative[:,w] = X[::2] - X[1::2]
                #else:
                #   X = pent_diag_solve(L, A_[:,w], B_[:,w], C_[:,w], D_[:,w], E_[:,w], F_[:,w])
                #   #unmix the coefficients
                #   positive[:,w] = exptrm_minus[:,w] * (X[::2] + X[1::2])
                #   negative[:,w] = X[::2] - X[1::2]

            #========================= End loop over wavelength =========================

            #use expression for bottom flux to get the flux_plus and flux_minus at last
            #bottom layer
            flux_zero  = positive[-1,:]*exptrm_positive[-1,:] + gama[-1,:]*negative[-1,:]*exptrm_minus[-1,:] + c_plus_down[-1,:]
            
            xint = zeros((nlevel,nwno))
            xint[-1,:] = flux_zero/pi

            ################################ BEGIN OPTIONS FOR MULTIPLE SCATTERING####################

            #Legendre polynomials for the Phase function due to multiple scatterers 
            if multi_phase ==0:#'N=2':
                #ubar2 is defined to deal with the integration over the second moment of the 
                #intensity. It is FIT TO PURE RAYLEIGH LIMIT, ~(1/sqrt(3))^(1/2)
                #this is a decent assumption because our second order legendre polynomial 
                #is forced to be equal to the rayleigh phase function
                ubar2 = 0.767  # 
                multi_plus = (1.0+1.5*cosb*ubar1[ng,nt] #!was 3
                                + gcos2*(3.0*ubar2*ubar2*ubar1[ng,nt]*ubar1[ng,nt] - 1.0)/2.0)
                multi_minus = (1.-1.5*cosb*ubar1[ng,nt] 
                                + gcos2*(3.0*ubar2*ubar2*ubar1[ng,nt]*ubar1[ng,nt] - 1.0)/2.0)
            elif multi_phase ==1:#'N=1':
                multi_plus = 1.0+1.5*cosb*ubar1[ng,nt]  
                multi_minus = 1.-1.5*cosb*ubar1[ng,nt]
            ################################ END OPTIONS FOR MULTIPLE SCATTERING####################

            G=w0*positive*(multi_plus+gama*multi_minus)
            H=w0*negative*(gama*multi_plus+multi_minus)
            A=w0*(multi_plus*c_plus_up+multi_minus*c_minus_up)

            G=G*0.5/pi
            H=H*0.5/pi
            A=A*0.5/pi

            ################################ BEGIN OPTIONS FOR DIRECT SCATTERING####################
            #define f (fraction of forward to back scattering), 
            #g_forward (forward asymmetry), g_back (backward asym)
            #needed for everything except the OTHG
            if single_phase!=1: 
                g_forward = constant_forward*cosb_og
                g_back = constant_back*cosb_og#-
                f = frac_a + frac_b*g_back**frac_c

            # NOTE ABOUT HG function: we are translating to the frame of the downward propagating beam
            # Therefore our HG phase function becomes:
            # p_single=(1-cosb_og**2)/sqrt((1+cosb_og**2+2*cosb_og*cos_theta)**3) 
            # as opposed to the traditional:
            # p_single=(1-cosb_og**2)/sqrt((1+cosb_og**2-2*cosb_og*cos_theta)**3) (NOTICE NEGATIVE)

            if single_phase==0:#'cahoy':
                #Phase function for single scattering albedo frum Solar beam
                #uses the Two term Henyey-Greenstein function with the additiona rayleigh component 
                      #first term of TTHG: forward scattering
                p_single=(f * (1-g_forward**2)
                                /sqrt((1+cosb_og**2+2*cosb_og*cos_theta)**3) 
                                #second term of TTHG: backward scattering
                                +(1-f)*(1-g_back**2)
                                /sqrt((1+(-cosb_og/2.)**2+2*(-cosb_og/2.)*cos_theta)**3)+
                                #rayleigh phase function
                                (gcos2))
            elif single_phase==1:#'OTHG':
                p_single=(1-cosb_og**2)/sqrt((1+cosb_og**2+2*cosb_og*cos_theta)**3) 
            elif single_phase==2:#'TTHG':
                #Phase function for single scattering albedo frum Solar beam
                #uses the Two term Henyey-Greenstein function with the additiona rayleigh component 
                      #first term of TTHG: forward scattering
                p_single=(f * (1-g_forward**2)
                                /sqrt((1+g_forward**2+2*g_forward*cos_theta)**3) 
                                #second term of TTHG: backward scattering
                                +(1-f)*(1-g_back**2)
                                /sqrt((1+g_back**2+2*g_back*cos_theta)**3))
            elif single_phase==3:#'TTHG_ray':
                #Phase function for single scattering albedo frum Solar beam
                #uses the Two term Henyey-Greenstein function with the additiona rayleigh component 
                            #first term of TTHG: forward scattering
                p_single=(ftau_cld*(f * (1-g_forward**2)
                                                /sqrt((1+g_forward**2+2*g_forward*cos_theta)**3) 
                                                #second term of TTHG: backward scattering
                                                +(1-f)*(1-g_back**2)
                                                /sqrt((1+g_back**2+2*g_back*cos_theta)**3))+            
                                #rayleigh phase function
                                ftau_ray*(0.75*(1+cos_theta**2.0)))

            ################################ END OPTIONS FOR DIRECT SCATTERING####################

            for i in range(nlayer-1,-1,-1):
                #direct beam
                #note when delta-eddington=off, then tau_single=tau, cosb_single=cosb, w0_single=w0, etc
                xint[i,:] =( xint[i+1,:]*exp(-dtau[i,:]/ubar1[ng,nt])
                        #single scattering albedo from sun beam (from ubar0 to ubar1)
                        +(w0_og[i,:]*F0PI/(4.*pi))*
                        (p_single[i,:])*exp(-tau_og[i,:]/ubar0[ng,nt])*
                        (1. - exp(-dtau_og[i,:]*(ubar0[ng,nt]+ubar1[ng,nt])/(ubar0[ng,nt]*ubar1[ng,nt])))*
                        (ubar0[ng,nt]/(ubar0[ng,nt]+ubar1[ng,nt]))
                        #three multiple scattering terms 
                        +A[i,:]* (1. - exp(-dtau[i,:] *(ubar0[ng,nt]+1*ubar1[ng,nt])/(ubar0[ng,nt]*ubar1[ng,nt])))*
                        (ubar0[ng,nt]/(ubar0[ng,nt]+1*ubar1[ng,nt]))
                        +G[i,:]*(exp(exptrm[i,:]*1-dtau[i,:]/ubar1[ng,nt]) - 1.0)/(lamda[i,:]*1*ubar1[ng,nt] - 1.0)
                        +H[i,:]*(1. - exp(-exptrm[i,:]*1-dtau[i,:]/ubar1[ng,nt]))/(lamda[i,:]*1*ubar1[ng,nt] + 1.0))
                        #thermal

            xint_at_top[ng,nt,:] = xint[0,:]    
    return xint_at_top

@jit(nopython=True, cache=True)
def get_reflected_1d(nlevel, wno,nwno, numg,numt, dtau, tau, w0, cosb,gcos2, ftau_cld, ftau_ray,
    dtau_og, tau_og, w0_og, cosb_og, 
    surf_reflect,ubar0, ubar1,cos_theta, F0PI,single_phase, multi_phase,
    frac_a, frac_b, frac_c, constant_back, constant_forward,
    toon_coefficients=0, tridiagonal=0, b_top=0):
    """
    Computes toon fluxes given tau and everything is 1 dimensional. This is the exact same function 
    as `get_flux_geom_3d` but is kept separately so we don't have to do unecessary indexing for fast
    retrievals. 

    Parameters
    ----------
    nlevel : int 
        Number of levels in the model 
    wno : array of float 
        Wave number grid in cm -1 
    nwno : int 
        Number of wave points
    numg : int 
        Number of Gauss angles 
    numt : int 
        Number of Chebyshev angles 
    DTAU : ndarray of float
        This is the opacity contained within each individual layer (defined at midpoints of "levels")
        WITHOUT D-Eddington Correction
        Dimensions=# layer by # wave
    TAU : ndarray of float
        This is the cumulative summed opacity 
        WITHOUT D-Eddington Correction
        Dimensions=# level by # wave        
    W0 : ndarray of float 
        This is the single scattering albedo, from scattering, clouds, raman, etc 
        WITHOUT D-Eddington Correction
        Dimensions=# layer by # wave
    COSB : ndarray of float 
        This is the asymmetry factor 
        WITHOUT D-Eddington Correction
        Dimensions=# layer by # wave
    GCOS2 : ndarray of float 
        Parameter that allows us to directly include Rayleigh scattering 
        = 0.5*tau_rayleigh/(tau_rayleigh + tau_cloud)
    ftau_cld : ndarray of float 
        Fraction of cloud extinction to total 
        = tau_cloud/(tau_rayleigh + tau_cloud)
    ftau_ray : ndarray of float 
        Fraction of rayleigh extinction to total 
        = tau_rayleigh/(tau_rayleigh + tau_cloud)
    dtau_og : ndarray of float 
        This is the opacity contained within each individual layer (defined at midpoints of "levels")
        WITHOUT the delta eddington correction, if it was specified by user
        Dimensions=# layer by # wave
    tau_og : ndarray of float
        This is the cumulative summed opacity 
        WITHOUT the delta eddington correction, if it was specified by user
        Dimensions=# level by # wave    
    w0_og : ndarray of float 
        Same as w0 but WITHOUT the delta eddington correction, if it was specified by user  
    cosb_og : ndarray of float 
        Same as cosbar buth WITHOUT the delta eddington correction, if it was specified by user
    surf_reflect : float 
        Surface reflectivity 
    ubar0 : ndarray of float 
        matrix of cosine of the incident angle from geometric.json
    ubar1 : ndarray of float 
        matrix of cosine of the observer angles
    cos_theta : float 
        Cosine of the phase angle of the planet 
    F0PI : array 
        Downward incident solar radiation
    single_phase : str 
        Single scattering phase function, default is the two-term henyey-greenstein phase function
    multi_phase : str 
        Multiple scattering phase function, defulat is N=2 Legendre polynomial 
    frac_a : float 
        (Optional), If using the TTHG phase function. Must specify the functional form for fraction 
        of forward to back scattering (A + B * gcosb^C)
    frac_b : float 
        (Optional), If using the TTHG phase function. Must specify the functional form for fraction 
        of forward to back scattering (A + B * gcosb^C)
    frac_c : float 
        (Optional), If using the TTHG phase function. Must specify the functional form for fraction 
        of forward to back scattering (A + B * gcosb^C), Default is : 1 - gcosb^2
    constant_back : float 
        (Optional), If using the TTHG phase function. Must specify the assymetry of back scatterer. 
        Remember, the output of A & M code does not separate back and forward scattering.
    constant_forward : float 
        (Optional), If using the TTHG phase function. Must specify the assymetry of forward scatterer. 
        Remember, the output of A & M code does not separate back and forward scattering.
    tridiagonal : int 
        0 for tridiagonal, 1 for pentadiagonal 
    toon_coefficients : int     
        0 for quadrature (default) 1 for eddington

    Returns
    -------
    intensity at the top of the atmosphere for all the different ubar1 and ubar2 

    To Do
    -----
    - F0PI Solar flux shouldn't always be 1.. Follow up to make sure that this isn't a bad 
          hardwiring to solar, despite "relative albedo"
    """
    #what we want : intensity at the top as a function of all the different angles

    xint_at_top = zeros((numg, numt, nwno))
    #intensity = zeros((numg, numt, nlevel, nwno))

    nlayer = nlevel - 1 
    #flux_out = zeros((numg, numt, 2*nlevel, nwno))

    #now define terms of Toon et al 1989 quadrature Table 1 
    #https://agupubs.onlinelibrary.wiley.com/doi/pdf/10.1029/JD094iD13p16287
    #see table of terms 

    #terms not dependent on incident angle
    sq3 = sqrt(3.)
    if toon_coefficients == 1:#eddington
        g1  = (7-w0*(4+3*cosb))/4 #(sq3*0.5)*(2. - w0*(1.+cosb)) #table 1 # 
        g2  = -(1-w0*(4-3*cosb))/4 #(sq3*w0*0.5)*(1.-cosb)        #table 1 # 
    elif toon_coefficients == 0:#quadrature
        g1  = (sq3*0.5)*(2. - w0*(1.+cosb)) #table 1 # 
        g2  = (sq3*w0*0.5)*(1.-cosb)        #table 1 # 
    lamda = sqrt(g1**2 - g2**2)         #eqn 21
    gama  = (g1-lamda)/g2               #eqn 22

    #================ START CRAZE LOOP OVER ANGLE #================
    for ng in range(numg):
        for nt in range(numt):
            u1 = ubar1[ng,nt]
            u0 = ubar0[ng,nt]
            if toon_coefficients == 1 : #eddington
                g3  = (2-3*cosb*u0)/4#0.5*(1.-sq3*cosb*ubar0[ng, nt]) #  #table 1 #ubar has dimensions [gauss angles by tchebyshev angles ]
            elif toon_coefficients == 0 :#quadrature
                g3  = 0.5*(1.-sq3*cosb*u0) #  #table 1 #ubar has dimensions [gauss angles by tchebyshev angles ]
    
            # now calculate c_plus and c_minus (equation 23 and 24 toon)
            g4 = 1.0 - g3
            denominator = lamda**2 - 1.0/u0**2.0

            #everything but the exponential 
            a_minus = F0PI*w0* (g4*(g1 + 1.0/u0) +g2*g3 ) / denominator
            a_plus  = F0PI*w0*(g3*(g1-1.0/u0) +g2*g4) / denominator

            #add in exponential to get full eqn
            #_up is the terms evaluated at lower optical depths (higher altitudes)
            #_down is terms evaluated at higher optical depths (lower altitudes)
            x = exp(-tau[:-1,:]/u0)
            c_minus_up = a_minus*x #CMM1
            c_plus_up  = a_plus*x #CPM1
            x = exp(-tau[1:,:]/u0)
            c_minus_down = a_minus*x #CM
            c_plus_down  = a_plus*x #CP

            #calculate exponential terms needed for the tridiagonal rotated layered method
            exptrm = lamda*dtau
            #save from overflow 
            exptrm = slice_gt (exptrm, 35.0) 

            exptrm_positive = exp(exptrm) #EP
            exptrm_minus = 1.0/exptrm_positive#EM


            #boundary conditions 
            #b_top = 0.0                                       

            b_surface = 0. + surf_reflect*u0*F0PI*exp(-tau[-1, :]/u0)

            #Now we need the terms for the tridiagonal rotated layered method
            if tridiagonal==0:
                A, B, C, D = setup_tri_diag(nlayer,nwno,  c_plus_up, c_minus_up, 
                                    c_plus_down, c_minus_down, b_top, b_surface, surf_reflect,
                                     gama, dtau, 
                                    exptrm_positive,  exptrm_minus) 

            #else:
            #   A_, B_, C_, D_, E_, F_ = setup_pent_diag(nlayer,nwno,  c_plus_up, c_minus_up, 
            #                       c_plus_down, c_minus_down, b_top, b_surface, surf_reflect,
            #                        gama, dtau, 
            #                       exptrm_positive,  exptrm_minus, g1,g2,exptrm,lamda) 

            positive = zeros((nlayer, nwno))
            negative = zeros((nlayer, nwno))
            #========================= Start loop over wavelength =========================
            L = 2*nlayer
            for w in range(nwno):
                #coefficient of posive and negative exponential terms 
                if tridiagonal==0:
                    X = tri_diag_solve(L, A[:,w], B[:,w], C[:,w], D[:,w])
                    #unmix the coefficients
                    positive[:,w] = X[::2] + X[1::2] 
                    negative[:,w] = X[::2] - X[1::2]

                #else: 
                #   X = pent_diag_solve(L, A_[:,w], B_[:,w], C_[:,w], D_[:,w], E_[:,w], F_[:,w])
                    #unmix the coefficients
                #   positive[:,w] = exptrm_minus[:,w] * (X[::2] + X[1::2])
                #   negative[:,w] = X[::2] - X[1::2]

            #========================= End loop over wavelength =========================

            #use expression for bottom flux to get the flux_plus and flux_minus at last
            #bottom layer
            flux_zero  = positive[-1,:]*exptrm_positive[-1,:] + gama[-1,:]*negative[-1,:]*exptrm_minus[-1,:] + c_plus_down[-1,:]
            #flux_minus  = gama*positive*exptrm_positive + negative*exptrm_minus + c_minus_down
            #flux_plus  = positive*exptrm_positive + gama*negative*exptrm_minus + c_plus_down
            #flux = zeros((2*nlevel, nwno))
            #flux[0,:] = (gama*positive + negative + a_minus)[0,:]
            #flux[1,:] = (positive + gama*negative + a_plus)[0,:]
            #flux[2::2, :] = flux_minus
            #flux[3::2, :] = flux_plus
            #flux_out[ng,nt,:,:] = flux

            xint = zeros((nlevel,nwno))
            xint[-1,:] = flux_zero/pi

            ################################ BEGIN OPTIONS FOR MULTIPLE SCATTERING####################

            #Legendre polynomials for the Phase function due to multiple scatterers 
            if multi_phase ==0:#'N=2':
                #ubar2 is defined to deal with the integration over the second moment of the 
                #intensity. It is FIT TO PURE RAYLEIGH LIMIT, ~(1/sqrt(3))^(1/2)
                #this is a decent assumption because our second order legendre polynomial 
                #is forced to be equal to the rayleigh phase function
                ubar2 = 0.767  # 
                multi_plus = (1.0+1.5*cosb*u1 #!was 3
                                + gcos2*(3.0*ubar2*ubar2*u1*u1 - 1.0)/2.0)
                multi_minus = (1.-1.5*cosb*u1 
                                + gcos2*(3.0*ubar2*ubar2*u1*u1 - 1.0)/2.0)
            elif multi_phase ==1:#'N=1':
                multi_plus = 1.0+1.5*cosb*u1  
                multi_minus = 1.-1.5*cosb*u1
            ################################ END OPTIONS FOR MULTIPLE SCATTERING####################

            G=positive*(multi_plus+gama*multi_minus)    *w0
            H=negative*(gama*multi_plus+multi_minus)    *w0
            A=(multi_plus*c_plus_up+multi_minus*c_minus_up) *w0

            G=G*0.5/pi
            H=H*0.5/pi
            A=A*0.5/pi

            ################################ BEGIN OPTIONS FOR DIRECT SCATTERING####################
            #define f (fraction of forward to back scattering), 
            #g_forward (forward asymmetry), g_back (backward asym)
            #needed for everything except the OTHG
            if single_phase!=1: 
                g_forward = constant_forward*cosb_og
                g_back = constant_back*cosb_og#-
                f = frac_a + frac_b*g_back**frac_c

            # NOTE ABOUT HG function: we are translating to the frame of the downward propagating beam
            # Therefore our HG phase function becomes:
            # p_single=(1-cosb_og**2)/sqrt((1+cosb_og**2+2*cosb_og*cos_theta)**3) 
            # as opposed to the traditional:
            # p_single=(1-cosb_og**2)/sqrt((1+cosb_og**2-2*cosb_og*cos_theta)**3) (NOTICE NEGATIVE)

            if single_phase==0:#'cahoy':
                #Phase function for single scattering albedo frum Solar beam
                #uses the Two term Henyey-Greenstein function with the additiona rayleigh component 
                      #first term of TTHG: forward scattering
                p_single=(f * (1-g_forward**2)
                                /sqrt((1+cosb_og**2+2*cosb_og*cos_theta)**3) 
                                #second term of TTHG: backward scattering
                                +(1-f)*(1-g_back**2)
                                /sqrt((1+(-cosb_og/2.)**2+2*(-cosb_og/2.)*cos_theta)**3)+
                                #rayleigh phase function
                                (gcos2))
            elif single_phase==1:#'OTHG':
                p_single=(1-cosb_og**2)/sqrt((1+cosb_og**2+2*cosb_og*cos_theta)**3) 
            elif single_phase==2:#'TTHG':
                #Phase function for single scattering albedo frum Solar beam
                #uses the Two term Henyey-Greenstein function with the additiona rayleigh component 
                      #first term of TTHG: forward scattering
                p_single=(f * (1-g_forward**2)
                                /sqrt((1+g_forward**2+2*g_forward*cos_theta)**3) 
                                #second term of TTHG: backward scattering
                                +(1-f)*(1-g_back**2)
                                /sqrt((1+g_back**2+2*g_back*cos_theta)**3))
            elif single_phase==3:#'TTHG_ray':
                #Phase function for single scattering albedo frum Solar beam
                #uses the Two term Henyey-Greenstein function with the additiona rayleigh component 
                            #first term of TTHG: forward scattering
                p_single=(ftau_cld*(f * (1-g_forward**2)
                                                /sqrt((1+g_forward**2+2*g_forward*cos_theta)**3) 
                                                #second term of TTHG: backward scattering
                                                +(1-f)*(1-g_back**2)
                                                /sqrt((1+g_back**2+2*g_back*cos_theta)**3))+            
                                #rayleigh phase function
                                ftau_ray*(0.75*(1+cos_theta**2.0)))

            ################################ END OPTIONS FOR DIRECT SCATTERING####################

            for i in range(nlayer-1,-1,-1):
                #direct beam
                xint[i,:] =( xint[i+1,:]*exp(-dtau[i,:]/u1) 
                        #single scattering albedo from sun beam (from ubar0 to ubar1)
                        +(w0_og[i,:]*F0PI/(4.*pi))
                        *(p_single[i,:])*exp(-tau_og[i,:]/u0)
                        *(1. - exp(-dtau_og[i,:]*(u0+u1)
                        /(u0*u1)))*
                        (u0/(u0+u1))
                        #multiple scattering terms p_single
                        +A[i,:]*(1. - exp(-dtau[i,:] *(u0+1*u1)/(u0*u1)))*
                        (u0/(u0+1*u1))
                        +G[i,:]*(exp(exptrm[i,:]*1-dtau[i,:]/u1) - 1.0)/(lamda[i,:]*1*u1 - 1.0)
                        +H[i,:]*(1. - exp(-exptrm[i,:]*1-dtau[i,:]/u1))/(lamda[i,:]*1*u1 + 1.0)
                        )

            xint_at_top[ng,nt,:] = xint[0,:]
            #intensity[ng,nt,:,:] = xint

    return xint_at_top #, flux_out, intensity

@jit(nopython=True, cache=True)
def blackbody(t,w):
    """
    Blackbody flux in cgs units in per unit wavelength

    Parameters
    ----------
    t : array,float
        Temperature (K)
    w : array, float
        Wavelength (cm)
    
    Returns
    -------
    ndarray with shape ntemp x numwave
    """
    h = 6.62607004e-27 # erg s 
    c = 2.99792458e+10 # cm/s
    k = 1.38064852e-16 #erg / K

    return ((2.0*h*c**2.0)/(w**5.0))*(1.0/(exp((h*c)/outer(t, w*k)) - 1.0))

@jit(nopython=True, cache=True)
def get_thermal_1d_og(nlevel, wno,nwno, numg,numt,tlevel, dtau, w0,cosb,plevel, ubar1,
    surf_reflect, hard_surface, tridiagonal):
    """
    This function uses the source function method, which is outlined here : 
    https://agupubs.onlinelibrary.wiley.com/doi/pdf/10.1029/JD094iD13p16287
    
    The result of this routine is the top of the atmosphere thermal flux as 
    a function of gauss and chebychev points accross the disk. 

    Everything here is in CGS units:

    Fluxes - erg/s/cm^3
    Temperature - K 
    Wave grid - cm-1
    Pressure ; dyne/cm2

    Reminder: Flux = pi * Intensity, so if you are trying to compare the result of this with 
    a black body you will need to compare with pi * BB !

    Parameters
    ----------
    nlevel : int 
        Number of levels which occur at the grid points (not to be confused with layers which are
        mid points)
    wno : numpy.ndarray
        Wavenumber grid in inverse cm 
    nwno : int 
        Number of wavenumber points 
    numg : int 
        Number of gauss points (think longitude points)
    numt : int 
        Number of chebychev points (think latitude points)
    tlevel : numpy.ndarray
        Temperature as a function of level (not layer)
    dtau : numpy.ndarray
        This is a matrix of nlayer by nwave. This describes the per layer optical depth. 
    w0 : numpy.ndarray
        This is a matrix of nlayer by nwave. This describes the single scattering albedo of 
        the atmosphere. Note this is free of any Raman scattering or any d-eddington correction 
        that is sometimes included in reflected light calculations.
    cosb : numpy.ndarray
        This is a matrix of nlayer by nwave. This describes the asymmetry of the 
        atmosphere. Note this is free of any Raman scattering or any d-eddington correction 
        that is sometimes included in reflected light calculations.
    plevel : numpy.ndarray
        Pressure for each level (not layer, which is midpoints). CGS units (dyne/cm2)
    ubar1 : numpy.ndarray
        This is a matrix of ng by nt. This describes the outgoing incident angles and is generally
        computed in `picaso.disco`
    surf_reflect : numpy.ndarray    
        Surface reflectivity as a function of wavenumber. 
    hard_surface : int
        0 for no hard surface (e.g. Jupiter/Neptune), 1 for hard surface (terrestrial)
    tridiagonal : int 
        0 for tridiagonal, 1 for pentadiagonal

    Returns
    -------
    numpy.ndarray
        Thermal flux in CGS units (erg/cm3/s) in a matrix that is 
        numg x numt x nwno
    """
    nlayer = nlevel - 1 #nlayers 

    mu1 = 0.5#0.88#0.5 #from Table 1 Toon  
    twopi = pi#+pi #NEB REMOVING A PI FROM HERE BECAUSE WE ASSUME NO SYMMETRY! 

    #get matrix of blackbodies 
    all_b = blackbody(tlevel, 1/wno) #returns nlevel by nwave   
    b0 = all_b[0:-1,:]
    b1 = (all_b[1:,:] - b0) / dtau # eqn 26 toon 89

    #hemispheric mean parameters from Tabel 1 toon 
    #**originally written in terms of alpha which isn't in the table. 
    #**changed to more closely resemble Toon (no change in actual values)
    alpha = sqrt( (1.-w0) / (1.-w0*cosb) )
    g1 = 2 - w0*(1 + cosb) # (7-w0*(4+3*cosb))/4  # 
    g2 = w0*(1 - cosb)     # -(1-w0*(4-3*cosb))/4 # 
    lamda = alpha*(1.-w0*cosb)/mu1 #(g1**2 - g2**2)**0.5 #eqn 21 toon
    gama = (1.-alpha)/(1.+alpha) #g2 / (g1 + lamda) #eqn 22 toon
    g1_plus_g2 = mu1/(1.-w0*cosb) #effectively 1/(gamma1 + gamma2) .. second half of eqn.27

    #same as with reflected light, compute c_plus and c_minus 
    #these are eqns 27a & b in Toon89
    #_ups are evaluated at lower optical depth, TOA
    #_dows are evaluated at higher optical depth, bottom of atmosphere
    c_plus_up = b0 + b1* g1_plus_g2 
    c_minus_up = b0 - b1* g1_plus_g2

    c_plus_down = (b0 + b1 * dtau + b1 * g1_plus_g2)
    c_minus_down = (b0 + b1 * dtau - b1 * g1_plus_g2)
    # note there should be a factor of 2mu1 in c expressions, need to include that if mu1 not 0.5

    #calculate exponential terms needed for the tridiagonal rotated layered method
    exptrm = lamda*dtau
    #save from overflow 
    exptrm = slice_gt (exptrm, 35.0) 

    exptrm_positive = exp(exptrm) 
    exptrm_minus = 1.0/exptrm_positive

    tau_top = dtau[0,:]*plevel[0]/(plevel[1]-plevel[0]) #tried this.. no luck*exp(-1)# #tautop=dtau[0]*np.exp(-1)
    b_top = (1.0 - exp(-tau_top / mu1 )) * all_b[0,:]  # Btop=(1.-np.exp(-tautop/ubari))*B[0]
    if hard_surface:
        b_surface = all_b[-1,:] #for terrestrial, hard surface  
    else: 
        b_surface=all_b[-1,:] + b1[-1,:]*mu1 #(for non terrestrial)

    #Now we need the terms for the tridiagonal rotated layered method
    if tridiagonal==0:
        A, B, C, D = setup_tri_diag(nlayer,nwno,  c_plus_up, c_minus_up, 
                            c_plus_down, c_minus_down, b_top, b_surface, surf_reflect,
                             gama, dtau, 
                            exptrm_positive,  exptrm_minus) 
    positive = zeros((nlayer, nwno))
    negative = zeros((nlayer, nwno))
    #========================= Start loop over wavelength =========================
    L = nlayer+nlayer
    for w in range(nwno):
        #coefficient of posive and negative exponential terms 
        if tridiagonal==0:
            X = tri_diag_solve(L, A[:,w], B[:,w], C[:,w], D[:,w])
            #unmix the coefficients
            positive[:,w] = X[::2] + X[1::2] 
            negative[:,w] = X[::2] - X[1::2]

    #if you stop here this is regular ole 2 stream
    f_up = pi*(positive * exptrm_positive + gama * negative * exptrm_minus + c_plus_up)


    #calculate everyting from Table 3 toon
    alphax = ((1.0-w0)/(1.0-w0*cosb))**0.5
    G = twopi*w0*positive*(1.0+cosb*alphax)/(1.0+alphax)#
    H = twopi*w0*negative*(1.0-cosb*alphax)/(1.0+alphax)#
    J = twopi*w0*positive*(1.0-cosb*alphax)/(1.0+alphax)#
    K = twopi*w0*negative*(1.0+cosb*alphax)/(1.0+alphax)#
    alpha1 = twopi*(b0+ b1*(mu1*w0*cosb/(1.0-w0*cosb)))
    alpha2 = twopi*b1
    sigma1 = twopi*(b0- b1*(mu1*w0*cosb/(1.0-w0*cosb)))
    sigma2 = twopi*b1

    flux_minus = zeros((nlevel,nwno))
    flux_plus = zeros((nlevel,nwno))
    flux_minus_mdpt = zeros((nlevel,nwno))
    flux_plus_mdpt = zeros((nlevel,nwno))

    exptrm_positive_mdpt = exp(0.5*exptrm) 
    exptrm_minus_mdpt = 1/exptrm_positive_mdpt 

    #================ START CRAZE LOOP OVER ANGLE #================
    flux_at_top = zeros((numg, numt, nwno))
    flux_down = zeros((numg, numt, nwno))

    #work through building eqn 55 in toon (tons of bookeeping exponentials)
    for ng in range(numg):
        for nt in range(numt): 

            iubar = ubar1[ng,nt]

            if hard_surface:
                flux_plus[-1,:] = twopi * (b_surface ) # terrestrial
            else:
                flux_plus[-1,:] = twopi*( all_b[-1,:] + b1[-1,:] * iubar) #no hard surface
                
            flux_minus[0,:] = twopi * (1 - exp(-tau_top / iubar)) * all_b[0,:]
            
            exptrm_angle = exp( - dtau / iubar)
            exptrm_angle_mdpt = exp( -0.5 * dtau / iubar) 

            for itop in range(nlayer):

                #disbanning this for now because we dont need it in the thermal emission code
                flux_minus[itop+1,:]=(flux_minus[itop,:]*exptrm_angle[itop,:]+
                                     (J[itop,:]/(lamda[itop,:]*iubar+1.0))*(exptrm_positive[itop,:]-exptrm_angle[itop,:])+
                                     (K[itop,:]/(lamda[itop,:]*iubar-1.0))*(exptrm_angle[itop,:]-exptrm_minus[itop,:])+
                                     sigma1[itop,:]*(1.-exptrm_angle[itop,:])+
                                     sigma2[itop,:]*(iubar*exptrm_angle[itop,:]+dtau[itop,:]-iubar) )

                flux_minus_mdpt[itop,:]=(flux_minus[itop,:]*exptrm_angle_mdpt[itop,:]+
                                        (J[itop,:]/(lamda[itop,:]*iubar+1.0))*(exptrm_positive_mdpt[itop,:]-exptrm_angle_mdpt[itop,:])+
                                        (K[itop,:]/(-lamda[itop,:]*iubar+1.0))*(exptrm_minus_mdpt[itop,:]-exptrm_angle_mdpt[itop,:])+
                                        sigma1[itop,:]*(1.-exptrm_angle_mdpt[itop,:])+
                                        sigma2[itop,:]*(iubar*exptrm_angle_mdpt[itop,:]+0.5*dtau[itop,:]-iubar))

                ibot=nlayer-1-itop

                flux_plus[ibot,:]=(flux_plus[ibot+1,:]*exptrm_angle[ibot,:]+
                                  (G[ibot,:]/(lamda[ibot,:]*iubar-1.0))*(exptrm_positive[ibot,:]*exptrm_angle[ibot,:]-1.0)+
                                  (H[ibot,:]/(lamda[ibot,:]*iubar+1.0))*(1.0-exptrm_minus[ibot,:] * exptrm_angle[ibot,:])+
                                  alpha1[ibot,:]*(1.-exptrm_angle[ibot,:])+
                                  alpha2[ibot,:]*(iubar-(dtau[ibot,:]+iubar)*exptrm_angle[ibot,:]) )

                flux_plus_mdpt[ibot,:]=(flux_plus[ibot+1,:]*exptrm_angle_mdpt[ibot,:]+
                                       (G[ibot,:]/(lamda[ibot,:]*iubar-1.0))*(exptrm_positive[ibot,:]*exptrm_angle_mdpt[ibot,:]-exptrm_positive_mdpt[ibot,:])-
                                       (H[ibot,:]/(lamda[ibot,:]*iubar+1.0))*(exptrm_minus[ibot,:]*exptrm_angle_mdpt[ibot,:]-exptrm_minus_mdpt[ibot,:])+
                                       alpha1[ibot,:]*(1.-exptrm_angle_mdpt[ibot,:])+
                                       alpha2[ibot,:]*(iubar+0.5*dtau[ibot,:]-(dtau[ibot,:]+iubar)*exptrm_angle_mdpt[ibot,:])  )

            flux_plus_mdpt[0,:] #nlevel by nwno #
            #to get the convective heat flux 
            #flux_minus_mdpt_disco[ng,nt,:,:] = flux_minus_mdpt #nlevel by nwno
            #flux_plus_mdpt_disco[ng,nt,:,:] = flux_plus_mdpt #nlevel by nwno

    return flux_at_top#, flux_down# numg x numt x nwno

@jit(nopython=True, cache=True)
def get_thermal_1d(nlevel, wno,nwno, numg,numt,tlevel, dtau, w0,cosb,plevel, ubar1,
    surf_reflect, hard_surface, tridiagonal):
    """
    This function uses the source function method, which is outlined here : 
    https://agupubs.onlinelibrary.wiley.com/doi/pdf/10.1029/JD094iD13p16287
    
    The result of this routine is the top of the atmosphere thermal flux as 
    a function of gauss and chebychev points accross the disk. 

    Everything here is in CGS units:

    Fluxes - erg/s/cm^3
    Temperature - K 
    Wave grid - cm-1
    Pressure ; dyne/cm2

    Reminder: Flux = pi * Intensity, so if you are trying to compare the result of this with 
    a black body you will need to compare with pi * BB !

    Parameters
    ----------
    nlevel : int 
        Number of levels which occur at the grid points (not to be confused with layers which are
        mid points)
    wno : numpy.ndarray
        Wavenumber grid in inverse cm 
    nwno : int 
        Number of wavenumber points 
    numg : int 
        Number of gauss points (think longitude points)
    numt : int 
        Number of chebychev points (think latitude points)
    tlevel : numpy.ndarray
        Temperature as a function of level (not layer)
    dtau : numpy.ndarray
        This is a matrix of nlayer by nwave. This describes the per layer optical depth. 
    w0 : numpy.ndarray
        This is a matrix of nlayer by nwave. This describes the single scattering albedo of 
        the atmosphere. Note this is free of any Raman scattering or any d-eddington correction 
        that is sometimes included in reflected light calculations.
    cosb : numpy.ndarray
        This is a matrix of nlayer by nwave. This describes the asymmetry of the 
        atmosphere. Note this is free of any Raman scattering or any d-eddington correction 
        that is sometimes included in reflected light calculations.
    plevel : numpy.ndarray
        Pressure for each level (not layer, which is midpoints). CGS units (dyne/cm2)
    ubar1 : numpy.ndarray
        This is a matrix of ng by nt. This describes the outgoing incident angles and is generally
        computed in `picaso.disco`
    surf_reflect : numpy.ndarray    
        Surface reflectivity as a function of wavenumber. 
    hard_surface : int
        0 for no hard surface (e.g. Jupiter/Neptune), 1 for hard surface (terrestrial)
    tridiagonal : int 
        0 for tridiagonal, 1 for pentadiagonal

    Returns
    -------
    numpy.ndarray
        Thermal flux in CGS units (erg/cm3/s) in a matrix that is 
        numg x numt x nwno
    """
    nlayer = nlevel - 1 #nlayers 
    #flux_out = zeros((numg, numt, 2*nlevel, nwno))

    mu1 = 0.5#0.88#0.5 #from Table 1 Toon  

    #get matrix of blackbodies 
    all_b = blackbody(tlevel, 1/wno) #returns nlevel by nwave   
    b0 = all_b[0:-1,:]
    b1 = (all_b[1:,:] - b0) / dtau # eqn 26 toon 89

    #hemispheric mean parameters from Tabe 1 toon 
    g1 = 2.0 - w0*(1+cosb); g2 = w0*(1-cosb)

    alpha = sqrt( (1.-w0) / (1.-w0*cosb) )
    lamda = sqrt(g1**2 - g2**2) #eqn 21 toon 
    gama = (g1-lamda)/g2 # #eqn 22 toon
    
    g1_plus_g2 = 1.0/(g1+g2) #second half of eqn.27

    #same as with reflected light, compute c_plus and c_minus 
    #these are eqns 27a & b in Toon89
    #_ups are evaluated at lower optical depth, TOA
    #_dows are evaluated at higher optical depth, bottom of atmosphere
    c_plus_up = 2*pi*mu1*(b0 + b1* g1_plus_g2) 
    c_minus_up = 2*pi*mu1*(b0 - b1* g1_plus_g2)
    #NOTE: to keep consistent with Toon, we keep these 2pis here. However, 
    #in 3d cases where we no long assume azimuthal symmetry, we divide out 
    #by 2pi when we multiply out the weights as seen in disco.compress_thermal 

    c_plus_down = 2*pi*mu1*(b0 + b1 * dtau + b1 * g1_plus_g2) 
    c_minus_down = 2*pi*mu1*(b0 + b1 * dtau - b1 * g1_plus_g2)



    #calculate exponential terms needed for the tridiagonal rotated layered method
    exptrm = lamda*dtau
    #save from overflow 
    exptrm = slice_gt (exptrm, 35.0) 

    exptrm_positive = exp(exptrm) 
    exptrm_minus = 1.0/exptrm_positive

    #for flux heating calculations, the energy balance solver 
    #does not like a fixed zero at the TOA. 
    #to avoid a discontinuous kink at the last atmospher
    #layer we create this "fake" boundary condition
    #we imagine that the atmosphere continus up at an isothermal T and that 
    #there is optical depth from above the top to infinity 
    tau_top = dtau[0,:]*plevel[0]/(plevel[1]-plevel[0]) #tried this.. no luck*exp(-1)# #tautop=dtau[0]*np.exp(-1)
    b_top = (1.0 - exp(-tau_top / mu1 )) * all_b[0,:] * pi #  Btop=(1.-np.exp(-tautop/ubari))*B[0]
    #print('hard_surface=',hard_surface)
    if hard_surface:
        b_surface = all_b[-1,:]*pi #for terrestrial, hard surface  
    else: 
        b_surface= (all_b[-1,:] + b1[-1,:]*mu1)*pi #(for non terrestrial)

    #Now we need the terms for the tridiagonal rotated layered method
    if tridiagonal==0:
        A, B, C, D = setup_tri_diag(nlayer,nwno,  c_plus_up, c_minus_up, 
                            c_plus_down, c_minus_down, b_top, b_surface, surf_reflect,
                             gama, dtau, 
                            exptrm_positive,  exptrm_minus) 
    #else:
    #   A_, B_, C_, D_, E_, F_ = setup_pent_diag(nlayer,nwno,  c_plus_up, c_minus_up, 
    #                       c_plus_down, c_minus_down, b_top, b_surface, surf_reflect,
    #                        gama, dtau, 
    #                       exptrm_positive,  exptrm_minus, g1,g2,exptrm,lamda) 
    positive = zeros((nlayer, nwno))
    negative = zeros((nlayer, nwno))
    #========================= Start loop over wavelength =========================
    L = nlayer+nlayer
    for w in range(nwno):
        #coefficient of posive and negative exponential terms 
        if tridiagonal==0:
            X = tri_diag_solve(L, A[:,w], B[:,w], C[:,w], D[:,w])
            #unmix the coefficients
            positive[:,w] = X[::2] + X[1::2] #Y1+Y2 in toon (table 3)
            negative[:,w] = X[::2] - X[1::2] #Y1-Y2 in toon (table 3)
        #else:
        #   X = pent_diag_solve(L, A_[:,w], B_[:,w], C_[:,w], D_[:,w], E_[:,w], F_[:,w])
        #   positive[:,w] = exptrm_minus[:,w] * (X[::2] + X[1::2])
        #   negative[:,w] = X[::2] - X[1::2]

    #if you stop here this is regular ole 2 stream 
    f_up = (positive * exptrm_positive + gama * negative * exptrm_minus + c_plus_up)
    #flux_minus  = gama*positive*exptrm_positive + negative*exptrm_minus + c_minus_down
    #flux_plus  = positive*exptrm_positive + gama*negative*exptrm_minus + c_plus_down
    #flux = zeros((2*nlevel, nwno))
    #flux[0,:] = (gama*positive + negative + c_minus_down)[0,:]
    #flux[1,:] = (positive + gama*negative + c_plus_down)[0,:]
    #flux[2::2, :] = flux_minus
    #flux[3::2, :] = flux_plus


    #calculate everyting from Table 3 toon
    #from here forward is source function technique in toon
    G = (1/mu1 - lamda)*positive     
    H = gama*(lamda + 1/mu1)*negative 
    J = gama*(lamda + 1/mu1)*positive 
    K = (1/mu1 - lamda)*negative     
    alpha1 = 2*pi*(b0+b1*(g1_plus_g2 - mu1)) 
    alpha2 = 2*pi*b1 
    sigma1 = 2*pi*(b0-b1*(g1_plus_g2 - mu1)) 
    sigma2 = 2*pi*b1 

    int_minus = zeros((nlevel,nwno))
    int_plus = zeros((nlevel,nwno))
    int_minus_mdpt = zeros((nlevel,nwno))
    int_plus_mdpt = zeros((nlevel,nwno))
    #intensity = zeros((numg, numt, nlevel, nwno))

    exptrm_positive_mdpt = exp(0.5*exptrm) 
    exptrm_minus_mdpt = 1/exptrm_positive_mdpt 

    #================ START CRAZE LOOP OVER ANGLE #================
    int_at_top = zeros((numg, numt, nwno)) #get intensity 
    int_down = zeros((numg, numt, nwno))

    #work through building eqn 55 in toon (tons of bookeeping exponentials)
    for ng in range(numg):
        for nt in range(numt): 
            #flux_out[ng,nt,:,:] = flux

            iubar = ubar1[ng,nt]

            #intensity boundary conditions
            if hard_surface:
                int_plus[-1,:] = all_b[-1,:] *2*pi  # terrestrial flux /pi = intensity
            else:
                int_plus[-1,:] = ( all_b[-1,:] + b1[-1,:] * iubar)*2*pi #no hard surface   

            int_minus[0,:] =  (1 - exp(-tau_top / iubar)) * all_b[0,:] *2*pi
            
            exptrm_angle = exp( - dtau / iubar)
            exptrm_angle_mdpt = exp( -0.5 * dtau / iubar) 

            for itop in range(nlayer):

                #disbanning this for now because we dont need it in the thermal emission code
                #EQN 56,toon
                int_minus[itop+1,:]=(int_minus[itop,:]*exptrm_angle[itop,:]+
                                     (J[itop,:]/(lamda[itop,:]*iubar+1.0))*(exptrm_positive[itop,:]-exptrm_angle[itop,:])+
                                     (K[itop,:]/(lamda[itop,:]*iubar-1.0))*(exptrm_angle[itop,:]-exptrm_minus[itop,:])+
                                     sigma1[itop,:]*(1.-exptrm_angle[itop,:])+
                                     sigma2[itop,:]*(iubar*exptrm_angle[itop,:]+dtau[itop,:]-iubar) )

                int_minus_mdpt[itop,:]=(int_minus[itop,:]*exptrm_angle_mdpt[itop,:]+
                                        (J[itop,:]/(lamda[itop,:]*iubar+1.0))*(exptrm_positive_mdpt[itop,:]-exptrm_angle_mdpt[itop,:])+
                                        (K[itop,:]/(-lamda[itop,:]*iubar+1.0))*(exptrm_minus_mdpt[itop,:]-exptrm_angle_mdpt[itop,:])+
                                        sigma1[itop,:]*(1.-exptrm_angle_mdpt[itop,:])+
                                        sigma2[itop,:]*(iubar*exptrm_angle_mdpt[itop,:]+0.5*dtau[itop,:]-iubar))

                ibot=nlayer-1-itop
                #EQN 55,toon
                int_plus[ibot,:]=(int_plus[ibot+1,:]*exptrm_angle[ibot,:]+
                                  (G[ibot,:]/(lamda[ibot,:]*iubar-1.0))*(exptrm_positive[ibot,:]*exptrm_angle[ibot,:]-1.0)+
                                  (H[ibot,:]/(lamda[ibot,:]*iubar+1.0))*(1.0-exptrm_minus[ibot,:] * exptrm_angle[ibot,:])+
                                  alpha1[ibot,:]*(1.-exptrm_angle[ibot,:])+
                                  alpha2[ibot,:]*(iubar-(dtau[ibot,:]+iubar)*exptrm_angle[ibot,:]) )

                int_plus_mdpt[ibot,:]=(int_plus[ibot+1,:]*exptrm_angle_mdpt[ibot,:]+
                                       (G[ibot,:]/(lamda[ibot,:]*iubar-1.0))*(exptrm_positive[ibot,:]*exptrm_angle_mdpt[ibot,:]-exptrm_positive_mdpt[ibot,:])-
                                       (H[ibot,:]/(lamda[ibot,:]*iubar+1.0))*(exptrm_minus[ibot,:]*exptrm_angle_mdpt[ibot,:]-exptrm_minus_mdpt[ibot,:])+
                                       alpha1[ibot,:]*(1.-exptrm_angle_mdpt[ibot,:])+
                                       alpha2[ibot,:]*(iubar+0.5*dtau[ibot,:]-(dtau[ibot,:]+iubar)*exptrm_angle_mdpt[ibot,:])  )

            int_at_top[ng,nt,:] = int_plus_mdpt[0,:] #nlevel by nwno 
            #intensity[ng,nt,:,:] = int_plus

            #to get the convective heat flux 
            #flux_minus_mdpt_disco[ng,nt,:,:] = flux_minus_mdpt #nlevel by nwno
            #flux_plus_mdpt_disco[ng,nt,:,:] = int_plus_mdpt #nlevel by nwno

    return int_at_top #, intensity, flux_out #, int_down# numg x numt x nwno

@jit(nopython=True, cache=True)
def get_thermal_3d(nlevel, wno,nwno, numg,numt,tlevel_3d, dtau_3d, w0_3d,cosb_3d,plevel_3d, ubar1,
    surf_reflect, hard_surface, tridiagonal):
    """
    This function uses the source function method, which is outlined here : 
    https://agupubs.onlinelibrary.wiley.com/doi/pdf/10.1029/JD094iD13p16287
    
    The result of this routine is the top of the atmosphere thermal flux as 
    a function of gauss and chebychev points accross the disk. 

    Everything here is in CGS units:

    Fluxes - erg/s/cm^3
    Temperature - K 
    Wave grid - cm-1
    Pressure ; dyne/cm2

    Reminder: Flux = pi * Intensity, so if you are trying to compare the result of this with 
    a black body you will need to compare with pi * BB !

    Parameters
    ----------
    nlevel : int 
        Number of levels which occur at the grid points (not to be confused with layers which are
        mid points)
    wno : numpy.ndarray
        Wavenumber grid in inverse cm 
    nwno : int 
        Number of wavenumber points 
    numg : int 
        Number of gauss points (think longitude points)
    numt : int 
        Number of chebychev points (think latitude points)
    tlevel_3d : numpy.ndarray
        Temperature as a function of level (not layer). This 3d matrix has dimensions [nlevel,ngangle,ntangle].
    dtau_3d : numpy.ndarray
        This is a matrix of nlayer by nwave. This describes the per layer optical depth. 
        This 4d matrix has dimensions [nlevel, nwave,ngangle,ntangle].
    w0_3d : numpy.ndarray
        This is a matrix of nlayer by nwave. This describes the single scattering albedo of 
        the atmosphere. Note this is free of any Raman scattering or any d-eddington correction 
        that is sometimes included in reflected light calculations.
        This 4d matrix has dimensions [nlevel, nwave,ngangle,ntangle].
    cosb_3d : numpy.ndarray
        This is a matrix of nlayer by nwave. This describes the asymmetry of the 
        atmosphere. Note this is free of any Raman scattering or any d-eddington correction 
        that is sometimes included in reflected light calculations.
        This 4d matrix has dimensions [nlevel, nwave,ngangle,ntangle].
    plevel : numpy.ndarray
        Pressure for each level (not layer, which is midpoints). CGS units (dyne/cm2)
    ubar1 : numpy.ndarray
        This is a matrix of ng by nt. This describes the outgoing incident angles and is generally
        computed in `picaso.disco`
    tridiagonal : int 
        Zero for tridiagonal solver. 1 for pentadiagonal (not yet implemented)

    Returns
    -------
    numpy.ndarray
        Thermal flux in CGS units (erg/cm3/s) in a matrix that is 
        numg x numt x nwno
    """ 

    nlayer = nlevel - 1 #nlayers 
    mu1 = 0.5 #from Table 1 Toon 

    #eventual output
    int_at_top = zeros((numg, numt, nwno))
    int_down = zeros((numg, numt, nwno))
    
    #in 3D we have to immediately loop through ng and nt 
    #so that we can use different TP profiles at each point
    for ng in range(numg):
        for nt in range(numt): 

            cosb = cosb_3d[:,:,ng,nt]
            dtau = dtau_3d[:,:,ng,nt]
            w0 = w0_3d[:,:,ng,nt]
            tlevel = tlevel_3d[:, ng,nt]
            plevel = plevel_3d[:, ng,nt]

            #get matrix of blackbodies 
            all_b = blackbody(tlevel, 1/wno) #returns nlevel by nwave   
            b0 = all_b[0:-1,:]
            b1 = (all_b[1:,:] - b0) / dtau # eqn 26 toon 89

            #hemispheric mean parameters from Tabe 1 toon 
            g1 = 2.0 - w0*(1+cosb); g2 = w0*(1-cosb)
            alpha = sqrt( (1.-w0) / (1.-w0*cosb) )
            lamda = sqrt(g1**2 - g2**2) #eqn 21 toon 
            gama = (g1-lamda)/g2 # #eqn 22 toon
            g1_plus_g2 = 1.0/(g1+g2) #second half of eqn.27

            #same as with reflected light, compute c_plus and c_minus 
            #these are eqns 27a & b in Toon89
            #_ups are evaluated at lower optical depth, TOA
            #_dows are evaluated at higher optical depth, bottom of atmosphere
            c_plus_up = 2*pi*(b0 + b1* g1_plus_g2)
            c_minus_up = 2*pi*(b0 - b1* g1_plus_g2)

            c_plus_down = 2*pi*(b0 + b1 * dtau + b1 * g1_plus_g2 )
            c_minus_down = 2*pi*(b0 + b1 * dtau - b1 * g1_plus_g2)

            #calculate exponential terms needed for the tridiagonal rotated layered method
            exptrm = lamda*dtau
            #save from overflow 
            exptrm = slice_gt (exptrm, 35.0) 

            exptrm_positive = exp(exptrm) 
            exptrm_minus = 1.0/exptrm_positive#exp(-exptrm) 

            tau_top = dtau[0,:]*plevel[0]/(plevel[1]-plevel[0])
            b_top = pi*(1.0 - exp(-tau_top / mu1 )) * all_b[0,:] 
            
            if hard_surface:
                b_surface = pi*all_b[-1,:] #for terrestrial, hard surface  
            else: 
                b_surface= pi*(all_b[-1,:] + b1[-1,:]*mu1) #(for non terrestrial)
            #Now we need the terms for the tridiagonal rotated layered method
            if tridiagonal==0:
                A, B, C, D = setup_tri_diag(nlayer,nwno,  c_plus_up, c_minus_up, 
                                    c_plus_down, c_minus_down, b_top, b_surface, surf_reflect,
                                     gama, dtau, 
                                    exptrm_positive,  exptrm_minus) 
            #else:
            #   A_, B_, C_, D_, E_, F_ = setup_pent_diag(nlayer,nwno,  c_plus_up, c_minus_up, 
            #                       c_plus_down, c_minus_down, b_top, b_surface, surf_reflect,
            #                        gama, dtau, 
            #                       exptrm_positive,  exptrm_minus, g1,g2,exptrm,lamda) 

            positive = zeros((nlayer, nwno))
            negative = zeros((nlayer, nwno))
            #========================= Start loop over wavelength =========================
            L = nlayer+nlayer
            for w in range(nwno):
                #coefficient of posive and negative exponential terms 
                if tridiagonal==0:
                    X = tri_diag_solve(L, A[:,w], B[:,w], C[:,w], D[:,w])
                    #unmix the coefficients
                    positive[:,w] = X[::2] + X[1::2] #Y1+Y2 in toon (table 3)
                    negative[:,w] = X[::2] - X[1::2] #Y1-Y2 in toon (table 3)
                #else:
                #   X = pent_diag_solve(L, A_[:,w], B_[:,w], C_[:,w], D_[:,w], E_[:,w], F_[:,w])
                #   positive[:,w] = exptrm_minus[:,w] * (X[::2] + X[1::2])
                #   negative[:,w] = X[::2] - X[1::2]

            f_up = (positive * exptrm_positive + gama * negative * exptrm_minus + c_plus_up)

            #calculate everyting from Table 3 toon
            #alphax = ((1.0-w0)/(1.0-w0*cosb))**0.5
            G = (1/mu1 - lamda)*positive     #G = twopi*w0*positive*(1.0+cosb*alphax)/(1.0+alphax)#
            H = gama*(lamda + 1/mu1)*negative #H = twopi*w0*negative*(1.0-cosb*alphax)/(1.0+alphax)#
            J = gama*(lamda + 1/mu1)*positive #J = twopi*w0*positive*(1.0-cosb*alphax)/(1.0+alphax)#
            K = (1/mu1 - lamda)*negative     #K = twopi*w0*negative*(1.0+cosb*alphax)/(1.0+alphax)#
            alpha1 = 2*pi*(b0+b1*(g1_plus_g2 - mu1)) #alpha1 = twopi*(b0+ b1*(mu1*w0*cosb/(1.0-w0*cosb)))
            alpha2 = 2*pi*b1 #alpha2 = twopi*b1
            sigma1 = 2*pi*(b0-b1*(g1_plus_g2 - mu1)) #sigma1 = twopi*(b0- b1*(mu1*w0*cosb/(1.0-w0*cosb)))
            sigma2 = 2*pi*b1 #sigma2 = twopi*b1

            int_minus = zeros((nlevel,nwno))
            int_plus = zeros((nlevel,nwno))
            int_minus_mdpt = zeros((nlevel,nwno))
            int_plus_mdpt = zeros((nlevel,nwno))

            exptrm_positive_mdpt = exp(0.5*exptrm) 
            exptrm_minus_mdpt = 1/exptrm_positive_mdpt 

            #================ START CRAZE LOOP OVER ANGLE #================
            if hard_surface:
                int_plus[-1,:] = pi * (b_surface ) # terrestrial
            else:
                int_plus[-1,:] = pi * ( all_b[-1,:] + b1[-1,:] * ubar1[ng,nt]) #no hard surface
            
            #work through building eqn 55 in toon (tons of bookeeping exponentials)
            int_minus[0,:] = pi * (1 - exp(-tau_top / ubar1[ng,nt])) * all_b[0,:]
            
            exptrm_angle = exp( - dtau / ubar1[ng,nt])
            exptrm_angle_mdpt = exp( -0.5 * dtau / ubar1[ng,nt]) 

            for itop in range(nlayer):

                #disbanning this for now because we dont need it in the thermal emission code
                int_minus[itop+1,:]=(int_minus[itop,:]*exptrm_angle[itop,:]+
                                     (J[itop,:]/(lamda[itop,:]*ubar1[ng,nt]+1.0))*(exptrm_positive[itop,:]-exptrm_angle[itop,:])+
                                     (K[itop,:]/(lamda[itop,:]*ubar1[ng,nt]-1.0))*(exptrm_angle[itop,:]-exptrm_minus[itop,:])+
                                     sigma1[itop,:]*(1.-exptrm_angle[itop,:])+
                                     sigma2[itop,:]*(ubar1[ng,nt]*exptrm_angle[itop,:]+dtau[itop,:]-ubar1[ng,nt]) )

                int_minus_mdpt[itop,:]=(int_minus[itop,:]*exptrm_angle_mdpt[itop,:]+
                                        (J[itop,:]/(lamda[itop,:]*ubar1[ng,nt]+1.0))*(exptrm_positive_mdpt[itop,:]-exptrm_angle_mdpt[itop,:])+
                                        (K[itop,:]/(-lamda[itop,:]*ubar1[ng,nt]+1.0))*(exptrm_minus_mdpt[itop,:]-exptrm_angle_mdpt[itop,:])+
                                        sigma1[itop,:]*(1.-exptrm_angle_mdpt[itop,:])+
                                        sigma2[itop,:]*(ubar1[ng,nt]*exptrm_angle_mdpt[itop,:]+0.5*dtau[itop,:]-ubar1[ng,nt]))

                ibot=nlayer-1-itop

                int_plus[ibot,:]=(int_plus[ibot+1,:]*exptrm_angle[ibot,:]+
                                  (G[ibot,:]/(lamda[ibot,:]*ubar1[ng,nt]-1.0))*(exptrm_positive[ibot,:]*exptrm_angle[ibot,:]-1.0)+
                                  (H[ibot,:]/(lamda[ibot,:]*ubar1[ng,nt]+1.0))*(1.0-exptrm_minus[ibot,:] * exptrm_angle[ibot,:])+
                                  alpha1[ibot,:]*(1.-exptrm_angle[ibot,:])+
                                  alpha2[ibot,:]*(ubar1[ng,nt]-(dtau[ibot,:]+ubar1[ng,nt])*exptrm_angle[ibot,:]) )

                int_plus_mdpt[ibot,:]=(int_plus[ibot+1,:]*exptrm_angle_mdpt[ibot,:]+
                                       (G[ibot,:]/(lamda[ibot,:]*ubar1[ng,nt]-1.0))*(exptrm_positive[ibot,:]*exptrm_angle_mdpt[ibot,:]-exptrm_positive_mdpt[ibot,:])-
                                       (H[ibot,:]/(lamda[ibot,:]*ubar1[ng,nt]+1.0))*(exptrm_minus[ibot,:]*exptrm_angle_mdpt[ibot,:]-exptrm_minus_mdpt[ibot,:])+
                                       alpha1[ibot,:]*(1.-exptrm_angle_mdpt[ibot,:])+
                                       alpha2[ibot,:]*(ubar1[ng,nt]+0.5*dtau[ibot,:]-(dtau[ibot,:]+ubar1[ng,nt])*exptrm_angle_mdpt[ibot,:])  )

            int_at_top[ng,nt,:] = int_plus_mdpt[0,:] #nlevel by nwno
            #int_down[ng,nt,:] = int_minus_mdpt[0,:] #nlevel by nwno, Dont really need to compute this for now

    return int_at_top #, int_down# numg x numt x nwno

@jit(nopython=True, cache=True)
def get_transit_1d(z, dz,nlevel, nwno, rstar, mmw, k_b,amu,
                    player, tlayer, colden, DTAU):
    """
    Routine to get the transmission spectrum 

    Parameters
    ----------
    z : float, array
        Altitude in decreasing order (cm)
    dz : float, array 
        length of each atmospheric layer 
    nlevel : int 
        Number of levels 
    nwno : int
        Number of wavelength points 
    rstar : float 
        Radius of star (cm)
    mmw : float, array
        Mean molecular weight 
    k_b : float 
        Boltzman constant cgs 
    amu : float 
        Atomic mass units cgs 
    player : float, array
        Pressure at layers (dyn/cm2)
    tlayer : float, array 
        Temperature at layers (K)
    colden : float, array
        Column density conputed in atmsetup.get_column_density()
    DTAU : float, array
        Matrix of summed tau opacities from optics. This is 
        TAUGAS + TAURAY + TAUCLD

    Returns
    -------
    array 
        Rp**2 /Rs**2 as a function of wavelength 
    """
    mmw = mmw * amu #make sure mmw in grams

    delta_length=zeros((nlevel,nlevel))
    for i in range(nlevel):
        for j in range(i):
            reference_shell = z[i]
            inner_shell = z[i-j]
            outer_shell = z[i-j-1]
            #this is the path length between two layers 
            #essentially tangent from the inner_shell and toward 
            #line of sight to the outer shell
            integrate_segment=((outer_shell**2-reference_shell**2)**0.5-
                    (inner_shell**2-reference_shell**2)**0.5)
            #make sure to use the pressure and temperature  
            #between inner and outer shell
            #this is the same index as outer shell because ind = 0 is the outer-
            #most layer 
            delta_length[i,j]=integrate_segment*player[i-j-1]/tlayer[i-j-1]/k_b
    #remove column density and mmw from DTAU which was calculated in 
    #optics because line of site integration is diff for transit
    #TAU = array([DTAU[:,i]  / colden * mmw  for i in range(nwno)])
    TAU = zeros((nwno, nlevel-1))
    for i in range(nwno):
        TAU[i,:] = DTAU[:,i]  / colden * mmw 
    transmitted=zeros((nwno, nlevel))+1.0
    for i in range(nlevel):
        TAUALL=zeros(nwno)#0.
        for j in range(i):
            #two because symmetry of sphere
            TAUALL = TAUALL + 2*TAU[:,i-j-1]*delta_length[i,j]
        transmitted[:,i]=exp(-TAUALL)

    F=(((min(z))/(rstar))**2 + 
        2./(rstar)**2.*dot((1.-transmitted),z*dz))

    return F


def get_transit_3d(nlevel, nwno, radius, gravity,rstar, mass, mmw, k_b, G,amu,
                   p_reference, plevel, tlevel, player, tlayer, colden, DTAU):
    """
    Routine to get the 3D transmission spectrum 
    """
    return 

@jit(nopython=True, cache=True, debug=True)
def get_reflected_SH(nlevel, nwno, numg, numt, dtau, tau, w0, cosb, gcos2, ftau_cld, ftau_ray,
    dtau_og, tau_og, w0_og, cosb_og, 
    surf_reflect, ubar0, ubar1, cos_theta, F0PI, single_phase, rayleigh,
<<<<<<< HEAD
    frac_a, frac_b, frac_c, constant_back, constant_forward, dim, stream, b_top=0, flx=1, single_form=0, heng_compare=0):
=======
    frac_a, frac_b, frac_c, constant_back, constant_forward, stream, b_top=0, flx=1, psingle=0, heng_compare=0):
>>>>>>> 3351ac28
    """
    Computes rooney fluxes given tau and everything is 3 dimensional. This is the exact same function 
    as `get_flux_geom_1d` but is kept separately so we don't have to do unecessary indexing for 
    retrievals. 
    
    Parameters
    ----------
    nlevel : int 
        Number of levels in the model 
    nwno : int 
        Number of wave points
    numg : int 
        Number of Gauss angles 
    numt : int 
        Number of Chebyshev angles 
    dtau : ndarray of float
        This is the opacity contained within each individual layer (defined at midpoints of "levels")
        WITHOUT D-Eddington Correction
        Dimensions=# layer by # wave
    tau : ndarray of float
        This is the cumulative summed opacity 
        WITHOUT D-Eddington Correction
        Dimensions=# level by # wave        
    w0 : ndarray of float 
        This is the single scattering albedo, from scattering, clouds, raman, etc 
        WITHOUT D-Eddington Correction
        Dimensions=# layer by # wave
    cosb : ndarray of float 
        This is the asymmetry factor 
        WITHOUT D-Eddington Correction
        Dimensions=# layer by # wave
    gcos2 : ndarray of float 
        Parameter that allows us to directly include Rayleigh scattering 
        = 0.5*tau_rayleigh/(tau_rayleigh + tau_cloud)
    ftau_cld : ndarray of float 
        Fraction of cloud extinction to total 
        = tau_cloud/(tau_rayleigh + tau_cloud)
    ftau_ray : ndarray of float 
        Fraction of rayleigh extinction to total 
        = tau_rayleigh/(tau_rayleigh + tau_cloud)
    dtau_og : ndarray of float 
        This is the opacity contained within each individual layer (defined at midpoints of "levels")
        WITHOUT the delta eddington correction, if it was specified by user
        Dimensions=# layer by # wave
    tau_og : ndarray of float
        This is the cumulative summed opacity 
        WITHOUT the delta eddington correction, if it was specified by user
        Dimensions=# level by # wave    
    w0_og : ndarray of float 
        Same as w0 but WITHOUT the delta eddington correction, if it was specified by user  
    cosb_og : ndarray of float 
        Same as cosbar buth WITHOUT the delta eddington correction, if it was specified by user
    surf_reflect : float 
        Surface reflectivity 
    ubar0 : ndarray of float 
        matrix of cosine of the incident angle from geometric.json
    ubar1 : ndarray of float 
        matrix of cosine of the observer angles
    cos_theta : float 
        Cosine of the phase angle of the planet 
    F0PI : array 
        Downward incident solar radiation
    single_phase : str 
        Single scattering phase function, default is the two-term henyey-greenstein phase function
    rayleigh : str 
        Toggle rayleigh on or off
    frac_a : float 
        (Optional), If using the TTHG phase function. Must specify the functional form for fraction 
        of forward to back scattering (A + B * gcosb^C)
    frac_b : float 
        (Optional), If using the TTHG phase function. Must specify the functional form for fraction 
        of forward to back scattering (A + B * gcosb^C)
    frac_c : float 
        (Optional), If using the TTHG phase function. Must specify the functional form for fraction 
        of forward to back scattering (A + B * gcosb^C), Default is : 1 - gcosb^2
    constant_back : float 
        (Optional), If using the TTHG phase function. Must specify the assymetry of back scatterer. 
        Remember, the output of A & M code does not separate back and forward scattering.
    constant_forward : float 
        (Optional), If using the TTHG phase function. Must specify the assymetry of forward scatterer. 
        Remember, the output of A & M code does not separate back and forward scattering.
    stream : int 
        Order of expansion of Legendre polynomials (2 or 4)
    b_top : float 
        Upper boundary condition for incoming intensity
    flx : int 
        Toggle calculation of layerwise fluxes (0 = do not calculate, 1 = calculate)
    psingle : int 
        Toggle which version of p_single to use (0 = explicit, 1 = legendre)
    heng_compare : int 
        Temporary option being used for comparison with Heng results
        
    Returns
    -------
    intensity at the top of the atmosphere for all the different ubar1 and ubar2 
    
    To Do
    -----
    - F0PI Solar flux shouldn't always be 1.. Follow up to make sure that this isn't a bad 
          hardwiring to solar, despite "relative albedo"
    - take delta eddington option out of fluxes and move it all over to optics
    
    """
    #what we want : intensity at the top as a function of all the different angles
    
    nlayer = nlevel - 1 
    xint_at_top = zeros((numg, numt, nwno))
    xint_out = zeros((numg, numt, nlevel, nwno))
    flux = zeros((numg, numt, stream*nlevel, nwno))
    
    #================ START CRAZE LOOP OVER ANGLE #================
    for ng in range(numg):
        for nt in range(numt):
            u1 = ubar1[ng,nt]
            u0 = ubar0[ng,nt]
            Pu0 = legP(-u0) # legendre polynomials for -u0
            Pu1 = legP(u1) # legendre polynomials for -u0

            a = zeros((stream, nlayer, nwno))
            b = zeros((stream, nlayer, nwno))
            w_single = ones((stream, nlayer, nwno))
            w_multi = ones(((stream, nlayer, nwno)))
            if array_equal(cosb,cosb_og):
                ff = 0.*cosb_og
            else:
                ff = cosb_og**stream
            p_single = zeros(cosb_og.shape)

            if single_phase!=1: 
                g_forward = constant_forward*cosb_og
                g_back = constant_back*cosb_og
                f = frac_a + frac_b*g_back**frac_c
                if array_equal(cosb,cosb_og):
                    ff1 = 0.*cosb_og
                    ff2 = 0.*cosb_og
                else:
                    ff1 = (constant_forward*cosb_og)**stream
                    ff2 = (constant_back*cosb_og)**stream

            if single_phase==1:#'OTHG':
                for l in range(1,stream):
                    w_multi[l,:,:] = (2*l+1) * (cosb_og**l - ff) / (1 - ff)
                    w_single[l,:,:] = (2*l+1) * (cosb_og**l -  ff) / (1-ff)

                # OG single_form calculation
                if single_form==0: 
                    p_single=(1-cosb_og**2)/(sqrt(1+cosb_og**2+2*cosb_og*cos_theta)**3) 


            elif single_phase==2 or single_phase==3:#'TTHG':
                #uses the Two term Henyey-Greenstein function
                for l in range(1,stream):
                    w_multi[l,:,:] = (2*l+1) * (f*(g_forward**l - ff1) / (1 - ff1) 
                                        + (1-f)*(g_back**l - ff2) / (1 - ff1))
                    w_single[l,:,:] = (2*l+1) * (f*(g_forward**l - ff1) / (1 - ff2) 
                                        + (1-f)*(g_back**l - ff2) / (1 - ff2))


                # OG single_form calculation
                if single_form==0:
                    p_single=(f * (1-g_forward**2) /sqrt((1+g_forward**2+2*g_forward*cos_theta)**3) 
                                #second term of TTHG: backward scattering
                                +(1-f)*(1-g_back**2) /sqrt((1+g_back**2+2*g_back*cos_theta)**3))


            if heng_compare==1:# heng tests: isotropic multi
                # force isotropic multiple scattering
                w_multi[1:]*=0.0
                if rayleigh==1:
                    # force pure rayleigh single scattering
                    w_single[1:]*=0.0
                    w_single[2] = 0.5#*ftau_ray

                    # OG psingle calculation
                    if single_form==0: p_single += 0.75*(1+cos_theta**2.0)

            if rayleigh==1 and heng_compare==0:
                for l in range(1,stream):
                    w_multi[l] *= ftau_cld
                    w_single[l] *= ftau_cld
                    if l==2:    
                        w_multi[2] = ftau_cld*w_multi[2] + 0.5*ftau_ray
                        w_single[2] = ftau_cld*w_single[2] + 0.5*ftau_ray
                if single_form==0: 
                    p_single = ftau_cld*p_single + ftau_ray*(0.75*(1+cos_theta**2.0))

            for l in range(stream):
                a[l,:,:] = (2*l + 1) -  w0 * w_multi[l,:,:]
                b[l,:,:] = ( F0PI * (w0 * w_single[l,:,:])) * Pu0[l] / (4*pi)

            #boundary conditions 
            b_surface = (0. + surf_reflect*u0*F0PI*exp(-tau[-1, :]/u0))#/(2*pi)
            b_surface_SH4 = -(0. + surf_reflect*u0*F0PI*exp(-tau[-1, :]/u0))/4#/(2*pi)# need to double check BCs)
            b_top_ = b_top#/(2*pi)

            if stream==2:
<<<<<<< HEAD
                M, B, A_int, N_int, F_bot, G_bot, F, G, Q1, Q2 = setup_2_stream_banded(nlayer, wno, nwno, w0, b_top_, b_surface, 
                surf_reflect, F0PI, u0, dtau, tau, a, b, u1, fluxes=flx, calculation=0) 

            if stream==4:
                M, B, A_int, N_int, F_bot, G_bot, F, G = setup_4_stream_banded(nlayer, wno, nwno, w0, b_top_, b_surface, b_surface_SH4, 
                    surf_reflect, F0PI, u0, dtau, tau, a, b, u1, fluxes=flx, calculation=0) 
=======
                M, B, A_int, N_int, F_bot, G_bot, F, G, Q1, Q2 = setup_2_stream_banded(nlayer, nwno, w0, b_top_, b_surface, 
                surf_reflect, u0, dtau, tau, a, b, u1, fluxes=flx) 

            if stream==4:
                M, B, A_int, N_int, F_bot, G_bot, F, G = setup_4_stream_banded(nlayer, nwno, w0, b_top_, b_surface, b_surface_SH4, surf_reflect, u0, dtau, tau, a, b, u1, fluxes=flx) 
>>>>>>> 3351ac28
                # F and G will be nonzero if fluxes=1

            flux_bot = zeros(nwno)
            intgrl_new = zeros((stream*nlayer, nwno))
            flux_temp = zeros((stream*nlevel, nwno))
            intgrl_per_layer = zeros((nlayer, nwno))
            xint_temp = zeros((nlevel, nwno))
            multi_scat = zeros((nlayer, nwno))

            #========================= Start loop over wavelength =========================
            for W in range(nwno):
                (intgrl_new[:,W], flux_bot[W], X) = solve_4_stream_banded(M[:,:,W], B[:,W],  
                A_int[:,:,W], N_int[:,W], F_bot[:,W], G_bot[W], stream, nlayer)
                if flx==1:
                    flux_temp[:,W] = calculate_flux(F[:,:,W], G[:,W], X)

            mus = (u1 + u0) / (u1 * u0)
            expo_mus = mus * dtau 
            expo_mus = slice_gt(expo_mus, 35.0)    
            exptrm_mus = exp(-expo_mus)

            if single_form==1:
                maxterm = stream
                for l in range(maxterm):
                    p_single = p_single + w_single[l] * Pu0[l]*Pu1[l]
            for i in range(nlayer):
                for l in range(stream):
                    multi_scat[i,:] = multi_scat[i,:] + w_multi[l,i,:] * Pu1[l] * intgrl_new[stream*i+l,:]


            intgrl_per_layer = (w0 *  multi_scat 
                        + w0 * F0PI / (4*np.pi) * p_single 
                        * (1 - exptrm_mus) * exp(-tau[:-1,:]/u0)
                        / mus
                        )

            xint_temp[-1,:] = flux_bot/pi
            for i in range(nlayer-1,-1,-1):
                xint_temp[i, :] = (xint_temp[i+1, :] * np.exp(-dtau[i,:]/u1)
                            + intgrl_per_layer[i,:] / u1) 

            xint_at_top[ng,nt,:] = xint_temp[0, :]
            xint_out[ng,nt,:,:] = xint_temp
            flux[ng,nt,:,:] = flux_temp
    
    return xint_at_top, flux, xint_out

@jit(nopython=True, cache=True, debug=True)
def get_thermal_SH(nlevel, wno, nwno, numg, numt, tlevel, dtau, tau, w0, cosb, 
            dtau_og, tau_og, w0_og, w0_no_raman, cosb_og, plevel, ubar1,
<<<<<<< HEAD
            constant_forward, constant_back, frac_a, frac_b, frac_c,
            surf_reflect, single_phase, dimension, stream, hard_surface, flx=1, blackbody_approx=1, SH4_BC=0):
=======
            surf_reflect, stream, hard_surface, flx=1, calculation=1):
    """
    The result of this routine is the top of the atmosphere thermal intensity as 
    a function of gauss and chebychev points accross the disk. 

    Everything here is in CGS units:

    Fluxes - erg/s/cm^3
    Temperature - K 
    Wave grid - cm-1
    Pressure ; dyne/cm2

    Parameters
    ----------
    nlevel : int 
        Number of levels which occur at the grid points (not to be confused with layers which are
        mid points)
    wno : numpy.ndarray
        Wavenumber grid in inverse cm 
    nwno : int 
        Number of wavenumber points 
    numg : int 
        Number of gauss points (think longitude points)
    numt : int 
        Number of chebychev points (think latitude points)
    tlevel : numpy.ndarray
        Temperature as a function of level (not layer)
    dtau : numpy.ndarray
        This is a matrix of nlayer by nwave. This describes the per layer optical depth. 
    tau : numpy.ndarray
        This is a matrix of nlevel by nwave. This describes the cumulative optical depth. 
    w0 : numpy.ndarray
        This is a matrix of nlayer by nwave. This describes the single scattering albedo of 
        the atmosphere. Note this is free of any Raman scattering or any d-eddington correction 
        that is sometimes included in reflected light calculations.
    cosb : numpy.ndarray
        This is a matrix of nlayer by nwave. This describes the asymmetry of the 
        atmosphere. Note this is free of any Raman scattering or any d-eddington correction 
        that is sometimes included in reflected light calculations.
    dtau_og : ndarray of float 
        This is the opacity contained within each individual layer (defined at midpoints of "levels")
        WITHOUT the delta eddington correction, if it was specified by user
        Dimensions=# layer by # wave
    tau_og : ndarray of float
        This is the cumulative summed opacity 
        WITHOUT the delta eddington correction, if it was specified by user
        Dimensions=# level by # wave    
    w0_og : ndarray of float 
        Same as w0 but WITHOUT the delta eddington correction, if it was specified by user  
    cosb_og : ndarray of float 
        Same as cosbar buth WITHOUT the delta eddington correction, if it was specified by user
    plevel : numpy.ndarray
        Pressure for each level (not layer, which is midpoints). CGS units (dyne/cm2)
    ubar1 : numpy.ndarray
        This is a matrix of ng by nt. This describes the outgoing incident angles and is generally
        computed in `picaso.disco`
    surf_reflect : numpy.ndarray    
        Surface reflectivity as a function of wavenumber. 
    stream : int 
        Order of expansion of Legendre polynomials (2 or 4)
    hard_surface : int
        0 for no hard surface (e.g. Jupiter/Neptune), 1 for hard surface (terrestrial)
    flx : int 
        Toggle calculation of layerwise fluxes (0 = do not calculate, 1 = calculate)
    calculation : int 
        Toggle calculation method (1 = linear, 2 = exponential)

    Returns
    -------
    numpy.ndarray
        Thermal flux in CGS units (erg/cm3/s) in a matrix that is 
        numg x numt x nwno
    """
>>>>>>> 3351ac28
    nlayer = nlevel - 1 #nlayers 

    mu1 = 0.5#0.88#0.5 #from Table 1 Toon  
    w0_og = w0_no_raman

    #get matrix of blackbodies 
    all_b = blackbody(tlevel, 1/wno) #returns nlevel by nwave   
    b0 = all_b[0:-1,:]
    if blackbody_approx == 1: # linear thermal
        b1 = (all_b[1:,:] - b0) / dtau # eqn 26 toon 89
        f0 = 0.
    elif blackbody_approx == 2: # exponential thermal
        b1 = all_b[1:,:] 
        f0 = -1/dtau * log(b1/b0)
    
    tau_top = dtau[0,:]*plevel[0]/(plevel[1]-plevel[0]) #tried this.. no luck*exp(-1)# #tautop=dtau[0]*np.exp(-1)
    b_top = pi*(1.0 - exp(-tau_top / mu1 )) * all_b[0,:]  # Btop=(1.-np.exp(-tautop/ubari))*B[0]

    if hard_surface:
        b_surface = pi*all_b[-1,:] #for terrestrial, hard surface
    else:
        b_surface = pi*(all_b[-1,:] + b1[-1,:]*mu1)  #(for non terrestrial)

    b_surface_SH4 = (-pi*all_b[-1,:]/4 )

    if np.array_equal(cosb,cosb_og):
        ff = 0.
    else:
        ff = cosb_og**stream

    w_single = zeros((stream, nlayer, nwno))
    w_multi = zeros(((stream, nlayer, nwno)))
    a = zeros(((stream, nlayer, nwno)))
    b = zeros(((stream, nlayer, nwno)))
    for l in range(stream):
        w_multi[l,:,:] = (2*l+1) * (cosb_og**l - ff) / (1 - ff)
        a[l,:,:] = (2*l + 1) -  w0 * w_multi[l,:,:]
    #b[0] = twopi*(1-w0) * b0

    xint_at_top = zeros((numg, numt, nwno))
    intensity = zeros((numg, numt, nlevel, nwno))
    flux = zeros((numg, numt, stream*nlevel, nwno))
    for ng in range(numg):
        for nt in range(numt):
            if stream==2:
<<<<<<< HEAD
                M, B, A_int, N_int, F_bot, G_bot, F, G, Q1, Q2 = setup_2_stream_banded(nlayer, wno, nwno, w0, b_top, b_surface, 
                surf_reflect, 0, ubar1[ng,nt], dtau, tau, a, b, ubar1[ng,nt], b0, b1, f0, fluxes=flx, calculation=blackbody_approx)

            elif stream==4:
                M, B, A_int, N_int, F_bot, G_bot, F, G = setup_4_stream_banded(nlayer, wno, nwno, w0, b_top, b_surface, 
                        b_surface_SH4, surf_reflect, 0, ubar1[ng,nt], dtau, tau, a, b, ubar1[ng,nt], b0, b1, f0, fluxes=flx, calculation=blackbody_approx) 
=======
                M, B, A_int, N_int, F_bot, G_bot, F, G, Q1, Q2 = setup_2_stream_banded(nlayer, nwno, w0, b_top, b_surface, 
                surf_reflect, ubar1[ng,nt], dtau, tau, a, b, ubar1[ng,nt], b0, b1, f0, fluxes=flx, calculation=calculation)

            elif stream==4:
                M, B, A_int, N_int, F_bot, G_bot, F, G = setup_4_stream_banded(nlayer, nwno, w0, b_top, b_surface, 
                        b_surface_SH4, surf_reflect, ubar1[ng,nt], dtau, tau, a, b, ubar1[ng,nt], b0, b1, f0, fluxes=flx, calculation=calculation) 
>>>>>>> 3351ac28
                # F and G will be nonzero if fluxes=1

            flux_bot = zeros(nwno)
            intgrl_new = zeros((stream*nlayer, nwno))
            X = zeros((stream*nlayer, nwno))
            intgrl_per_layer = zeros((nlayer, nwno))
            multi_scat = zeros((nlayer, nwno))
            xint_temp = zeros((nlevel, nwno))
            flux_temp = zeros((stream*nlevel, nwno))
            #========================= Start loop over wavelength =========================
            for W in range(nwno):
                (intgrl_new[:,W], flux_bot[W], X) = solve_4_stream_banded(M[:,:,W], B[:,W],  
                A_int[:,:,W], N_int[:,W], F_bot[:,W], G_bot[W], stream, nlayer)
                if flx==1:
                    flux_temp[:,W] = calculate_flux(F[:,:,W], G[:,W], X)

            Pubar1 = legP(ubar1[ng,nt]) 
            for i in range(nlayer):
                for l in range(stream):
                    multi_scat[i,:] = multi_scat[i,:] + w_multi[l,i,:] * Pubar1[l] * intgrl_new[stream*i+l,:]

            if blackbody_approx==1:
                expo = dtau / ubar1[ng,nt] 
                expo_mus = slice_gt(expo, 35.0)    
                expdtau = exp(-expo)

                intgrl_per_layer = (w0 *  multi_scat *2*pi
                            + 2*pi*(1-w0) * ubar1[ng,nt] *
                            (b0 * (1 - expdtau)
                            + b1 * (ubar1[ng,nt] - (dtau + ubar1[ng,nt]) * expdtau)))

            elif blackbody_approx==2:
                expo = dtau * (f0 + 1/ubar1[ng,nt])
                expo = slice_gt(expo, 35.0)    
                expdtau = exp(-expo)

                intgrl_per_layer = (w0 *  multi_scat 
                            + (1-w0) 
                            * b0 * (1 - expdtau)
                            / (f0 + 1/ubar1[ng,nt]) )


            if hard_surface:
                xint_temp[-1,:] = all_b[-1,:] *2*pi  # terrestrial flux /pi = intensity
                #int_plus[-1,:] = b_surface / pi # before merge
            else:
                xint_temp[-1,:] = ( all_b[-1,:] + b1[-1,:] * ubar1[ng,nt])*2*pi #no hard surface   
                #int_plus[-1,:] = (all_b[-1,:] + b1[-1,:] * ubar1[ng,nt]) # before merge

            for i in range(nlayer-1,-1,-1):
                xint_temp[i, :] = (xint_temp[i+1, :] * np.exp(-dtau[i,:]/ubar1[ng,nt]) 
                            + intgrl_per_layer[i,:] / ubar1[ng,nt]) 

            xint_at_top[ng,nt,:] = xint_temp[0, :]
            intensity[ng,nt,:,:] = xint_temp
            flux[ng,nt,:,:] = flux_temp
    
    return xint_at_top, intensity, flux 

@jit(nopython=True, cache=True)
<<<<<<< HEAD
def setup_2_stream_banded(nlayer, wno, nwno, w0, b_top, b_surface, surf_reflect, F0PI, ubar0, dtau,tau, 
        a, b, ubar1, B0=0., B1=0., f0=0., fluxes=0, calculation=0):
=======
def setup_2_stream_banded(nlayer, nwno, w0, b_top, b_surface, surf_reflect, ubar0, dtau,tau, 
        a, b, ubar1, B0=0., B1=0., f0=0., fluxes=0, calculation=0):#'reflected'):
    """
    Setup up matrices to solve flux problem for spherical harmonics method.

    Parameters
    ----------
    nlayer : int 
        Number of layers
    nwno : int 
        Number of wavenumber points 
    w0 : numpy.ndarray
        This is a matrix of nlayer by nwave. This describes the single scattering albedo of 
        the atmosphere. Note this is free of any Raman scattering or any d-eddington correction 
        that is sometimes included in reflected light calculations.
    b_top : array 
        The diffuse radiation into the model at the top of the atmosphere
    b_surface : array
        The diffuse radiation into the model at the bottom. Includes emission, reflection 
        of the unattenuated portion of the direct beam  
    b_surface_SH4 : array
        Second bottom BC for SH4 method.
    surf_reflect : numpy.ndarray    
        Surface reflectivity as a function of wavenumber. 
    ubar0 : ndarray of float 
        matrix of cosine of the incident angle from geometric.json
    dtau : numpy.ndarray
        This is a matrix of nlayer by nwave. This describes the per layer optical depth. 
    tau : numpy.ndarray
        This is a matrix of nlevel by nwave. This describes the cumulative optical depth. 
    a: numpy.ndarray
        Coefficients of matrix capturing legendre expansion of phase function for multiple scattering
    b: numpy.ndarray
        Coefficients of source vector capturing legendre expansion of phase function for single 
        scattering
    ubar1 : numpy.ndarray
        This is a matrix of ng by nt. This describes the outgoing incident angles and is generally
        computed in `picaso.disco`
    B0 : numpy.ndarray
        Matrix of blackbodies
    B1 : numpy.ndarray
        Eqn (26) Toon 89
    f0 : numpy.ndarray
        Parameter needed for exponential approach to thermal
    fluxes : int 
        Toggle calculation of layerwise fluxes (0 = do not calculate, 1 = calculate)
    calculation : int 
        Toggle calculation method (1 = linear, 2 = exponential)

    Returns
    -------
    numpy.ndarrays
       Matrices and vectors used to calculate fluxes and intensities at each level 
    """
>>>>>>> 3351ac28

    if calculation==0:
        Del = ((1 / ubar0)**2 - a[0]*a[1])
        eta = [(b[1] /ubar0 - a[1]*b[0]) / Del,
            (b[0] /ubar0 - a[0]*b[1]) / Del]
    elif calculation==2:
        Del = f0**2 - a[0]*a[1]
        eta = [(-a[1] * b[0]) / Del,
                (f0 * b[0]) / Del]

    lam = sqrt(a[0]*a[1])
    expo = lam*dtau
    expo = slice_gt(expo, 35.0) 
    exptrm = exp(-expo)

    #   parameters in matrices
    q = lam/a[1]
    Q1 = (0.5 + q)*2*pi
    Q2 = (0.5 - q)*2*pi

    Q1mn = Q1*exptrm;  Q2mn = Q2*exptrm
    Q1pl = Q1/exptrm;  Q2pl = Q2/exptrm

    if calculation != 1:
        zmn = (0.5*eta[0] - eta[1])*2*pi
        zpl = (0.5*eta[0] + eta[1])*2*pi
        if calculation == 0:
            expon = exp(-tau/ubar0)
            zmn_up = zmn * expon[1:,:] 
            zpl_up = zpl * expon[1:,:] 
            zmn_down = zmn * expon[:-1,:] 
            zpl_down = zpl * expon[:-1,:] 
        elif calculation == 2:
            expon = exp(-slice_gt(dtau*f0, 35.0))
            zmn_up = zmn * expon
            zpl_up = zpl * expon
            zmn_down = zmn 
            zpl_down = zpl 
    elif calculation == 1: # linear thermal
        zmn_down = ((1-w0)/a[0] * (B0/2 - B1/a[1])) *2*pi           #* 2*pi
        zmn_up = ((1-w0)/a[0] * (B0/2 - B1/a[1] + B1*dtau/2)) *2*pi #* 2*pi
        zpl_down = ((1-w0)/a[0] * (B0/2 + B1/a[1])) *2*pi           #* 2*pi
        zpl_up = ((1-w0)/a[0] * (B0/2 + B1/a[1] + B1*dtau/2)) *2*pi #* 2*pi

    alpha = 1/ubar1 + lam
    beta = 1/ubar1 - lam
    expo_alp = slice_gt(alpha * dtau, 35.0)
    expo_bet = slice_gt(beta * dtau, 35.0) 
    exptrm_alp = (1 - exp(-expo_alp)) / alpha 
    exptrm_bet = (1 - exp(-expo_bet)) / beta

    if calculation == 0:
        mus = (ubar1 + ubar0) / (ubar1 * ubar0)
        expo_mus = slice_gt(mus * dtau, 35.0)    
        exptrm_mus = (1 - exp(-expo_mus)) / mus
        tau_mu = tau[:-1,:] * 1/ubar0
        tau_mu = slice_gt(tau_mu, 35.0)
        exptau_mu = exp(-tau_mu)
        expon1 = exptrm_mus * exptau_mu
    elif calculation == 2:
        f0_ubar = f0 + 1/ubar1
        expo_f0 = slice_gt(f0_ubar * dtau, 35.0)
        exptrm_f0 = (1 - exp(-expo_f0)) / f0_ubar
        expon1 = exptrm_f0

    #   construct matrices
    Mb = zeros((5, 2*nlayer, nwno))
    B = zeros((2*nlayer, nwno))
    A_int = zeros((2*nlayer, 2*nlayer, nwno))
    N_int = zeros((2*nlayer, nwno))
    nlevel = nlayer+1
    F = zeros((2*nlevel, 2*nlayer, nwno))
    G = zeros((2*nlevel, nwno))

    #   first row: BC 1
    Mb[2,0,:] = Q1[0,:]
    Mb[1,1,:] = Q2[0,:]
    B[0,:] = b_top - zmn_down[0,:]

    Mb[0,3::2,:] = -Q2[1:,:]
    Mb[1,2::2,:] = -Q1[1:,:]
    Mb[1,3::2,:] = -Q1[1:,:]
    Mb[2,1:-1:2,:] = Q2pl[:-1,:]
    Mb[2,2::2,:] = -Q2[1:,:]
    Mb[3,:-2:2,:] = Q1mn[:-1,:]
    Mb[3,1:-1:2,:] = Q1pl[:-1,:]
    Mb[4,:-2:2,:] = Q2mn[:-1,:]
    B[1:-1:2,:] = zmn_down[1:,:] - zmn_up[:-1,:]
    B[2::2,:] = zpl_down[1:,:] - zpl_up[:-1,:]

    nn = np.arange(2*nlayer)
    indcs = nn[::2]
    k = 0
    for i in indcs:
        A_int[i,i,:] = exptrm_alp[k,:]
        A_int[i,i+1,:] = exptrm_bet[k,:]
        A_int[i+1,i,:] = (-q * exptrm_alp)[k,:]
        A_int[i+1,i+1,:] = (q * exptrm_bet)[k,:]
        k = k+1

    if calculation == 0 or calculation == 2: # reflected or exponential thermal
        N_int[::2,:] = eta[0] * expon1
        N_int[1::2,:] = eta[1] * expon1
    elif calculation == 1: # linear thermal
        expdtau = exp(-dtau/ubar1)
        N_int[::2,:] = (1-w0) * ubar1 / a[0] * (B0 *(1-expdtau) + B1*(ubar1 - (dtau+ubar1)*expdtau)) #* 2*pi
        N_int[1::2,:] = (1-w0) * ubar1 / a[0] * ( B1*(1-expdtau) / a[1]) #* 2*pi

    #   last row: BC 4
    n = nlayer-1
    Mb[3, 2*nlayer-2,:] = Q2mn[n,:] - surf_reflect*Q1mn[n,:]
    Mb[2, 2*nlayer-1,:] = Q1pl[n,:] - surf_reflect*Q2pl[n,:]
    B[2*nlayer-1,:] = b_surface - zpl_up[n,:] + surf_reflect * zmn_up[n,:]

    F_bot = zeros((2*nlayer, nwno))
    G_bot = zeros(nwno)
    F_bot[-2,:] = Q2mn[-1,:]
    F_bot[-1,:] = Q1pl[-1,:]
    G_bot = zpl_up[-1,:]


    if fluxes == 1: # fluxes per layer
        F[0,0,:] = Q1[0,:]
        F[0,1,:] = Q2[0,:]
        F[1,0,:] = Q2[0,:]
        F[1,1,:] = Q1[0,:]

        nn = np.arange(2*nlayer)
        indcs = nn[::2]
        k = 0
        for i in indcs:
            F[i+2,i,:] = Q1mn[k,:]
            F[i+2,i+1,:] = Q2pl[k,:]
            F[i+3,i,:] = Q2mn[k,:]
            F[i+3,i+1,:] = Q1pl[k,:]
            k = k+1

        G[0,:] = zmn_down[0,:]
        G[1,:] = zpl_down[0,:]

        G[2::2,:] = zmn_up
        G[3::2,:] = zpl_up

#    import IPython; IPython.embed()
    return Mb, B, A_int, N_int, F_bot, G_bot, F, G, Q1, Q2

@jit(nopython=True, cache=True, debug=True)
def setup_4_stream_banded(nlayer, nwno, w0, b_top, b_surface, b_surface_SH4, surf_reflect, ubar0, dtau,tau, 
        a, b, ubar1, B0=0., B1=0., f0=0., fluxes=0, calculation=0):#'reflected'):

    """
    Setup up matrices to solve flux problem for spherical harmonics method.

    Parameters
    ----------
    nlayer : int 
        Number of layers
    nwno : int 
        Number of wavenumber points 
    w0 : numpy.ndarray
        This is a matrix of nlayer by nwave. This describes the single scattering albedo of 
        the atmosphere. Note this is free of any Raman scattering or any d-eddington correction 
        that is sometimes included in reflected light calculations.
    b_top : array 
        The diffuse radiation into the model at the top of the atmosphere
    b_surface : array
        The diffuse radiation into the model at the bottom. Includes emission, reflection 
        of the unattenuated portion of the direct beam  
    b_surface_SH4 : array
        Second bottom BC for SH4 method.
    surf_reflect : numpy.ndarray    
        Surface reflectivity as a function of wavenumber. 
    ubar0 : ndarray of float 
        matrix of cosine of the incident angle from geometric.json
    dtau : numpy.ndarray
        This is a matrix of nlayer by nwave. This describes the per layer optical depth. 
    tau : numpy.ndarray
        This is a matrix of nlevel by nwave. This describes the cumulative optical depth. 
    a: numpy.ndarray
        Coefficients of matrix capturing legendre expansion of phase function for multiple scattering
    b: numpy.ndarray
        Coefficients of source vector capturing legendre expansion of phase function for single 
        scattering
    ubar1 : numpy.ndarray
        This is a matrix of ng by nt. This describes the outgoing incident angles and is generally
        computed in `picaso.disco`
    B0 : numpy.ndarray
        Matrix of blackbodies
    B1 : numpy.ndarray
        Eqn (26) Toon 89
    f0 : numpy.ndarray
        Parameter needed for exponential approach to thermal
    fluxes : int 
        Toggle calculation of layerwise fluxes (0 = do not calculate, 1 = calculate)
    calculation : int 
        Toggle calculation method (1 = linear, 2 = exponential)

    Returns
    -------
    numpy.ndarrays
       Matrices and vectors used to calculate fluxes and intensities at each level 
    """

    nlevel = nlayer+1
    beta = a[0]*a[1] + 4*a[0]*a[3]/9 + a[2]*a[3]/9
    gama = a[0]*a[1]*a[2]*a[3]/9
    lam1 = sqrt((beta + sqrt(beta**2 - 4*gama)) / 2)
    lam2 = sqrt((beta - sqrt(beta**2 - 4*gama)) / 2)

    def f(x):
        return x**4 - beta*x**2 + gama
    
    if calculation != 1:
        Dels = zeros((4, nlayer, nwno))
        if calculation==0:
            Del = 9 * f(1/ubar0)
            Dels[0,:,:] = ((a[1]*b[0] - b[1]/ubar0) * (a[2]*a[3] - 9/ubar0**2) 
                + 2*(a[3]*b[2] - 2*a[3]*b[0] - 3*b[3]/ubar0)/ubar0**2)
            Dels[1,:,:] = ((a[0]*b[1] - b[0]/ubar0) * (a[2]*a[3] - 9/ubar0**2) 
                - 2*a[0]*(a[3]*b[2] - 3*b[3]/ubar0)/ubar0)
            Dels[2,:,:] = ((a[3]*b[2] - 3*b[3]/ubar0) * (a[0]*a[1] - 1/ubar0**2) 
                - 2*a[3]*(a[0]*b[1] - b[0]/ubar0)/ubar0)
            Dels[3,:,:] = ((a[2]*b[3] - 3*b[2]/ubar0) * (a[0]*a[1] - 1/ubar0**2) 
                + 2*(3*a[0]*b[1] - 2*a[0]*b[3] - 3*b[0]/ubar0)/ubar0**2)
        elif calculation==2:
            #b0 = twopi * (1-w0) * B0
            b0 = 2*pi * (1-w0) * B0
            Del = 9 * f(f0)
            Dels[0,:,:] = a[1]*b0 * (a[2]*a[3] - 9*f0**2) - 4*a[3]*b0*f0**2
            Dels[1,:,:] = b0*f0 * (9*f0**2 - a[2]*a[3])
            Dels[2,:,:] = 2*a[3]*b0*f0**2
            Dels[3,:,:] = -6*b0*f0**3


        #eta = []
        eta = zeros((4, nlayer, nwno))
        for l in range(4):
            #eta.append(Dels[l]/Del)
            eta[l,:,:] = (Dels[l]/Del)

        z1pl = (eta[0]/2 + eta[1] + 5*eta[2]/8) *2*pi
        z1mn = (eta[0]/2 - eta[1] + 5*eta[2]/8) *2*pi
        z2pl = (-eta[0]/8 + 5*eta[2]/8 + eta[3])*2*pi 
        z2mn = (-eta[0]/8 + 5*eta[2]/8 - eta[3])*2*pi
    
    expo1 = slice_gt(lam1*dtau, 35.0) 
    expo2 = slice_gt(lam2*dtau, 35.0) 
    exptrm1 = exp(-expo1)
    exptrm2 = exp(-expo2)

    R1 = -a[0]/lam1; R2 = -a[0]/lam2
    Q1 = 1/2 * (a[0]*a[1]/(lam1**2) - 1); Q2 = 1/2 * (a[0]*a[1]/(lam2**2) - 1)
    S1 = -3/(2*a[3]) * (a[0]*a[1]/lam1 - lam1); S2 = -3/(2*a[3]) * (a[0]*a[1]/lam2 - lam2)
    
    p1pl = (1/2 + R1 + 5*Q1/8)  *2*pi;  
    p2pl = (1/2 + R2 + 5*Q2/8)  *2*pi;  
    q1pl = (-1/8 + 5*Q1/8 + S1) *2*pi;  
    q2pl = (-1/8 + 5*Q2/8 + S2) *2*pi;  
    p1mn = (1/2 - R1 + 5*Q1/8)  *2*pi
    p2mn = (1/2 - R2 + 5*Q2/8)  *2*pi
    q1mn = (-1/8 + 5*Q1/8 - S1) *2*pi
    q2mn = (-1/8 + 5*Q2/8 - S2) *2*pi

    f00 = p1mn*exptrm1; f01 = p1pl/exptrm1; f02 = p2mn*exptrm2; f03 = p2pl/exptrm2
    f10 = q1mn*exptrm1; f11 = q1pl/exptrm1; f12 = q2mn*exptrm2; f13 = q2pl/exptrm2
    f20 = p1pl*exptrm1; f21 = p1mn/exptrm1; f22 = p2pl*exptrm2; f23 = p2mn/exptrm2
    f30 = q1pl*exptrm1; f31 = q1mn/exptrm1; f32 = q2pl*exptrm2; f33 = q2mn/exptrm2

    if calculation == 0:# 'reflected':
        expon = exp(-tau/ubar0)
        z1mn_up = z1mn * expon[1:,:]
        z2mn_up = z2mn * expon[1:,:]
        z1pl_up = z1pl * expon[1:,:]
        z2pl_up = z2pl * expon[1:,:]
        z1mn_down = z1mn * expon[:-1,:]
        z2mn_down = z2mn * expon[:-1,:]
        z1pl_down = z1pl * expon[:-1,:]
        z2pl_down = z2pl * expon[:-1,:]
    elif calculation == 2: # exponential thermal
        expon = exp(-slice_gt(dtau * f0, 35.0))
        z1mn_up = z1mn * expon
        z2mn_up = z2mn * expon
        z1pl_up = z1pl * expon
        z2pl_up = z2pl * expon
        z1mn_down = z1mn 
        z2mn_down = z2mn 
        z1pl_down = z1pl 
        z2pl_down = z2pl 
    elif calculation == 1: # linear thermal
        z1mn_up = (1-w0)/a[0] * (B0/2 - B1/a[1] + B1*dtau/2) *2*pi #* 2*pi
        z2mn_up = -0.5 * (1-w0) / (4*a[0]) * (B0 + B1*dtau) *2*pi  #* 2*pi
        z1pl_up = (1-w0)/a[0] * (B0/2 + B1/a[1] + B1*dtau/2) *2*pi #* 2*pi
        z2pl_up = -0.5 * (1-w0) / (4*a[0]) * (B0 + B1*dtau) *2*pi  #* 2*pi
        z1mn_down = (1-w0)/a[0] * (B0/2 - B1/a[1]) *2*pi           #* 2*pi
        z2mn_down = -0.5 * (1-w0) / (4*a[0]) * (B0) *2*pi          #* 2*pi
        z1pl_down = (1-w0)/a[0] * (B0/2 + B1/a[1]) *2*pi           #* 2*pi
        z2pl_down = -0.5 * (1-w0) / (4*a[0]) * (B0) *2*pi          #* 2*pi

    alpha1 = 1/ubar1 + lam1
    alpha2 = 1/ubar1 + lam2
    beta1 = 1/ubar1 - lam1
    beta2 = 1/ubar1 - lam2
    expo_alp1 = alpha1 * dtau
    expo_alp2 = alpha2 * dtau
    expo_bet1 = beta1 * dtau
    expo_bet2 = beta2 * dtau
    exptrm_alp1 = exp(-expo_alp1)
    exptrm_alp2 = exp(-expo_alp2)
    exptrm_bet1 = exp(-expo_bet1)
    exptrm_bet2 = exp(-expo_bet2)

    A00 = (1-exptrm_alp1)/alpha1; A01 = (1-exptrm_bet1)/beta1; 
    A02 = (1-exptrm_alp2)/alpha2; A03 = (1-exptrm_bet2)/beta2
    A10 = R1 * A00; A11 = -R1 * A01; A12 = R2 * A02; A13 = -R2 * A03; 
    A20 = Q1 * A00; A21 =  Q1 * A01; A22 = Q2 * A02; A23 =  Q2 * A03; 
    A30 = S1 * A00; A31 = -S1 * A01; A32 = S2 * A02; A33 = -S2 * A03; 
    
    if calculation != 1:
        if calculation == 0:#is 'reflected':
            mus = (ubar1 + ubar0) / (ubar1 * ubar0)
            expo_mus = mus * dtau 
            exptrm_mus = exp(-expo_mus)
            tau_mu = tau[:-1,:] * (1/ubar0)
            exptau_mu = exp(-tau_mu)
            expon1 = (1 - exptrm_mus) * exptau_mu / mus
        elif calculation == 2: # exponential thermal
            expo_thermal = dtau * (f0 + 1/ubar1)
            expon1 = (1 - exp(-slice_gt(expo_thermal, 35.0))) / (f0 + 1/ubar1)
        N0 = eta[0] * expon1;   
        N1 = eta[1] * expon1;   
        N2 = eta[2] * expon1;   
        N3 = eta[3] * expon1;   
    elif calculation == 1:
        #expdtau = exp(-tau[:-1,:]/ubar1)
        expdtau = exp(-dtau/ubar1)
        N0 = (1-w0) * ubar1 / a[0] * ( B0*(1-expdtau) + B1*(ubar1 - (dtau+ubar1)*expdtau)) #* 2*pi
        N1 = (1-w0) * ubar1 / a[0] * ( B1*(1-expdtau) / a[1]) #* 2*pi
        N2 = zeros(w0.shape)
        N3 = zeros(w0.shape)

    Mb = zeros((11, 4*nlayer, nwno))
    B = zeros((4*nlayer, nwno))
    A_int = zeros((4*nlayer, 4*nlayer, nwno))
    N_int = zeros((4*nlayer, nwno))
    F_bot = zeros((4*nlayer, nwno))
    G_bot = zeros(nwno)
    F = zeros((4*nlevel, 4*nlayer, nwno))
    G = zeros((4*nlevel, nwno))

    Mb[5,0,:] = p1mn[0,:]
    Mb[5,1,:] = q1pl[0,:]
    Mb[4,1,:] = p1pl[0,:]
    Mb[4,2,:] = q2mn[0,:]
    Mb[3,2,:] = p2mn[0,:]
    Mb[3,3,:] = q2pl[0,:]
    Mb[2,3,:] = p2pl[0,:]
    Mb[6,0,:] = q1mn[0,:]

    B[0,:] = b_top - z1mn_down[0,:]
    B[1,:] = -b_top/4 - z2mn_down[0,:]

    Mb[5,2:-4:4,:] = f02[:-1,:]
    Mb[5,3:-4:4,:] = f13[:-1,:]
    Mb[5,4::4,:] = -p1pl[1:,:]
    Mb[5,5::4,:] = -q1mn[1:,:]
      
    Mb[4,3:-4:4,:] = f03[:-1,:]
    Mb[4,4::4,:] = -q1mn[1:,:]
    Mb[4,5::4,:] = -p1mn[1:,:]
    Mb[4,6::4,:] = -q2pl[1:,:]
      
    Mb[3,4::4,:] = -p1mn[1:,:]
    Mb[3,5::4,:] = -q1pl[1:,:]
    Mb[3,6::4,:] = -p2pl[1:,:]
    Mb[3,7::4,:] = -q2mn[1:,:]
      
    Mb[2,5::4,:] = -p1pl[1:,:]
    Mb[2,6::4,:] = -q2mn[1:,:]
    Mb[2,7::4,:] = -p2mn[1:,:]
      
    Mb[1,6::4,:] = -p2mn[1:,:]
    Mb[1,7::4,:] = -q2pl[1:,:]
      
    Mb[0,7::4,:] = -p2pl[1:,:]
      
    Mb[6,1:-4:4,:] = f01[:-1,:]
    Mb[6,2:-4:4,:] = f12[:-1,:]
    Mb[6,3:-4:4,:] = f23[:-1,:]
    Mb[6,4::4,:] = -q1pl[1:,:]
      
    Mb[7,0:-4:4,:] = f00[:-1,:]
    Mb[7,1:-4:4,:] = f11[:-1,:]
    Mb[7,2:-4:4,:] = f22[:-1,:]
    Mb[7,3:-4:4,:] = f33[:-1,:]
      
    Mb[8,0:-4:4,:] = f10[:-1,:]
    Mb[8,1:-4:4,:] = f21[:-1,:]
    Mb[8,2:-4:4,:] = f32[:-1,:]
      
    Mb[9,0:-4:4,:] = f20[:-1,:]
    Mb[9,1:-4:4,:] = f31[:-1,:]
      
    Mb[10,0:-4:4,:] = f30[:-1,:]

    B[2:-4:4,:] = z1mn_down[1:,:] - z1mn_up[:-1,:]
    B[3:-4:4,:] = z2mn_down[1:,:] - z2mn_up[:-1,:]
    B[4::4,:] = z1pl_down[1:,:] - z1pl_up[:-1,:]
    B[5::4,:] = z2pl_down[1:,:] - z2pl_up[:-1,:]

    nn = 4*nlayer
    NN = 4*nn+4
    a_int = A_int.reshape(nn*nn, A_int.shape[2])

    a_int[::NN,:] = A00
    a_int[1::NN,:] = A01
    a_int[2::NN,:] = A02
    a_int[3::NN,:] = A03
    a_int[nn::NN,:] = A10
    a_int[nn+1::NN,:] = A11
    a_int[nn+2::NN,:] = A12
    a_int[nn+3::NN,:] = A13
    a_int[2*nn::NN,:] = A20
    a_int[2*nn+1::NN,:] = A21
    a_int[2*nn+2::NN,:] = A22
    a_int[2*nn+3::NN,:] = A23
    a_int[3*nn::NN,:] = A30
    a_int[3*nn+1::NN,:] = A31
    a_int[3*nn+2::NN,:] = A32
    a_int[3*nn+3::NN,:] = A33

    A_int = a_int.reshape(A_int.shape)

    N_int[::4,:] = N0
    N_int[1::4,:] = N1
    N_int[2::4,:] = N2
    N_int[3::4,:] = N3

    n = nlayer-1
    Mb[5,4*nlayer-2,:] = f22[n,:] - surf_reflect*f02[n,:]
    Mb[5,4*nlayer-1,:] = f33[n,:] - surf_reflect*f13[n,:]
    Mb[4,4*nlayer-1,:] = f23[n,:] - surf_reflect*f03[n,:]
    Mb[6,4*nlayer-3,:] = f21[n,:] - surf_reflect*f01[n,:]
    Mb[6,4*nlayer-2,:] = f32[n,:] - surf_reflect*f12[n,:]
    Mb[7,4*nlayer-4,:] = f20[n,:] - surf_reflect*f00[n,:]
    Mb[7,4*nlayer-3,:] = f31[n,:] - surf_reflect*f11[n,:]
    Mb[8,4*nlayer-4,:] = f30[n,:] - surf_reflect*f10[n,:]

    B[4*nlayer-2,:] = b_surface - z1pl_up[n,:] + surf_reflect*z1mn_up[n,:]
    B[4*nlayer-1,:] = b_surface_SH4 - z2pl_up[n,:] + surf_reflect*z2mn_up[n,:]

    F_bot[-4,:] = f20[-1,:]
    F_bot[-3,:] = f21[-1,:]
    F_bot[-2,:] = f22[-1,:]
    F_bot[-1,:] = f23[-1,:]
    G_bot = z1pl_up[-1,:]

    if fluxes == 1: # fluxes per layer
        F[0,0,:] = p1mn[0,:]
        F[0,1,:] = p1pl[0,:]
        F[0,2,:] = p2mn[0,:]
        F[0,3,:] = p2pl[0,:]
        F[1,0,:] = q1mn[0,:]
        F[1,1,:] = q1pl[0,:]
        F[1,2,:] = q2mn[0,:]
        F[1,3,:] = q2pl[0,:]
        F[2,0,:] = p1pl[0,:]
        F[2,1,:] = p1mn[0,:]
        F[2,2,:] = p2pl[0,:]
        F[2,3,:] = p2mn[0,:]
        F[3,0,:] = q1pl[0,:]
        F[3,1,:] = q1mn[0,:]
        F[3,2,:] = q2pl[0,:]
        F[3,3,:] = q2mn[0,:]

        nn = np.arange(4*nlayer)
        indcs = nn[::4]
        k = 0
        for i in indcs:
            F[i+4,i,:] = f00[k,:]
            F[i+4,i+1,:] = f01[k,:]
            F[i+4,i+2,:] = f02[k,:]
            F[i+4,i+3,:] = f03[k,:]
            F[i+5,i,:] = f10[k,:]
            F[i+5,i+1,:] = f11[k,:]
            F[i+5,i+2,:] = f12[k,:]
            F[i+5,i+3,:] = f13[k,:]
            F[i+6,i,:] = f20[k,:]
            F[i+6,i+1,:] = f21[k,:]
            F[i+6,i+2,:] = f22[k,:]
            F[i+6,i+3,:] = f23[k,:]
            F[i+7,i,:] = f30[k,:]
            F[i+7,i+1,:] = f31[k,:]
            F[i+7,i+2,:] = f32[k,:]
            F[i+7,i+3,:] = f33[k,:]
            k = k+1
                             
        G[0,:] = z1mn_down[0,:]
        G[1,:] = z2mn_down[0,:]
        G[2,:] = z1pl_down[0,:]
        G[3,:] = z2pl_down[0,:]
        G[4::4,:] = z1mn_up
        G[5::4,:] = z2mn_up
        G[6::4,:] = z1pl_up
        G[7::4,:] = z2pl_up

    return Mb, B, A_int, N_int, F_bot, G_bot, F, G

#@jit(nopython=True, cache=True)
@njit
def solve_4_stream_banded(M, B, A_int, N_int, F, G, stream, nlayer):
    """
    Solve the Spherical Harmonics Problem

    Returns
    -------
    intgrl_new : numpy.ndarray
       Integrated source function for source function technique
    flux : numpy.ndarray
        Upwards lux at bottom of atmosphere
    X : numpy.ndarray
        Coefficients of flux/intensity matrix problem
    """
    #   find constants
    diag = int(3*stream/2 - 1)
    with objmode(X='float64[:]'):
        X = solve_banded((diag,diag), M, B)
    #   integral of Iexp(-tau/ubar1) at each level 
    intgrl_new =  A_int.dot(X) + N_int 
    #   flux at bottom
    flux = F.dot(X) + G
    return (intgrl_new, flux, X)

@jit(nopython=True, cache=True)
def calculate_flux(F, G, X):
    """
    Calculate fluxes
    """
    return F.dot(X) + G

@jit(nopython=True, cache=True)
def legP(mu): # Legendre polynomials
    """
    Generate array of Legendre polynomials
    """
    return np.array([1, mu, (3*mu**2 - 1)/2, (5*mu**3 - 3*mu)/2,
        (35*mu**4 - 30*mu**2 + 3)/8, 
        (63*mu**5 - 70*mu**3 + 15*mu)/8, 
        (231*mu**6 - 315*mu**4 + 105*mu**2 - 5)/16 ])<|MERGE_RESOLUTION|>--- conflicted
+++ resolved
@@ -1905,11 +1905,7 @@
 def get_reflected_SH(nlevel, nwno, numg, numt, dtau, tau, w0, cosb, gcos2, ftau_cld, ftau_ray,
     dtau_og, tau_og, w0_og, cosb_og, 
     surf_reflect, ubar0, ubar1, cos_theta, F0PI, single_phase, rayleigh,
-<<<<<<< HEAD
-    frac_a, frac_b, frac_c, constant_back, constant_forward, dim, stream, b_top=0, flx=1, single_form=0, heng_compare=0):
-=======
-    frac_a, frac_b, frac_c, constant_back, constant_forward, stream, b_top=0, flx=1, psingle=0, heng_compare=0):
->>>>>>> 3351ac28
+    frac_a, frac_b, frac_c, constant_back, constant_forward, stream, b_top=0, flx=1, single_form=0, heng_compare=0):
     """
     Computes rooney fluxes given tau and everything is 3 dimensional. This is the exact same function 
     as `get_flux_geom_1d` but is kept separately so we don't have to do unecessary indexing for 
@@ -2106,20 +2102,13 @@
             b_top_ = b_top#/(2*pi)
 
             if stream==2:
-<<<<<<< HEAD
-                M, B, A_int, N_int, F_bot, G_bot, F, G, Q1, Q2 = setup_2_stream_banded(nlayer, wno, nwno, w0, b_top_, b_surface, 
+                M, B, A_int, N_int, F_bot, G_bot, F, G, Q1, Q2 = setup_2_stream_banded(nlayer, nwno, w0, b_top_, b_surface, 
                 surf_reflect, F0PI, u0, dtau, tau, a, b, u1, fluxes=flx, calculation=0) 
 
             if stream==4:
                 M, B, A_int, N_int, F_bot, G_bot, F, G = setup_4_stream_banded(nlayer, wno, nwno, w0, b_top_, b_surface, b_surface_SH4, 
                     surf_reflect, F0PI, u0, dtau, tau, a, b, u1, fluxes=flx, calculation=0) 
-=======
-                M, B, A_int, N_int, F_bot, G_bot, F, G, Q1, Q2 = setup_2_stream_banded(nlayer, nwno, w0, b_top_, b_surface, 
-                surf_reflect, u0, dtau, tau, a, b, u1, fluxes=flx) 
-
-            if stream==4:
-                M, B, A_int, N_int, F_bot, G_bot, F, G = setup_4_stream_banded(nlayer, nwno, w0, b_top_, b_surface, b_surface_SH4, surf_reflect, u0, dtau, tau, a, b, u1, fluxes=flx) 
->>>>>>> 3351ac28
+
                 # F and G will be nonzero if fluxes=1
 
             flux_bot = zeros(nwno)
@@ -2170,11 +2159,7 @@
 @jit(nopython=True, cache=True, debug=True)
 def get_thermal_SH(nlevel, wno, nwno, numg, numt, tlevel, dtau, tau, w0, cosb, 
             dtau_og, tau_og, w0_og, w0_no_raman, cosb_og, plevel, ubar1,
-<<<<<<< HEAD
-            constant_forward, constant_back, frac_a, frac_b, frac_c,
-            surf_reflect, single_phase, dimension, stream, hard_surface, flx=1, blackbody_approx=1, SH4_BC=0):
-=======
-            surf_reflect, stream, hard_surface, flx=1, calculation=1):
+            surf_reflect, stream, hard_surface, flx=1, blackbody_approx=1):
     """
     The result of this routine is the top of the atmosphere thermal intensity as 
     a function of gauss and chebychev points accross the disk. 
@@ -2247,7 +2232,6 @@
         Thermal flux in CGS units (erg/cm3/s) in a matrix that is 
         numg x numt x nwno
     """
->>>>>>> 3351ac28
     nlayer = nlevel - 1 #nlayers 
 
     mu1 = 0.5#0.88#0.5 #from Table 1 Toon  
@@ -2293,21 +2277,12 @@
     for ng in range(numg):
         for nt in range(numt):
             if stream==2:
-<<<<<<< HEAD
                 M, B, A_int, N_int, F_bot, G_bot, F, G, Q1, Q2 = setup_2_stream_banded(nlayer, wno, nwno, w0, b_top, b_surface, 
                 surf_reflect, 0, ubar1[ng,nt], dtau, tau, a, b, ubar1[ng,nt], b0, b1, f0, fluxes=flx, calculation=blackbody_approx)
 
             elif stream==4:
                 M, B, A_int, N_int, F_bot, G_bot, F, G = setup_4_stream_banded(nlayer, wno, nwno, w0, b_top, b_surface, 
                         b_surface_SH4, surf_reflect, 0, ubar1[ng,nt], dtau, tau, a, b, ubar1[ng,nt], b0, b1, f0, fluxes=flx, calculation=blackbody_approx) 
-=======
-                M, B, A_int, N_int, F_bot, G_bot, F, G, Q1, Q2 = setup_2_stream_banded(nlayer, nwno, w0, b_top, b_surface, 
-                surf_reflect, ubar1[ng,nt], dtau, tau, a, b, ubar1[ng,nt], b0, b1, f0, fluxes=flx, calculation=calculation)
-
-            elif stream==4:
-                M, B, A_int, N_int, F_bot, G_bot, F, G = setup_4_stream_banded(nlayer, nwno, w0, b_top, b_surface, 
-                        b_surface_SH4, surf_reflect, ubar1[ng,nt], dtau, tau, a, b, ubar1[ng,nt], b0, b1, f0, fluxes=flx, calculation=calculation) 
->>>>>>> 3351ac28
                 # F and G will be nonzero if fluxes=1
 
             flux_bot = zeros(nwno)
@@ -2368,10 +2343,6 @@
     return xint_at_top, intensity, flux 
 
 @jit(nopython=True, cache=True)
-<<<<<<< HEAD
-def setup_2_stream_banded(nlayer, wno, nwno, w0, b_top, b_surface, surf_reflect, F0PI, ubar0, dtau,tau, 
-        a, b, ubar1, B0=0., B1=0., f0=0., fluxes=0, calculation=0):
-=======
 def setup_2_stream_banded(nlayer, nwno, w0, b_top, b_surface, surf_reflect, ubar0, dtau,tau, 
         a, b, ubar1, B0=0., B1=0., f0=0., fluxes=0, calculation=0):#'reflected'):
     """
@@ -2426,7 +2397,6 @@
     numpy.ndarrays
        Matrices and vectors used to calculate fluxes and intensities at each level 
     """
->>>>>>> 3351ac28
 
     if calculation==0:
         Del = ((1 / ubar0)**2 - a[0]*a[1])

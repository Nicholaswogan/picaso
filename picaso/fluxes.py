from numba import jit, vectorize
from numpy import exp, zeros, where, sqrt, cumsum , pi, outer, sinh, cosh, min, dot, array,log
import numpy as np
#import pentapy as pp
import time
import pickle as pk
from scipy.sparse.linalg import spsolve

#@jit(nopython=True, cache=True)
def get_flux_toon(nlevel, wno, nwno, tau, dtau, w0, cosbar, surf_reflect, ubar0, F0PI):
    """
    Warning
    -------
    Discontinued function. See `get_flux_geom_1d` and `get_flux_geom_3d`.

    Parameters
    ----------
    nlevel : int 
        Number of levels in the model 
    wno : array of float 
        Wave number grid in cm -1 
    nwno : int 
        Number of wave points
    dtau : ndarray of float
        This is the opacity contained within each individual layer (defined at midpoints of "levels")
        Dimensions=# layer by # wave
    w0 : ndarray of float 
        This is the single scattering albedo, from scattering, clouds, raman, etc 
        Dimensions=# layer by # wave
    cosbar : ndarray of float 
        This is the asymmetry factor 
        Dimensions=# layer by # wave
    surf_reflect : float 
        Surface reflectivity 
    ubar0 : float 
        Cosine of the incident angle 
    F0PI : array 
        Downward incident solar radiation


    Returns
    -------
    flux_up and flux_down through each layer as a function of wavelength 

    Todo
    ----
    - Replace detla-function adjustment with better approximation (e.g. Cuzzi)
    - F0PI Solar flux shouldn't always be 1.. Follow up to make sure that this isn't a bad 
          hardwiring to solar 
    
    Examples
    --------
    
    >>> flux_plus, flux_minus  = fluxes.get_flux_toon(atm.c.nlevel, wno,nwno,
                                                    tau_dedd,dtau_dedd, w0_dedd, cosb_dedd, surf_reflect, ubar0, F0PI)


    """
    nlayer = nlevel - 1 

    #initially used for the downard flux calc
    #ubar0 = 0.5 
    #F0PI = np.zeros(wno) + 1.0 

    #First thing to do is to use the delta function to icorporate the forward 
    #peak contribution of scattering by adjusting optical properties such that 
    #the fraction of scattered energy in the forward direction is removed from 
    #the scattering parameters 

    #Joseph, J.H., W. J. Wiscombe, and J. A. Weinman, 
    #The Delta-Eddington approximation for radiative flux transfer, J. Atmos. Sci. 33, 2452-2459, 1976.

    #also see these lecture notes are pretty good
    #http://irina.eas.gatech.edu/EAS8803_SPRING2012/Lec20.pdf
    
    #w0=wbar_WDEL*(1.-cosb_CDEL**2)/(1.0-wbar_WDEL*cosb_CDEL**2)
    #cosbar=cosb_CDEL/(1.+cosb_CDEL)
    #dtau=dtau_DTDEL*(1.-wbar_WDEL*cosb_CDEL**2) 
    
    #sum up taus starting at the top, going to depth
    #tau = zeros((nlevel, nwno))
    #tau[1:,:]=numba_cumsum(dtau)

    #now define terms of Toon et al 1989 quadrature Table 1 
    #https://agupubs.onlinelibrary.wiley.com/doi/pdf/10.1029/JD094iD13p16287
    #see table of terms 
    sq3 = sqrt(3.)
    g1  = (sq3*0.5)*(2. - w0*(1.+cosbar))   #table 1
    g2  = (sq3*w0*0.5)*(1.-cosbar)         #table 1
    g3  = 0.5*(1.-sq3*cosbar*ubar0)       #table 1
    lamda = sqrt(g1**2 - g2**2)                  #eqn 21
    gama  = (g1-lamda)/g2                             #eqn 22
    
    # now calculate c_plus and c_minus (equation 23 and 24)
    g4 = 1.0 - g3
    denominator = lamda**2 - 1.0/ubar0**2.0

    #assert 0 in denomiator , ('Zero in C+, C- Toon+1989. Add catch.')

    #everything but the exponential 
    a_minus = F0PI*w0* (g4*(g1 + 1.0/ubar0) +g2*g3 ) / denominator
    a_plus  = F0PI*w0*(g3*(g1-1.0/ubar0) +g2*g4) / denominator

    #add in exponntial to get full eqn
    #_up is the terms evaluated at lower optical depths (higher altitudes)
    #_down is terms evaluated at higher optical depths (lower altitudes)
    x = exp(-tau[:-1,:]/ubar0)
    c_minus_up = a_minus*x #CMM1
    c_plus_up  = a_plus*x #CPM1
    x = exp(-tau[1:,:]/ubar0)
    c_minus_down = a_minus*x #CM
    c_plus_down  = a_plus*x #CP

    #calculate exponential terms needed for the tridiagonal rotated layered method
    exptrm = lamda*dtau
    #save from overflow 
    exptrm = slice_gt (exptrm, 35.0)

    exptrm_positive = exp(exptrm) #EP
    exptrm_minus = 1.0/exptrm_positive#exp(-exptrm) #EM


    #boundary conditions 
    b_top = 0.0                                       
    b_surface = 0. + surf_reflect*ubar0*F0PI*exp(-tau[-1, :]/ubar0)

    #Now we need the terms for the tridiagonal rotated layered method
    if tridiagonal==0:
        A, B, C, D = setup_tri_diag(nlayer,nwno,  c_plus_up, c_minus_up, 
                            c_plus_down, c_minus_down, b_top, b_surface, surf_reflect,
                             gama, dtau, 
                            exptrm_positive,  exptrm_minus) 
    else:
        A_, B_, C_, D_, E_, F_ = setup_pent_diag(nlayer,nwno,  c_plus_up, c_minus_up, 
                            c_plus_down, c_minus_down, b_top, b_surface, surf_reflect,
                             gama, dtau, 
                            exptrm_positive,  exptrm_minus, g1,g2,exptrm,lamda) 

    positive = zeros((nlayer, nwno))
    negative = zeros((nlayer, nwno))
    #========================= Start loop over wavelength =========================
    L = 2*nlayer
    for w in range(nwno):
        #coefficient of posive and negative exponential terms 
        if tridiagonal==0:
            X = tri_diag_solve(L, A[:,w], B[:,w], C[:,w], D[:,w])
            #unmix the coefficients
            positive[:,w] = X[::2] + X[1::2] 
            negative[:,w] = X[::2] - X[1::2]
        else:
            X = pent_diag_solve(L, A_[:,w], B_[:,w], C_[:,w], D_[:,w], E_[:,w], F_[:,w])
            #positive[:,w] = X[::2] 
            #negative[:,w] = X[1::2]
            positive[:,w] = exptrm_minus[:,w] * (X[::2] + X[1::2])
            negative[:,w] = X[::2] - X[1::2]
    #========================= End loop over wavelength =========================

    #might have to add this in to avoid numerical problems later. 
    #if len(np.where(negative[:,w]/X[::2] < 1e-30)) >0 , print(negative[:,w],X[::2],negative[:,w]/X[::2])

    #evaluate the fluxes through the layers 
    #use the top optical depth expression to evaluate fp and fm 
    #at the top of each layer 
    flux_plus  = zeros((nlevel, nwno))
    flux_minus = zeros((nlevel, nwno))
    flux_plus[:-1,:]  = positive + gama*negative + c_plus_up #everything but the last row (botton of atmosphere)
    flux_minus[:-1,:] = positive*gama + negative + c_minus_up #everything but the last row (botton of atmosphere

    #use expression for bottom flux to get the flux_plus and flux_minus at last
    #bottom layer
    flux_plus[-1,:]  = positive[-1,:]*exptrm_positive[-1,:] + gama[-1,:]*negative[-1,:]*exptrm_minus[-1,:] + c_plus_down[-1,:]
    flux_minus[-1,:] = positive[-1,:]*exptrm_positive[-1,:]*gama[-1,:] + negative[-1,:]*exptrm_minus[-1,:] + c_minus_down[-1,:]

    #we have solved for fluxes directly and no further integration is needed 
    #ubar is absorbed into the definition of g1-g4
    #ubar=0.5: hemispheric constant 
    #ubar=sqrt(3): gauss quadrature 
    #other cases in meador & weaver JAS, 37, 630-643, 1980

    #now add direct flux term to the downwelling radiation, Liou 1982
    flux_minus = flux_minus + ubar0*F0PI*exp(-1.0*tau/ubar0)

    #now calculate the fluxes at the midpoints of the layers 
    #exptrm_positive_mdpt = exp(0.5*exptrm) #EP_mdpt
    #exptrm_minus_mdpt = exp(-0.5*exptrm) #EM_mdpt

    #tau_mdpt = tau[:-1] + 0.5*dtau #start from bottom up to define midpoints 
    #c_plus_mdpt = a_plus*exp(-tau_mdpt/ubar0)
    #c_minus_mdpt = a_minus*exp(-tau_mdpt/ubar0)
    
    #flux_plus_mdpt = positive*exptrm_positive_mdpt + gama*negative*exptrm_minus_mdpt + c_plus_mdpt
    #flux_minus_mdpt = positive*exptrm_positive_mdpt*gama + negative*exptrm_minus_mdpt + c_minus_mdpt

    #add direct flux to downwelling term 
    #flux_minus_mdpt = flux_minus_mdpt + ubar0*F0PI*exp(-1.0*tau_mdpt/ubar0)

    return flux_plus, flux_minus

@jit(nopython=True, cache=True)
def slice_eq(array, lim, value):
    """Funciton to replace values with upper or lower limit
    """
    for i in range(array.shape[0]):
        new = array[i,:] 
        new[where(new==lim)] = value
        array[i,:] = new     
    return array

@jit(nopython=True, cache=True)
def slice_lt(array, lim):
    """Funciton to replace values with upper or lower limit
    """
    for i in range(array.shape[0]):
        new = array[i,:] 
        new[where(new<lim)] = lim
        array[i,:] = new     
    return array

@jit(nopython=True, cache=True)
def slice_gt(array, lim):
<<<<<<< HEAD
    """Funciton to replace values with upper or lower limit
    """
    for i in range(array.shape[0]):
        new = array[i,:] 
        new[where(new>lim)] = lim
        array[i,:] = new     
    return array

@jit(nopython=True, cache=True)
=======
	"""Funciton to replace values with upper or lower limit
	"""
	for i in range(array.shape[0]):
		new = array[i,:] 
		new[where(new>lim)] = lim
		new[where(new<-lim)] = -lim
		array[i,:] = new	 
	return array

#@jit(nopython=True, cache=True)
>>>>>>> 2f9f7a5d
def numba_cumsum(mat):
    """Function to compute cumsum along axis=0 to bypass numba not allowing kwargs in 
    cumsum 
    """
    new_mat = zeros(mat.shape)
    for i in range(mat.shape[1]):
        new_mat[:,i] = cumsum(mat[:,i])
    return new_mat

@jit(nopython=True, cache=True)
def setup_tri_diag(nlayer,nwno ,c_plus_up, c_minus_up, 
    c_plus_down, c_minus_down, b_top, b_surface, surf_reflect,
    gama, dtau, exptrm_positive,  exptrm_minus):
    """
    Before we can solve the tridiagonal matrix (See Toon+1989) section
    "SOLUTION OF THE TwO-STREAM EQUATIONS FOR MULTIPLE LAYERS", we 
    need to set up the coefficients. 

    Parameters
    ----------
    nlayer : int 
        number of layers in the model 
    nwno : int 
        number of wavelength points
    c_plus_up : array 
        c-plus evaluated at the top of the atmosphere 
    c_minus_up : array 
        c_minus evaluated at the top of the atmosphere 
    c_plus_down : array 
        c_plus evaluated at the bottom of the atmosphere 
    c_minus_down : array 
        c_minus evaluated at the bottom of the atmosphere 
    b_top : array 
        The diffuse radiation into the model at the top of the atmosphere
    b_surface : array
        The diffuse radiation into the model at the bottom. Includes emission, reflection 
        of the unattenuated portion of the direct beam  
    surf_reflect : array 
        Surface reflectivity 
    g1 : array 
        table 1 toon et al 1989
    g2 : array 
        table 1 toon et al 1989
    g3 : array 
        table 1 toon et al 1989
    lamba : array 
        Eqn 21 toon et al 1989 
    gama : array 
        Eqn 22 toon et al 1989
    dtau : array 
        Opacity per layer
    exptrm_positive : array 
        Eqn 44, expoential terms needed for tridiagonal rotated layered, clipped at 35 
    exptrm_minus : array 
        Eqn 44, expoential terms needed for tridiagonal rotated layered, clipped at 35 


    Returns
    -------
    array 
        coefficient of the positive exponential term 
    
    """
    L = 2 * nlayer

    #EQN 44 

    e1 = exptrm_positive + gama*exptrm_minus
    e2 = exptrm_positive - gama*exptrm_minus
    e3 = gama*exptrm_positive + exptrm_minus
    e4 = gama*exptrm_positive - exptrm_minus


    #now build terms 
    A = zeros((L,nwno)) 
    B = zeros((L,nwno )) 
    C = zeros((L,nwno )) 
    D = zeros((L,nwno )) 

    A[0,:] = 0.0
    B[0,:] = gama[0,:] + 1.0
    C[0,:] = gama[0,:] - 1.0
    D[0,:] = b_top - c_minus_up[0,:]

    #even terms, not including the last !CMM1 = UP
    A[1::2,:][:-1] = (e1[:-1,:]+e3[:-1,:]) * (gama[1:,:]-1.0) #always good
    B[1::2,:][:-1] = (e2[:-1,:]+e4[:-1,:]) * (gama[1:,:]-1.0)
    C[1::2,:][:-1] = 2.0 * (1.0-gama[1:,:]**2)          #always good 
    D[1::2,:][:-1] =((gama[1:,:]-1.0)*(c_plus_up[1:,:] - c_plus_down[:-1,:]) + 
                            (1.0-gama[1:,:])*(c_minus_down[:-1,:] - c_minus_up[1:,:]))
    #import pickle as pk
    #pk.dump({'GAMA_1':(gama[1:,:]-1.0), 'CPM1':c_plus_up[1:,:] , 'CP':c_plus_down[:-1,:], '1_GAMA':(1.0-gama[1:,:]), 
    #   'CM':c_minus_down[:-1,:],'CMM1':c_minus_up[1:,:],'Deven':D[1::2,:][:-1]}, open('../testing_notebooks/GFLUX_even_D_terms.pk','wb'))
    
    #odd terms, not including the first 
    A[::2,:][1:] = 2.0*(1.0-gama[:-1,:]**2)
    B[::2,:][1:] = (e1[:-1,:]-e3[:-1,:]) * (gama[1:,:]+1.0)
    C[::2,:][1:] = (e1[:-1,:]+e3[:-1,:]) * (gama[1:,:]-1.0)
    D[::2,:][1:] = (e3[:-1,:]*(c_plus_up[1:,:] - c_plus_down[:-1,:]) + 
                            e1[:-1,:]*(c_minus_down[:-1,:] - c_minus_up[1:,:]))

    #last term [L-1]
    A[-1,:] = e1[-1,:]-surf_reflect*e3[-1,:]
    B[-1,:] = e2[-1,:]-surf_reflect*e4[-1,:]
    C[-1,:] = 0.0
    D[-1,:] = b_surface-c_plus_down[-1,:] + surf_reflect*c_minus_down[-1,:]

    return A, B, C, D

#@jit(nopython=True, cache=True)
def setup_pent_diag(nlayer,nwno ,c_plus_up, c_minus_up, 
    c_plus_down, c_minus_down, b_top, b_surface, surf_reflect,
    gama, dtau, exptrm_positive,  exptrm_minus, g1, g2, exptrm, lamda):
    """
    Parameters
    ----------
    nlayer : int 
        number of layers in the model 
    nwno : int 
        number of wavelength points
    c_plus_up : array 
        c-plus evaluated at the top of the atmosphere 
    c_minus_up : array 
        c_minus evaluated at the top of the atmosphere 
    c_plus_down : array 
        c_plus evaluated at the bottom of the atmosphere 
    c_minus_down : array 
        c_minus evaluated at the bottom of the atmosphere 
    b_top : array 
        The diffuse radiation into the model at the top of the atmosphere
    b_surface : array
        The diffuse radiation into the model at the bottom. Includes emission, reflection 
        of the unattenuated portion of the direct beam  
    surf_reflect : array 
        Surface reflectivity 
    g1 : array 
        table 1 toon et al 1989
    g2 : array 
        table 1 toon et al 1989
    g3 : array 
        table 1 toon et al 1989
    lamba : array 
        Eqn 21 toon et al 1989 
    gama : array 
        Eqn 22 toon et al 1989
    dtau : array 
        Opacity per layer
    exptrm_positive : array 
        Eqn 44, expoential terms needed for tridiagonal rotated layered, clipped at 35 
    exptrm_minus : array 
        Eqn 44, expoential terms needed for tridiagonal rotated layered, clipped at 35 


    Returns
    -------
    array 
        coefficient of the positive exponential term 
    
    """
    L = 2 * nlayer

    #EQN 44 

    e1 = 1. + gama*exptrm_minus
    e2 = 1. - gama*exptrm_minus
    e3 = gama + exptrm_minus
    e4 = gama - exptrm_minus

    #f1 = g2 * sinh(exptrm) / lamda
    #f2 = cosh(exptrm) + g1 * sinh(exptrm) / lamda
    #f3 = cosh(exptrm) - g1 * sinh(exptrm) / lamda

    #now build terms 
    A = zeros((L,nwno)) 
    B = zeros((L,nwno )) 
    C = zeros((L,nwno )) 
    D = zeros((L,nwno )) 
    E = zeros((L,nwno )) 
    F = zeros((L,nwno )) 

    A[0,:] = 0.0
    B[0,:] = 0.0
    C[0,:] = e1[0,:] #1.#
    D[0,:] = -e2[0,:] #0.#
    E[0,:] = 0.0
    F[0,:] = b_top - c_minus_up[0,:]

    #even terms, not including the last !CMM1 = UP
    # A values are zero so don't do anything
    B[1::2,:][:-1] = e1[:-1,:] #f1[:-1,:]#
    C[1::2,:][:-1] = e2[:-1,:] #f2[:-1,:]#
    D[1::2,:][:-1] = -e3[1:,:] #D[1::2,:][:-1]
    E[1::2,:][:-1] = e4[1:,:] #E[1::2,:][:-1] - 1.#
    F[1::2,:][:-1] = c_plus_up[1:,:] - c_plus_down[:-1,:]
    
    #odd terms, not including the first 
    A[::2,:][1:] = e3[:-1,:] #f3[:-1,:]#
    B[::2,:][1:] = e4[:-1,:] #f1[:-1,:]# 
    C[::2,:][1:] = -e1[1:,:] #C[::2,:][1:] - 1.#
    D[::2,:][1:] = e2[1:,:] #D[1::2,:][:-1]
    # E values are zero so don't do anything
    F[::2,:][1:] = c_minus_up[1:,:] - c_minus_down[:-1,:]

    #last term [L-1]
    A[-1,:] = 0.
    B[-1,:] = e1[-1,:]-surf_reflect*e3[-1,:] #f1[-1,:] - surf_reflect * f3[-1,:]#
    C[-1,:] = e2[-1,:]-surf_reflect*e4[-1,:] #f2[-1,:] - surf_reflect * f1[-1,:]#
    D[-1,:] = 0. 
    E[-1,:] = 0.
    F[-1,:] = b_surface - c_plus_down[-1,:] + surf_reflect*c_minus_down[-1,:]

    return A, B, C, D, E, F


@jit(nopython=True, cache=True)
def tri_diag_solve(l, a, b, c, d):
    """
    Tridiagonal Matrix Algorithm solver, a b c d can be NumPy array type or Python list type.
    refer to this wiki_ and to this explanation_. 
    
    .. _wiki: http://en.wikipedia.org/wiki/Tridiagonal_matrix_algorithm
    .. _explanation: http://www.cfd-online.com/Wiki/Tridiagonal_matrix_algorithm_-_TDMA_(Thomas_algorithm)
    
    A, B, C and D refer to: 

    .. math:: A(I)*X(I-1) + B(I)*X(I) + C(I)*X(I+1) = D(I)

    This solver returns X. 

    Parameters
    ----------
    A : array or list 
    B : array or list 
    C : array or list 
    C : array or list 

    Returns
    -------
    array 
        Solution, x 
    """
    AS, DS, CS, DS,XK = zeros(l), zeros(l), zeros(l), zeros(l), zeros(l) # copy arrays

    AS[-1] = a[-1]/b[-1]
    DS[-1] = d[-1]/b[-1]

    for i in range(l-2, -1, -1):
        x = 1.0 / (b[i] - c[i] * AS[i+1])
        AS[i] = a[i] * x
        DS[i] = (d[i]-c[i] * DS[i+1]) * x
    XK[0] = DS[0]
    for i in range(1,l):
        XK[i] = DS[i] - AS[i] * XK[i-1]
    return XK

#@jit(nopython=True, cache=True)
def pent_diag_solve(l, A, B, C, D, E, F):
    """
    Pentadiagonal Matrix solver

    Parameters
    ----------
    A : array or list 
    B : array or list 
    C : array or list 
    D : array or list 
    E : array or list 
    F : array or list 

    Returns
    -------
    array 
        Solution, x 
    """

    Mrow = zeros((5, len(A)))
    Mrow[0,:] = E
    Mrow[1,:] = D
    Mrow[2,:] = C
    Mrow[3,:] = B
    Mrow[4,:] = A

    X = pp.solve(Mrow, F, is_flat=True)

    return X

@jit(nopython=True, cache=True)
def get_reflected_3d(nlevel, wno,nwno, numg,numt, dtau_3d, tau_3d, w0_3d, cosb_3d,gcos2_3d, ftau_cld_3d,ftau_ray_3d,
    dtau_og_3d, tau_og_3d, w0_og_3d, cosb_og_3d, 
    surf_reflect,ubar0, ubar1,cos_theta, F0PI,single_phase, multi_phase,
    frac_a, frac_b, frac_c, constant_back, constant_forward,tridiagonal):
    """
    Computes toon fluxes given tau and everything is 3 dimensional. This is the exact same function 
    as `get_flux_geom_1d` but is kept separately so we don't have to do unecessary indexing for 
    retrievals. 

    Parameters
    ----------
    nlevel : int 
        Number of levels in the model 
    wno : array of float 
        Wave number grid in cm -1 
    nwno : int 
        Number of wave points
    numg : int 
        Number of Gauss angles 
    numt : int 
        Number of Chebyshev angles 
    dtau_3d : ndarray of float
        This is the opacity contained within each individual layer (defined at midpoints of "levels")
        WITHOUT D-Eddington Correction
        Dimensions=# layer by # wave
    tau_3d : ndarray of float
        This is the cumulative summed opacity 
        WITHOUT D-Eddington Correction
        Dimensions=# level by # wave        
    w0_3d : ndarray of float 
        This is the single scattering albedo, from scattering, clouds, raman, etc 
        WITHOUT D-Eddington Correction
        Dimensions=# layer by # wave
    cosb_3d : ndarray of float 
        This is the asymmetry factor 
        WITHOUT D-Eddington Correction
        Dimensions=# layer by # wave
    gcos2_3d : ndarray of float 
        Parameter that allows us to directly include Rayleigh scattering 
        = 0.5*tau_rayleigh/(tau_rayleigh + tau_cloud)
    ftau_cld_3d : ndarray of float 
        Fraction of cloud extinction to total 
        = tau_cloud/(tau_rayleigh + tau_cloud)
    ftau_ray_3d : ndarray of float 
        Fraction of rayleigh extinction to total 
        = tau_rayleigh/(tau_rayleigh + tau_cloud)
    dtau_og_3d : ndarray of float 
        This is the opacity contained within each individual layer (defined at midpoints of "levels")
        WITHOUT the delta eddington correction, if it was specified by user
        Dimensions=# layer by # wave
    tau_og_3d : ndarray of float
        This is the cumulative summed opacity 
        WITHOUT the delta eddington correction, if it was specified by user
        Dimensions=# level by # wave    
    w0_og_3d : ndarray of float 
        Same as w0 but WITHOUT the delta eddington correction, if it was specified by user  
    cosb_og_3d : ndarray of float 
        Same as cosbar buth WITHOUT the delta eddington correction, if it was specified by user
    surf_reflect : float 
        Surface reflectivity 
    ubar0 : ndarray of float 
        matrix of cosine of the incident angle from geometric.json
    ubar1 : ndarray of float 
        matrix of cosine of the observer angles
    cos_theta : float 
        Cosine of the phase angle of the planet 
    F0PI : array 
        Downward incident solar radiation
    single_phase : str 
        Single scattering phase function, default is the two-term henyey-greenstein phase function
    multi_phase : str 
        Multiple scattering phase function, defulat is N=2 Legendre polynomial
    frac_a : float 
        (Optional), If using the TTHG phase function. Must specify the functional form for fraction 
        of forward to back scattering (A + B * gcosb^C)
    frac_b : float 
        (Optional), If using the TTHG phase function. Must specify the functional form for fraction 
        of forward to back scattering (A + B * gcosb^C)
    frac_c : float 
        (Optional), If using the TTHG phase function. Must specify the functional form for fraction 
        of forward to back scattering (A + B * gcosb^C), Default is : 1 - gcosb^2
    constant_back : float 
        (Optional), If using the TTHG phase function. Must specify the assymetry of back scatterer. 
        Remember, the output of A & M code does not separate back and forward scattering.
    constant_forward : float 
        (Optional), If using the TTHG phase function. Must specify the assymetry of forward scatterer. 
        Remember, the output of A & M code does not separate back and forward scattering.
    tridiagonal : int 
        0 for tridiagonal, 1 for pentadiagonal 

    Returns
    -------
    intensity at the top of the atmosphere for all the different ubar1 and ubar2 

    To Do
    -----
    - F0PI Solar flux shouldn't always be 1.. Follow up to make sure that this isn't a bad 
          hardwiring to solar, despite "relative albedo"
    - take delta eddington option out of fluxes and move it all over to optics

    """
    #what we want : intensity at the top as a function of all the different angles

    xint_at_top = zeros((numg, numt, nwno))

    nlayer = nlevel - 1 

    #now define terms of Toon et al 1989 quadrature Table 1 
    #https://agupubs.onlinelibrary.wiley.com/doi/pdf/10.1029/JD094iD13p16287
    #see table of terms 

    #terms not dependent on incident angle
    sq3 = sqrt(3.)

    #================ START CRAZE LOOP OVER ANGLE #================
    for ng in range(numg):
        for nt in range(numt):

            #get needed chunk for 3d inputs
            #should consider thinking of a better method for when doing 1d only
            cosb = cosb_3d[:,:,ng,nt]
            dtau = dtau_3d[:,:,ng,nt]
            tau = tau_3d[:,:,ng,nt]
            w0 = w0_3d[:,:,ng,nt]
            gcos2 = gcos2_3d[:,:,ng,nt]
            ftau_cld = ftau_cld_3d[:,:,ng,nt]
            ftau_ray = ftau_ray_3d[:,:,ng,nt]

            #uncorrected original values (in case user specified D-Eddington)
            #If they did not, this is the same thing as what is defined above 
            #These are used because HG single scattering phase function does get 
            #the forward and back scattering pretty accurately so delta-eddington
            #is only applied to the multiple scattering terms
            cosb_og = cosb_og_3d[:,:,ng,nt]
            dtau_og = dtau_og_3d[:,:,ng,nt]
            tau_og = tau_og_3d[:,:,ng,nt]
            w0_og = w0_og_3d[:,:,ng,nt]         

            g1  = (sq3*0.5)*(2. - w0*(1.+cosb)) #table 1
            g2  = (sq3*w0*0.5)*(1.-cosb)           #table 1
            lamda = sqrt(g1**2 - g2**2)           #eqn 21
            gama  = (g1-lamda)/g2                   #eqn 22
            g3  = 0.5*(1.-sq3*cosb*ubar0[ng, nt])   #table 1 #ubar is now 100x 10 matrix.. 
    
            # now calculate c_plus and c_minus (equation 23 and 24)
            g4 = 1.0 - g3
            denominator = lamda**2 - 1.0/ubar0[ng, nt]**2.0

            #everything but the exponential 
            a_minus = F0PI*w0* (g4*(g1 + 1.0/ubar0[ng, nt]) +g2*g3 ) / denominator
            a_plus  = F0PI*w0*(g3*(g1-1.0/ubar0[ng, nt]) +g2*g4) / denominator

            #add in exponential to get full eqn
            #_up is the terms evaluated at lower optical depths (higher altitudes)
            #_down is terms evaluated at higher optical depths (lower altitudes)
            x = exp(-tau[:-1,:]/ubar0[ng, nt])
            c_minus_up = a_minus*x #CMM1
            c_plus_up  = a_plus*x #CPM1
            x = exp(-tau[1:,:]/ubar0[ng, nt])
            c_minus_down = a_minus*x #CM
            c_plus_down  = a_plus*x #CP

            #calculate exponential terms needed for the tridiagonal rotated layered method
            exptrm = lamda*dtau
            #save from overflow 
            exptrm = slice_gt (exptrm, 40.0) 

            exptrm_positive = exp(exptrm) #EP
            exptrm_minus = 1.0/exptrm_positive#exp(-exptrm) #EM


            #boundary conditions 
            b_top = 0.0                                       
            b_surface = 0. + surf_reflect*ubar0[ng, nt]*F0PI*exp(-tau[-1, :]/ubar0[ng, nt])

            #Now we need the terms for the tridiagonal rotated layered method
            if tridiagonal==0:
                A, B, C, D = setup_tri_diag(nlayer,nwno,  c_plus_up, c_minus_up, 
                                    c_plus_down, c_minus_down, b_top, b_surface, surf_reflect,
                                     gama, dtau, 
                                    exptrm_positive,  exptrm_minus) 
            #else:
            #   A_, B_, C_, D_, E_, F_ = setup_pent_diag(nlayer,nwno,  c_plus_up, c_minus_up, 
            #                       c_plus_down, c_minus_down, b_top, b_surface, surf_reflect,
            #                        gama, dtau, 
            #                       exptrm_positive,  exptrm_minus, g1,g2,exptrm,lamda) 

            positive = zeros((nlayer, nwno))
            negative = zeros((nlayer, nwno))
            #========================= Start loop over wavelength =========================
            L = 2*nlayer
            for w in range(nwno):
                #coefficient of posive and negative exponential terms 
                if tridiagonal==0:
                    X = tri_diag_solve(L, A[:,w], B[:,w], C[:,w], D[:,w])
                    #unmix the coefficients
                    positive[:,w] = X[::2] + X[1::2] 
                    negative[:,w] = X[::2] - X[1::2]
                #else:
                #   X = pent_diag_solve(L, A_[:,w], B_[:,w], C_[:,w], D_[:,w], E_[:,w], F_[:,w])
                #   #unmix the coefficients
                #   positive[:,w] = exptrm_minus[:,w] * (X[::2] + X[1::2])
                #   negative[:,w] = X[::2] - X[1::2]

            #========================= End loop over wavelength =========================

            #use expression for bottom flux to get the flux_plus and flux_minus at last
            #bottom layer
            flux_zero  = positive[-1,:]*exptrm_positive[-1,:] + gama[-1,:]*negative[-1,:]*exptrm_minus[-1,:] + c_plus_down[-1,:]
            
            xint = zeros((nlevel,nwno))
            xint[-1,:] = flux_zero/pi

            ################################ BEGIN OPTIONS FOR MULTIPLE SCATTERING####################

            #Legendre polynomials for the Phase function due to multiple scatterers 
            if multi_phase ==0:#'N=2':
                #ubar2 is defined to deal with the integration over the second moment of the 
                #intensity. It is FIT TO PURE RAYLEIGH LIMIT, ~(1/sqrt(3))^(1/2)
                #this is a decent assumption because our second order legendre polynomial 
                #is forced to be equal to the rayleigh phase function
                ubar2 = 0.767  # 
                multi_plus = (1.0+1.5*cosb*ubar1[ng,nt] #!was 3
                                + gcos2*(3.0*ubar2*ubar2*ubar1[ng,nt]*ubar1[ng,nt] - 1.0)/2.0)
                multi_minus = (1.-1.5*cosb*ubar1[ng,nt] 
                                + gcos2*(3.0*ubar2*ubar2*ubar1[ng,nt]*ubar1[ng,nt] - 1.0)/2.0)
            elif multi_phase ==1:#'N=1':
                multi_plus = 1.0+1.5*cosb*ubar1[ng,nt]  
                multi_minus = 1.-1.5*cosb*ubar1[ng,nt]
            ################################ END OPTIONS FOR MULTIPLE SCATTERING####################

            G=w0*positive*(multi_plus+gama*multi_minus)
            H=w0*negative*(gama*multi_plus+multi_minus)
            A=w0*(multi_plus*c_plus_up+multi_minus*c_minus_up)

            G=G*0.5/pi
            H=H*0.5/pi
            A=A*0.5/pi

            ################################ BEGIN OPTIONS FOR DIRECT SCATTERING####################
            #define f (fraction of forward to back scattering), 
            #g_forward (forward asymmetry), g_back (backward asym)
            #needed for everything except the OTHG
            if single_phase!=1: 
                g_forward = constant_forward*cosb_og
                g_back = constant_back*cosb_og#-
                f = frac_a + frac_b*g_back**frac_c

            # NOTE ABOUT HG function: we are translating to the frame of the downward propagating beam
            # Therefore our HG phase function becomes:
            # p_single=(1-cosb_og**2)/sqrt((1+cosb_og**2+2*cosb_og*cos_theta)**3) 
            # as opposed to the traditional:
            # p_single=(1-cosb_og**2)/sqrt((1+cosb_og**2-2*cosb_og*cos_theta)**3) (NOTICE NEGATIVE)

            if single_phase==0:#'cahoy':
                #Phase function for single scattering albedo frum Solar beam
                #uses the Two term Henyey-Greenstein function with the additiona rayleigh component 
                      #first term of TTHG: forward scattering
                p_single=(f * (1-g_forward**2)
                                /sqrt((1+cosb_og**2+2*cosb_og*cos_theta)**3) 
                                #second term of TTHG: backward scattering
                                +(1-f)*(1-g_back**2)
                                /sqrt((1+(-cosb_og/2.)**2+2*(-cosb_og/2.)*cos_theta)**3)+
                                #rayleigh phase function
                                (gcos2))
            elif single_phase==1:#'OTHG':
                p_single=(1-cosb_og**2)/sqrt((1+cosb_og**2+2*cosb_og*cos_theta)**3) 
            elif single_phase==2:#'TTHG':
                #Phase function for single scattering albedo frum Solar beam
                #uses the Two term Henyey-Greenstein function with the additiona rayleigh component 
                      #first term of TTHG: forward scattering
                p_single=(f * (1-g_forward**2)
                                /sqrt((1+g_forward**2+2*g_forward*cos_theta)**3) 
                                #second term of TTHG: backward scattering
                                +(1-f)*(1-g_back**2)
                                /sqrt((1+g_back**2+2*g_back*cos_theta)**3))
            elif single_phase==3:#'TTHG_ray':
                #Phase function for single scattering albedo frum Solar beam
                #uses the Two term Henyey-Greenstein function with the additiona rayleigh component 
                            #first term of TTHG: forward scattering
                p_single=(ftau_cld*(f * (1-g_forward**2)
                                                /sqrt((1+g_forward**2+2*g_forward*cos_theta)**3) 
                                                #second term of TTHG: backward scattering
                                                +(1-f)*(1-g_back**2)
                                                /sqrt((1+g_back**2+2*g_back*cos_theta)**3))+            
                                #rayleigh phase function
                                ftau_ray*(0.75*(1+cos_theta**2.0)))

            ################################ END OPTIONS FOR DIRECT SCATTERING####################

            for i in range(nlayer-1,-1,-1):
                #direct beam
                #note when delta-eddington=off, then tau_single=tau, cosb_single=cosb, w0_single=w0, etc
                xint[i,:] =( xint[i+1,:]*exp(-dtau[i,:]/ubar1[ng,nt])
                        #single scattering albedo from sun beam (from ubar0 to ubar1)
                        +(w0_og[i,:]*F0PI/(4.*pi))*
                        (p_single[i,:])*exp(-tau_og[i,:]/ubar0[ng,nt])*
                        (1. - exp(-dtau_og[i,:]*(ubar0[ng,nt]+ubar1[ng,nt])/(ubar0[ng,nt]*ubar1[ng,nt])))*
                        (ubar0[ng,nt]/(ubar0[ng,nt]+ubar1[ng,nt]))
                        #three multiple scattering terms 
                        +A[i,:]* (1. - exp(-dtau[i,:] *(ubar0[ng,nt]+1*ubar1[ng,nt])/(ubar0[ng,nt]*ubar1[ng,nt])))*
                        (ubar0[ng,nt]/(ubar0[ng,nt]+1*ubar1[ng,nt]))
                        +G[i,:]*(exp(exptrm[i,:]*1-dtau[i,:]/ubar1[ng,nt]) - 1.0)/(lamda[i,:]*1*ubar1[ng,nt] - 1.0)
                        +H[i,:]*(1. - exp(-exptrm[i,:]*1-dtau[i,:]/ubar1[ng,nt]))/(lamda[i,:]*1*ubar1[ng,nt] + 1.0))
                        #thermal

            xint_at_top[ng,nt,:] = xint[0,:]    
    return xint_at_top

@jit(nopython=True, cache=True)
def get_reflected_1d(nlevel, wno,nwno, numg,numt, dtau, tau, w0, cosb,gcos2, ftau_cld, ftau_ray,
<<<<<<< HEAD
    dtau_og, tau_og, w0_og, cosb_og, 
    surf_reflect,ubar0, ubar1,cos_theta, F0PI,single_phase, multi_phase,
    frac_a, frac_b, frac_c, constant_back, constant_forward, tridiagonal):
    """
    Computes toon fluxes given tau and everything is 1 dimensional. This is the exact same function 
    as `get_flux_geom_3d` but is kept separately so we don't have to do unecessary indexing for fast
    retrievals. 

    Parameters
    ----------
    nlevel : int 
        Number of levels in the model 
    wno : array of float 
        Wave number grid in cm -1 
    nwno : int 
        Number of wave points
    numg : int 
        Number of Gauss angles 
    numt : int 
        Number of Chebyshev angles 
    DTAU : ndarray of float
        This is the opacity contained within each individual layer (defined at midpoints of "levels")
        WITHOUT D-Eddington Correction
        Dimensions=# layer by # wave
    TAU : ndarray of float
        This is the cumulative summed opacity 
        WITHOUT D-Eddington Correction
        Dimensions=# level by # wave        
    W0 : ndarray of float 
        This is the single scattering albedo, from scattering, clouds, raman, etc 
        WITHOUT D-Eddington Correction
        Dimensions=# layer by # wave
    COSB : ndarray of float 
        This is the asymmetry factor 
        WITHOUT D-Eddington Correction
        Dimensions=# layer by # wave
    GCOS2 : ndarray of float 
        Parameter that allows us to directly include Rayleigh scattering 
        = 0.5*tau_rayleigh/(tau_rayleigh + tau_cloud)
    ftau_cld : ndarray of float 
        Fraction of cloud extinction to total 
        = tau_cloud/(tau_rayleigh + tau_cloud)
    ftau_ray : ndarray of float 
        Fraction of rayleigh extinction to total 
        = tau_rayleigh/(tau_rayleigh + tau_cloud)
    dtau_og : ndarray of float 
        This is the opacity contained within each individual layer (defined at midpoints of "levels")
        WITHOUT the delta eddington correction, if it was specified by user
        Dimensions=# layer by # wave
    tau_og : ndarray of float
        This is the cumulative summed opacity 
        WITHOUT the delta eddington correction, if it was specified by user
        Dimensions=# level by # wave    
    w0_og : ndarray of float 
        Same as w0 but WITHOUT the delta eddington correction, if it was specified by user  
    cosb_og : ndarray of float 
        Same as cosbar buth WITHOUT the delta eddington correction, if it was specified by user
    surf_reflect : float 
        Surface reflectivity 
    ubar0 : ndarray of float 
        matrix of cosine of the incident angle from geometric.json
    ubar1 : ndarray of float 
        matrix of cosine of the observer angles
    cos_theta : float 
        Cosine of the phase angle of the planet 
    F0PI : array 
        Downward incident solar radiation
    single_phase : str 
        Single scattering phase function, default is the two-term henyey-greenstein phase function
    multi_phase : str 
        Multiple scattering phase function, defulat is N=2 Legendre polynomial 
    frac_a : float 
        (Optional), If using the TTHG phase function. Must specify the functional form for fraction 
        of forward to back scattering (A + B * gcosb^C)
    frac_b : float 
        (Optional), If using the TTHG phase function. Must specify the functional form for fraction 
        of forward to back scattering (A + B * gcosb^C)
    frac_c : float 
        (Optional), If using the TTHG phase function. Must specify the functional form for fraction 
        of forward to back scattering (A + B * gcosb^C), Default is : 1 - gcosb^2
    constant_back : float 
        (Optional), If using the TTHG phase function. Must specify the assymetry of back scatterer. 
        Remember, the output of A & M code does not separate back and forward scattering.
    constant_forward : float 
        (Optional), If using the TTHG phase function. Must specify the assymetry of forward scatterer. 
        Remember, the output of A & M code does not separate back and forward scattering.
    tridiagonal : int 
        0 for tridiagonal, 1 for pentadiagonal 

    Returns
    -------
    intensity at the top of the atmosphere for all the different ubar1 and ubar2 

    To Do
    -----
    - F0PI Solar flux shouldn't always be 1.. Follow up to make sure that this isn't a bad 
          hardwiring to solar, despite "relative albedo"
    """
    #what we want : intensity at the top as a function of all the different angles

    xint_at_top = zeros((numg, numt, nwno))

    nlayer = nlevel - 1 

    #now define terms of Toon et al 1989 quadrature Table 1 
    #https://agupubs.onlinelibrary.wiley.com/doi/pdf/10.1029/JD094iD13p16287
    #see table of terms 

    #terms not dependent on incident angle
    sq3 = sqrt(3.)
    g1  = (sq3*0.5)*(2. - w0*(1.+cosb)) #table 1 # (7-w0*(4+3*cosb))/4 #
    g2  = (sq3*w0*0.5)*(1.-cosb)        #table 1 # -(1-w0*(4-3*cosb))/4 #
    lamda = sqrt(g1**2 - g2**2)         #eqn 21
    gama  = (g1-lamda)/g2               #eqn 22

    #================ START CRAZE LOOP OVER ANGLE #================
    for ng in range(numg):
        for nt in range(numt):

            g3  = 0.5*(1.-sq3*cosb*ubar0[ng, nt]) #(2-3*cosb*ubar0[ng,nt])/4#  #table 1 #ubar has dimensions [gauss angles by tchebyshev angles ]
    
            # now calculate c_plus and c_minus (equation 23 and 24 toon)
            g4 = 1.0 - g3
            denominator = lamda**2 - 1.0/ubar0[ng, nt]**2.0

            #everything but the exponential 
            a_minus = F0PI*w0* (g4*(g1 + 1.0/ubar0[ng, nt]) +g2*g3 ) / denominator
            a_plus  = F0PI*w0*(g3*(g1-1.0/ubar0[ng, nt]) +g2*g4) / denominator

            #add in exponential to get full eqn
            #_up is the terms evaluated at lower optical depths (higher altitudes)
            #_down is terms evaluated at higher optical depths (lower altitudes)
            x = exp(-tau[:-1,:]/ubar0[ng, nt])
            c_minus_up = a_minus*x #CMM1
            c_plus_up  = a_plus*x #CPM1
            x = exp(-tau[1:,:]/ubar0[ng, nt])
            c_minus_down = a_minus*x #CM
            c_plus_down  = a_plus*x #CP

            #calculate exponential terms needed for the tridiagonal rotated layered method
            exptrm = lamda*dtau
            #save from overflow 
            exptrm = slice_gt (exptrm, 35.0) 

            exptrm_positive = exp(exptrm) #EP
            exptrm_minus = 1.0/exptrm_positive#exp(-exptrm) #EM


            #boundary conditions 
            b_top = 0.0                                       

            b_surface = 0. + surf_reflect*ubar0[ng, nt]*F0PI*exp(-tau[-1, :]/ubar0[ng, nt])

            #Now we need the terms for the tridiagonal rotated layered method
            if tridiagonal==0:
                A, B, C, D = setup_tri_diag(nlayer,nwno,  c_plus_up, c_minus_up, 
                                    c_plus_down, c_minus_down, b_top, b_surface, surf_reflect,
                                     gama, dtau, 
                                    exptrm_positive,  exptrm_minus) 

            #else:
            #   A_, B_, C_, D_, E_, F_ = setup_pent_diag(nlayer,nwno,  c_plus_up, c_minus_up, 
            #                       c_plus_down, c_minus_down, b_top, b_surface, surf_reflect,
            #                        gama, dtau, 
            #                       exptrm_positive,  exptrm_minus, g1,g2,exptrm,lamda) 

            positive = zeros((nlayer, nwno))
            negative = zeros((nlayer, nwno))
            #========================= Start loop over wavelength =========================
            L = 2*nlayer
            for w in range(nwno):
                #coefficient of posive and negative exponential terms 
                if tridiagonal==0:
                    X = tri_diag_solve(L, A[:,w], B[:,w], C[:,w], D[:,w])
                    #unmix the coefficients
                    positive[:,w] = X[::2] + X[1::2] 
                    negative[:,w] = X[::2] - X[1::2]

                #else: 
                #   X = pent_diag_solve(L, A_[:,w], B_[:,w], C_[:,w], D_[:,w], E_[:,w], F_[:,w])
                    #unmix the coefficients
                #   positive[:,w] = exptrm_minus[:,w] * (X[::2] + X[1::2])
                #   negative[:,w] = X[::2] - X[1::2]

            #========================= End loop over wavelength =========================

            #use expression for bottom flux to get the flux_plus and flux_minus at last
            #bottom layer
            flux_zero  = positive[-1,:]*exptrm_positive[-1,:] + gama[-1,:]*negative[-1,:]*exptrm_minus[-1,:] + c_plus_down[-1,:]
            #flux_minus  = gama*positive*exptrm_positive + negative*exptrm_minus + c_minus_down
            #flux_plus  = positive*exptrm_positive + gama*negative*exptrm_minus + c_plus_down
            #flux = zeros((2*nlayer, nwno))
            #flux[::2, :] = flux_minus
            #flux[1::2, :] = flux_plus

            xint = zeros((nlevel,nwno))
            xint[-1,:] = flux_zero/pi

            ################################ BEGIN OPTIONS FOR MULTIPLE SCATTERING####################

            #Legendre polynomials for the Phase function due to multiple scatterers 
            if multi_phase ==0:#'N=2':
                #ubar2 is defined to deal with the integration over the second moment of the 
                #intensity. It is FIT TO PURE RAYLEIGH LIMIT, ~(1/sqrt(3))^(1/2)
                #this is a decent assumption because our second order legendre polynomial 
                #is forced to be equal to the rayleigh phase function
                ubar2 = 0.767  # 
                multi_plus = (1.0+1.5*cosb*ubar1[ng,nt] #!was 3
                                + gcos2*(3.0*ubar2*ubar2*ubar1[ng,nt]*ubar1[ng,nt] - 1.0)/2.0)
                multi_minus = (1.-1.5*cosb*ubar1[ng,nt] 
                                + gcos2*(3.0*ubar2*ubar2*ubar1[ng,nt]*ubar1[ng,nt] - 1.0)/2.0)
            elif multi_phase ==1:#'N=1':
                multi_plus = 1.0+1.5*cosb*ubar1[ng,nt]  
                multi_minus = 1.-1.5*cosb*ubar1[ng,nt]
            ################################ END OPTIONS FOR MULTIPLE SCATTERING####################

            G=positive*(multi_plus+gama*multi_minus)    *w0
            H=negative*(gama*multi_plus+multi_minus)    *w0
            A=(multi_plus*c_plus_up+multi_minus*c_minus_up) *w0

            G=G*0.5/pi
            H=H*0.5/pi
            A=A*0.5/pi

            ################################ BEGIN OPTIONS FOR DIRECT SCATTERING####################
            #define f (fraction of forward to back scattering), 
            #g_forward (forward asymmetry), g_back (backward asym)
            #needed for everything except the OTHG
            if single_phase!=1: 
                g_forward = constant_forward*cosb_og
                g_back = constant_back*cosb_og#-
                f = frac_a + frac_b*g_back**frac_c

            # NOTE ABOUT HG function: we are translating to the frame of the downward propagating beam
            # Therefore our HG phase function becomes:
            # p_single=(1-cosb_og**2)/sqrt((1+cosb_og**2+2*cosb_og*cos_theta)**3) 
            # as opposed to the traditional:
            # p_single=(1-cosb_og**2)/sqrt((1+cosb_og**2-2*cosb_og*cos_theta)**3) (NOTICE NEGATIVE)

            if single_phase==0:#'cahoy':
                #Phase function for single scattering albedo frum Solar beam
                #uses the Two term Henyey-Greenstein function with the additiona rayleigh component 
                      #first term of TTHG: forward scattering
                p_single=(f * (1-g_forward**2)
                                /sqrt((1+cosb_og**2+2*cosb_og*cos_theta)**3) 
                                #second term of TTHG: backward scattering
                                +(1-f)*(1-g_back**2)
                                /sqrt((1+(-cosb_og/2.)**2+2*(-cosb_og/2.)*cos_theta)**3)+
                                #rayleigh phase function
                                (gcos2))
            elif single_phase==1:#'OTHG':
                p_single=(1-cosb_og**2)/sqrt((1+cosb_og**2+2*cosb_og*cos_theta)**3) 
            elif single_phase==2:#'TTHG':
                #Phase function for single scattering albedo frum Solar beam
                #uses the Two term Henyey-Greenstein function with the additiona rayleigh component 
                      #first term of TTHG: forward scattering
                p_single=(f * (1-g_forward**2)
                                /sqrt((1+g_forward**2+2*g_forward*cos_theta)**3) 
                                #second term of TTHG: backward scattering
                                +(1-f)*(1-g_back**2)
                                /sqrt((1+g_back**2+2*g_back*cos_theta)**3))
            elif single_phase==3:#'TTHG_ray':
                #Phase function for single scattering albedo frum Solar beam
                #uses the Two term Henyey-Greenstein function with the additiona rayleigh component 
                            #first term of TTHG: forward scattering
                p_single=(ftau_cld*(f * (1-g_forward**2)
                                                /sqrt((1+g_forward**2+2*g_forward*cos_theta)**3) 
                                                #second term of TTHG: backward scattering
                                                +(1-f)*(1-g_back**2)
                                                /sqrt((1+g_back**2+2*g_back*cos_theta)**3))+            
                                #rayleigh phase function
                                ftau_ray*(0.75*(1+cos_theta**2.0)))

            ################################ END OPTIONS FOR DIRECT SCATTERING####################

            for i in range(nlayer-1,-1,-1):
                #direct beam
                xint[i,:] =( xint[i+1,:]*exp(-dtau[i,:]/ubar1[ng,nt]) 
                        #single scattering albedo from sun beam (from ubar0 to ubar1)
                        +(w0_og[i,:]*F0PI/(4.*pi))
                        *(p_single[i,:])*exp(-tau_og[i,:]/ubar0[ng,nt])
                        *(1. - exp(-dtau_og[i,:]*(ubar0[ng,nt]+ubar1[ng,nt])
                        /(ubar0[ng,nt]*ubar1[ng,nt])))*
                        (ubar0[ng,nt]/(ubar0[ng,nt]+ubar1[ng,nt]))
                        #multiple scattering terms p_single
                        +A[i,:]*(1. - exp(-dtau[i,:] *(ubar0[ng,nt]+1*ubar1[ng,nt])/(ubar0[ng,nt]*ubar1[ng,nt])))*
                        (ubar0[ng,nt]/(ubar0[ng,nt]+1*ubar1[ng,nt]))
                        +G[i,:]*(exp(exptrm[i,:]*1-dtau[i,:]/ubar1[ng,nt]) - 1.0)/(lamda[i,:]*1*ubar1[ng,nt] - 1.0)
                        +H[i,:]*(1. - exp(-exptrm[i,:]*1-dtau[i,:]/ubar1[ng,nt]))/(lamda[i,:]*1*ubar1[ng,nt] + 1.0)
                        )

            xint_at_top[ng,nt,:] = xint[0,:]

    return xint_at_top

@jit(nopython=True, cache=True)
=======
	dtau_og, tau_og, w0_og, cosb_og, 
	surf_reflect,ubar0, ubar1,cos_theta, F0PI,single_phase, multi_phase,
	frac_a, frac_b, frac_c, constant_back, constant_forward, tridiagonal,print_time):
	"""
	Computes toon fluxes given tau and everything is 1 dimensional. This is the exact same function 
	as `get_flux_geom_3d` but is kept separately so we don't have to do unecessary indexing for fast
	retrievals. 

	Parameters
	----------
	nlevel : int 
		Number of levels in the model 
	wno : array of float 
		Wave number grid in cm -1 
	nwno : int 
		Number of wave points
	numg : int 
		Number of Gauss angles 
	numt : int 
		Number of Chebyshev angles 
	DTAU : ndarray of float
		This is the opacity contained within each individual layer (defined at midpoints of "levels")
		WITHOUT D-Eddington Correction
		Dimensions=# layer by # wave
	TAU : ndarray of float
		This is the cumulative summed opacity 
		WITHOUT D-Eddington Correction
		Dimensions=# level by # wave		
	W0 : ndarray of float 
		This is the single scattering albedo, from scattering, clouds, raman, etc 
		WITHOUT D-Eddington Correction
		Dimensions=# layer by # wave
	COSB : ndarray of float 
		This is the asymmetry factor 
		WITHOUT D-Eddington Correction
		Dimensions=# layer by # wave
	GCOS2 : ndarray of float 
		Parameter that allows us to directly include Rayleigh scattering 
		= 0.5*tau_rayleigh/(tau_rayleigh + tau_cloud)
	ftau_cld : ndarray of float 
		Fraction of cloud extinction to total 
		= tau_cloud/(tau_rayleigh + tau_cloud)
	ftau_ray : ndarray of float 
		Fraction of rayleigh extinction to total 
		= tau_rayleigh/(tau_rayleigh + tau_cloud)
	dtau_og : ndarray of float 
		This is the opacity contained within each individual layer (defined at midpoints of "levels")
		WITHOUT the delta eddington correction, if it was specified by user
		Dimensions=# layer by # wave
	tau_og : ndarray of float
		This is the cumulative summed opacity 
		WITHOUT the delta eddington correction, if it was specified by user
		Dimensions=# level by # wave	
	w0_og : ndarray of float 
		Same as w0 but WITHOUT the delta eddington correction, if it was specified by user	
	cosb_og : ndarray of float 
		Same as cosbar buth WITHOUT the delta eddington correction, if it was specified by user
	surf_reflect : float 
		Surface reflectivity 
	ubar0 : ndarray of float 
		matrix of cosine of the incident angle from geometric.json
	ubar1 : ndarray of float 
		matrix of cosine of the observer angles
	cos_theta : float 
		Cosine of the phase angle of the planet 
	F0PI : array 
		Downward incident solar radiation
	single_phase : str 
		Single scattering phase function, default is the two-term henyey-greenstein phase function
 	multi_phase : str 
 		Multiple scattering phase function, defulat is N=2 Legendre polynomial 
	frac_a : float 
		(Optional), If using the TTHG phase function. Must specify the functional form for fraction 
		of forward to back scattering (A + B * gcosb^C)
	frac_b : float 
		(Optional), If using the TTHG phase function. Must specify the functional form for fraction 
		of forward to back scattering (A + B * gcosb^C)
	frac_c : float 
		(Optional), If using the TTHG phase function. Must specify the functional form for fraction 
		of forward to back scattering (A + B * gcosb^C), Default is : 1 - gcosb^2
	constant_back : float 
		(Optional), If using the TTHG phase function. Must specify the assymetry of back scatterer. 
		Remember, the output of A & M code does not separate back and forward scattering.
	constant_forward : float 
		(Optional), If using the TTHG phase function. Must specify the assymetry of forward scatterer. 
		Remember, the output of A & M code does not separate back and forward scattering.
	Returns
	-------
	intensity at the top of the atmosphere for all the different ubar1 and ubar2 

	To Do
	-----
	- F0PI Solar flux shouldn't always be 1.. Follow up to make sure that this isn't a bad 
		  hardwiring to solar, despite "relative albedo"
	"""
	#what we want : intensity at the top as a function of all the different angles

	xint_at_top = zeros((numg, numt, nwno))

	nlayer = nlevel - 1 

	#now define terms of Toon et al 1989 quadrature Table 1 
	#https://agupubs.onlinelibrary.wiley.com/doi/pdf/10.1029/JD094iD13p16287
	#see table of terms 

	#terms not dependent on incident angle
	sq3 = sqrt(3.)
	g1	= (7-w0*(4+3*cosb))/4 #(sq3*0.5)*(2. - w0*(1.+cosb)) #	#table 1
	g2	= -(1-w0*(4-3*cosb))/4 #(sq3*w0*0.5)*(1.-cosb) #		#table 1
	lamda = sqrt(g1**2 - g2**2)			#eqn 21
	gama  = (g1-lamda)/g2				#eqn 22

	#================ START CRAZE LOOP OVER ANGLE #================
	for ng in range(numg):
		for nt in range(numt):
			t1 = time.time()

			g3	= (2-3*cosb*ubar0[ng,nt])/4#0.5*(1.-sq3*cosb*ubar0[ng, nt]) #  #table 1 #ubar has dimensions [gauss angles by tchebyshev angles ]
	
			# now calculate c_plus and c_minus (equation 23 and 24 toon)
			g4 = 1.0 - g3
			denominator = lamda**2 - 1.0/ubar0[ng, nt]**2.0

			#everything but the exponential 
			a_minus = F0PI*w0* (g4*(g1 + 1.0/ubar0[ng, nt]) +g2*g3 ) / denominator
			a_plus  = F0PI*w0*(g3*(g1-1.0/ubar0[ng, nt]) +g2*g4) / denominator

			#add in exponential to get full eqn
			#_up is the terms evaluated at lower optical depths (higher altitudes)
			#_down is terms evaluated at higher optical depths (lower altitudes)
			x = exp(-tau[:-1,:]/ubar0[ng, nt])
			c_minus_up = a_minus*x #CMM1
			c_plus_up  = a_plus*x #CPM1
			x = exp(-tau[1:,:]/ubar0[ng, nt])
			c_minus_down = a_minus*x #CM
			c_plus_down  = a_plus*x #CP

			#calculate exponential terms needed for the tridiagonal rotated layered method
			exptrm = lamda*dtau
			#save from overflow 
			exptrm = slice_gt (exptrm, 35.0) 

			exptrm_positive = exp(exptrm) #EP
			exptrm_minus = 1.0/exptrm_positive#exp(-exptrm) #EM


			#boundary conditions 
			b_top = 0.0										  
			b_surface = 0. + surf_reflect*ubar0[ng, nt]*F0PI*exp(-tau[-1, :]/ubar0[ng, nt])

			#Now we need the terms for the tridiagonal rotated layered method
			if tridiagonal==0:
				A, B, C, D = setup_tri_diag(nlayer,nwno,  c_plus_up, c_minus_up, 
									c_plus_down, c_minus_down, b_top, b_surface, surf_reflect,
									 gama, dtau, 
									exptrm_positive,  exptrm_minus) 
			else:
				A_, B_, C_, D_, E_, F_ = setup_pent_diag(nlayer,nwno,  c_plus_up, c_minus_up, 
									c_plus_down, c_minus_down, b_top, b_surface, surf_reflect,
									 gama, dtau, 
									exptrm_positive,  exptrm_minus, g1,g2,exptrm,lamda) 

			t2 = time.time()
			t_setup = t2-t1
			if print_time:
				print("time to set up matrices = ", t_setup)
			t3 = time.time()
			positive = zeros((nlayer, nwno))
			negative = zeros((nlayer, nwno))
			#========================= Start loop over wavelength =========================
			L = 2*nlayer
			for w in range(nwno):
				#coefficient of posive and negative exponential terms 
				if tridiagonal==0:
					X = tri_diag_solve(L, A[:,w], B[:,w], C[:,w], D[:,w])
					#unmix the coefficients
					positive[:,w] = X[::2] + X[1::2] 
					negative[:,w] = X[::2] - X[1::2]
				else:
					X = pent_diag_solve(L, A_[:,w], B_[:,w], C_[:,w], D_[:,w], E_[:,w], F_[:,w])
					#positive[:,w] = X[::2] 
					#negative[:,w] = X[1::2]
					#unmix the coefficients
					positive[:,w] = exptrm_minus[:,w] * (X[::2] + X[1::2])
					negative[:,w] = X[::2] - X[1::2]

			t4 = time.time()
			t_invert = t4-t3
			if print_time:
				print("time to invert matrices = ", t_invert)
			t5 = time.time()
			#========================= End loop over wavelength =========================

			#use expression for bottom flux to get the flux_plus and flux_minus at last
			#bottom layer
			flux_zero  = positive[-1,:]*exptrm_positive[-1,:] + gama[-1,:]*negative[-1,:]*exptrm_minus[-1,:] + c_plus_down[-1,:]
			flux_minus  = gama*positive*exptrm_positive + negative*exptrm_minus + c_minus_down
			flux_plus  = positive*exptrm_positive + gama*negative*exptrm_minus + c_plus_down
			flux = zeros((2*nlayer, nwno))
			flux[::2, :] = flux_minus
			flux[1::2, :] = flux_plus

			xint = zeros((nlevel,nwno))
			xint[-1,:] = flux_zero/pi

			################################ BEGIN OPTIONS FOR MULTIPLE SCATTERING####################

			#Legendre polynomials for the Phase function due to multiple scatterers 
			if multi_phase ==0:#'N=2':
				#ubar2 is defined to deal with the integration over the second moment of the 
				#intensity. It is FIT TO PURE RAYLEIGH LIMIT, ~(1/sqrt(3))^(1/2)
				#this is a decent assumption because our second order legendre polynomial 
				#is forced to be equal to the rayleigh phase function
				ubar2 = 0.767  # 
				multi_plus = (1.0+1.5*cosb*ubar1[ng,nt] #!was 3
								+ gcos2*(3.0*ubar2*ubar2*ubar1[ng,nt]*ubar1[ng,nt] - 1.0)/2.0)
				multi_minus = (1.-1.5*cosb*ubar1[ng,nt] 
								+ gcos2*(3.0*ubar2*ubar2*ubar1[ng,nt]*ubar1[ng,nt] - 1.0)/2.0)
			elif multi_phase ==1:#'N=1':
				multi_plus = 1.0+1.5*cosb*ubar1[ng,nt]	
				multi_minus = 1.-1.5*cosb*ubar1[ng,nt]
			################################ END OPTIONS FOR MULTIPLE SCATTERING####################

			G=positive*(multi_plus+gama*multi_minus)	*w0
			H=negative*(gama*multi_plus+multi_minus)	*w0
			A=(multi_plus*c_plus_up+multi_minus*c_minus_up)	*w0

			G=G*0.5/pi
			H=H*0.5/pi
			A=A*0.5/pi

			################################ BEGIN OPTIONS FOR DIRECT SCATTERING####################
			#define f (fraction of forward to back scattering), 
			#g_forward (forward asymmetry), g_back (backward asym)
			#needed for everything except the OTHG
			if single_phase!=1: 
				g_forward = constant_forward*cosb_og
				g_back = constant_back*cosb_og
				f = frac_a + frac_b*g_back**frac_c

			if single_phase==0:#'cahoy':
				#Phase function for single scattering albedo frum Solar beam
				#uses the Two term Henyey-Greenstein function with the additiona rayleigh component 
					  #first term of TTHG: forward scattering
				p_single=(f * (1-g_forward**2)
								/sqrt((1+g_forward**2+2*g_forward*cos_theta)**3) 
								#second term of TTHG: backward scattering
								+(1-f)*(1-g_back**2)
								/sqrt((1+g_back**2+2*g_back*cos_theta)**3)+
								#rayleigh phase function
								(gcos2))
			elif single_phase==1:#'OTHG':
				p_single=(1-cosb_og**2)/sqrt((1+cosb_og**2+2*cosb_og*cos_theta)**3) 
			elif single_phase==2:#'TTHG':
				#Phase function for single scattering albedo frum Solar beam
				#uses the Two term Henyey-Greenstein function with the additiona rayleigh component 
					  #first term of TTHG: forward scattering
				p_single=(f * (1-g_forward**2)
								/sqrt((1+g_forward**2+2*g_forward*cos_theta)**3) 
								#second term of TTHG: backward scattering
								+(1-f)*(1-g_back**2)
								/sqrt((1+g_back**2+2*g_back*cos_theta)**3))
				
			elif single_phase==3:#'TTHG_ray':
				#Phase function for single scattering albedo frum Solar beam
				#uses the Two term Henyey-Greenstein function with the additiona rayleigh component 
					  		#first term of TTHG: forward scattering
				p_single=(ftau_cld*(f * (1-g_forward**2)
							/sqrt((1+g_forward**2+2*g_forward*cos_theta)**3) 
							#second term of TTHG: backward scattering
							+(1-f)*(1-g_back**2)
							/sqrt((1+g_back**2+2*g_back*cos_theta)**3))+
								#rayleigh phase function
								ftau_ray*(0.75*(1+cos_theta**2.0)))

			################################ END OPTIONS FOR DIRECT SCATTERING####################

			for i in range(nlayer-1,-1,-1):
				#direct beam
				xint[i,:] =( xint[i+1,:]*exp(-dtau[i,:]/ubar1[ng,nt]) 
						#single scattering albedo from sun beam (from ubar0 to ubar1)
						+(w0_og[i,:]*F0PI/(4.*pi))
						*(p_single[i,:])*exp(-tau_og[i,:]/ubar0[ng,nt])
						*(1. - exp(-dtau_og[i,:]*(ubar0[ng,nt]+ubar1[ng,nt])
						/(ubar0[ng,nt]*ubar1[ng,nt])))*
						(ubar0[ng,nt]/(ubar0[ng,nt]+ubar1[ng,nt]))
						#multiple scattering terms p_single
						+A[i,:]*(1. - exp(-dtau[i,:] *(ubar0[ng,nt]+1*ubar1[ng,nt])/(ubar0[ng,nt]*ubar1[ng,nt])))*
						(ubar0[ng,nt]/(ubar0[ng,nt]+1*ubar1[ng,nt]))
						+G[i,:]*(exp(exptrm[i,:]*1-dtau[i,:]/ubar1[ng,nt]) - 1.0)/(lamda[i,:]*1*ubar1[ng,nt] - 1.0)
						+H[i,:]*(1. - exp(-exptrm[i,:]*1-dtau[i,:]/ubar1[ng,nt]))/(lamda[i,:]*1*ubar1[ng,nt] + 1.0)
						)
			import pickle as pk
			pk.dump(xint, open('savefile.pk','wb'))
			xint_at_top[ng,nt,:] = xint[0,:]	
			t6 = time.time()
			t_sum = t6-t5
			if print_time:
				print("time to sum over layers = ", t_sum)
				
	pk.dump(xint_at_top, open('xint_at_top1.pk','wb'))
	pk.dump(surf_reflect, open('surf_reflect.pk','wb'))
#	import IPython; IPython.embed()
#	import sys; sys.exit()
	return xint_at_top

#@jit(nopython=True, cache=True)
>>>>>>> 2f9f7a5d
def blackbody(t,w):
    """
    Blackbody flux in cgs units in per unit wavelength

    Parameters
    ----------
    t : array,float
        Temperature (K)
    w : array, float
        Wavelength (cm)
    
    Returns
    -------
    ndarray with shape ntemp x numwave
    """
    h = 6.62607004e-27 # erg s 
    c = 2.99792458e+10 # cm/s
    k = 1.38064852e-16 #erg / K

    return ((2.0*h*c**2.0)/(w**5.0))*(1.0/(exp((h*c)/outer(t, w*k)) - 1.0))

@jit(nopython=True, cache=True)
def get_thermal_1d(nlevel, wno,nwno, numg,numt,tlevel, dtau, w0,cosb,plevel, ubar1,surf_reflect, tridiagonal):
    """
    This function uses the source function method, which is outlined here : 
    https://agupubs.onlinelibrary.wiley.com/doi/pdf/10.1029/JD094iD13p16287
    
    The result of this routine is the top of the atmosphere thermal flux as 
    a function of gauss and chebychev points accross the disk. 

    Everything here is in CGS units:

    Fluxes - erg/s/cm^3
    Temperature - K 
    Wave grid - cm-1
    Pressure ; dyne/cm2

    Reminder: Flux = pi * Intensity, so if you are trying to compare the result of this with 
    a black body you will need to compare with pi * BB !

    Parameters
    ----------
    nlevel : int 
        Number of levels which occur at the grid points (not to be confused with layers which are
        mid points)
    wno : numpy.ndarray
        Wavenumber grid in inverse cm 
    nwno : int 
        Number of wavenumber points 
    numg : int 
        Number of gauss points (think longitude points)
    numt : int 
        Number of chebychev points (think latitude points)
    tlevel : numpy.ndarray
        Temperature as a function of level (not layer)
    dtau : numpy.ndarray
        This is a matrix of nlayer by nwave. This describes the per layer optical depth. 
    w0 : numpy.ndarray
        This is a matrix of nlayer by nwave. This describes the single scattering albedo of 
        the atmosphere. Note this is free of any Raman scattering or any d-eddington correction 
        that is sometimes included in reflected light calculations.
    cosb : numpy.ndarray
        This is a matrix of nlayer by nwave. This describes the asymmetry of the 
        atmosphere. Note this is free of any Raman scattering or any d-eddington correction 
        that is sometimes included in reflected light calculations.
    plevel : numpy.ndarray
        Pressure for each level (not layer, which is midpoints). CGS units (dyne/cm2)
    ubar1 : numpy.ndarray
        This is a matrix of ng by nt. This describes the outgoing incident angles and is generally
        computed in `picaso.disco`
    surf_reflect : numpy.ndarray    
        Surface reflectivity as a function of wavenumber. 
    tridiagonal : int 
        0 for tridiagonal, 1 for pentadiagonal

    Returns
    -------
    numpy.ndarray
        Thermal flux in CGS units (erg/cm3/s) in a matrix that is 
        numg x numt x nwno
    """
    nlayer = nlevel - 1 #nlayers 

    mu1 = 0.5#0.88#0.5 #from Table 1 Toon  
    twopi = pi#+pi #NEB REMOVING A PI FROM HERE BECAUSE WE ASSUME NO SYMMETRY! 

    #get matrix of blackbodies 
    all_b = blackbody(tlevel, 1/wno) #returns nlevel by nwave   
    b0 = all_b[0:-1,:]
    b1 = (all_b[1:,:] - b0) / dtau # eqn 26 toon 89

    #hemispheric mean parameters from Tabe 1 toon 
    alpha = sqrt( (1.-w0) / (1.-w0*cosb) )
    lamda = alpha*(1.-w0*cosb)/mu1 #eqn 21 toon
    gama = (1.-alpha)/(1.+alpha) #eqn 22 toon
    g1_plus_g2 = mu1/(1.-w0*cosb) #effectively 1/(gamma1 + gamma2) .. second half of eqn.27

    #same as with reflected light, compute c_plus and c_minus 
    #these are eqns 27a & b in Toon89
    #_ups are evaluated at lower optical depth, TOA
    #_dows are evaluated at higher optical depth, bottom of atmosphere
    c_plus_up = b0 + b1* g1_plus_g2
    c_minus_up = b0 - b1* g1_plus_g2

    c_plus_down = b0 + b1 * dtau + b1 * g1_plus_g2 
    c_minus_down = b0 + b1 * dtau - b1 * g1_plus_g2

    #calculate exponential terms needed for the tridiagonal rotated layered method
    exptrm = lamda*dtau
    #save from overflow 
    exptrm = slice_gt (exptrm, 35.0) 

    exptrm_positive = exp(exptrm) 
    exptrm_minus = 1.0/exptrm_positive

    tau_top = dtau[0,:]*plevel[0]/(plevel[1]-plevel[0]) #tried this.. no luck*exp(-1)# #tautop=dtau[0]*np.exp(-1)
    b_top = (1.0 - exp(-tau_top / mu1 )) * all_b[0,:]  # Btop=(1.-np.exp(-tautop/ubari))*B[0]
    b_surface = all_b[-1,:] + b1[-1,:]*mu1 #Bsurf=B[-1] #    bottom=Bsurf+B1[-1]*ubari

    #Now we need the terms for the tridiagonal rotated layered method
    if tridiagonal==0:
        A, B, C, D = setup_tri_diag(nlayer,nwno,  c_plus_up, c_minus_up, 
                            c_plus_down, c_minus_down, b_top, b_surface, surf_reflect,
                             gama, dtau, 
                            exptrm_positive,  exptrm_minus) 
    #else:
    #   A_, B_, C_, D_, E_, F_ = setup_pent_diag(nlayer,nwno,  c_plus_up, c_minus_up, 
    #                       c_plus_down, c_minus_down, b_top, b_surface, surf_reflect,
    #                        gama, dtau, 
    #                       exptrm_positive,  exptrm_minus, g1,g2,exptrm,lamda) 
    positive = zeros((nlayer, nwno))
    negative = zeros((nlayer, nwno))
    #========================= Start loop over wavelength =========================
    L = nlayer+nlayer
    for w in range(nwno):
        #coefficient of posive and negative exponential terms 
        if tridiagonal==0:
            X = tri_diag_solve(L, A[:,w], B[:,w], C[:,w], D[:,w])
            #unmix the coefficients
            positive[:,w] = X[::2] + X[1::2] 
            negative[:,w] = X[::2] - X[1::2]
        #else:
        #   X = pent_diag_solve(L, A_[:,w], B_[:,w], C_[:,w], D_[:,w], E_[:,w], F_[:,w])
        #   positive[:,w] = exptrm_minus[:,w] * (X[::2] + X[1::2])
        #   negative[:,w] = X[::2] - X[1::2]

    #if you stop here this is regular ole 2 stream
    f_up = pi*(positive * exptrm_positive + gama * negative * exptrm_minus + c_plus_up)


    #calculate everyting from Table 3 toon
    alphax = ((1.0-w0)/(1.0-w0*cosb))**0.5
    G = twopi*w0*positive*(1.0+cosb*alphax)/(1.0+alphax)#
    H = twopi*w0*negative*(1.0-cosb*alphax)/(1.0+alphax)#
    J = twopi*w0*positive*(1.0-cosb*alphax)/(1.0+alphax)#
    K = twopi*w0*negative*(1.0+cosb*alphax)/(1.0+alphax)#
    alpha1 = twopi*(b0+ b1*(mu1*w0*cosb/(1.0-w0*cosb)))
    alpha2 = twopi*b1
    sigma1 = twopi*(b0- b1*(mu1*w0*cosb/(1.0-w0*cosb)))
    sigma2 = twopi*b1

    flux_minus = zeros((nlevel,nwno))
    flux_plus = zeros((nlevel,nwno))
    flux_minus_mdpt = zeros((nlevel,nwno))
    flux_plus_mdpt = zeros((nlevel,nwno))

    exptrm_positive_mdpt = exp(0.5*exptrm) 
    exptrm_minus_mdpt = 1/exptrm_positive_mdpt 

    #================ START CRAZE LOOP OVER ANGLE #================
    flux_at_top = zeros((numg, numt, nwno))
    flux_down = zeros((numg, numt, nwno))

    #work through building eqn 55 in toon (tons of bookeeping exponentials)
    for ng in range(numg):
        for nt in range(numt): 

            iubar = ubar1[ng,nt]

            flux_plus[-1,:] = twopi * (b_surface + b1[-1,:] * iubar)
            flux_minus[0,:] = twopi * (1 - exp(-tau_top / iubar)) * all_b[0,:]
            
            exptrm_angle = exp( - dtau / iubar)
            exptrm_angle_mdpt = exp( -0.5 * dtau / iubar) 

            for itop in range(nlayer):

                #disbanning this for now because we dont need it in the thermal emission code
                flux_minus[itop+1,:]=(flux_minus[itop,:]*exptrm_angle[itop,:]+
                                     (J[itop,:]/(lamda[itop,:]*iubar+1.0))*(exptrm_positive[itop,:]-exptrm_angle[itop,:])+
                                     (K[itop,:]/(lamda[itop,:]*iubar-1.0))*(exptrm_angle[itop,:]-exptrm_minus[itop,:])+
                                     sigma1[itop,:]*(1.-exptrm_angle[itop,:])+
                                     sigma2[itop,:]*(iubar*exptrm_angle[itop,:]+dtau[itop,:]-iubar) )

                flux_minus_mdpt[itop,:]=(flux_minus[itop,:]*exptrm_angle_mdpt[itop,:]+
                                        (J[itop,:]/(lamda[itop,:]*iubar+1.0))*(exptrm_positive_mdpt[itop,:]-exptrm_angle_mdpt[itop,:])+
                                        (K[itop,:]/(-lamda[itop,:]*iubar+1.0))*(exptrm_minus_mdpt[itop,:]-exptrm_angle_mdpt[itop,:])+
                                        sigma1[itop,:]*(1.-exptrm_angle_mdpt[itop,:])+
                                        sigma2[itop,:]*(iubar*exptrm_angle_mdpt[itop,:]+0.5*dtau[itop,:]-iubar))

                ibot=nlayer-1-itop

                flux_plus[ibot,:]=(flux_plus[ibot+1,:]*exptrm_angle[ibot,:]+
                                  (G[ibot,:]/(lamda[ibot,:]*iubar-1.0))*(exptrm_positive[ibot,:]*exptrm_angle[ibot,:]-1.0)+
                                  (H[ibot,:]/(lamda[ibot,:]*iubar+1.0))*(1.0-exptrm_minus[ibot,:] * exptrm_angle[ibot,:])+
                                  alpha1[ibot,:]*(1.-exptrm_angle[ibot,:])+
                                  alpha2[ibot,:]*(iubar-(dtau[ibot,:]+iubar)*exptrm_angle[ibot,:]) )

                flux_plus_mdpt[ibot,:]=(flux_plus[ibot+1,:]*exptrm_angle_mdpt[ibot,:]+
                                       (G[ibot,:]/(lamda[ibot,:]*iubar-1.0))*(exptrm_positive[ibot,:]*exptrm_angle_mdpt[ibot,:]-exptrm_positive_mdpt[ibot,:])-
                                       (H[ibot,:]/(lamda[ibot,:]*iubar+1.0))*(exptrm_minus[ibot,:]*exptrm_angle_mdpt[ibot,:]-exptrm_minus_mdpt[ibot,:])+
                                       alpha1[ibot,:]*(1.-exptrm_angle_mdpt[ibot,:])+
                                       alpha2[ibot,:]*(iubar+0.5*dtau[ibot,:]-(dtau[ibot,:]+iubar)*exptrm_angle_mdpt[ibot,:])  )

            flux_at_top[ng,nt,:] = flux_plus_mdpt[0,:] #nlevel by nwno #flux_plus[0,:]#
            #flux_down[ng,nt,:] = flux_minus_mdpt[0,:] #nlevel by nwno, Dont really need to compute this for now

    return flux_at_top #, flux_down# numg x numt x nwno



@jit(nopython=True, cache=True)
def get_thermal_3d(nlevel, wno,nwno, numg,numt,tlevel_3d, dtau_3d, w0_3d,cosb_3d,plevel_3d, ubar1, tridiagonal):
    """
    This function uses the source function method, which is outlined here : 
    https://agupubs.onlinelibrary.wiley.com/doi/pdf/10.1029/JD094iD13p16287
    
    The result of this routine is the top of the atmosphere thermal flux as 
    a function of gauss and chebychev points accross the disk. 

    Everything here is in CGS units:

    Fluxes - erg/s/cm^3
    Temperature - K 
    Wave grid - cm-1
    Pressure ; dyne/cm2

    Reminder: Flux = pi * Intensity, so if you are trying to compare the result of this with 
    a black body you will need to compare with pi * BB !

    Parameters
    ----------
    nlevel : int 
        Number of levels which occur at the grid points (not to be confused with layers which are
        mid points)
    wno : numpy.ndarray
        Wavenumber grid in inverse cm 
    nwno : int 
        Number of wavenumber points 
    numg : int 
        Number of gauss points (think longitude points)
    numt : int 
        Number of chebychev points (think latitude points)
    tlevel_3d : numpy.ndarray
        Temperature as a function of level (not layer). This 3d matrix has dimensions [nlevel,ngangle,ntangle].
    dtau_3d : numpy.ndarray
        This is a matrix of nlayer by nwave. This describes the per layer optical depth. 
        This 4d matrix has dimensions [nlevel, nwave,ngangle,ntangle].
    w0_3d : numpy.ndarray
        This is a matrix of nlayer by nwave. This describes the single scattering albedo of 
        the atmosphere. Note this is free of any Raman scattering or any d-eddington correction 
        that is sometimes included in reflected light calculations.
        This 4d matrix has dimensions [nlevel, nwave,ngangle,ntangle].
    cosb_3d : numpy.ndarray
        This is a matrix of nlayer by nwave. This describes the asymmetry of the 
        atmosphere. Note this is free of any Raman scattering or any d-eddington correction 
        that is sometimes included in reflected light calculations.
        This 4d matrix has dimensions [nlevel, nwave,ngangle,ntangle].
    plevel : numpy.ndarray
        Pressure for each level (not layer, which is midpoints). CGS units (dyne/cm2)
    ubar1 : numpy.ndarray
        This is a matrix of ng by nt. This describes the outgoing incident angles and is generally
        computed in `picaso.disco`
    tridiagonal : int 
        Zero for tridiagonal solver. 1 for pentadiagonal (not yet implemented)

    Returns
    -------
    numpy.ndarray
        Thermal flux in CGS units (erg/cm3/s) in a matrix that is 
        numg x numt x nwno
    """ 

    nlayer = nlevel - 1 #nlayers 
    mu1 = 0.5 #from Table 1 Toon 

    #twopi is just pi because we are assuming no lat/lon symmetry
    #the 2 comes back in when we do the gauss/tchebychev angle integration
    twopi = pi#+pi 

    #eventual output
    flux_at_top = zeros((numg, numt, nwno))
    flux_down = zeros((numg, numt, nwno))
    
    #in 3D we have to immediately loop through ng and nt 
    #so that we can use different TP profiles at each point
    for ng in range(numg):
        for nt in range(numt): 

            cosb = cosb_3d[:,:,ng,nt]
            dtau = dtau_3d[:,:,ng,nt]
            w0 = w0_3d[:,:,ng,nt]
            tlevel = tlevel_3d[:, ng,nt]
            plevel = plevel_3d[:, ng,nt]

            #get matrix of blackbodies 
            all_b = blackbody(tlevel, 1/wno) #returns nlevel by nwave   
            b0 = all_b[0:-1,:]
            b1 = (all_b[1:,:] - b0) / dtau # eqn 26 toon 89

            #hemispheric mean parameters from Tabe 1 toon 
            alpha = sqrt( (1.-w0) / (1.-w0*cosb) )
            lamda = alpha*(1.-w0*cosb)/mu1 #eqn 21 toon
            gama = (1.-alpha)/(1.+alpha) #eqn 22 toon
            g1_plus_g2 = mu1/(1.-w0*cosb) #effectively 1/(gamma1 + gamma2) .. second half of eqn.27

            #same as with reflected light, compute c_plus and c_minus 
            #these are eqns 27a & b in Toon89
            #_ups are evaluated at lower optical depth, TOA
            #_dows are evaluated at higher optical depth, bottom of atmosphere
            c_plus_up = b0 + b1* g1_plus_g2
            c_minus_up = b0 - b1* g1_plus_g2

            c_plus_down = b0 + b1 * dtau + b1 * g1_plus_g2 
            c_minus_down = b0 + b1 * dtau - b1 * g1_plus_g2

            #calculate exponential terms needed for the tridiagonal rotated layered method
            exptrm = lamda*dtau
            #save from overflow 
            exptrm = slice_gt (exptrm, 35.0) 

            exptrm_positive = exp(exptrm) 
            exptrm_minus = 1.0/exptrm_positive#exp(-exptrm) 

            tau_top = dtau[0,:]*plevel[0]/(plevel[1]-plevel[0])
            b_top = (1.0 - exp(-tau_top / mu1 )) * all_b[0,:] 
            b_surface = all_b[-1,:] + b1[-1,:]*mu1
            surf_reflect = 0.

            #Now we need the terms for the tridiagonal rotated layered method
            if tridiagonal==0:
                A, B, C, D = setup_tri_diag(nlayer,nwno,  c_plus_up, c_minus_up, 
                                    c_plus_down, c_minus_down, b_top, b_surface, surf_reflect,
                                     gama, dtau, 
                                    exptrm_positive,  exptrm_minus) 
            #else:
            #   A_, B_, C_, D_, E_, F_ = setup_pent_diag(nlayer,nwno,  c_plus_up, c_minus_up, 
            #                       c_plus_down, c_minus_down, b_top, b_surface, surf_reflect,
            #                        gama, dtau, 
            #                       exptrm_positive,  exptrm_minus, g1,g2,exptrm,lamda) 

            positive = zeros((nlayer, nwno))
            negative = zeros((nlayer, nwno))
            #========================= Start loop over wavelength =========================
            L = nlayer+nlayer
            for w in range(nwno):
                #coefficient of posive and negative exponential terms 
                if tridiagonal==0:
                    X = tri_diag_solve(L, A[:,w], B[:,w], C[:,w], D[:,w])
                    #unmix the coefficients
                    positive[:,w] = X[::2] + X[1::2] 
                    negative[:,w] = X[::2] - X[1::2]
                #else:
                #   X = pent_diag_solve(L, A_[:,w], B_[:,w], C_[:,w], D_[:,w], E_[:,w], F_[:,w])
                #   positive[:,w] = exptrm_minus[:,w] * (X[::2] + X[1::2])
                #   negative[:,w] = X[::2] - X[1::2]

            f_up = pi*(positive * exptrm_positive + gama * negative * exptrm_minus + c_plus_up)

            #calculate everyting from Table 3 toon
            alphax = ((1.0-w0)/(1.0-w0*cosb))**0.5
            G = twopi*w0*positive*(1.0+cosb*alphax)/(1.0+alphax)#
            H = twopi*w0*negative*(1.0-cosb*alphax)/(1.0+alphax)#
            J = twopi*w0*positive*(1.0-cosb*alphax)/(1.0+alphax)#
            K = twopi*w0*negative*(1.0+cosb*alphax)/(1.0+alphax)#
            alpha1 = twopi*(b0+ b1*(mu1*w0*cosb/(1.0-w0*cosb)))
            alpha2 = twopi*b1
            sigma1 = twopi*(b0- b1*(mu1*w0*cosb/(1.0-w0*cosb)))
            sigma2 = twopi*b1

            flux_minus = zeros((nlevel,nwno))
            flux_plus = zeros((nlevel,nwno))
            flux_minus_mdpt = zeros((nlevel,nwno))
            flux_plus_mdpt = zeros((nlevel,nwno))

            exptrm_positive_mdpt = exp(0.5*exptrm) 
            exptrm_minus_mdpt = 1/exptrm_positive_mdpt 

            #================ START CRAZE LOOP OVER ANGLE #================

            #work through building eqn 55 in toon (tons of bookeeping exponentials)
            flux_plus[-1,:] = twopi * (b_surface + b1[-1,:] * ubar1[ng,nt])
            flux_minus[0,:] = twopi * (1 - exp(-tau_top / ubar1[ng,nt])) * all_b[0,:]
            
            exptrm_angle = exp( - dtau / ubar1[ng,nt])
            exptrm_angle_mdpt = exp( -0.5 * dtau / ubar1[ng,nt]) 

            for itop in range(nlayer):

                #disbanning this for now because we dont need it in the thermal emission code
                flux_minus[itop+1,:]=(flux_minus[itop,:]*exptrm_angle[itop,:]+
                                     (J[itop,:]/(lamda[itop,:]*ubar1[ng,nt]+1.0))*(exptrm_positive[itop,:]-exptrm_angle[itop,:])+
                                     (K[itop,:]/(lamda[itop,:]*ubar1[ng,nt]-1.0))*(exptrm_angle[itop,:]-exptrm_minus[itop,:])+
                                     sigma1[itop,:]*(1.-exptrm_angle[itop,:])+
                                     sigma2[itop,:]*(ubar1[ng,nt]*exptrm_angle[itop,:]+dtau[itop,:]-ubar1[ng,nt]) )

                flux_minus_mdpt[itop,:]=(flux_minus[itop,:]*exptrm_angle_mdpt[itop,:]+
                                        (J[itop,:]/(lamda[itop,:]*ubar1[ng,nt]+1.0))*(exptrm_positive_mdpt[itop,:]-exptrm_angle_mdpt[itop,:])+
                                        (K[itop,:]/(-lamda[itop,:]*ubar1[ng,nt]+1.0))*(exptrm_minus_mdpt[itop,:]-exptrm_angle_mdpt[itop,:])+
                                        sigma1[itop,:]*(1.-exptrm_angle_mdpt[itop,:])+
                                        sigma2[itop,:]*(ubar1[ng,nt]*exptrm_angle_mdpt[itop,:]+0.5*dtau[itop,:]-ubar1[ng,nt]))

                ibot=nlayer-1-itop

                flux_plus[ibot,:]=(flux_plus[ibot+1,:]*exptrm_angle[ibot,:]+
                                  (G[ibot,:]/(lamda[ibot,:]*ubar1[ng,nt]-1.0))*(exptrm_positive[ibot,:]*exptrm_angle[ibot,:]-1.0)+
                                  (H[ibot,:]/(lamda[ibot,:]*ubar1[ng,nt]+1.0))*(1.0-exptrm_minus[ibot,:] * exptrm_angle[ibot,:])+
                                  alpha1[ibot,:]*(1.-exptrm_angle[ibot,:])+
                                  alpha2[ibot,:]*(ubar1[ng,nt]-(dtau[ibot,:]+ubar1[ng,nt])*exptrm_angle[ibot,:]) )

                flux_plus_mdpt[ibot,:]=(flux_plus[ibot+1,:]*exptrm_angle_mdpt[ibot,:]+
                                       (G[ibot,:]/(lamda[ibot,:]*ubar1[ng,nt]-1.0))*(exptrm_positive[ibot,:]*exptrm_angle_mdpt[ibot,:]-exptrm_positive_mdpt[ibot,:])-
                                       (H[ibot,:]/(lamda[ibot,:]*ubar1[ng,nt]+1.0))*(exptrm_minus[ibot,:]*exptrm_angle_mdpt[ibot,:]-exptrm_minus_mdpt[ibot,:])+
                                       alpha1[ibot,:]*(1.-exptrm_angle_mdpt[ibot,:])+
                                       alpha2[ibot,:]*(ubar1[ng,nt]+0.5*dtau[ibot,:]-(dtau[ibot,:]+ubar1[ng,nt])*exptrm_angle_mdpt[ibot,:])  )

            flux_at_top[ng,nt,:] = flux_plus_mdpt[0,:] #nlevel by nwno
            #flux_down[ng,nt,:] = flux_minus_mdpt[0,:] #nlevel by nwno, Dont really need to compute this for now

    return flux_at_top #, flux_down# numg x numt x nwno

def get_transit_1d(z, dz,nlevel, nwno, rstar, mmw, k_b,amu,
                    player, tlayer, colden, DTAU):
    """
    Routine to get the transmission spectrum 

    Parameters
    ----------
    z : float, array
        Altitude in decreasing order (cm)
    dz : float, array 
        length of each atmospheric layer 
    nlevel : int 
        Number of levels 
    nwno : int
        Number of wavelength points 
    rstar : float 
        Radius of star (cm)
    mmw : float, array
        Mean molecular weight 
    k_b : float 
        Boltzman constant cgs 
    amu : float 
        Atomic mass units cgs 
    player : float, array
        Pressure at layers (dyn/cm2)
    tlayer : float, array 
        Temperature at layers (K)
    colden : float, array
        Column density conputed in atmsetup.get_column_density()
    DTAU : float, array
        Matrix of summed tau opacities from optics. This is 
        TAUGAS + TAURAY + TAUCLD

    Returns
    -------
    array 
        Rp**2 /Rs**2 as a function of wavelength 
    """
    mmw = mmw * amu #make sure mmw in grams

    delta_length=zeros((nlevel,nlevel))

    for i in range(nlevel):
        for j in range(i):
            reference_shell = z[i]
            inner_shell = z[i-j]
            outer_shell = z[i-j-1]
            #this is the path length between two layers 
            #essentially tangent from the inner_shell and toward 
            #line of sight to the outer shell
            integrate_segment=((outer_shell**2-reference_shell**2)**0.5-
                    (inner_shell**2-reference_shell**2)**0.5)
            #make sure to use the pressure and temperature  
            #between inner and outer shell
            #this is the same index as outer shell because ind = 0 is the outer-
            #most layer 
            delta_length[i,j]=integrate_segment*player[i-j-1]/tlayer[i-j-1]/k_b
            
    #remove column density and mmw from DTAU which was calculated in 
    #optics because line of site integration is diff for transit
    TAU = array([DTAU[:,i]  / colden * mmw  for i in range(nwno)])

    transmitted=zeros((nwno, nlevel))+1.0
    for i in range(nlevel):
        TAUALL=0.
        for j in range(i):
            #two because symmetry of sphere
            TAUALL += 2*TAU[:,i-j-1]*delta_length[i,j]
        transmitted[:,i]=exp(-TAUALL)

    F=(((min(z))/(rstar))**2 + 
        2./(rstar)**2.*dot((1.-transmitted),z*dz))

    return F


def get_transit_3d(nlevel, nwno, radius, gravity,rstar, mass, mmw, k_b, G,amu,
                   p_reference, plevel, tlevel, player, tlayer, colden, DTAU):
    """
    Routine to get the 3D transmission spectrum 
    """
    return 

<<<<<<< HEAD
def setup_4_stream(nlayer, nwno, W0, b_top, b_surface, surf_reflect, F0PI, ubar0, dtau, w, ubar1, P):
    """
    Parameters
    ----------
    nlayer : int 
        number of layers in the model 
    nwno : int 
        number of wavelength points ## need to include this
    W0: int
        single scattering albedo 
    b_top : array 
        The diffuse radiation into the model at the top of the atmosphere
    b_surface : array
        The diffuse radiation into the model at the bottom. Includes emission, reflection 
        of the unattenuated portion of the direct beam  
    surf_reflect : array 
        Surface reflectivity 
    F0PI : int  
        solar radiation
    ubar0: array
        cosine of solar incident angle
    dtau : array 
        Opacity per layer
    g : array 
        asymmetry parameters
    P : array
        Legendre polynomials
    """
    w0 = W0.T
    dtau = dtau.T

    a = []; b = []
    for l in range(4):
        a.append((2*l + 1) - w0 * w[l])
        b.append((F0PI * (w0 * w[l]).T).T * P(-ubar0)[l] / (4 * np.pi**2))

    beta = a[0]*a[1] + 4*a[0]*a[3]/9 + a[2]*a[3]/9
    gama = a[0]*a[1]*a[2]*a[3]/9
    if np.any(beta**2 - 4*gama) < 0:
        print('determinant of characteristic function negative')
        import sys; sys.exit()
    lam1 = np.sqrt(beta + np.sqrt(beta**2 - 4*gama) / 2)
    lam2 = np.sqrt(beta - np.sqrt(beta**2 - 4*gama) / 2)
    ## note we could have issues here due to sqrts of negatives 

    def f(x):
        return x**4 - beta*x**2 + gama
    
    Del = 9 * f(1/ubar0)
    Dels = []
    Dels.append((a[1]*b[0] - b[1]/ubar0) * (a[2]*a[3] - 9/ubar0**2) 
        + 2*(a[3]*b[2] - 2*a[3]*b[0] - 3*b[3]/ubar0)/ubar0**2)
    Dels.append((a[0]*b[1] - b[0]/ubar0) * (a[2]*a[3] - 9/ubar0**2) 
        - 2*a[0]*(a[3]*b[2] - 3*b[3]/ubar0)/ubar0)
    Dels.append((a[3]*b[2] - 3*b[3]/ubar0) * (a[3]*a[1] - 1/ubar0**2) 
        - 2*a[3]*(a[0]*b[1] - b[0]/ubar0)/ubar0)
    Dels.append((a[2]*b[3] - 3*b[2]/ubar0) * (a[0]*a[1] - 1/ubar0**2) 
        + 2*(3*a[0]*b[1] - 2*a[0]*b[3] - 3*b[0]/ubar0)/ubar0**2)
    
    eta = []
    for l in range(4):
        eta.append(Dels[l]/Del)

    expo1 = lam1*dtau
    expo2 = lam2*dtau
    expo1 = slice_gt(expo1, 35.0) 
    expo2 = slice_gt(expo2, 35.0) 
    exptrm1 = np.exp(-expo1)
    exptrm2 = np.exp(-expo2)

    R1 = -a[0]/lam1; R2 = -a[0]/lam2
    Q1 = 1/2 * (a[0]*a[1]/(lam1**2) - 1); Q2 = 1/2 * (a[0]*a[1]/(lam2**2) - 1)
    S1 = -3/(2*a[3]) * (a[0]*a[1]/lam1 - lam1); S2 = -3/(2*a[3]) * (a[0]*a[1]/lam2 - lam2)
    
    p1pl = 2*np.pi*(1/2 + R1 + 5*Q1/8); p1mn = 2*np.pi*(1/2 - R1 + 5*Q1/8);
    p2pl = 2*np.pi*(1/2 + R2 + 5*Q2/8); p2mn = 2*np.pi*(1/2 - R2 + 5*Q2/8);
    q1pl = 2*np.pi*(-1/8 + 5*Q1/8 + S1); q1mn = 2*np.pi*(-1/8 + 5*Q1/8 - S1)
    q2pl = 2*np.pi*(-1/8 + 5*Q2/8 + S2); q2mn = 2*np.pi*(-1/8 + 5*Q2/8 - S2)
    z1pl = 2*np.pi*(eta[0]/2 + eta[1] + 5*eta[2]/8); z1mn = 2*np.pi*(eta[0]/ - eta[1] + 5*eta[2]/8);
    z2pl = 2*np.pi*(-eta[0]/8 + 5*eta[2]/8 + eta[3]); z2mn = 2*np.pi*(-eta[0]/8 + 5*eta[2]/8 - eta[3]);
    
    zero = np.zeros(nwno)

    def F_block(n, t):
        if np.any(t!=0):
            e1mn = exptrm1[:,n]; e1pl = 1/e1mn
            e2mn = exptrm2[:,n]; e2pl = 1/e2mn
        else:
            e1mn = np.ones(nwno); e1pl = e1mn; e2mn = e1mn; e2pl = e1mn;

        return np.array([[p1mn[:,n]*e1mn, q1mn[:,n]*e1mn, p1pl[:,n]*e1mn, q1pl[:,n]*e1mn],
                    [p1pl[:,n]*e1pl, q1pl[:,n]*e1pl, p1mn[:,n]*e1pl, q1mn[:,n]*e1pl],
                    [p2mn[:,n]*e2mn, q2mn[:,n]*e2mn, p2pl[:,n]*e1mn, q2pl[:,n]*e1mn],
                    [p2pl[:,n]*e2pl, q2pl[:,n]*e2pl, p2mn[:,n]*e2pl, q2mn[:,n]*e2pl]]).T

    def Z_block(n, t):
        return (np.array([z1mn[:,n], z2mn[:,n], z1pl[:,n], z2pl[:,n]]) * np.exp(-t/ubar0)).T
    
    def A_block(n, t):
        if np.any(t!=0):
            e1mn = exptrm1[:,n]; e1pl = 1/e1mn
            e2mn = exptrm2[:,n]; e2pl = 1/e2mn
        else:
            e1mn = np.ones(nwno); e1pl = e1mn; e2mn = e1mn; e2pl = e1mn;

        return np.array([[e1mn, R1[:,n]*e1mn, Q1[:,n]*e1mn, S1[:,n]*e1mn],
            [e1pl, -R1[:,n]*e1pl, Q1[:,n]*e1pl, -S1[:,n]*e1pl],
            [e2mn,  R2[:,n]*e2mn, Q2[:,n]*e2mn,  S2[:,n]*e2mn],
            [e2pl, -R2[:,n]*e2pl, Q2[:,n]*e2pl, -S2[:,n]*e2pl]]).T
    
    def N_block(n, t):
        return (np.array([eta[0][:,n], eta[1][:,n], eta[2][:,n], eta[3][:,n]]) * np.exp(-t/ubar0)).T

    M = np.zeros((nwno, 4*nlayer, 4*nlayer))
    B = np.zeros((nwno, 4*nlayer))
#   A = np.zeros((nwno, 4*nlayer, 4*nlayer))
#   N = np.zeros((nwno, 4*nlayer))
    zero = np.zeros(nwno)
    
    #   first two rows: BC 1
    M[:,0:2,0:4] = F_block(0,zero)[:,0:2,]
    B[:,0:2] = b_top - Z_block(0,zero)[:,0:2]        

    #   rows 3 through 4nlayer-2: BCs 2 and 3
    for n in range(0, nlayer-1):
        im = 4*n+2; iM = (4*n+5)+1
        jm = 4*n; j_ = (4*n+3)+1; jM = (4*n+7)+1
        M[:,im:iM,jm:j_] = F_block(n,dtau[:,n])
        M[:,im:iM,j_:jM] = -F_block(n+1,zero)
        B[:,im:iM] = Z_block(n+1,zero) - Z_block(n,dtau[:,n])
        
        #im = 4*n; iM = (4*n+3)+1
#       A[:,im:iM,im:iM] = A_block(n,dtau[:,n])
#       N[:,im:iM] = N_block(n,dtau[:,n])


    #   last two rows: BC 4
    im = 4*nlayer-2; iM = 4*nlayer
    jm = 4*nlayer-4; jM = 4*nlayer
    n = nlayer-1
    M[:,im:iM,jm:jM] = F_block(n,dtau[:,n])[:,[2,3],] - surf_reflect*F_block(n,dtau[:,n])[:,[0,1],]
    B[:,im:iM] = - Z_block(n,dtau[:,n])[:,[2,3]] + surf_reflect * Z_block(n,dtau[:,n])[:,[0,1]]  
    ## should have b_surface in here but it's zero
    
    #im = 4*nlayer-4; iM = 4*nlayer
    #n = nlayer-1
    #A[:,im:iM,im:iM] = A_block(n,dtau[:,n])
    #N[:,im:iM] = N_block(n,dtau[:,n])

    A0 = A_block(0,zero)
    N0 = N_block(0,zero)

    return M, B, A0, N0
=======
def setup_4_stream_scaled(nlayer, nwno, W0, b_top, b_surface, surf_reflect, F0PI, ubar0, dtau,tau, w_single, w_multi, ubar1, P):
	"""
	Parameters
	----------
	nlayer : int 
		number of layers in the model 
	nwno : int 
		number of wavelength points ## need to include this
	W0: int
		single scattering albedo 
	b_top : array 
		The diffuse radiation into the model at the top of the atmosphere
	b_surface : array
		The diffuse radiation into the model at the bottom. Includes emission, reflection 
		of the unattenuated portion of the direct beam  
	surf_reflect : array 
		Surface reflectivity 
	F0PI : int  
		solar radiation
	ubar0: array
		cosine of solar incident angle
	dtau : array 
		Opacity per layer
	g : array 
		asymmetry parameters
	P : array
		Legendre polynomials
	"""
	w0 = W0.T
	dtau = dtau.T
	tau = tau.T

	a = []; b = []
	for l in range(4):
		a.append((2*l + 1) - w0 * w_multi[l])
		b.append((F0PI * (w0 * w_single[l]).T).T * P(-ubar0)[l] / (4 * np.pi))

	beta = a[0]*a[1] + 4*a[0]*a[3]/9 + a[2]*a[3]/9
	gama = a[0]*a[1]*a[2]*a[3]/9
	lam2 = np.sqrt((beta + np.sqrt(beta**2 - 4*gama)) / 2)
	lam1 = np.sqrt((beta - np.sqrt(beta**2 - 4*gama)) / 2)

	def f(x):
		return x**4 - beta*x**2 + gama
	
	Del = 9 * f(1/ubar0)
	Dels = []
	Dels.append((a[1]*b[0] - b[1]/ubar0) * (a[2]*a[3] - 9/ubar0**2) 
		+ 2*(a[3]*b[2] - 2*a[3]*b[0] - 3*b[3]/ubar0)/ubar0**2)
	Dels.append((a[0]*b[1] - b[0]/ubar0) * (a[2]*a[3] - 9/ubar0**2) 
		- 2*a[0]*(a[3]*b[2] - 3*b[3]/ubar0)/ubar0)
	Dels.append((a[3]*b[2] - 3*b[3]/ubar0) * (a[0]*a[1] - 1/ubar0**2) 
		- 2*a[3]*(a[0]*b[1] - b[0]/ubar0)/ubar0)
	Dels.append((a[2]*b[3] - 3*b[2]/ubar0) * (a[0]*a[1] - 1/ubar0**2) 
		+ 2*(3*a[0]*b[1] - 2*a[0]*b[3] - 3*b[0]/ubar0)/ubar0**2)
	
	eta = []
	for l in range(4):
		eta.append(Dels[l]/Del)

	expo1 = slice_gt(lam1*dtau, 35.0) 
	expo2 = slice_gt(lam2*dtau, 35.0) 
	exptrm1 = np.exp(-expo1)
	exptrm2 = np.exp(-expo2)

	R1 = -a[0]/lam1; R2 = -a[0]/lam2
	Q1 = 1/2 * (a[0]*a[1]/(lam1**2) - 1); Q2 = 1/2 * (a[0]*a[1]/(lam2**2) - 1)
	S1 = -3/(2*a[3]) * (a[0]*a[1]/lam1 - lam1); S2 = -3/(2*a[3]) * (a[0]*a[1]/lam2 - lam2)
	
	p1pl = 2*np.pi*(1/2 + R1 + 5*Q1/8); p1mn = 2*np.pi*(1/2 - R1 + 5*Q1/8);
	p2pl = 2*np.pi*(1/2 + R2 + 5*Q2/8); p2mn = 2*np.pi*(1/2 - R2 + 5*Q2/8);
	q1pl = 2*np.pi*(-1/8 + 5*Q1/8 + S1); q1mn = 2*np.pi*(-1/8 + 5*Q1/8 - S1)
	q2pl = 2*np.pi*(-1/8 + 5*Q2/8 + S2); q2mn = 2*np.pi*(-1/8 + 5*Q2/8 - S2)
	z1pl = 2*np.pi*(eta[0]/2 + eta[1] + 5*eta[2]/8); z1mn = 2*np.pi*(eta[0]/2 - eta[1] + 5*eta[2]/8);
	z2pl = 2*np.pi*(-eta[0]/8 + 5*eta[2]/8 + eta[3]); z2mn = 2*np.pi*(-eta[0]/8 + 5*eta[2]/8 - eta[3]);
	
	zero = np.zeros(nwno)

	f00 = p1mn*exptrm1; f01 = p1pl/exptrm1;	f02 = p2mn*exptrm2; f03 = p2pl/exptrm2
	f10 = q1mn*exptrm1; f11 = q1pl/exptrm1;	f12 = q2mn*exptrm2; f13 = q2pl/exptrm2
	f20 = p1pl*exptrm1; f21 = p1mn/exptrm1;	f22 = p2pl*exptrm2; f23 = p2mn/exptrm2
	f30 = q1pl*exptrm1; f31 = q1mn/exptrm1;	f32 = q2pl*exptrm2; f33 = q2mn/exptrm2
	def F_block(n, lev):
		if lev == "up":
			return (np.array([[f00[:,n], f10[:,n], f20[:,n], f30[:,n]],
					    [f01[:,n], f11[:,n], f21[:,n], f31[:,n]],
			    		    [f02[:,n], f12[:,n], f22[:,n], f32[:,n]],
			    		    [f03[:,n], f13[:,n], f23[:,n], f33[:,n]]])).T
		elif lev == "down":
			return (np.array([[p1mn[:,n], q1mn[:,n], p1pl[:,n], q1pl[:,n]],
					    [p1pl[:,n], q1pl[:,n], p1mn[:,n], q1mn[:,n]],
					    [p2mn[:,n], q2mn[:,n], p2pl[:,n], q2pl[:,n]],
					    [p2pl[:,n], q2pl[:,n], p2mn[:,n], q2mn[:,n]]])).T

		#block = np.array([[p1mn[:,n]*e1mn, q1mn[:,n]*e1mn, p1pl[:,n]*e1mn, q1pl[:,n]*e1mn],
		#			[p1pl[:,n]*e1pl, q1pl[:,n]*e1pl, p1mn[:,n]*e1pl, q1mn[:,n]*e1pl],
		#			[p2mn[:,n]*e2mn, q2mn[:,n]*e2mn, p2pl[:,n]*e2mn, q2pl[:,n]*e2mn],
		#			[p2pl[:,n]*e2pl, q2pl[:,n]*e2pl, p2mn[:,n]*e2pl, q2mn[:,n]*e2pl]])
		#return block.T
	
	exptau_u0 = np.exp(-tau/ubar0)
	z1mn_up = z1mn * exptau_u0[:,1:]
	z2mn_up = z2mn * exptau_u0[:,1:]
	z1pl_up = z1pl * exptau_u0[:,1:]
	z2pl_up = z2pl * exptau_u0[:,1:]
	z1mn_down = z1mn * exptau_u0[:,:-1]
	z2mn_down = z2mn * exptau_u0[:,:-1]
	z1pl_down = z1pl * exptau_u0[:,:-1]
	z2pl_down = z2pl * exptau_u0[:,:-1]

	def Z_block(n, lev):
		if lev == "up":
			return (np.array([z1mn_up[:,n], z2mn_up[:,n], z1pl_up[:,n], z2pl_up[:,n]])).T
		elif lev == "down":
			return (np.array([z1mn_down[:,n], z2mn_down[:,n], z1pl_down[:,n], z2pl_down[:,n]])).T

	
	a00 = exptrm1;	    a01 = 1/exptrm1;	a02 = exptrm2;	    a03 = 1/exptrm2
	a10 = R1*exptrm1;   a11 = -R1/exptrm1;	a12 = R2*exptrm2;   a13 = -R2/exptrm2
	a20 = Q1*exptrm1;   a21 = Q1/exptrm1;	a22 = Q1*exptrm2;   a23 = Q1/exptrm2
	a30 = S1*exptrm1;   a31 = -S1/exptrm1;	a32 = S1*exptrm2;   a33 = -S1/exptrm2
	def A_block(n, lev):
		if lev == "up":
			return (np.array([[a00[:,n], a10[:,n], a20[:,n], a30[:,n]],
						[a01[:,n], a11[:,n], a21[:,n], a31[:,n]],
						[a02[:,n], a12[:,n], a22[:,n], a32[:,n]],
						[a03[:,n], a13[:,n], a23[:,n], a33[:,n]]])).T
		elif lev == "down":
			return (np.array([[np.ones(nwno), R1[:,n], Q1[:,n], S1[:,n]],
					    [np.ones(nwno), -R1[:,n], Q1[:,n], -S1[:,n]],
					    [np.ones(nwno),  R2[:,n], Q2[:,n],  S2[:,n]],
					    [np.ones(nwno), -R2[:,n], Q2[:,n], -S2[:,n]]])).T

		#block = np.array([[e1mn, R1[:,n]*e1mn, Q1[:,n]*e1mn, S1[:,n]*e1mn],
		#	[e1pl, -R1[:,n]*e1pl, Q1[:,n]*e1pl, -S1[:,n]*e1pl],
		#	[e2mn,  R2[:,n]*e2mn, Q2[:,n]*e2mn,  S2[:,n]*e2mn],
		#	[e2pl, -R2[:,n]*e2pl, Q2[:,n]*e2pl, -S2[:,n]*e2pl]])

		#return block.T
	
	n0_up = eta[0]*exptau_u0[:,1:]; n0_down = eta[0]*exptau_u0[:,:-1]
	n1_up = eta[1]*exptau_u0[:,1:]; n1_down = eta[1]*exptau_u0[:,:-1]
	n2_up = eta[2]*exptau_u0[:,1:]; n2_down = eta[2]*exptau_u0[:,:-1]
	n3_up = eta[3]*exptau_u0[:,1:]; n3_down = eta[3]*exptau_u0[:,:-1]
	def N_block(n, lev):
		if lev == "up":
			return (np.array([n0_up[:,n], n1_up[:,n], n2_up[:,n], n3_up[:,n]])).T
		elif lev == "down":
			return (np.array([n0_down[:,n], n1_down[:,n], n2_down[:,n], n3_down[:,n]])).T


	alpha1 = 1/ubar1 + lam1;		beta1 = 1/ubar1 - lam1;			mus = (ubar1 + ubar0) / (ubar1 * ubar0)
	alpha2 = 1/ubar1 + lam2;		beta2 = 1/ubar1 - lam2;
	expo_alp1 = alpha1 * dtau;		expo_bet1 = beta1 * dtau;		expo_mus = mus * dtau 
	expo_alp2 = alpha2 * dtau;		expo_bet2 = beta2 * dtau;		
	expo_alp1 = slice_gt(expo_alp1, 35.0);	expo_bet1 = slice_gt(expo_bet1, 35.0);	expo_mus = slice_gt(expo_mus, 35.0)    
	expo_alp2 = slice_gt(expo_alp2, 35.0);	expo_bet2 = slice_gt(expo_bet2, 35.0);	
	exptrm_alp1 = np.exp(-expo_alp1);	exptrm_bet1 = np.exp(-expo_bet1);	exptrm_mus = np.exp(-expo_mus)
	exptrm_alp2 = np.exp(-expo_alp2);	exptrm_bet2 = np.exp(-expo_bet2);

	A00 = (1-exptrm_alp1)/alpha1;	A01 = (1-exptrm_bet1)/beta1;	A02 = (1-exptrm_alp2)/alpha2;	A03 = (1-exptrm_bet2)/beta2
	A10 = R1 * A00;			A11 = -R1 * A01;		A12 = R2 * A02;			A13 = -R2 * A03; 
	A20 = Q1 * A00;			A21 =  Q1 * A01;		A22 = Q2 * A02;			A23 =  Q2 * A03; 
	A30 = S1 * A00;			A31 = -S1 * A01;		A32 = S2 * A02;			A33 = -S2 * A03; 
	
	def A_int_block(n):

		return (np.array([[A00[:,n], A10[:,n], A20[:,n], A30[:,n]],
					    [A01[:,n], A11[:,n], A21[:,n], A31[:,n]],
			    		    [A02[:,n], A12[:,n], A22[:,n], A32[:,n]],
			    		    [A03[:,n], A13[:,n], A23[:,n], A33[:,n]]])).T

		#block = np.array([[exp_alp1[:,n], (R1*exp_alp1)[:,n], (Q1*exp_alp1)[:,n], (S1*exp_alp1)[:,n]],
		#    [exp_bet1[:,n], -(R1*exp_bet1)[:,n], (Q1*exp_bet1)[:,n], -(S1*exp_bet1)[:,n]],
		#    [exp_alp2[:,n],  (R2*exp_alp2)[:,n], (Q2*exp_alp2)[:,n],  (S2*exp_alp2)[:,n]],
		#    [exp_bet2[:,n], -(R2*exp_bet2)[:,n], (Q2*exp_bet2)[:,n], -(S2*exp_bet2)[:,n]]])

		#return block.T
	
	tau_mu = tau[:,:-1] * (mus - 1/ubar1)
	tau_mu = slice_gt(tau_mu, 35.0)
	exptau_mu = np.exp(-tau_mu)
	exp_mu = (1 - exptrm_mus) * exptau_mu / mus
	N0 = eta[0] * exp_mu;	N1 = eta[1] * exp_mu;	N2 = eta[2] * exp_mu;	N3 = eta[3] * exp_mu;	
	def N_int_block(n):

	    return (np.array([N0[:,n], N1[:,n], N2[:,n], N3[:,n]])).T


	M = np.zeros((nwno, 4*nlayer, 4*nlayer))
	B = np.zeros((nwno, 4*nlayer))

	nlevel = nlayer+1
	F = np.zeros((nwno, 4*nlevel, 4*nlayer))
	G = np.zeros((nwno, 4*nlevel))
	A = np.zeros((nwno, 4*nlevel, 4*nlayer))
	N = np.zeros((nwno, 4*nlevel))
	A_int = np.zeros((nwno, 4*nlayer, 4*nlayer))
	N_int = np.zeros((nwno, 4*nlayer))
	
	#   first two rows: BC 1
	M[:,0:2,0:4] = F_block(0,"down")[:,0:2,]
	B[:,0:2] = b_top - Z_block(0,"down")[:,0:2]        

	#F[:,0:4,0:4] = F_block(0,zero)
	#G[:,0:4] = Z_block(0,zero)

	A[:,0:4,0:4] = A_block(0,"down")
	N[:,0:4] = N_block(0,"down")

	#   rows 3 through 4nlayer-2: BCs 2 and 3
	for n in range(0, nlayer-1):
		im = 4*n+2; iM = (4*n+5)+1
		jm = 4*n; j_ = (4*n+3)+1; jM = (4*n+7)+1
		M[:,im:iM,jm:j_] = F_block(n,"up")
		M[:,im:iM,j_:jM] = -F_block(n+1,"down")
		B[:,im:iM] = Z_block(n+1,"down") - Z_block(n,"up")
		
		im = 4*n+4; iM = (4*n+7)+1
		jm = 4*n; jM = (4*n+3)+1
		#F[:,im:iM,jm:jM] = F_block(n,dtau[:,n])
		#G[:,im:iM] = Z_block(n,dtau[:,n])

		A[:,im:iM,jm:jM] = A_block(n,"up")
		N[:,im:iM] = N_block(n,"up")

		im = 4*n; iM = (4*n+3)+1
		A_int[:,im:iM,jm:jM] = A_int_block(n)
		N_int[:,im:iM] = N_int_block(n)

	#   last two rows: BC 4
	im = 4*nlayer-2; iM = 4*nlayer
	jm = 4*nlayer-4; jM = 4*nlayer
	n = nlayer-1
	M[:,im:iM,jm:jM] = F_block(n,"up")[:,[2,3],] - surf_reflect*F_block(n,"up")[:,[0,1],]
	B[:,im] = b_surface - Z_block(n,"up")[:,2] + surf_reflect * Z_block(n,"up")[:,0]  
	B[:,iM-1] = b_surface - Z_block(n,"up")[:,3] + surf_reflect * Z_block(n,"up")[:,1]  
	## should have b_surface in here but it's zero
	
	im = 4*nlevel-4; iM = 4*nlevel
	jm = 4*nlayer-4; jM = 4*nlayer
	#F[:,im:iM,jm:jM] = F_block(n,dtau[:,n])
	#G[:,im:iM] = Z_block(n,dtau[:,n])

	A[:,im:iM,jm:jM] = A_block(n,"up")
	N[:,im:iM] = N_block(n,"up")

	im = 4*nlayer-4; iM = 4*nlayer
	jm = 4*nlayer-4; jM = 4*nlayer
	A_int[:,im:iM,jm:jM] = A_int_block(n)
	N_int[:,im:iM] = N_int_block(n)

	return M, B, A, N, F, G, A_int, N_int

def setup_4_stream(nlayer, nwno, W0, b_top, b_surface, surf_reflect, F0PI, ubar0, dtau,tau, w_single, w_multi, ubar1, P):
	"""
	Parameters
	----------
	nlayer : int 
		number of layers in the model 
	nwno : int 
		number of wavelength points ## need to include this
	W0: int
		single scattering albedo 
	b_top : array 
		The diffuse radiation into the model at the top of the atmosphere
	b_surface : array
		The diffuse radiation into the model at the bottom. Includes emission, reflection 
		of the unattenuated portion of the direct beam  
	surf_reflect : array 
		Surface reflectivity 
	F0PI : int  
		solar radiation
	ubar0: array
		cosine of solar incident angle
	dtau : array 
		Opacity per layer
	g : array 
		asymmetry parameters
	P : array
		Legendre polynomials
	"""
	w0 = W0.T
	dtau = dtau.T
	tau = tau.T
	tauN = tau[0,-1]
	tau = (tau.T/tauN).T
	dtau = (dtau.T/tauN).T
	
	a = []; b = []
	for l in range(4):
		a.append((tauN * ((2*l + 1) - w0 * w_multi[l]).T).T)
		b.append((tauN * F0PI * (w0 * w_single[l]).T).T * P(-ubar0)[l] / (4 * np.pi))

	beta = a[0]*a[1] + 4*a[0]*a[3]/9 + a[2]*a[3]/9
	gama = a[0]*a[1]*a[2]*a[3]/9
	lam1 = np.sqrt((beta + np.sqrt(beta**2 - 4*gama)) / 2)
	lam2 = np.sqrt((beta - np.sqrt(beta**2 - 4*gama)) / 2)

	ubar0 = ubar0/tauN

	def f(x):
		return x**4 - beta*x**2 + gama
	
	Del = 9 * f(1/ubar0)
	Dels = []
	Dels.append((a[1]*b[0] - b[1]/ubar0) * (a[2]*a[3] - 9/ubar0**2) 
		+ 2*(a[3]*b[2] - 2*a[3]*b[0] - 3*b[3]/ubar0)/ubar0**2)
	Dels.append((a[0]*b[1] - b[0]/ubar0) * (a[2]*a[3] - 9/ubar0**2) 
		- 2*a[0]*(a[3]*b[2] - 3*b[3]/ubar0)/ubar0)
	Dels.append((a[3]*b[2] - 3*b[3]/ubar0) * (a[0]*a[1] - 1/ubar0**2) 
		- 2*a[3]*(a[0]*b[1] - b[0]/ubar0)/ubar0)
	Dels.append((a[2]*b[3] - 3*b[2]/ubar0) * (a[0]*a[1] - 1/ubar0**2) 
		+ 2*(3*a[0]*b[1] - 2*a[0]*b[3] - 3*b[0]/ubar0)/ubar0**2)
	
	eta = []
	for l in range(4):
		eta.append(Dels[l]/Del)


	expo1_up = slice_gt(lam1*tau[:,1:], 35.0) 
	expo1_down = slice_gt(lam1*tau[:,:-1], 35.0) 
	expo2_up = slice_gt(lam2*tau[:,1:], 35.0) 
	expo2_down = slice_gt(lam2*tau[:,:-1], 35.0) 
	exptrm1_up = np.exp(-expo1_up)
	exptrm1_down = np.exp(-expo1_down)
	exptrm2_up = np.exp(-expo2_up)
	exptrm2_down = np.exp(-expo2_down)

	exptau_up = np.exp(-tau[:,1:] / ubar0)
	exptau_down = np.exp(-tau[:,:-1] / ubar0)

	R1 = -a[0]/lam1; R2 = -a[0]/lam2
	Q1 = 1/2 * (a[0]*a[1]/(lam1**2) - 1); Q2 = 1/2 * (a[0]*a[1]/(lam2**2) - 1)
	S1 = -3/(2*a[3]) * (a[0]*a[1]/lam1 - lam1); S2 = -3/(2*a[3]) * (a[0]*a[1]/lam2 - lam2)
	
	p1pl = 2*np.pi*(1/2 + R1 + 5*Q1/8); p1mn = 2*np.pi*(1/2 - R1 + 5*Q1/8);
	p2pl = 2*np.pi*(1/2 + R2 + 5*Q2/8); p2mn = 2*np.pi*(1/2 - R2 + 5*Q2/8);
	q1pl = 2*np.pi*(-1/8 + 5*Q1/8 + S1); q1mn = 2*np.pi*(-1/8 + 5*Q1/8 - S1)
	q2pl = 2*np.pi*(-1/8 + 5*Q2/8 + S2); q2mn = 2*np.pi*(-1/8 + 5*Q2/8 - S2)
	z1pl = 2*np.pi*(eta[0]/2 + eta[1] + 5*eta[2]/8); z1mn = 2*np.pi*(eta[0]/2 - eta[1] + 5*eta[2]/8);
	z2pl = 2*np.pi*(-eta[0]/8 + 5*eta[2]/8 + eta[3]); z2mn = 2*np.pi*(-eta[0]/8 + 5*eta[2]/8 - eta[3]);
	
	zero = np.zeros(nwno)

	def F_block(n, lay):
		if lay=="up":
			e1mn = exptrm1_up[:,n]; e1pl = 1/e1mn
			e2mn = exptrm2_up[:,n]; e2pl = 1/e2mn
		elif lay=="down":
			e1mn = exptrm1_down[:,n]; e1pl = 1/e1mn
			e2mn = exptrm2_down[:,n]; e2pl = 1/e2mn
		

		block = np.array([[p1mn[:,n]*e1mn, q1mn[:,n]*e1mn, p1pl[:,n]*e1mn, q1pl[:,n]*e1mn],
					[p1pl[:,n]*e1pl, q1pl[:,n]*e1pl, p1mn[:,n]*e1pl, q1mn[:,n]*e1pl],
					[p2mn[:,n]*e2mn, q2mn[:,n]*e2mn, p2pl[:,n]*e2mn, q2pl[:,n]*e2mn],
					[p2pl[:,n]*e2pl, q2pl[:,n]*e2pl, p2mn[:,n]*e2pl, q2mn[:,n]*e2pl]])
		return block.T

	def Z_block(n, lay):
		if lay=="up":
			exptau = exptau_up[:,n]
		elif lay=="down":
			exptau = exptau_down[:,n]

		return (np.array([z1mn[:,n], z2mn[:,n], z1pl[:,n], z2pl[:,n]]) * exptau).T
	
	def A_block(n, lay):
		if lay=="up":
			e1mn = exptrm1_up[:,n]; e1pl = 1/e1mn
			e2mn = exptrm2_up[:,n]; e2pl = 1/e2mn
		elif lay=="down":
			e1mn = exptrm1_down[:,n]; e1pl = 1/e1mn
			e2mn = exptrm2_down[:,n]; e2pl = 1/e2mn

		block = np.array([[e1mn, R1[:,n]*e1mn, Q1[:,n]*e1mn, S1[:,n]*e1mn],
			[e1pl, -R1[:,n]*e1pl, Q1[:,n]*e1pl, -S1[:,n]*e1pl],
			[e2mn,  R2[:,n]*e2mn, Q2[:,n]*e2mn,  S2[:,n]*e2mn],
			[e2pl, -R2[:,n]*e2pl, Q2[:,n]*e2pl, -S2[:,n]*e2pl]])

		return block.T
	
	def N_block(n, lay):
		if lay=="up":
			exptau = exptau_up[:,n]
		elif lay=="down":
			exptau = exptau_down[:,n]
		
		return (np.array([eta[0][:,n], eta[1][:,n], eta[2][:,n], eta[3][:,n]]) * exptau).T

	ubar0 = ubar0*tauN
	alpha1 = (tauN/ubar1 + lam1);		beta1 = (tauN/ubar1 - lam1);		mus = tauN * (ubar1 + ubar0) / (ubar1 * ubar0)
	alpha2 = (tauN/ubar1 + lam2);		beta2 = (tauN/ubar1 - lam2);
	expo_alp1 = alpha1 * dtau;		expo_bet1 = beta1 * dtau;		expo_mus = mus * dtau 
	expo_alp2 = alpha2 * dtau;		expo_bet2 = beta2 * dtau;		
	expo_alp1 = slice_gt(expo_alp1, 35.0);	expo_bet1 = slice_gt(expo_bet1, 35.0);	expo_mus = slice_gt(expo_mus, 35.0)    
	expo_alp2 = slice_gt(expo_alp2, 35.0);	expo_bet2 = slice_gt(expo_bet2, 35.0);	
	exptrm_alp1 = np.exp(-expo_alp1);	exptrm_bet1 = np.exp(-expo_bet1);	exptrm_mus = np.exp(-expo_mus)
	exptrm_alp2 = np.exp(-expo_alp2);	exptrm_bet2 = np.exp(-expo_bet2);

	def A_int_block(n):
		exptau_alp1 = np.exp(-tau[:,n] * alpha1[:,n])
		exptau_alp2 = np.exp(-tau[:,n] * alpha2[:,n])
		exptau_bet1 = np.exp(-tau[:,n] * beta1[:,n])
		exptau_bet2 = np.exp(-tau[:,n] * beta2[:,n])
		e1mn = (1 - exptrm_alp1[:,n]) * exptau_alp1 / alpha1[:,n]
		e1pl = (1 - exptrm_bet1[:,n]) * exptau_bet1 / beta1[:,n]
		e2mn = (1 - exptrm_alp2[:,n]) * exptau_alp2 / alpha2[:,n]
		e2pl = (1 - exptrm_bet2[:,n]) * exptau_bet2 / beta2[:,n]

		block = np.array([[e1mn, R1[:,n]*e1mn, Q1[:,n]*e1mn, S1[:,n]*e1mn],
			[e1pl, -R1[:,n]*e1pl, Q1[:,n]*e1pl, -S1[:,n]*e1pl],
			[e2mn,  R2[:,n]*e2mn, Q2[:,n]*e2mn,  S2[:,n]*e2mn],
			[e2pl, -R2[:,n]*e2pl, Q2[:,n]*e2pl, -S2[:,n]*e2pl]])

		return block.T
	
	def N_int_block(n):
		exptau = np.exp(-tau[:,n] * mus)
		e1 = (1 - exptrm_mus[:,n]) * exptau / mus

		return (np.array([eta[0][:,n], eta[1][:,n], eta[2][:,n], eta[3][:,n]]) * e1).T

	M = np.zeros((nwno, 4*nlayer, 4*nlayer))
	B = np.zeros((nwno, 4*nlayer))

	nlevel = nlayer+1
	F = np.zeros((nwno, 4*nlevel, 4*nlayer))
	G = np.zeros((nwno, 4*nlevel))
	A = np.zeros((nwno, 4*nlevel, 4*nlayer))
	N = np.zeros((nwno, 4*nlevel))
	A_int = np.zeros((nwno, 4*nlayer, 4*nlayer))
	N_int = np.zeros((nwno, 4*nlayer))
	
	#   first two rows: BC 1
	M[:,0:2,0:4] = F_block(0,"down")[:,0:2,]
	B[:,0:2] = b_top - Z_block(0,"down")[:,0:2]        

	F[:,0:4,0:4] = F_block(0,"down")
	G[:,0:4] = Z_block(0,"down")

	A[:,0:4,0:4] = A_block(0,"down")
	N[:,0:4] = N_block(0,"down")

	#   rows 3 through 4nlayer-2: BCs 2 and 3
	for n in range(0, nlayer-1):
		im = 4*n+2; iM = (4*n+5)+1
		jm = 4*n; j_ = (4*n+3)+1; jM = (4*n+7)+1
		M[:,im:iM,jm:j_] = F_block(n,"up")
		M[:,im:iM,j_:jM] = -F_block(n+1,"down")
		B[:,im:iM] = Z_block(n+1,"down") - Z_block(n,"up")
		
		im = 4*n+4; iM = (4*n+7)+1
		jm = 4*n; jM = (4*n+3)+1
		F[:,im:iM,jm:jM] = F_block(n,"up")
		G[:,im:iM] = Z_block(n,"up")

		A[:,im:iM,jm:jM] = A_block(n,"up")
		N[:,im:iM] = N_block(n,"up")

		im = 4*n; iM = (4*n+3)+1
		A_int[:,im:iM,jm:jM] = A_int_block(n)
		N_int[:,im:iM] = N_int_block(n)


	#   last two rows: BC 4
	im = 4*nlayer-2; iM = 4*nlayer
	jm = 4*nlayer-4; jM = 4*nlayer
	n = nlayer-1
	M[:,im:iM,jm:jM] = F_block(n,"up")[:,[2,3],] - surf_reflect*F_block(n,"up")[:,[0,1],]
	B[:,im] = b_surface - Z_block(n,"up")[:,2] + surf_reflect * Z_block(n,"up")[:,0]  
	B[:,iM-1] = b_surface - Z_block(n,"up")[:,3] + surf_reflect * Z_block(n,"up")[:,1]  
	## should have b_surface in here but it's zero
	
	im = 4*nlevel-4; iM = 4*nlevel
	jm = 4*nlayer-4; jM = 4*nlayer
	F[:,im:iM,jm:jM] = F_block(n,"up")
	G[:,im:iM] = Z_block(n,"up")

	A[:,im:iM,jm:jM] = A_block(n,"up")
	N[:,im:iM] = N_block(n,"up")

	im = 4*nlayer-4; iM = 4*nlayer
	jm = 4*nlayer-4; jM = 4*nlayer
	A_int[:,im:iM,jm:jM] = A_int_block(n)

	M_inv = np.linalg.inv(M[0])
	X = M_inv.dot(B[0])
	
	flux = F.dot(X) + G
	
	I = A[0].dot(X) + N[0]

	intgrl = A_int[0].dot(X) + N_int[0]

	return M, B, A, N, F, G, A_int, N_int
>>>>>>> 2f9f7a5d


def solve_4_stream(M, B, A, N, F, G, A_int, N_int, stream):

<<<<<<< HEAD
    M_inv = np.linalg.inv(M)
    X = M_inv.dot(B)
    
    flux = F.dot(X) + G
    
    I = A.dot(X) + N
    #l = len(A)
    #I = A.dot(X[0:l])+N

    return (I, flux)


#@jit(nopython=True, cache=True)
def get_reflected_new(nlevel, nwno, numg, numt, dtau, tau, w0, cosb, gcos2, 
    dtau_og, tau_og, w0_og, cosb_og, 
    surf_reflect, ubar0, ubar1, F0PI, dim, stream):
    """
    Computes rooney fluxes given tau and everything is 3 dimensional. This is the exact same function 
    as `get_flux_geom_1d` but is kept separately so we don't have to do unecessary indexing for 
    retrievals. 
    
    Parameters
    ----------
    nlevel : int 
        Number of levels in the model 
    nwno : int 
        Number of wave points
    numg : int 
        Number of Gauss angles 
    numt : int 
        Number of Chebyshev angles 
    dtau_3d : ndarray of float
        This is the opacity contained within each individual layer (defined at midpoints of "levels")
        WITHOUT D-Eddington Correction
        Dimensions=# layer by # wave
    tau_3d : ndarray of float
        This is the cumulative summed opacity 
        WITHOUT D-Eddington Correction
        Dimensions=# level by # wave        
    w0_3d : ndarray of float 
        This is the single scattering albedo, from scattering, clouds, raman, etc 
        WITHOUT D-Eddington Correction
        Dimensions=# layer by # wave
    cosb_3d : ndarray of float 
        This is the asymmetry factor 
        WITHOUT D-Eddington Correction
        Dimensions=# layer by # wave
    gcos2_3d : ndarray of float 
        Parameter that allows us to directly include Rayleigh scattering 
        = 0.5*tau_rayleigh/(tau_rayleigh + tau_cloud)
    dtau_og_3d : ndarray of float 
        This is the opacity contained within each individual layer (defined at midpoints of "levels")
        WITHOUT the delta eddington correction, if it was specified by user
        Dimensions=# layer by # wave
    tau_og_3d : ndarray of float
        This is the cumulative summed opacity 
        WITHOUT the delta eddington correction, if it was specified by user
        Dimensions=# level by # wave    
    w0_og_3d : ndarray of float 
        Same as w0 but WITHOUT the delta eddington correction, if it was specified by user  
    cosb_og_3d : ndarray of float 
        Same as cosbar buth WITHOUT the delta eddington correction, if it was specified by user
    surf_reflect : float 
        Surface reflectivity 
    ubar0 : ndarray of float 
        matrix of cosine of the incident angle from geometric.json
    ubar1 : ndarray of float 
        matrix of cosine of the observer angles
    F0PI : array 
        Downward incident solar radiation
    Returns
    -------
    intensity at the top of the atmosphere for all the different ubar1 and ubar2 
    
    To Do
    -----
    - F0PI Solar flux shouldn't always be 1.. Follow up to make sure that this isn't a bad 
          hardwiring to solar, despite "relative albedo"
    - take delta eddington option out of fluxes and move it all over to optics
    
    """
    #what we want : intensity at the top as a function of all the different angles
    
    xint_at_top = zeros((numg, numt, nwno))
    
    nlayer = nlevel - 1 
    
    #================ START CRAZE LOOP OVER ANGLE #================
    for ng in range(numg):
        for nt in range(numt):
            if dim == '3d':
                #get needed chunk for 3d inputs
                #should consider thinking of a better method for when doing 1d only
                cosb = cosb[:,:,ng,nt]
                dtau = dtau[:,:,ng,nt]
                tau = tau[:,:,ng,nt]
                w0 = w0[:,:,ng,nt]
                gcos2 = gcos2[:,:,ng,nt]
            
                #uncorrected original values (in case user specified D-Eddington)
                #If they did not, this is the same thing as what is defined above 
                #These are used because HG single scattering phase function does get 
                #the forward and back scattering pretty accurately so delta-eddington
                #is only applied to the multiple scattering terms
                cosb_og = cosb_og[:,:,ng,nt]
                dtau_og = dtau_og[:,:,ng,nt]
                tau_og = tau_og[:,:,ng,nt]
                w0_og = w0_og[:,:,ng,nt]
            
            #boundary conditions 
            b_top = 0.0
            b_surface = 0. + surf_reflect*ubar0[ng, nt]*F0PI*exp(-tau[-1, :]/ubar0[ng, nt])
            
            g0 = np.ones((nwno, nlayer))
            g1 = 3*cosb.T
            g2 = gcos2.T
            g3 = gcos2.T/10 # moments of phase function ** need to define 4th moment
            w = [g0, g1, g2, g3]
            
            def P(mu): # Legendre polynomials
                return [1, mu, 1/2 * (3*mu**2 - 1), 1/2 * (5*mu**3 - 3*mu)]
            
            if stream==2:
                M, B, A, N, F, G = setup_2_stream(nlayer, nwno, w0, b_top, b_surface, surf_reflect, F0PI, 
                        ubar0[ng, nt], dtau, tau, w, ubar1[ng,nt], P)
            elif stream==4:
                M, B, A, N = setup_4_stream(nlayer, nwno, w0, b_top, b_surface, surf_reflect, F0PI, 
                        ubar0[ng, nt], dtau, w, ubar1[ng,nt], P)

            X = zeros((2*nlevel, nwno))
            #X = zeros((stream, nwno))
            flux = zeros((2*nlevel, nwno))
            #========================= Start loop over wavelength =========================
            for W in range(nwno):
                
                (X[:,W], flux[:,W]) = solve_4_stream(M[W], B[W], A[W], N[W], F[W], G[W])
            
            
            #========================= End loop over wavelength =========================
            
            xint = zeros((nlevel, nwno))
            #xint[-1,:] = flux[-1,:]/np.pi
            for i in range(nlevel):
                for l in range(2):
                    xint[i,:] = xint[i,:] + (2*l+1) * X[2*i+l, :] * P(ubar1[ng,nt])[l]
            import pickle as pk
            pk.dump(xint, open('savefile1.pk','wb'))
            pk.dump(w0, open('w0.pk','wb'))
            #total = 0
            #for i in np.arange(nlayer-1,0,-1):
            ### total = total+xint[i,:]
            ##  total = total + ( xint[i,:]*exp(-dtau[i,:]/ubar1[ng,nt]) 
            #   xint[i,:] = xint[i+1,:]*np.exp(-dtau[i,:]/ubar1[ng,nt])

            xint_at_top[ng,nt,:] = xint[0,:]
    pk.dump(xint_at_top, open('xint_at_top2.pk','wb'))

    return (xint_at_top, flux)

def setup_2_stream(nlayer, nwno, W0, b_top, b_surface, surf_reflect, F0PI, ubar0, dtau, tau, w, ubar1, P):
    """
    Parameters
    ----------
    nlayer : int 
        number of layers in the model 
    nwno : int 
        number of wavelength points ## need to include this
    W0: int
        single scattering albedo 
    b_top : array 
        The diffuse radiation into the model at the top of the atmosphere
    b_surface : arra
        The diffuse radiation into the model at the bottom. Includes emission, reflection 
        of the unattenuated portion of the direct beam  
    surf_reflect : array 
        Surface reflectivity 
    F0PI : int  
        solar radiation
    ubar0: array
        cosine of solar incident angle
    dtau : array 
        Opacity per layer
    g : array 
        asymmety parameters
    P : array
        Legendre polynomials
    """

    w0 = W0.T
    dtau = dtau.T
    tau = tau.T
    
    a = []; b = []
    for l in range(2):
        a.append((2*l + 1) - w0 * w[l])
        b.append((F0PI * (w0 * w[l]).T).T * P(-ubar0)[l] / (4 * np.pi))

    lam = np.sqrt(a[0]*a[1])

    Del = (1/(ubar0**2) - a[0]*a[1])
    Dels = []
    Dels.append(b[1]/ubar0 - a[1]*b[0])
    Dels.append(b[0]/ubar0 - a[0]*b[1])
    
    eta = []
    for l in range(2):
        eta.append(Dels[l]/Del)

    expo = lam*dtau
    #save from overflow 
    expo = slice_gt(expo, 35.0) 
    exptrm = np.exp(-expo)

    q = lam/a[1]
    Q1 = 0.5 + q
    Q2 = 0.5 - q
    e1 = np.exp(exptrm)
    zero = np.zeros(nwno)

    def F_block(n, t):
        if np.any(t!=0):
            e1 = exptrm[:,n]; e2 = 1/e1
        else:
            e1 = np.ones(nwno); e2 = e1

        block = 2*np.pi * np.array([[Q1[:,n]*e1, Q2[:,n]*e1], [Q2[:,n]*e2, Q1[:,n]*e2]])
        return block.T

    def Z_block(n, t):
        if np.any(t!=0):
            exptau = np.exp(-tau[:,n+1]/ubar0)
        else:
            exptau = np.exp(-tau[:,n]/ubar0)
        
        return 2*np.pi * (np.array([(0.5 * eta[0] - eta[1])[:,n], 
            (0.5 * eta[0] + eta[1])[:,n]]) * exptau).T
    
    def A_block(n, t):
        if np.any(t!=0):
            e1 = exptrm[:,n]; e2 = 1/e1
        else:
            e1 = np.ones(nwno); e2 = e1
        block =  np.array([[e1, -q[:,n]*e1], [e2, q[:,n] * e2]])
        return block.T
    
    def N_block(n, t):
        if np.any(t!=0):
            exptau = np.exp(-tau[:,n+1]/ubar0)
        else:
            exptau = np.exp(-tau[:,n]/ubar0)

        return (np.array([eta[0][:,n], eta[1][:,n]]) * exptau).T
    
    M = np.zeros((nwno, 2*nlayer, 2*nlayer))
    B = np.zeros((nwno, 2*nlayer))

    nlevel = nlayer+1
    F = np.zeros((nwno, 2*nlevel, 2*nlayer))
    G = np.zeros((nwno, 2*nlevel))
    A = np.zeros((nwno, 2*nlevel, 2*nlayer))
    N = np.zeros((nwno, 2*nlevel))
    
    #   first row: BC 1
    M[:,0,0:2] = F_block(0,zero)[:,0,]
    B[:,0] = b_top - Z_block(0,zero)[:,0]        

    F[:,0:2,0:2] = F_block(0,zero)
    G[:,0:2] = Z_block(0,zero)

    A[:,0:2,0:2] = A_block(0,zero)
    N[:,0:2] = N_block(0,zero)

    #   rows 1 through 2*nlayer-1: BCs 2 and 3
    for n in range(0, nlayer-1):
        im = 2*n+1; iM = (2*n+2)+1
        jm = 2*n; j_ = (2*n+1)+1; jM = (2*n+3)+1
        M[:,im:iM,jm:j_] = F_block(n,dtau[:,n])
        M[:,im:iM,j_:jM] = -F_block(n+1,zero)
        B[:,im:iM] = Z_block(n+1,zero) - Z_block(n,dtau[:,n])
        
        im = 2*n+2; iM = (2*n+3)+1
        jm = 2*n; jM = (2*n+1)+1
        F[:,im:iM,jm:jM] = F_block(n,dtau[:,n])
        G[:,im:iM] = Z_block(n,dtau[:,n])

        #im = 2*n; iM = (2*n+1)+1
        A[:,im:iM,jm:jM] = A_block(n,dtau[:,n])
        N[:,im:iM] = N_block(n,dtau[:,n])

    #   last row: BC 4
    im = 2*nlayer-1; 
    jm = 2*nlayer-2; jM = 2*nlayer
    n = nlayer-1
    M[:,im,jm:jM] = F_block(n,dtau[:,n])[:,1,] - surf_reflect*F_block(n,dtau[:,n])[:,0,]
    B[:,im] = b_surface - Z_block(n,dtau[:,n])[:,1] + surf_reflect * Z_block(n,dtau[:,n])[:,0]
    

    n = nlayer-1
    im = 2*nlevel-2; iM = 2*nlevel
    jm = 2*nlayer-2; jM = 2*nlayer
    F[:,im:iM,jm:jM] = F_block(n,dtau[:,n])
    G[:,im:iM] = Z_block(n,dtau[:,n])

    A[:,im:iM,jm:jM] = A_block(n,dtau[:,n])
    N[:,im:iM] = N_block(n,dtau[:,n])

    A0 = A_block(0,zero)
    N0 = N_block(0,zero)

    M_inv = np.linalg.inv(M[0])
    X = M_inv.dot(B[0])

    return M, B, A, N, F, G


def new_setup_2_stream(nlayer, nwno, W0, b_top, b_surface, surf_reflect, F0PI, ubar0, dtau, tau, w, ubar1, P):
    """
    Parameters
    ----------
    nlayer : int 
        number of layers in the model 
    nwno : int 
        number of wavelength points ## need to include this
    W0: int
        single scattering albedo 
    b_top : array 
        The diffuse radiation into the model at the top of the atmosphere
    b_surface : arra
        The diffuse radiation into the model at the bottom. Includes emission, reflection 
        of the unattenuated portion of the direct beam  
    surf_reflect : array 
        Surface reflectivity 
    F0PI : int  
        solar radiation
    ubar0: array
        cosine of solar incident angle
    dtau : array 
        Opacity per layer
    g : array 
        asymmety parameters
    P : array
        Legendre polynomials
    """

    w0 = W0.T
    dtau = dtau.T
    tau_ = tau.T
    tau = np.zeros(tau_.shape)
    for i in range(len(tau_)):
        tau[i,:] = tau_[i,:]#/tau_[i,-1]
    
    a = []; b = []
    for l in range(2):
        a.append((2*l + 1) - w0 * w[l])
        b.append((F0PI * (w0 * w[l]).T).T * P(-ubar0)[l] / (4 * np.pi))

    lam = np.sqrt(a[0]*a[1])

    Del = (1/(ubar0**2) - a[0]*a[1])
    Dels = []
    Dels.append(b[1]/ubar0 - a[1]*b[0])
    Dels.append(b[0]/ubar0 - a[0]*b[1])
    
    eta = []
    for l in range(2):
        eta.append(Dels[l]/Del)

    #expo = lam*dtau
    #save from overflow 
    #expo = slice_gt(expo, 35.0) 
    #exptrm = np.exp(-expo)

    q = lam/a[1]
    Q1 = 0.5 + q
    Q2 = 0.5 - q
    #e1 = np.exp(exptrm)
    zero = np.zeros(nwno)

    def F_block(n, t):
        e1 = np.exp(-t*lam[:,n]); e2 = 1/e1

        block = 2*np.pi * np.array([[Q1[:,n]*e1, Q2[:,n]*e1], [Q2[:,n]*e2, Q1[:,n]*e2]])
        return block.T

    def Z_block(n, t):
        exptau = np.exp(-t/ubar0)
        
        return 2*np.pi * (np.array([(0.5 * eta[0] - eta[1])[:,n], 
            (0.5 * eta[0] + eta[1])[:,n]]) * exptau).T
    
    def A_block(n, t):
        e1 = np.exp(-t*lam[:,n]); e2 = 1/e1
        block =  np.array([[e1, -q[:,n]*e1], [e2, q[:,n] * e2]])
        return block.T
    
    def N_block(n, t):
        exptau = np.exp(-t/ubar0)
        return (np.array([eta[0][:,n], eta[1][:,n]]) * exptau).T
    
    M = np.zeros((nwno, 2*nlayer, 2*nlayer))
    B = np.zeros((nwno, 2*nlayer))

    nlevel = nlayer+1
    F = np.zeros((nwno, 2*nlevel, 2*nlayer))
    G = np.zeros((nwno, 2*nlevel))
    A = np.zeros((nwno, 2*nlevel, 2*nlayer))
    N = np.zeros((nwno, 2*nlevel))
    
    #   first row: BC 1
    M[:,0,0:2] = F_block(0,tau[:,0])[:,0,]
    B[:,0] = b_top - Z_block(0,tau[:,0])[:,0]        

    F[:,0:2,0:2] = F_block(0,tau[:,0])
    G[:,0:2] = Z_block(0,tau[:,0])

    A[:,0:2,0:2] = A_block(0,tau[:,0])
    N[:,0:2] = N_block(0,tau[:,0])

    #   rows 1 through 2*nlayer-1: BCs 2 and 3
    for n in range(0, nlayer-1):
        im = 2*n+1; iM = (2*n+2)+1
        jm = 2*n; j_ = (2*n+1)+1; jM = (2*n+3)+1
        M[:,im:iM,jm:j_] = F_block(n,tau[:,n+1])
        M[:,im:iM,j_:jM] = -F_block(n+1,tau[:,n+1])
        B[:,im:iM] = Z_block(n+1,tau[:,n+1]) - Z_block(n,tau[:,n+1])
        
        im = 2*n+2; iM = (2*n+3)+1
        jm = 2*n; jM = (2*n+1)+1
        F[:,im:iM,jm:jM] = F_block(n,tau[:,n+1])
        G[:,im:iM] = Z_block(n,tau[:,n+1])

        #im = 2*n; iM = (2*n+1)+1
        A[:,im:iM,jm:jM] = A_block(n,tau[:,n+1])
        N[:,im:iM] = N_block(n,tau[:,n+1])

    #   last row: BC 4
    im = 2*nlayer-1; 
    jm = 2*nlayer-2; jM = 2*nlayer
    n = nlayer-1
    M[:,im,jm:jM] = F_block(n,tau[:,n+1])[:,1,] - surf_reflect*F_block(n,tau[:,n+1])[:,0,]
    B[:,im] = b_surface - Z_block(n,tau[:,n+1])[:,1] + surf_reflect * Z_block(n,tau[:,n+1])[:,0]
    

    n = nlayer-1
    im = 2*nlevel-2; iM = 2*nlevel
    jm = 2*nlayer-2; jM = 2*nlayer
    F[:,im:iM,jm:jM] = F_block(n,tau[:,n+1])
    G[:,im:iM] = Z_block(n,tau[:,n+1])

    A[:,im:iM,jm:jM] = A_block(n,tau[:,n+1])
    N[:,im:iM] = N_block(n,tau[:,n+1])

    A0 = A_block(0,zero)
    N0 = N_block(0,zero)
    M_inv = np.linalg.inv(M[0])
    X = M_inv.dot(B[0])

    return M, B, A, N, F, G
=======
	#M_inv = np.linalg.inv(M)
	#X = M_inv.dot(B)
	X = spsolve(M, B)
	
	#flux = F.dot(X) + G
	
	I = A.dot(X) + N
	intgrl_new = A_int.dot(X) + N_int

	return (I, intgrl_new)


#@jit(nopython=True, cache=True)
def get_reflected_new(nlevel, nwno, numg, numt, dtau, tau, w0, cosb, gcos2, ftau_cld, ftau_ray,
	dtau_og, tau_og, w0_og, cosb_og, 
	surf_reflect, ubar0, ubar1, cos_theta, F0PI, single_phase, multi_phase, 
	frac_a, frac_b, frac_c, constant_back, constant_forward, dim, stream, print_time):
	"""
	Computes rooney fluxes given tau and everything is 3 dimensional. This is the exact same function 
	as `get_flux_geom_1d` but is kept separately so we don't have to do unecessary indexing for 
	retrievals. 
	
	Parameters
	----------
	nlevel : int 
		Number of levels in the model 
	nwno : int 
		Number of wave points
	numg : int 
		Number of Gauss angles 
	numt : int 
		Number of Chebyshev angles 
	dtau_3d : ndarray of float
		This is the opacity contained within each individual layer (defined at midpoints of "levels")
		WITHOUT D-Eddington Correction
		Dimensions=# layer by # wave
	tau_3d : ndarray of float
		This is the cumulative summed opacity 
		WITHOUT D-Eddington Correction
		Dimensions=# level by # wave		
	w0_3d : ndarray of float 
		This is the single scattering albedo, from scattering, clouds, raman, etc 
		WITHOUT D-Eddington Correction
		Dimensions=# layer by # wave
	cosb_3d : ndarray of float 
		This is the asymmetry factor 
		WITHOUT D-Eddington Correction
		Dimensions=# layer by # wave
	gcos2_3d : ndarray of float 
		Parameter that allows us to directly include Rayleigh scattering 
		= 0.5*tau_rayleigh/(tau_rayleigh + tau_cloud)
	dtau_og_3d : ndarray of float 
		This is the opacity contained within each individual layer (defined at midpoints of "levels")
		WITHOUT the delta eddington correction, if it was specified by user
		Dimensions=# layer by # wave
	tau_og_3d : ndarray of float
		This is the cumulative summed opacity 
		WITHOUT the delta eddington correction, if it was specified by user
		Dimensions=# level by # wave	
	w0_og_3d : ndarray of float 
		Same as w0 but WITHOUT the delta eddington correction, if it was specified by user	
	cosb_og_3d : ndarray of float 
		Same as cosbar buth WITHOUT the delta eddington correction, if it was specified by user
	surf_reflect : float 
		Surface reflectivity 
	ubar0 : ndarray of float 
		matrix of cosine of the incident angle from geometric.json
	ubar1 : ndarray of float 
		matrix of cosine of the observer angles
	F0PI : array 
		Downward incident solar radiation
	Returns
	-------
	intensity at the top of the atmosphere for all the different ubar1 and ubar2 
	
	To Do
	-----
	- F0PI Solar flux shouldn't always be 1.. Follow up to make sure that this isn't a bad 
		  hardwiring to solar, despite "relative albedo"
	- take delta eddington option out of fluxes and move it all over to optics
	
	"""
	#what we want : intensity at the top as a function of all the different angles
	
	xint_at_top = zeros((numg, numt, nwno))
	xint_at_top_new = zeros((numg, numt, nwno))
	
	nlayer = nlevel - 1 

	
	#================ START CRAZE LOOP OVER ANGLE #================
	for ng in range(numg):
		for nt in range(numt):
			t1 = time.time()
			if dim == '3d':
				#get needed chunk for 3d inputs
				#should consider thinking of a better method for when doing 1d only
				cosb = cosb[:,:,ng,nt]
				dtau = dtau[:,:,ng,nt]
				tau = tau[:,:,ng,nt]
				w0 = w0[:,:,ng,nt]
				gcos2 = gcos2[:,:,ng,nt]
			
				#uncorrected original values (in case user specified D-Eddington)
				#If they did not, this is the same thing as what is defined above 
				#These are used because HG single scattering phase function does get 
				#the forward and back scattering pretty accurately so delta-eddington
				#is only applied to the multiple scattering terms
				cosb_og = cosb_og[:,:,ng,nt]
				dtau_og = dtau_og[:,:,ng,nt]
				tau_og = tau_og[:,:,ng,nt]
				w0_og = w0_og[:,:,ng,nt]
			

			if single_phase!=1: 
				g_forward = constant_forward*cosb_og
				g_back = constant_back*cosb_og
				f = frac_a + frac_b*g_back**frac_c

			if single_phase==0:#'cahoy':
				import IPython; IPython.embed()
				print('Do not know what cahoy is meant to do')
				import sys; sys.exit()
				g0_s = (ftau_cld + ftau_ray).T
				#g0_s = np.zeros((nwno, nlayer)) #+ 2.
				#g1_s = (3*cosb).T 
				g1_s = (3*ftau_cld*cosb).T 
				g2_s = (5*ftau_cld*(cosb**2)).T + 0.5*ftau_ray.T
				#g3_s = (7*(cosb**3)).T
				g3_s = (7*ftau_cld*(cosb**3)).T

				g0_m = g0_s
				g1_m = g1_s
				g2_m = g2_s
				g3_m = g3_s

			elif single_phase==1:#'OTHG':
				g0_s = np.ones((nwno, nlayer))
				g1_s = 3*cosb.T
				#g2 = gcos2.T
				g2_s = 5*(cosb**2).T
				#g3 = gcos2.T/10 # moments of phase function ** need to define 4th moment
				g3_s = 7*(cosb**3).T

				g0_m = g0_s
				g1_m = g1_s
				g2_m = g2_s
				g3_m = g3_s

				p_single=(1-cosb_og**2)/sqrt((1+cosb_og**2+2*cosb_og*cos_theta)**3) 

			elif single_phase==2:#'TTHG':
				#Phase function for single scattering albedo frum Solar beam
				#uses the Two term Henyey-Greenstein function with the additiona rayleigh component 
					  #first term of TTHG: forward scattering
				g0_s = np.ones((nwno, nlayer))
				g1_s = 3*(f*g_forward + (1-f)*g_back).T
				g2_s = 5*(f*g_forward**2 + (1-f)*g_back**2).T
				g3_s = 7*(f*g_forward**3 + (1-f)*g_back**3).T

				g0_m = np.ones((nwno, nlayer))
				g1_m = 3*cosb.T
				g2_m = 5*(cosb**2).T
				g3_m = 7*(cosb**3).T


				p_single=(f * (1-g_forward**2) /sqrt((1+g_forward**2+2*g_forward*cos_theta)**3) 
								#second term of TTHG: backward scattering
								+(1-f)*(1-g_back**2)
								/sqrt((1+g_back**2+2*g_back*cos_theta)**3))

			elif single_phase==3:#'TTHG_ray':
				#Phase function for single scattering albedo frum Solar beam
				#uses the Two term Henyey-Greenstein function with the additiona rayleigh component 
					  		#first term of TTHG: forward scattering

				g0_s = (ftau_cld + ftau_ray).T
				g1_s = (3*ftau_cld*(f*g_forward + (1-f)*g_back)).T 
				g2_s = (5*ftau_cld*(f*g_forward**2 + (1-f)*g_back**2)).T + 0.5*ftau_ray.T 
				g3_s = (7*ftau_cld*(f*g_forward**3 + (1-f)*g_back**3)).T

				g0_m = np.ones((nwno, nlayer))
				g1_m = 3*(ftau_cld*cosb).T
				g2_m = 5*(ftau_cld*cosb**2).T + 0.5*ftau_ray.T
				g3_m = 7*(ftau_cld*cosb**3).T

				p_single=(ftau_cld*(f * (1-g_forward**2)
							/sqrt((1+g_forward**2+2*g_forward*cos_theta)**3) 
							#second term of TTHG: backward scattering
							+(1-f)*(1-g_back**2)
							/sqrt((1+g_back**2+2*g_back*cos_theta)**3))+
								#rayleigh phase function
								ftau_ray*(0.75*(1+cos_theta**2.0)))
			
			w_single = [g0_s, g1_s, g2_s, g3_s]
			w_multi = [g0_m, g1_m, g2_m, g3_m]
			
			def P(mu): # Legendre polynomials
				return [1, mu, 1/2 * (3*mu**2 - 1), 1/2 * (5*mu**3 - 3*mu)]

			#boundary conditions 
			b_top = 0.0
			b_surface = 0. + surf_reflect*ubar0[ng, nt]*F0PI*exp(-tau[-1, :]/ubar0[ng, nt])

			if stream==2:
				M, B, A, N, F, G, A_int, N_int = setup_2_stream_scaled(nlayer, nwno, w0, b_top, b_surface, surf_reflect, F0PI, 
						ubar0[ng, nt], dtau, tau, w_single, w_multi, ubar1[ng,nt], P)
			else:
				M, B, A, N, F, G, A_int, N_int = setup_4_stream_scaled(nlayer, nwno, w0, b_top, b_surface, surf_reflect, F0PI, 
						ubar0[ng, nt], dtau, tau, w_single, w_multi, ubar1[ng,nt], P)

			t2 = time.time()
			t_setup = t2-t1
			if print_time:
				print("time to set up matrices = ", t_setup)

			t3 = time.time()

			X = zeros((stream*nlevel, nwno))
			intgrl_new = np.zeros((stream*nlayer, nwno))
			intgrl_per_layer = np.zeros((nlayer, nwno))
			full_intgrl = np.zeros((nlayer, nwno))
			sing_scat = np.zeros((nlayer, nwno))
			xint_temp = zeros((nlevel, nwno))
			xint_new = zeros(nwno)
			#========================= Start loop over wavelength =========================
			for W in range(nwno):
			    
				(X[:,W], intgrl_new[:,W]) = solve_4_stream(M[W], B[W], A[W], N[W], F[W], G[W], A_int[W], N_int[W], stream)

			t4 = time.time()
			t_invert = t4-t3
			if print_time:
				print("time to invert matrices = ", t_invert)
			t5 = time.time()

			mus = (ubar1[ng,nt] + ubar0[ng,nt]) / (ubar1[ng,nt] * ubar0[ng,nt])
			expo_mus = mus * dtau 
			expo_mus = slice_gt(expo_mus, 35.0)    
			exptrm_mus = np.exp(-expo_mus)

			for i in range(nlayer):
				for l in range(stream):
					sing_scat[i,:] = sing_scat[i,:] + w_multi[l][:,i] * P(ubar1[ng,nt])[l] * intgrl_new[stream*i+l,:]

			intgrl_per_layer = w0 * ( sing_scat 
						+ F0PI / (4*np.pi) * p_single 
						* np.exp(-tau[:-1,:]*(mus-1/ubar1[ng,nt])) * (1 - exptrm_mus) / mus)

			for i in range(nlayer):
				j = nlayer-i
				full_intgrl[i] = np.sum(intgrl_per_layer[-j:,:])

			for l in range(stream):
				xint_temp[-1, :] = xint_temp[-1, :] + (2*l+1) * X[stream*(nlevel-1)+l, :] * P(ubar1[ng,nt])[l]
			for i in range(nlayer-1,-1,-1):
				xint_temp[i, :] = (xint_temp[i+1, :] * np.exp(-dtau[i,:]/ubar1[ng,nt]) 
							+ intgrl_per_layer[i,:] / ubar1[ng,nt]) 

			xint_new = xint_temp[0, :]
			xint_at_top[ng,nt,:] = xint_new
			t6 = time.time()
			t_sum = t6-t5
			if print_time:
				print("time to sum over layers = ", t_sum)
	filename = 'xint_at_top_%d.pk' % stream
	pk.dump(xint_at_top, open(filename,'wb'))
	#import IPython; IPython.embed()
	#import sys; sys.exit()

	return xint_at_top

def setup_2_stream(nlayer, nwno, W0, b_top, b_surface, surf_reflect, F0PI, ubar0, dtau, tau, w_single, w_multi, ubar1, P):
	"""
	Parameters
	----------
	nlayer : int 
		number of layers in the model 
	nwno : int 
		number of wavelength points ## need to include this
	W0: int
		single scattering albedo 
	b_top : array 
		The diffuse radiation into the model at the top of the atmosphere
	b_surface : arra
		The diffuse radiation into the model at the bottom. Includes emission, reflection 
		of the unattenuated portion of the direct beam  
	surf_reflect : array 
		Surface reflectivity 
	F0PI : int  
		solar radiation
	ubar0: array
		cosine of solar incident angle
	dtau : array 
		Opacity per layer
	g : array 
		asymmety parameters
	P : array
		Legendre polynomials
	"""

	w0 = W0.T
	dtau = dtau.T
	tau = tau.T
	tauN = tau[0,-1]
	tau = (tau.T/tauN).T
	dtau = (dtau.T/tauN).T
	
	a = []; b = []
	for l in range(2):
		a.append((tauN * ((2*l + 1) - w0 * w_multi[l]).T).T)
		b.append((tauN * F0PI * (w0 * w_single[l]).T).T * P(-ubar0)[l] / (4 * np.pi))

	lam = np.sqrt(a[0]*a[1])

	Del = ((tauN / ubar0)**2 - a[0]*a[1])
	Dels = []
	Dels.append(b[1] * tauN /ubar0 - a[1]*b[0])
	Dels.append(b[0] * tauN /ubar0 - a[0]*b[1])
	
	eta = []
	for l in range(2):
		eta.append(Dels[l]/Del)

	#expo = lam*dtau
	expo_up = lam*tau[:,1:]
	expo_down = lam*tau[:,:-1]
	#save from overflow 
	expo_up = slice_gt(expo_up, 35.0) 
	expo_down = slice_gt(expo_down, 35.0) 
	exptrm_up = np.exp(-expo_up)
	exptrm_down = np.exp(-expo_down)

	expt_up = tau[:,1:] * tauN / ubar0
	expt_down = tau[:,:-1] * tauN / ubar0
	expt_up = slice_gt(expt_up,35.0)
	expt_down = slice_gt(expt_down,35.0)
	exptau_up = np.exp(-expt_up)
	exptau_down = np.exp(-expt_down)

	q = lam/a[1]
	Q1 = 0.5 + q
	Q2 = 0.5 - q
	#e1 = np.exp(exptrm)

	def F_block(n, e1):
		#if np.any(t!=0):
		#	e1 = exptrm[:,n]; e2 = 1/e1
		#else:
		#	e1 = np.ones(nwno); e2 = e1
		e2 = 1/e1

		block = 2*np.pi * np.array([[Q1[:,n]*e1, Q2[:,n]*e1], [Q2[:,n]*e2, Q1[:,n]*e2]])
		return block.T

	def Z_block(n, exptau):
		#if np.any(t!=0):
		#	exptau = np.exp(-tau[:,n+1] * tauN /ubar0)
		#else:
		#	exptau = np.exp(-tau[:,n] * tauN /ubar0)
		
		return 2*np.pi * (np.array([(0.5 * eta[0] - eta[1])[:,n], 
			(0.5 * eta[0] + eta[1])[:,n]]) * exptau).T
	
	def A_block(n, e1):
		#if np.any(t!=0):
		#	e1 = exptrm[:,n]; e2 = 1/e1
		#else:
		#	e1 = np.ones(nwno); e2 = e1
		e2 = 1/e1

		block =  np.array([[e1, -q[:,n]*e1], [e2, q[:,n] * e2]])
		return block.T
	
	def N_block(n, exptau):
		#if np.any(t!=0):
		#	exptau = np.exp(-tau[:,n+1] * tauN /ubar0)
		#else:
		#	exptau = np.exp(-tau[:,n] * tauN /ubar0)

		return (np.array([eta[0][:,n], eta[1][:,n]]) * exptau).T

	alpha = (tauN/ubar1 + lam);		beta = (tauN/ubar1 - lam);		mus = tauN * (ubar1 + ubar0) / (ubar1 * ubar0)
	expo_alp = alpha * dtau;		expo_bet = beta * dtau;			expo_mus = mus * dtau 
	expo_alp = slice_gt(expo_alp, 35.0);	expo_bet = slice_gt(expo_bet, 35.0);	expo_mus = slice_gt(expo_mus, 35.0)    
	exptrm_alp = np.exp(-expo_alp);		exptrm_bet = np.exp(-expo_bet);		exptrm_mus = np.exp(-expo_mus)

	def A_int_block(n):
		exptau_alp = np.exp(-slice_gt(tau[:,:-1] * alpha, 35.0))
		exptau_bet = np.exp(-slice_gt(tau[:,:-1] * beta, 35.0))
		e1 = (1 - exptrm_alp[:,n]) * exptau_alp[:,n] / alpha[:,n]
		e2 = (1 - exptrm_bet[:,n]) * exptau_bet[:,n] / beta[:,n]

		block =  np.array([[e1, -q[:,n] * e1], 
				    [e2, q[:,n] * e2]])
		return block.T

	def N_int_block(n):
		exptau = np.exp(-slice_gt(tau * mus, 35.0))
		e1 = (1 - exptrm_mus[:,n]) * exptau[:,n] / mus

		return (np.array([eta[0][:,n], eta[1][:,n]]) * e1 ).T

	
	M = np.zeros((nwno, 2*nlayer, 2*nlayer))
	B = np.zeros((nwno, 2*nlayer))

	nlevel = nlayer+1
	F = np.zeros((nwno, 2*nlevel, 2*nlayer))
	G = np.zeros((nwno, 2*nlevel))
	A = np.zeros((nwno, 2*nlevel, 2*nlayer))
	N = np.zeros((nwno, 2*nlevel))

	A_int = np.zeros((nwno, 2*nlayer, 2*nlayer))
	N_int = np.zeros((nwno, 2*nlayer))

	zero = np.zeros(nwno)
	
	#   first row: BC 1
	M[:,0,0:2] = F_block(0,exptrm_down[:,0])[:,0,]
	B[:,0] = b_top - Z_block(0,exptau_down[:,0])[:,0]        

	F[:,0:2,0:2] = F_block(0,exptrm_down[:,0])
	G[:,0:2] = Z_block(0,exptau_down[:,0])

	A[:,0:2,0:2] = A_block(0,exptrm_down[:,0])
	N[:,0:2] = N_block(0,exptau_down[:,0])

	#   rows 1 through 2*nlayer-1: BCs 2 and 3
	for n in range(0, nlayer-1):
		im = 2*n+1; iM = (2*n+2)+1
		jm = 2*n; j_ = (2*n+1)+1; jM = (2*n+3)+1
		M[:,im:iM,jm:j_] = F_block(n,exptrm_up[:,n])
		M[:,im:iM,j_:jM] = -F_block(n+1,exptrm_down[:,n+1])
		B[:,im:iM] = Z_block(n+1,exptau_down[:,n+1]) - Z_block(n,exptau_up[:,n])
		
		im = 2*n+2; iM = (2*n+3)+1
		jm = 2*n; jM = (2*n+1)+1
		F[:,im:iM,jm:jM] = F_block(n,exptrm_up[:,n])
		G[:,im:iM] = Z_block(n,exptau_up[:,n])

		#im = 2*n; iM = (2*n+1)+1
		A[:,im:iM,jm:jM] = A_block(n,exptrm_up[:,n])
		N[:,im:iM] = N_block(n,exptau_up[:,n])

		im = 2*n; iM = (2*n+1)+1
		A_int[:,im:iM,jm:jM] = A_int_block(n)
		N_int[:,im:iM] = N_int_block(n)

	#   last row: BC 4
	im = 2*nlayer-1; 
	jm = 2*nlayer-2; jM = 2*nlayer
	n = nlayer-1
	M[:,im,jm:jM] = F_block(n,exptrm_up[:,n])[:,1,] - surf_reflect*F_block(n,exptrm_up[:,n])[:,0,]
	B[:,im] = b_surface - Z_block(n,exptau_up[:,n])[:,1] + surf_reflect * Z_block(n,exptau_up[:,n])[:,0]
	

	n = nlayer-1
	im = 2*nlevel-2; iM = 2*nlevel
	jm = 2*nlayer-2; jM = 2*nlayer
	F[:,im:iM,jm:jM] = F_block(n,exptrm_up[:,n])
	G[:,im:iM] = Z_block(n,exptau_up[:,n])

	A[:,im:iM,jm:jM] = A_block(n,exptrm_up[:,n])
	N[:,im:iM] = N_block(n,exptau_up[:,n])

	im = 2*nlayer-2; iM = 2*nlayer
	jm = 2*nlayer-2; jM = 2*nlayer
	A_int[:,im:iM,jm:jM] = A_int_block(n)
	N_int[:,im:iM] = N_int_block(n)

	A0 = A_block(0,zero)
	N0 = N_block(0,zero)

	M_inv = np.linalg.inv(M[0])
	X = M_inv.dot(B[0])
	
	flux = F.dot(X) + G
	
	I = A.dot(X) + N

	return M, B, A, N, F, G, A_int, N_int

def setup_2_stream_scaled(nlayer, nwno, W0, b_top, b_surface, surf_reflect, F0PI, ubar0, dtau, tau, w_single, w_multi, ubar1, P):
	"""
	Parameters
	----------
	nlayer : int 
		number of layers in the model 
	nwno : int 
		number of wavelength points ## need to include this
	W0: int
		single scattering albedo 
	b_top : array 
		The diffuse radiation into the model at the top of the atmosphere
	b_surface : arra
		The diffuse radiation into the model at the bottom. Includes emission, reflection 
		of the unattenuated portion of the direct beam  
	surf_reflect : array 
		Surface reflectivity 
	F0PI : int  
		solar radiation
	ubar0: array
		cosine of solar incident angle
	dtau : array 
		Opacity per layer
	g : array 
		asymmety parameters
	P : array
		Legendre polynomials
	"""

	w0 = W0.T
	dtau = dtau.T
	tau = tau.T
	
	a = []; b = []
	for l in range(2):
		a.append((((2*l + 1) - w0 * w_multi[l]).T).T)
		b.append((F0PI * (w0 * w_single[l]).T).T * P(-ubar0)[l] / (4 * np.pi))

	lam = np.sqrt(a[0]*a[1])

	Del = ((1 / ubar0)**2 - a[0]*a[1])
	Dels = []
	Dels.append(b[1] /ubar0 - a[1]*b[0])
	Dels.append(b[0] /ubar0 - a[0]*b[1])
	
	eta = []
	for l in range(2):
		eta.append(Dels[l]/Del)

	expo = lam*dtau
	#save from overflow 
	expo = slice_gt(expo, 35.0) 
	exptrm = np.exp(-expo)

	q = lam/a[1]
	Q1 = 0.5 + q
	Q2 = 0.5 - q

	Q1mn = Q1*exptrm;  Q2mn = Q2*exptrm
	Q1pl = Q1/exptrm;  Q2pl = Q2/exptrm
	def F_block(n, lev):
		if lev == "up":
		    return 2*np.pi * np.array([[Q1mn[:,n], Q2mn[:,n]], [Q2pl[:,n], Q1pl[:,n]]]).T
		elif lev == "down":
		    return 2*np.pi * np.array([[Q1[:,n], Q2[:,n]], [Q2[:,n], Q1[:,n]]]).T

	exptau_u0 = np.exp(-tau/ubar0)
	zmn = 0.5*eta[0] - eta[1] 
	zpl = 0.5*eta[0] + eta[1]
	zmn_up = zmn * exptau_u0[:,1:] 
	zpl_up = zpl * exptau_u0[:,1:] 
	zmn_down = zmn * exptau_u0[:,:-1] 
	zpl_down = zpl * exptau_u0[:,:-1] 
	def Z_block(n, lev):
		if lev == "up":
			return 2*np.pi * (np.array([zmn_up[:,n], zpl_up[:,n]])).T
		elif lev == "down":
			return 2*np.pi * (np.array([zmn_down[:,n], zpl_down[:,n]])).T
	
	exptrmpl = 1/exptrm
	qmn = -q*exptrm; qpl = q/exptrm
	def A_block(n):
		return np.array([[exptrm[:,n], qmn[:,n]], [exptrmpl[:,n], qpl[:,n]]]).T
	
	n0_up = eta[0] * exptau_u0[:,1:]
	n1_up = eta[1] * exptau_u0[:,1:]
	def N_block(n):
		return (np.array([n0_up[:,n], n1_up[:,n]])).T

	alpha = 1/ubar1 + lam;			beta = 1/ubar1 - lam;			mus = (ubar1 + ubar0) / (ubar1 * ubar0)
	expo_alp = alpha * dtau;		expo_bet = beta * dtau;			expo_mus = mus * dtau 
	expo_alp = slice_gt(expo_alp, 35.0);	expo_bet = slice_gt(expo_bet, 35.0);	expo_mus = slice_gt(expo_mus, 35.0)    
	exptrm_alp = np.exp(-expo_alp);		exptrm_bet = np.exp(-expo_bet);		exptrm_mus = np.exp(-expo_mus)

	exp_alp = (1 - exptrm_alp) / alpha 
	exp_bet = (1 - exptrm_bet) / beta  
	qexp_alp = -q * exp_alp	
	qexp_bet = q * exp_bet
	def A_int_block(n):

		block =  np.array([[exp_alp[:,n], qexp_alp[:,n]], 
				    [exp_bet[:,n], qexp_bet[:,n]]])
		return block.T

	tau_mu = tau[:,:-1] * (mus - 1/ubar1)
	tau_mu = slice_gt(tau_mu, 35.0)
	exptau_mu = np.exp(-tau_mu)
	exp_mu = (1 - exptrm_mus) * exptau_mu / mus
	nint0 = eta[0] * exp_mu
	nint1 = eta[1] * exp_mu
	def N_int_block(n):

		return (np.array([nint0[:,n], nint1[:,n]])).T
	
	M = np.zeros((nwno, 2*nlayer, 2*nlayer))
	B = np.zeros((nwno, 2*nlayer))

	nlevel = nlayer+1
	F = np.zeros((nwno, 2*nlevel, 2*nlayer))
	G = np.zeros((nwno, 2*nlevel))
	A = np.zeros((nwno, 2*nlevel, 2*nlayer))
	N = np.zeros((nwno, 2*nlevel))
	A_int = np.zeros((nwno, 2*nlayer, 2*nlayer))
	N_int = np.zeros((nwno, 2*nlayer))

	zero = np.zeros(nwno)
	
	#   first row: BC 1
	M[:,0,0:2] = F_block(0,"down")[:,0,]
	B[:,0] = b_top - Z_block(0,"down")[:,0]        

	#F[:,0:2,0:2] = F_block(0,zero)
	#G[:,0:2] = Z_block(0,zero)

	#   rows 1 through 2*nlayer-1: BCs 2 and 3
	#   need to get rid of loop to speed things up
	for n in range(0, nlayer-1):
		im = 2*n+1; iM = (2*n+2)+1
		jm = 2*n; j_ = (2*n+1)+1; jM = (2*n+3)+1
		M[:,im:iM,jm:j_] = F_block(n,"up")
		M[:,im:iM,j_:jM] = -F_block(n+1,"down")
		B[:,im:iM] = Z_block(n+1,"down") - Z_block(n,"up")
		
		im = 2*n+2; iM = (2*n+3)+1
		jm = 2*n; jM = (2*n+1)+1
		#F[:,im:iM,jm:jM] = F_block(n,dtau[:,n])
		#G[:,im:iM] = Z_block(n,dtau[:,n])

		A[:,im:iM,jm:jM] = A_block(n)
		N[:,im:iM] = N_block(n)

		im = 2*n; iM = (2*n+1)+1
		A_int[:,im:iM,jm:jM] = A_int_block(n)
		N_int[:,im:iM] = N_int_block(n)

	#   last row: BC 4
	im = 2*nlayer-1; 
	jm = 2*nlayer-2; jM = 2*nlayer
	n = nlayer-1
	M[:,im,jm:jM] = F_block(n,"up")[:,1,] - surf_reflect*F_block(n,"up")[:,0,]
	B[:,im] = b_surface - Z_block(n,"up")[:,1] + surf_reflect * Z_block(n,"up")[:,0]
	

	n = nlayer-1
	im = 2*nlevel-2; iM = 2*nlevel
	jm = 2*nlayer-2; jM = 2*nlayer
	#F[:,im:iM,jm:jM] = F_block(n,dtau[:,n])
	#G[:,im:iM] = Z_block(n,dtau[:,n])

	A[:,im:iM,jm:jM] = A_block(n)
	N[:,im:iM] = N_block(n)

	im = 2*nlayer-2; iM = 2*nlayer
	jm = 2*nlayer-2; jM = 2*nlayer
	A_int[:,im:iM,jm:jM] = A_int_block(n)
	N_int[:,im:iM] = N_int_block(n)

	return M, B, A, N, F, G, A_int, N_int
>>>>>>> 2f9f7a5d
<|MERGE_RESOLUTION|>--- conflicted
+++ resolved
@@ -218,7 +218,6 @@
 
 @jit(nopython=True, cache=True)
 def slice_gt(array, lim):
-<<<<<<< HEAD
     """Funciton to replace values with upper or lower limit
     """
     for i in range(array.shape[0]):
@@ -228,18 +227,6 @@
     return array
 
 @jit(nopython=True, cache=True)
-=======
-	"""Funciton to replace values with upper or lower limit
-	"""
-	for i in range(array.shape[0]):
-		new = array[i,:] 
-		new[where(new>lim)] = lim
-		new[where(new<-lim)] = -lim
-		array[i,:] = new	 
-	return array
-
-#@jit(nopython=True, cache=True)
->>>>>>> 2f9f7a5d
 def numba_cumsum(mat):
     """Function to compute cumsum along axis=0 to bypass numba not allowing kwargs in 
     cumsum 
@@ -838,7 +825,6 @@
 
 @jit(nopython=True, cache=True)
 def get_reflected_1d(nlevel, wno,nwno, numg,numt, dtau, tau, w0, cosb,gcos2, ftau_cld, ftau_ray,
-<<<<<<< HEAD
     dtau_og, tau_og, w0_og, cosb_og, 
     surf_reflect,ubar0, ubar1,cos_theta, F0PI,single_phase, multi_phase,
     frac_a, frac_b, frac_c, constant_back, constant_forward, tridiagonal):
@@ -1135,315 +1121,6 @@
     return xint_at_top
 
 @jit(nopython=True, cache=True)
-=======
-	dtau_og, tau_og, w0_og, cosb_og, 
-	surf_reflect,ubar0, ubar1,cos_theta, F0PI,single_phase, multi_phase,
-	frac_a, frac_b, frac_c, constant_back, constant_forward, tridiagonal,print_time):
-	"""
-	Computes toon fluxes given tau and everything is 1 dimensional. This is the exact same function 
-	as `get_flux_geom_3d` but is kept separately so we don't have to do unecessary indexing for fast
-	retrievals. 
-
-	Parameters
-	----------
-	nlevel : int 
-		Number of levels in the model 
-	wno : array of float 
-		Wave number grid in cm -1 
-	nwno : int 
-		Number of wave points
-	numg : int 
-		Number of Gauss angles 
-	numt : int 
-		Number of Chebyshev angles 
-	DTAU : ndarray of float
-		This is the opacity contained within each individual layer (defined at midpoints of "levels")
-		WITHOUT D-Eddington Correction
-		Dimensions=# layer by # wave
-	TAU : ndarray of float
-		This is the cumulative summed opacity 
-		WITHOUT D-Eddington Correction
-		Dimensions=# level by # wave		
-	W0 : ndarray of float 
-		This is the single scattering albedo, from scattering, clouds, raman, etc 
-		WITHOUT D-Eddington Correction
-		Dimensions=# layer by # wave
-	COSB : ndarray of float 
-		This is the asymmetry factor 
-		WITHOUT D-Eddington Correction
-		Dimensions=# layer by # wave
-	GCOS2 : ndarray of float 
-		Parameter that allows us to directly include Rayleigh scattering 
-		= 0.5*tau_rayleigh/(tau_rayleigh + tau_cloud)
-	ftau_cld : ndarray of float 
-		Fraction of cloud extinction to total 
-		= tau_cloud/(tau_rayleigh + tau_cloud)
-	ftau_ray : ndarray of float 
-		Fraction of rayleigh extinction to total 
-		= tau_rayleigh/(tau_rayleigh + tau_cloud)
-	dtau_og : ndarray of float 
-		This is the opacity contained within each individual layer (defined at midpoints of "levels")
-		WITHOUT the delta eddington correction, if it was specified by user
-		Dimensions=# layer by # wave
-	tau_og : ndarray of float
-		This is the cumulative summed opacity 
-		WITHOUT the delta eddington correction, if it was specified by user
-		Dimensions=# level by # wave	
-	w0_og : ndarray of float 
-		Same as w0 but WITHOUT the delta eddington correction, if it was specified by user	
-	cosb_og : ndarray of float 
-		Same as cosbar buth WITHOUT the delta eddington correction, if it was specified by user
-	surf_reflect : float 
-		Surface reflectivity 
-	ubar0 : ndarray of float 
-		matrix of cosine of the incident angle from geometric.json
-	ubar1 : ndarray of float 
-		matrix of cosine of the observer angles
-	cos_theta : float 
-		Cosine of the phase angle of the planet 
-	F0PI : array 
-		Downward incident solar radiation
-	single_phase : str 
-		Single scattering phase function, default is the two-term henyey-greenstein phase function
- 	multi_phase : str 
- 		Multiple scattering phase function, defulat is N=2 Legendre polynomial 
-	frac_a : float 
-		(Optional), If using the TTHG phase function. Must specify the functional form for fraction 
-		of forward to back scattering (A + B * gcosb^C)
-	frac_b : float 
-		(Optional), If using the TTHG phase function. Must specify the functional form for fraction 
-		of forward to back scattering (A + B * gcosb^C)
-	frac_c : float 
-		(Optional), If using the TTHG phase function. Must specify the functional form for fraction 
-		of forward to back scattering (A + B * gcosb^C), Default is : 1 - gcosb^2
-	constant_back : float 
-		(Optional), If using the TTHG phase function. Must specify the assymetry of back scatterer. 
-		Remember, the output of A & M code does not separate back and forward scattering.
-	constant_forward : float 
-		(Optional), If using the TTHG phase function. Must specify the assymetry of forward scatterer. 
-		Remember, the output of A & M code does not separate back and forward scattering.
-	Returns
-	-------
-	intensity at the top of the atmosphere for all the different ubar1 and ubar2 
-
-	To Do
-	-----
-	- F0PI Solar flux shouldn't always be 1.. Follow up to make sure that this isn't a bad 
-		  hardwiring to solar, despite "relative albedo"
-	"""
-	#what we want : intensity at the top as a function of all the different angles
-
-	xint_at_top = zeros((numg, numt, nwno))
-
-	nlayer = nlevel - 1 
-
-	#now define terms of Toon et al 1989 quadrature Table 1 
-	#https://agupubs.onlinelibrary.wiley.com/doi/pdf/10.1029/JD094iD13p16287
-	#see table of terms 
-
-	#terms not dependent on incident angle
-	sq3 = sqrt(3.)
-	g1	= (7-w0*(4+3*cosb))/4 #(sq3*0.5)*(2. - w0*(1.+cosb)) #	#table 1
-	g2	= -(1-w0*(4-3*cosb))/4 #(sq3*w0*0.5)*(1.-cosb) #		#table 1
-	lamda = sqrt(g1**2 - g2**2)			#eqn 21
-	gama  = (g1-lamda)/g2				#eqn 22
-
-	#================ START CRAZE LOOP OVER ANGLE #================
-	for ng in range(numg):
-		for nt in range(numt):
-			t1 = time.time()
-
-			g3	= (2-3*cosb*ubar0[ng,nt])/4#0.5*(1.-sq3*cosb*ubar0[ng, nt]) #  #table 1 #ubar has dimensions [gauss angles by tchebyshev angles ]
-	
-			# now calculate c_plus and c_minus (equation 23 and 24 toon)
-			g4 = 1.0 - g3
-			denominator = lamda**2 - 1.0/ubar0[ng, nt]**2.0
-
-			#everything but the exponential 
-			a_minus = F0PI*w0* (g4*(g1 + 1.0/ubar0[ng, nt]) +g2*g3 ) / denominator
-			a_plus  = F0PI*w0*(g3*(g1-1.0/ubar0[ng, nt]) +g2*g4) / denominator
-
-			#add in exponential to get full eqn
-			#_up is the terms evaluated at lower optical depths (higher altitudes)
-			#_down is terms evaluated at higher optical depths (lower altitudes)
-			x = exp(-tau[:-1,:]/ubar0[ng, nt])
-			c_minus_up = a_minus*x #CMM1
-			c_plus_up  = a_plus*x #CPM1
-			x = exp(-tau[1:,:]/ubar0[ng, nt])
-			c_minus_down = a_minus*x #CM
-			c_plus_down  = a_plus*x #CP
-
-			#calculate exponential terms needed for the tridiagonal rotated layered method
-			exptrm = lamda*dtau
-			#save from overflow 
-			exptrm = slice_gt (exptrm, 35.0) 
-
-			exptrm_positive = exp(exptrm) #EP
-			exptrm_minus = 1.0/exptrm_positive#exp(-exptrm) #EM
-
-
-			#boundary conditions 
-			b_top = 0.0										  
-			b_surface = 0. + surf_reflect*ubar0[ng, nt]*F0PI*exp(-tau[-1, :]/ubar0[ng, nt])
-
-			#Now we need the terms for the tridiagonal rotated layered method
-			if tridiagonal==0:
-				A, B, C, D = setup_tri_diag(nlayer,nwno,  c_plus_up, c_minus_up, 
-									c_plus_down, c_minus_down, b_top, b_surface, surf_reflect,
-									 gama, dtau, 
-									exptrm_positive,  exptrm_minus) 
-			else:
-				A_, B_, C_, D_, E_, F_ = setup_pent_diag(nlayer,nwno,  c_plus_up, c_minus_up, 
-									c_plus_down, c_minus_down, b_top, b_surface, surf_reflect,
-									 gama, dtau, 
-									exptrm_positive,  exptrm_minus, g1,g2,exptrm,lamda) 
-
-			t2 = time.time()
-			t_setup = t2-t1
-			if print_time:
-				print("time to set up matrices = ", t_setup)
-			t3 = time.time()
-			positive = zeros((nlayer, nwno))
-			negative = zeros((nlayer, nwno))
-			#========================= Start loop over wavelength =========================
-			L = 2*nlayer
-			for w in range(nwno):
-				#coefficient of posive and negative exponential terms 
-				if tridiagonal==0:
-					X = tri_diag_solve(L, A[:,w], B[:,w], C[:,w], D[:,w])
-					#unmix the coefficients
-					positive[:,w] = X[::2] + X[1::2] 
-					negative[:,w] = X[::2] - X[1::2]
-				else:
-					X = pent_diag_solve(L, A_[:,w], B_[:,w], C_[:,w], D_[:,w], E_[:,w], F_[:,w])
-					#positive[:,w] = X[::2] 
-					#negative[:,w] = X[1::2]
-					#unmix the coefficients
-					positive[:,w] = exptrm_minus[:,w] * (X[::2] + X[1::2])
-					negative[:,w] = X[::2] - X[1::2]
-
-			t4 = time.time()
-			t_invert = t4-t3
-			if print_time:
-				print("time to invert matrices = ", t_invert)
-			t5 = time.time()
-			#========================= End loop over wavelength =========================
-
-			#use expression for bottom flux to get the flux_plus and flux_minus at last
-			#bottom layer
-			flux_zero  = positive[-1,:]*exptrm_positive[-1,:] + gama[-1,:]*negative[-1,:]*exptrm_minus[-1,:] + c_plus_down[-1,:]
-			flux_minus  = gama*positive*exptrm_positive + negative*exptrm_minus + c_minus_down
-			flux_plus  = positive*exptrm_positive + gama*negative*exptrm_minus + c_plus_down
-			flux = zeros((2*nlayer, nwno))
-			flux[::2, :] = flux_minus
-			flux[1::2, :] = flux_plus
-
-			xint = zeros((nlevel,nwno))
-			xint[-1,:] = flux_zero/pi
-
-			################################ BEGIN OPTIONS FOR MULTIPLE SCATTERING####################
-
-			#Legendre polynomials for the Phase function due to multiple scatterers 
-			if multi_phase ==0:#'N=2':
-				#ubar2 is defined to deal with the integration over the second moment of the 
-				#intensity. It is FIT TO PURE RAYLEIGH LIMIT, ~(1/sqrt(3))^(1/2)
-				#this is a decent assumption because our second order legendre polynomial 
-				#is forced to be equal to the rayleigh phase function
-				ubar2 = 0.767  # 
-				multi_plus = (1.0+1.5*cosb*ubar1[ng,nt] #!was 3
-								+ gcos2*(3.0*ubar2*ubar2*ubar1[ng,nt]*ubar1[ng,nt] - 1.0)/2.0)
-				multi_minus = (1.-1.5*cosb*ubar1[ng,nt] 
-								+ gcos2*(3.0*ubar2*ubar2*ubar1[ng,nt]*ubar1[ng,nt] - 1.0)/2.0)
-			elif multi_phase ==1:#'N=1':
-				multi_plus = 1.0+1.5*cosb*ubar1[ng,nt]	
-				multi_minus = 1.-1.5*cosb*ubar1[ng,nt]
-			################################ END OPTIONS FOR MULTIPLE SCATTERING####################
-
-			G=positive*(multi_plus+gama*multi_minus)	*w0
-			H=negative*(gama*multi_plus+multi_minus)	*w0
-			A=(multi_plus*c_plus_up+multi_minus*c_minus_up)	*w0
-
-			G=G*0.5/pi
-			H=H*0.5/pi
-			A=A*0.5/pi
-
-			################################ BEGIN OPTIONS FOR DIRECT SCATTERING####################
-			#define f (fraction of forward to back scattering), 
-			#g_forward (forward asymmetry), g_back (backward asym)
-			#needed for everything except the OTHG
-			if single_phase!=1: 
-				g_forward = constant_forward*cosb_og
-				g_back = constant_back*cosb_og
-				f = frac_a + frac_b*g_back**frac_c
-
-			if single_phase==0:#'cahoy':
-				#Phase function for single scattering albedo frum Solar beam
-				#uses the Two term Henyey-Greenstein function with the additiona rayleigh component 
-					  #first term of TTHG: forward scattering
-				p_single=(f * (1-g_forward**2)
-								/sqrt((1+g_forward**2+2*g_forward*cos_theta)**3) 
-								#second term of TTHG: backward scattering
-								+(1-f)*(1-g_back**2)
-								/sqrt((1+g_back**2+2*g_back*cos_theta)**3)+
-								#rayleigh phase function
-								(gcos2))
-			elif single_phase==1:#'OTHG':
-				p_single=(1-cosb_og**2)/sqrt((1+cosb_og**2+2*cosb_og*cos_theta)**3) 
-			elif single_phase==2:#'TTHG':
-				#Phase function for single scattering albedo frum Solar beam
-				#uses the Two term Henyey-Greenstein function with the additiona rayleigh component 
-					  #first term of TTHG: forward scattering
-				p_single=(f * (1-g_forward**2)
-								/sqrt((1+g_forward**2+2*g_forward*cos_theta)**3) 
-								#second term of TTHG: backward scattering
-								+(1-f)*(1-g_back**2)
-								/sqrt((1+g_back**2+2*g_back*cos_theta)**3))
-				
-			elif single_phase==3:#'TTHG_ray':
-				#Phase function for single scattering albedo frum Solar beam
-				#uses the Two term Henyey-Greenstein function with the additiona rayleigh component 
-					  		#first term of TTHG: forward scattering
-				p_single=(ftau_cld*(f * (1-g_forward**2)
-							/sqrt((1+g_forward**2+2*g_forward*cos_theta)**3) 
-							#second term of TTHG: backward scattering
-							+(1-f)*(1-g_back**2)
-							/sqrt((1+g_back**2+2*g_back*cos_theta)**3))+
-								#rayleigh phase function
-								ftau_ray*(0.75*(1+cos_theta**2.0)))
-
-			################################ END OPTIONS FOR DIRECT SCATTERING####################
-
-			for i in range(nlayer-1,-1,-1):
-				#direct beam
-				xint[i,:] =( xint[i+1,:]*exp(-dtau[i,:]/ubar1[ng,nt]) 
-						#single scattering albedo from sun beam (from ubar0 to ubar1)
-						+(w0_og[i,:]*F0PI/(4.*pi))
-						*(p_single[i,:])*exp(-tau_og[i,:]/ubar0[ng,nt])
-						*(1. - exp(-dtau_og[i,:]*(ubar0[ng,nt]+ubar1[ng,nt])
-						/(ubar0[ng,nt]*ubar1[ng,nt])))*
-						(ubar0[ng,nt]/(ubar0[ng,nt]+ubar1[ng,nt]))
-						#multiple scattering terms p_single
-						+A[i,:]*(1. - exp(-dtau[i,:] *(ubar0[ng,nt]+1*ubar1[ng,nt])/(ubar0[ng,nt]*ubar1[ng,nt])))*
-						(ubar0[ng,nt]/(ubar0[ng,nt]+1*ubar1[ng,nt]))
-						+G[i,:]*(exp(exptrm[i,:]*1-dtau[i,:]/ubar1[ng,nt]) - 1.0)/(lamda[i,:]*1*ubar1[ng,nt] - 1.0)
-						+H[i,:]*(1. - exp(-exptrm[i,:]*1-dtau[i,:]/ubar1[ng,nt]))/(lamda[i,:]*1*ubar1[ng,nt] + 1.0)
-						)
-			import pickle as pk
-			pk.dump(xint, open('savefile.pk','wb'))
-			xint_at_top[ng,nt,:] = xint[0,:]	
-			t6 = time.time()
-			t_sum = t6-t5
-			if print_time:
-				print("time to sum over layers = ", t_sum)
-				
-	pk.dump(xint_at_top, open('xint_at_top1.pk','wb'))
-	pk.dump(surf_reflect, open('surf_reflect.pk','wb'))
-#	import IPython; IPython.embed()
-#	import sys; sys.exit()
-	return xint_at_top
-
-#@jit(nopython=True, cache=True)
->>>>>>> 2f9f7a5d
 def blackbody(t,w):
     """
     Blackbody flux in cgs units in per unit wavelength
@@ -1958,161 +1635,7 @@
     """
     return 
 
-<<<<<<< HEAD
-def setup_4_stream(nlayer, nwno, W0, b_top, b_surface, surf_reflect, F0PI, ubar0, dtau, w, ubar1, P):
-    """
-    Parameters
-    ----------
-    nlayer : int 
-        number of layers in the model 
-    nwno : int 
-        number of wavelength points ## need to include this
-    W0: int
-        single scattering albedo 
-    b_top : array 
-        The diffuse radiation into the model at the top of the atmosphere
-    b_surface : array
-        The diffuse radiation into the model at the bottom. Includes emission, reflection 
-        of the unattenuated portion of the direct beam  
-    surf_reflect : array 
-        Surface reflectivity 
-    F0PI : int  
-        solar radiation
-    ubar0: array
-        cosine of solar incident angle
-    dtau : array 
-        Opacity per layer
-    g : array 
-        asymmetry parameters
-    P : array
-        Legendre polynomials
-    """
-    w0 = W0.T
-    dtau = dtau.T
-
-    a = []; b = []
-    for l in range(4):
-        a.append((2*l + 1) - w0 * w[l])
-        b.append((F0PI * (w0 * w[l]).T).T * P(-ubar0)[l] / (4 * np.pi**2))
-
-    beta = a[0]*a[1] + 4*a[0]*a[3]/9 + a[2]*a[3]/9
-    gama = a[0]*a[1]*a[2]*a[3]/9
-    if np.any(beta**2 - 4*gama) < 0:
-        print('determinant of characteristic function negative')
-        import sys; sys.exit()
-    lam1 = np.sqrt(beta + np.sqrt(beta**2 - 4*gama) / 2)
-    lam2 = np.sqrt(beta - np.sqrt(beta**2 - 4*gama) / 2)
-    ## note we could have issues here due to sqrts of negatives 
-
-    def f(x):
-        return x**4 - beta*x**2 + gama
-    
-    Del = 9 * f(1/ubar0)
-    Dels = []
-    Dels.append((a[1]*b[0] - b[1]/ubar0) * (a[2]*a[3] - 9/ubar0**2) 
-        + 2*(a[3]*b[2] - 2*a[3]*b[0] - 3*b[3]/ubar0)/ubar0**2)
-    Dels.append((a[0]*b[1] - b[0]/ubar0) * (a[2]*a[3] - 9/ubar0**2) 
-        - 2*a[0]*(a[3]*b[2] - 3*b[3]/ubar0)/ubar0)
-    Dels.append((a[3]*b[2] - 3*b[3]/ubar0) * (a[3]*a[1] - 1/ubar0**2) 
-        - 2*a[3]*(a[0]*b[1] - b[0]/ubar0)/ubar0)
-    Dels.append((a[2]*b[3] - 3*b[2]/ubar0) * (a[0]*a[1] - 1/ubar0**2) 
-        + 2*(3*a[0]*b[1] - 2*a[0]*b[3] - 3*b[0]/ubar0)/ubar0**2)
-    
-    eta = []
-    for l in range(4):
-        eta.append(Dels[l]/Del)
-
-    expo1 = lam1*dtau
-    expo2 = lam2*dtau
-    expo1 = slice_gt(expo1, 35.0) 
-    expo2 = slice_gt(expo2, 35.0) 
-    exptrm1 = np.exp(-expo1)
-    exptrm2 = np.exp(-expo2)
-
-    R1 = -a[0]/lam1; R2 = -a[0]/lam2
-    Q1 = 1/2 * (a[0]*a[1]/(lam1**2) - 1); Q2 = 1/2 * (a[0]*a[1]/(lam2**2) - 1)
-    S1 = -3/(2*a[3]) * (a[0]*a[1]/lam1 - lam1); S2 = -3/(2*a[3]) * (a[0]*a[1]/lam2 - lam2)
-    
-    p1pl = 2*np.pi*(1/2 + R1 + 5*Q1/8); p1mn = 2*np.pi*(1/2 - R1 + 5*Q1/8);
-    p2pl = 2*np.pi*(1/2 + R2 + 5*Q2/8); p2mn = 2*np.pi*(1/2 - R2 + 5*Q2/8);
-    q1pl = 2*np.pi*(-1/8 + 5*Q1/8 + S1); q1mn = 2*np.pi*(-1/8 + 5*Q1/8 - S1)
-    q2pl = 2*np.pi*(-1/8 + 5*Q2/8 + S2); q2mn = 2*np.pi*(-1/8 + 5*Q2/8 - S2)
-    z1pl = 2*np.pi*(eta[0]/2 + eta[1] + 5*eta[2]/8); z1mn = 2*np.pi*(eta[0]/ - eta[1] + 5*eta[2]/8);
-    z2pl = 2*np.pi*(-eta[0]/8 + 5*eta[2]/8 + eta[3]); z2mn = 2*np.pi*(-eta[0]/8 + 5*eta[2]/8 - eta[3]);
-    
-    zero = np.zeros(nwno)
-
-    def F_block(n, t):
-        if np.any(t!=0):
-            e1mn = exptrm1[:,n]; e1pl = 1/e1mn
-            e2mn = exptrm2[:,n]; e2pl = 1/e2mn
-        else:
-            e1mn = np.ones(nwno); e1pl = e1mn; e2mn = e1mn; e2pl = e1mn;
-
-        return np.array([[p1mn[:,n]*e1mn, q1mn[:,n]*e1mn, p1pl[:,n]*e1mn, q1pl[:,n]*e1mn],
-                    [p1pl[:,n]*e1pl, q1pl[:,n]*e1pl, p1mn[:,n]*e1pl, q1mn[:,n]*e1pl],
-                    [p2mn[:,n]*e2mn, q2mn[:,n]*e2mn, p2pl[:,n]*e1mn, q2pl[:,n]*e1mn],
-                    [p2pl[:,n]*e2pl, q2pl[:,n]*e2pl, p2mn[:,n]*e2pl, q2mn[:,n]*e2pl]]).T
-
-    def Z_block(n, t):
-        return (np.array([z1mn[:,n], z2mn[:,n], z1pl[:,n], z2pl[:,n]]) * np.exp(-t/ubar0)).T
-    
-    def A_block(n, t):
-        if np.any(t!=0):
-            e1mn = exptrm1[:,n]; e1pl = 1/e1mn
-            e2mn = exptrm2[:,n]; e2pl = 1/e2mn
-        else:
-            e1mn = np.ones(nwno); e1pl = e1mn; e2mn = e1mn; e2pl = e1mn;
-
-        return np.array([[e1mn, R1[:,n]*e1mn, Q1[:,n]*e1mn, S1[:,n]*e1mn],
-            [e1pl, -R1[:,n]*e1pl, Q1[:,n]*e1pl, -S1[:,n]*e1pl],
-            [e2mn,  R2[:,n]*e2mn, Q2[:,n]*e2mn,  S2[:,n]*e2mn],
-            [e2pl, -R2[:,n]*e2pl, Q2[:,n]*e2pl, -S2[:,n]*e2pl]]).T
-    
-    def N_block(n, t):
-        return (np.array([eta[0][:,n], eta[1][:,n], eta[2][:,n], eta[3][:,n]]) * np.exp(-t/ubar0)).T
-
-    M = np.zeros((nwno, 4*nlayer, 4*nlayer))
-    B = np.zeros((nwno, 4*nlayer))
-#   A = np.zeros((nwno, 4*nlayer, 4*nlayer))
-#   N = np.zeros((nwno, 4*nlayer))
-    zero = np.zeros(nwno)
-    
-    #   first two rows: BC 1
-    M[:,0:2,0:4] = F_block(0,zero)[:,0:2,]
-    B[:,0:2] = b_top - Z_block(0,zero)[:,0:2]        
-
-    #   rows 3 through 4nlayer-2: BCs 2 and 3
-    for n in range(0, nlayer-1):
-        im = 4*n+2; iM = (4*n+5)+1
-        jm = 4*n; j_ = (4*n+3)+1; jM = (4*n+7)+1
-        M[:,im:iM,jm:j_] = F_block(n,dtau[:,n])
-        M[:,im:iM,j_:jM] = -F_block(n+1,zero)
-        B[:,im:iM] = Z_block(n+1,zero) - Z_block(n,dtau[:,n])
-        
-        #im = 4*n; iM = (4*n+3)+1
-#       A[:,im:iM,im:iM] = A_block(n,dtau[:,n])
-#       N[:,im:iM] = N_block(n,dtau[:,n])
-
-
-    #   last two rows: BC 4
-    im = 4*nlayer-2; iM = 4*nlayer
-    jm = 4*nlayer-4; jM = 4*nlayer
-    n = nlayer-1
-    M[:,im:iM,jm:jM] = F_block(n,dtau[:,n])[:,[2,3],] - surf_reflect*F_block(n,dtau[:,n])[:,[0,1],]
-    B[:,im:iM] = - Z_block(n,dtau[:,n])[:,[2,3]] + surf_reflect * Z_block(n,dtau[:,n])[:,[0,1]]  
-    ## should have b_surface in here but it's zero
-    
-    #im = 4*nlayer-4; iM = 4*nlayer
-    #n = nlayer-1
-    #A[:,im:iM,im:iM] = A_block(n,dtau[:,n])
-    #N[:,im:iM] = N_block(n,dtau[:,n])
-
-    A0 = A_block(0,zero)
-    N0 = N_block(0,zero)
-
-    return M, B, A0, N0
-=======
+
 def setup_4_stream_scaled(nlayer, nwno, W0, b_top, b_surface, surf_reflect, F0PI, ubar0, dtau,tau, w_single, w_multi, ubar1, P):
 	"""
 	Parameters
@@ -2610,471 +2133,9 @@
 	intgrl = A_int[0].dot(X) + N_int[0]
 
 	return M, B, A, N, F, G, A_int, N_int
->>>>>>> 2f9f7a5d
 
 
 def solve_4_stream(M, B, A, N, F, G, A_int, N_int, stream):
-
-<<<<<<< HEAD
-    M_inv = np.linalg.inv(M)
-    X = M_inv.dot(B)
-    
-    flux = F.dot(X) + G
-    
-    I = A.dot(X) + N
-    #l = len(A)
-    #I = A.dot(X[0:l])+N
-
-    return (I, flux)
-
-
-#@jit(nopython=True, cache=True)
-def get_reflected_new(nlevel, nwno, numg, numt, dtau, tau, w0, cosb, gcos2, 
-    dtau_og, tau_og, w0_og, cosb_og, 
-    surf_reflect, ubar0, ubar1, F0PI, dim, stream):
-    """
-    Computes rooney fluxes given tau and everything is 3 dimensional. This is the exact same function 
-    as `get_flux_geom_1d` but is kept separately so we don't have to do unecessary indexing for 
-    retrievals. 
-    
-    Parameters
-    ----------
-    nlevel : int 
-        Number of levels in the model 
-    nwno : int 
-        Number of wave points
-    numg : int 
-        Number of Gauss angles 
-    numt : int 
-        Number of Chebyshev angles 
-    dtau_3d : ndarray of float
-        This is the opacity contained within each individual layer (defined at midpoints of "levels")
-        WITHOUT D-Eddington Correction
-        Dimensions=# layer by # wave
-    tau_3d : ndarray of float
-        This is the cumulative summed opacity 
-        WITHOUT D-Eddington Correction
-        Dimensions=# level by # wave        
-    w0_3d : ndarray of float 
-        This is the single scattering albedo, from scattering, clouds, raman, etc 
-        WITHOUT D-Eddington Correction
-        Dimensions=# layer by # wave
-    cosb_3d : ndarray of float 
-        This is the asymmetry factor 
-        WITHOUT D-Eddington Correction
-        Dimensions=# layer by # wave
-    gcos2_3d : ndarray of float 
-        Parameter that allows us to directly include Rayleigh scattering 
-        = 0.5*tau_rayleigh/(tau_rayleigh + tau_cloud)
-    dtau_og_3d : ndarray of float 
-        This is the opacity contained within each individual layer (defined at midpoints of "levels")
-        WITHOUT the delta eddington correction, if it was specified by user
-        Dimensions=# layer by # wave
-    tau_og_3d : ndarray of float
-        This is the cumulative summed opacity 
-        WITHOUT the delta eddington correction, if it was specified by user
-        Dimensions=# level by # wave    
-    w0_og_3d : ndarray of float 
-        Same as w0 but WITHOUT the delta eddington correction, if it was specified by user  
-    cosb_og_3d : ndarray of float 
-        Same as cosbar buth WITHOUT the delta eddington correction, if it was specified by user
-    surf_reflect : float 
-        Surface reflectivity 
-    ubar0 : ndarray of float 
-        matrix of cosine of the incident angle from geometric.json
-    ubar1 : ndarray of float 
-        matrix of cosine of the observer angles
-    F0PI : array 
-        Downward incident solar radiation
-    Returns
-    -------
-    intensity at the top of the atmosphere for all the different ubar1 and ubar2 
-    
-    To Do
-    -----
-    - F0PI Solar flux shouldn't always be 1.. Follow up to make sure that this isn't a bad 
-          hardwiring to solar, despite "relative albedo"
-    - take delta eddington option out of fluxes and move it all over to optics
-    
-    """
-    #what we want : intensity at the top as a function of all the different angles
-    
-    xint_at_top = zeros((numg, numt, nwno))
-    
-    nlayer = nlevel - 1 
-    
-    #================ START CRAZE LOOP OVER ANGLE #================
-    for ng in range(numg):
-        for nt in range(numt):
-            if dim == '3d':
-                #get needed chunk for 3d inputs
-                #should consider thinking of a better method for when doing 1d only
-                cosb = cosb[:,:,ng,nt]
-                dtau = dtau[:,:,ng,nt]
-                tau = tau[:,:,ng,nt]
-                w0 = w0[:,:,ng,nt]
-                gcos2 = gcos2[:,:,ng,nt]
-            
-                #uncorrected original values (in case user specified D-Eddington)
-                #If they did not, this is the same thing as what is defined above 
-                #These are used because HG single scattering phase function does get 
-                #the forward and back scattering pretty accurately so delta-eddington
-                #is only applied to the multiple scattering terms
-                cosb_og = cosb_og[:,:,ng,nt]
-                dtau_og = dtau_og[:,:,ng,nt]
-                tau_og = tau_og[:,:,ng,nt]
-                w0_og = w0_og[:,:,ng,nt]
-            
-            #boundary conditions 
-            b_top = 0.0
-            b_surface = 0. + surf_reflect*ubar0[ng, nt]*F0PI*exp(-tau[-1, :]/ubar0[ng, nt])
-            
-            g0 = np.ones((nwno, nlayer))
-            g1 = 3*cosb.T
-            g2 = gcos2.T
-            g3 = gcos2.T/10 # moments of phase function ** need to define 4th moment
-            w = [g0, g1, g2, g3]
-            
-            def P(mu): # Legendre polynomials
-                return [1, mu, 1/2 * (3*mu**2 - 1), 1/2 * (5*mu**3 - 3*mu)]
-            
-            if stream==2:
-                M, B, A, N, F, G = setup_2_stream(nlayer, nwno, w0, b_top, b_surface, surf_reflect, F0PI, 
-                        ubar0[ng, nt], dtau, tau, w, ubar1[ng,nt], P)
-            elif stream==4:
-                M, B, A, N = setup_4_stream(nlayer, nwno, w0, b_top, b_surface, surf_reflect, F0PI, 
-                        ubar0[ng, nt], dtau, w, ubar1[ng,nt], P)
-
-            X = zeros((2*nlevel, nwno))
-            #X = zeros((stream, nwno))
-            flux = zeros((2*nlevel, nwno))
-            #========================= Start loop over wavelength =========================
-            for W in range(nwno):
-                
-                (X[:,W], flux[:,W]) = solve_4_stream(M[W], B[W], A[W], N[W], F[W], G[W])
-            
-            
-            #========================= End loop over wavelength =========================
-            
-            xint = zeros((nlevel, nwno))
-            #xint[-1,:] = flux[-1,:]/np.pi
-            for i in range(nlevel):
-                for l in range(2):
-                    xint[i,:] = xint[i,:] + (2*l+1) * X[2*i+l, :] * P(ubar1[ng,nt])[l]
-            import pickle as pk
-            pk.dump(xint, open('savefile1.pk','wb'))
-            pk.dump(w0, open('w0.pk','wb'))
-            #total = 0
-            #for i in np.arange(nlayer-1,0,-1):
-            ### total = total+xint[i,:]
-            ##  total = total + ( xint[i,:]*exp(-dtau[i,:]/ubar1[ng,nt]) 
-            #   xint[i,:] = xint[i+1,:]*np.exp(-dtau[i,:]/ubar1[ng,nt])
-
-            xint_at_top[ng,nt,:] = xint[0,:]
-    pk.dump(xint_at_top, open('xint_at_top2.pk','wb'))
-
-    return (xint_at_top, flux)
-
-def setup_2_stream(nlayer, nwno, W0, b_top, b_surface, surf_reflect, F0PI, ubar0, dtau, tau, w, ubar1, P):
-    """
-    Parameters
-    ----------
-    nlayer : int 
-        number of layers in the model 
-    nwno : int 
-        number of wavelength points ## need to include this
-    W0: int
-        single scattering albedo 
-    b_top : array 
-        The diffuse radiation into the model at the top of the atmosphere
-    b_surface : arra
-        The diffuse radiation into the model at the bottom. Includes emission, reflection 
-        of the unattenuated portion of the direct beam  
-    surf_reflect : array 
-        Surface reflectivity 
-    F0PI : int  
-        solar radiation
-    ubar0: array
-        cosine of solar incident angle
-    dtau : array 
-        Opacity per layer
-    g : array 
-        asymmety parameters
-    P : array
-        Legendre polynomials
-    """
-
-    w0 = W0.T
-    dtau = dtau.T
-    tau = tau.T
-    
-    a = []; b = []
-    for l in range(2):
-        a.append((2*l + 1) - w0 * w[l])
-        b.append((F0PI * (w0 * w[l]).T).T * P(-ubar0)[l] / (4 * np.pi))
-
-    lam = np.sqrt(a[0]*a[1])
-
-    Del = (1/(ubar0**2) - a[0]*a[1])
-    Dels = []
-    Dels.append(b[1]/ubar0 - a[1]*b[0])
-    Dels.append(b[0]/ubar0 - a[0]*b[1])
-    
-    eta = []
-    for l in range(2):
-        eta.append(Dels[l]/Del)
-
-    expo = lam*dtau
-    #save from overflow 
-    expo = slice_gt(expo, 35.0) 
-    exptrm = np.exp(-expo)
-
-    q = lam/a[1]
-    Q1 = 0.5 + q
-    Q2 = 0.5 - q
-    e1 = np.exp(exptrm)
-    zero = np.zeros(nwno)
-
-    def F_block(n, t):
-        if np.any(t!=0):
-            e1 = exptrm[:,n]; e2 = 1/e1
-        else:
-            e1 = np.ones(nwno); e2 = e1
-
-        block = 2*np.pi * np.array([[Q1[:,n]*e1, Q2[:,n]*e1], [Q2[:,n]*e2, Q1[:,n]*e2]])
-        return block.T
-
-    def Z_block(n, t):
-        if np.any(t!=0):
-            exptau = np.exp(-tau[:,n+1]/ubar0)
-        else:
-            exptau = np.exp(-tau[:,n]/ubar0)
-        
-        return 2*np.pi * (np.array([(0.5 * eta[0] - eta[1])[:,n], 
-            (0.5 * eta[0] + eta[1])[:,n]]) * exptau).T
-    
-    def A_block(n, t):
-        if np.any(t!=0):
-            e1 = exptrm[:,n]; e2 = 1/e1
-        else:
-            e1 = np.ones(nwno); e2 = e1
-        block =  np.array([[e1, -q[:,n]*e1], [e2, q[:,n] * e2]])
-        return block.T
-    
-    def N_block(n, t):
-        if np.any(t!=0):
-            exptau = np.exp(-tau[:,n+1]/ubar0)
-        else:
-            exptau = np.exp(-tau[:,n]/ubar0)
-
-        return (np.array([eta[0][:,n], eta[1][:,n]]) * exptau).T
-    
-    M = np.zeros((nwno, 2*nlayer, 2*nlayer))
-    B = np.zeros((nwno, 2*nlayer))
-
-    nlevel = nlayer+1
-    F = np.zeros((nwno, 2*nlevel, 2*nlayer))
-    G = np.zeros((nwno, 2*nlevel))
-    A = np.zeros((nwno, 2*nlevel, 2*nlayer))
-    N = np.zeros((nwno, 2*nlevel))
-    
-    #   first row: BC 1
-    M[:,0,0:2] = F_block(0,zero)[:,0,]
-    B[:,0] = b_top - Z_block(0,zero)[:,0]        
-
-    F[:,0:2,0:2] = F_block(0,zero)
-    G[:,0:2] = Z_block(0,zero)
-
-    A[:,0:2,0:2] = A_block(0,zero)
-    N[:,0:2] = N_block(0,zero)
-
-    #   rows 1 through 2*nlayer-1: BCs 2 and 3
-    for n in range(0, nlayer-1):
-        im = 2*n+1; iM = (2*n+2)+1
-        jm = 2*n; j_ = (2*n+1)+1; jM = (2*n+3)+1
-        M[:,im:iM,jm:j_] = F_block(n,dtau[:,n])
-        M[:,im:iM,j_:jM] = -F_block(n+1,zero)
-        B[:,im:iM] = Z_block(n+1,zero) - Z_block(n,dtau[:,n])
-        
-        im = 2*n+2; iM = (2*n+3)+1
-        jm = 2*n; jM = (2*n+1)+1
-        F[:,im:iM,jm:jM] = F_block(n,dtau[:,n])
-        G[:,im:iM] = Z_block(n,dtau[:,n])
-
-        #im = 2*n; iM = (2*n+1)+1
-        A[:,im:iM,jm:jM] = A_block(n,dtau[:,n])
-        N[:,im:iM] = N_block(n,dtau[:,n])
-
-    #   last row: BC 4
-    im = 2*nlayer-1; 
-    jm = 2*nlayer-2; jM = 2*nlayer
-    n = nlayer-1
-    M[:,im,jm:jM] = F_block(n,dtau[:,n])[:,1,] - surf_reflect*F_block(n,dtau[:,n])[:,0,]
-    B[:,im] = b_surface - Z_block(n,dtau[:,n])[:,1] + surf_reflect * Z_block(n,dtau[:,n])[:,0]
-    
-
-    n = nlayer-1
-    im = 2*nlevel-2; iM = 2*nlevel
-    jm = 2*nlayer-2; jM = 2*nlayer
-    F[:,im:iM,jm:jM] = F_block(n,dtau[:,n])
-    G[:,im:iM] = Z_block(n,dtau[:,n])
-
-    A[:,im:iM,jm:jM] = A_block(n,dtau[:,n])
-    N[:,im:iM] = N_block(n,dtau[:,n])
-
-    A0 = A_block(0,zero)
-    N0 = N_block(0,zero)
-
-    M_inv = np.linalg.inv(M[0])
-    X = M_inv.dot(B[0])
-
-    return M, B, A, N, F, G
-
-
-def new_setup_2_stream(nlayer, nwno, W0, b_top, b_surface, surf_reflect, F0PI, ubar0, dtau, tau, w, ubar1, P):
-    """
-    Parameters
-    ----------
-    nlayer : int 
-        number of layers in the model 
-    nwno : int 
-        number of wavelength points ## need to include this
-    W0: int
-        single scattering albedo 
-    b_top : array 
-        The diffuse radiation into the model at the top of the atmosphere
-    b_surface : arra
-        The diffuse radiation into the model at the bottom. Includes emission, reflection 
-        of the unattenuated portion of the direct beam  
-    surf_reflect : array 
-        Surface reflectivity 
-    F0PI : int  
-        solar radiation
-    ubar0: array
-        cosine of solar incident angle
-    dtau : array 
-        Opacity per layer
-    g : array 
-        asymmety parameters
-    P : array
-        Legendre polynomials
-    """
-
-    w0 = W0.T
-    dtau = dtau.T
-    tau_ = tau.T
-    tau = np.zeros(tau_.shape)
-    for i in range(len(tau_)):
-        tau[i,:] = tau_[i,:]#/tau_[i,-1]
-    
-    a = []; b = []
-    for l in range(2):
-        a.append((2*l + 1) - w0 * w[l])
-        b.append((F0PI * (w0 * w[l]).T).T * P(-ubar0)[l] / (4 * np.pi))
-
-    lam = np.sqrt(a[0]*a[1])
-
-    Del = (1/(ubar0**2) - a[0]*a[1])
-    Dels = []
-    Dels.append(b[1]/ubar0 - a[1]*b[0])
-    Dels.append(b[0]/ubar0 - a[0]*b[1])
-    
-    eta = []
-    for l in range(2):
-        eta.append(Dels[l]/Del)
-
-    #expo = lam*dtau
-    #save from overflow 
-    #expo = slice_gt(expo, 35.0) 
-    #exptrm = np.exp(-expo)
-
-    q = lam/a[1]
-    Q1 = 0.5 + q
-    Q2 = 0.5 - q
-    #e1 = np.exp(exptrm)
-    zero = np.zeros(nwno)
-
-    def F_block(n, t):
-        e1 = np.exp(-t*lam[:,n]); e2 = 1/e1
-
-        block = 2*np.pi * np.array([[Q1[:,n]*e1, Q2[:,n]*e1], [Q2[:,n]*e2, Q1[:,n]*e2]])
-        return block.T
-
-    def Z_block(n, t):
-        exptau = np.exp(-t/ubar0)
-        
-        return 2*np.pi * (np.array([(0.5 * eta[0] - eta[1])[:,n], 
-            (0.5 * eta[0] + eta[1])[:,n]]) * exptau).T
-    
-    def A_block(n, t):
-        e1 = np.exp(-t*lam[:,n]); e2 = 1/e1
-        block =  np.array([[e1, -q[:,n]*e1], [e2, q[:,n] * e2]])
-        return block.T
-    
-    def N_block(n, t):
-        exptau = np.exp(-t/ubar0)
-        return (np.array([eta[0][:,n], eta[1][:,n]]) * exptau).T
-    
-    M = np.zeros((nwno, 2*nlayer, 2*nlayer))
-    B = np.zeros((nwno, 2*nlayer))
-
-    nlevel = nlayer+1
-    F = np.zeros((nwno, 2*nlevel, 2*nlayer))
-    G = np.zeros((nwno, 2*nlevel))
-    A = np.zeros((nwno, 2*nlevel, 2*nlayer))
-    N = np.zeros((nwno, 2*nlevel))
-    
-    #   first row: BC 1
-    M[:,0,0:2] = F_block(0,tau[:,0])[:,0,]
-    B[:,0] = b_top - Z_block(0,tau[:,0])[:,0]        
-
-    F[:,0:2,0:2] = F_block(0,tau[:,0])
-    G[:,0:2] = Z_block(0,tau[:,0])
-
-    A[:,0:2,0:2] = A_block(0,tau[:,0])
-    N[:,0:2] = N_block(0,tau[:,0])
-
-    #   rows 1 through 2*nlayer-1: BCs 2 and 3
-    for n in range(0, nlayer-1):
-        im = 2*n+1; iM = (2*n+2)+1
-        jm = 2*n; j_ = (2*n+1)+1; jM = (2*n+3)+1
-        M[:,im:iM,jm:j_] = F_block(n,tau[:,n+1])
-        M[:,im:iM,j_:jM] = -F_block(n+1,tau[:,n+1])
-        B[:,im:iM] = Z_block(n+1,tau[:,n+1]) - Z_block(n,tau[:,n+1])
-        
-        im = 2*n+2; iM = (2*n+3)+1
-        jm = 2*n; jM = (2*n+1)+1
-        F[:,im:iM,jm:jM] = F_block(n,tau[:,n+1])
-        G[:,im:iM] = Z_block(n,tau[:,n+1])
-
-        #im = 2*n; iM = (2*n+1)+1
-        A[:,im:iM,jm:jM] = A_block(n,tau[:,n+1])
-        N[:,im:iM] = N_block(n,tau[:,n+1])
-
-    #   last row: BC 4
-    im = 2*nlayer-1; 
-    jm = 2*nlayer-2; jM = 2*nlayer
-    n = nlayer-1
-    M[:,im,jm:jM] = F_block(n,tau[:,n+1])[:,1,] - surf_reflect*F_block(n,tau[:,n+1])[:,0,]
-    B[:,im] = b_surface - Z_block(n,tau[:,n+1])[:,1] + surf_reflect * Z_block(n,tau[:,n+1])[:,0]
-    
-
-    n = nlayer-1
-    im = 2*nlevel-2; iM = 2*nlevel
-    jm = 2*nlayer-2; jM = 2*nlayer
-    F[:,im:iM,jm:jM] = F_block(n,tau[:,n+1])
-    G[:,im:iM] = Z_block(n,tau[:,n+1])
-
-    A[:,im:iM,jm:jM] = A_block(n,tau[:,n+1])
-    N[:,im:iM] = N_block(n,tau[:,n+1])
-
-    A0 = A_block(0,zero)
-    N0 = N_block(0,zero)
-    M_inv = np.linalg.inv(M[0])
-    X = M_inv.dot(B[0])
-
-    return M, B, A, N, F, G
-=======
 	#M_inv = np.linalg.inv(M)
 	#X = M_inv.dot(B)
 	X = spsolve(M, B)
@@ -3735,5 +2796,4 @@
 	A_int[:,im:iM,jm:jM] = A_int_block(n)
 	N_int[:,im:iM] = N_int_block(n)
 
-	return M, B, A, N, F, G, A_int, N_int
->>>>>>> 2f9f7a5d
+	return M, B, A, N, F, G, A_int, N_int
--- conflicted
+++ resolved
@@ -933,13 +933,8 @@
 
     #terms not dependent on incident angle
     sq3 = sqrt(3.)
-<<<<<<< HEAD
-    g1  = (7-w0*(4+3*cosb))/4 #(sq3*0.5)*(2. - w0*(1.+cosb))    #table 1
-    g2  = -(1-w0*(4-3*cosb))/4 #(sq3*w0*0.5)*(1.-cosb)      #table 1
-=======
     g1  = (sq3*0.5)*(2. - w0*(1.+cosb)) #table 1 # (7-w0*(4+3*cosb))/4 #
     g2  = (sq3*w0*0.5)*(1.-cosb)        #table 1 # -(1-w0*(4-3*cosb))/4 #
->>>>>>> c6f79e08
     lamda = sqrt(g1**2 - g2**2)         #eqn 21
     gama  = (g1-lamda)/g2               #eqn 22
 
@@ -947,11 +942,7 @@
     for ng in range(numg):
         for nt in range(numt):
 
-<<<<<<< HEAD
-            g3  = (2-3*cosb*ubar0[ng,nt])/4#0.5*(1.-sq3*cosb*ubar0[ng, nt])   #table 1 #ubar has dimensions [gauss angles by tchebyshev angles ]
-=======
             g3  = 0.5*(1.-sq3*cosb*ubar0[ng, nt]) #(2-3*cosb*ubar0[ng,nt])/4#  #table 1 #ubar has dimensions [gauss angles by tchebyshev angles ]
->>>>>>> c6f79e08
     
             # now calculate c_plus and c_minus (equation 23 and 24 toon)
             g4 = 1.0 - g3
@@ -982,10 +973,7 @@
 
             #boundary conditions 
             b_top = 0.0                                       
-<<<<<<< HEAD
-=======
-
->>>>>>> c6f79e08
+
             b_surface = 0. + surf_reflect*ubar0[ng, nt]*F0PI*exp(-tau[-1, :]/ubar0[ng, nt])
 
             #Now we need the terms for the tridiagonal rotated layered method
@@ -994,10 +982,7 @@
                                     c_plus_down, c_minus_down, b_top, b_surface, surf_reflect,
                                      gama, dtau, 
                                     exptrm_positive,  exptrm_minus) 
-<<<<<<< HEAD
-=======
-
->>>>>>> c6f79e08
+
             #else:
             #   A_, B_, C_, D_, E_, F_ = setup_pent_diag(nlayer,nwno,  c_plus_up, c_minus_up, 
             #                       c_plus_down, c_minus_down, b_top, b_surface, surf_reflect,
@@ -1015,10 +1000,7 @@
                     #unmix the coefficients
                     positive[:,w] = X[::2] + X[1::2] 
                     negative[:,w] = X[::2] - X[1::2]
-<<<<<<< HEAD
-=======
-
->>>>>>> c6f79e08
+
                 #else: 
                 #   X = pent_diag_solve(L, A_[:,w], B_[:,w], C_[:,w], D_[:,w], E_[:,w], F_[:,w])
                     #unmix the coefficients
@@ -1568,7 +1550,6 @@
 
     return flux_at_top #, flux_down# numg x numt x nwno
 
-<<<<<<< HEAD
 def get_transit_1d(z, dz,nlevel, nwno, rstar, mmw, k_b,amu,
                     player, tlayer, colden, DTAU):
     """
@@ -1651,55 +1632,6 @@
     Routine to get the 3D transmission spectrum 
     """
     return 
-=======
-def get_transit_1d(nlevel, nwno, radius, gravity, 
-                                  rstar, mass, mmw, 
-                                  k_b, G, p_reference, plevel, 
-                                  tlevel, player,
-                                  tlayer, colden,dtau):
-
-    z = zeros(nlevel) 
-    dz = zeros(nlevel) 
-    for i in where(plevel>p_reference)[0]-1:
-        g = G * mass / (radius + z[i] )**2
-        scale_h = k_b * tlevel[i] / (mmw[i] * g)
-        dz[i] = scale_h*(log(plevel[i+1]/ plevel[i]))
-        z[i+1] = z[i] - dz[i]
-
-    for i in where(plevel<=p_reference)[0][::-1][:-1]:
-        g = G * mass / (radius + z[i] )**2
-        scale_h = k_b * tlevel[i] / (mmw[i] * g)
-        dz[i] = scale_h*(log(plevel[i+1]/ plevel[i]))
-        z[i-1] = z[i] + dz[i]
-      
-    dlarr=zeros((nlevel,nlevel))
-    uarr=zeros((nlevel,nlevel))
-
-    for i in range(nlevel):
-        for j in range(i):
-            index=i-j-1
-            r1=radius+z[i]
-            r2=radius+z[i-j]
-            r3=radius+z[index]
-            dlarr[i,j]=(r3**2-r1**2)**0.5-(r2**2-r1**2)**0.5
-            uarr[i,j]=dlarr[i,j]*player[index]/tlayer[index]/k_b
-    taus = array([dtau[:,i]  / colden * mmw  for i in range(nwno)])
-
-    trans=zeros((taus.shape[0], nlevel))+1.0
-    for i in range(nlevel):
-        tautmp=0.
-        for j in range(i):
-            index=i-j-1
-            tautmp += 2*taus[:,index]*uarr[i,j]
-        trans[:,i]=exp(-tautmp)
-
-    F=(((radius+min(z))/(rstar))**2 + 
-        2./(rstar)**2.*dot((1.-trans),(radius+z)*dz))
-
-    return F
-
-### CAOIMHE ###
->>>>>>> c6f79e08
 
 def setup_4_stream(nlayer, nwno, W0, b_top, b_surface, surf_reflect, F0PI, ubar0, dtau, w, ubar1, P):
     """

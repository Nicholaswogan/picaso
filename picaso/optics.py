--- conflicted
+++ resolved
@@ -355,23 +355,6 @@
                 ftau_ray = np.zeros(DTAU.shape) + 1.0
                 #ftau_cld = 1e-6
                 ftau_cld = np.zeros(DTAU.shape) #+ 1e-6
-<<<<<<< HEAD
-            else: 
-                DTAU_temp = atm.layer['cloud']['opd']#TAURAY*0+0.05
-                DTAU = np.zeros((DTAU_temp.shape[0], DTAU_temp.shape[1],1))
-                DTAU[:,:,0] = DTAU_temp
-                GCOS2 = np.zeros(DTAU_temp.shape)#0.0
-                ftau_ray = np.zeros(DTAU_temp.shape)#+1e-6
-                ftau_cld = np.zeros(DTAU_temp.shape)+1            
-            COSB = np.zeros(DTAU.shape)
-            W0 = np.zeros(DTAU.shape)
-            W0_no_raman = np.zeros(DTAU.shape)
-            COSB[:,:,0] = atm.layer['cloud']['g0']
-            W0[:,:,0] = atm.layer['cloud']['w0']
-            W0_no_raman[:,:,0] = atm.layer['cloud']['w0']
-            TAU = np.zeros((nlayer+1, nwno,ngauss))
-            #TAU[1:,:,:]=numba_cumsum(DTAU)
-=======
             else:
                 DTAU = np.zeros(DTAU.shape)
                 for igauss in range(ngauss): DTAU[:,:,igauss] = atm.layer['cloud']['opd']#TAURAY*0+0.05
@@ -387,7 +370,6 @@
             for igauss in range(ngauss): W0[:,:,igauss] = atm.layer['cloud']['w0']
             for igauss in range(ngauss): W0_no_raman[:,:,igauss] = atm.layer['cloud']['w0']
             TAU = np.zeros((nlayer+1, nwno,ngauss))
->>>>>>> 067e9934
             for igauss in range(ngauss): TAU[1:,:,igauss]=numba_cumsum(DTAU[:,:,igauss])
     #====================== D-Eddington Approximation======================
     if delta_eddington:

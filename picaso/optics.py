--- conflicted
+++ resolved
@@ -166,21 +166,13 @@
                             colden/                     #nlayer
                             (mmw*atm.c.amu))   )     #nlayer)]
 
-<<<<<<< HEAD
             TAUGAS[:,:,0] += ADDTAU
             if plot_opacity: opt_figure.line(1e4/opacityclass.wno, ADDTAU[plot_layer,:], alpha=0.7,legend_label=m[0]+m[1], line_width=3, color=colors[c],
             muted_color=colors[c], muted_alpha=0.2)
-=======
-            TAUGAS += ADDTAU
-            if plot_opacity: opt_figure.line(1e4/opacityclass.wno, ADDTAU[plot_layer,:], 
-                alpha=0.7,legend_label=m[0]+m[1], line_width=3, color=colors[c],
-                muted_color=colors[c], muted_alpha=0.2)
->>>>>>> b803d85b
             if return_mode: taus_by_species[m[0]+m[1]] = ADDTAU
         
         #H- Free-Free
         elif (m[0] == "H-") and (m[1] == "ff"):
-<<<<<<< HEAD
             ADDTAU = (opacityclass.continuum_opa['H-ff']*(    #[(nlayer x nwno) *(
                             player*                                       #nlayer
                             atm.layer['mixingratios']['H'].values[:,np.newaxis] *
@@ -192,18 +184,7 @@
 
             if plot_opacity: opt_figure.line(1e4/opacityclass.wno, ADDTAU[plot_layer,:], alpha=0.7,legend_label=m[0]+m[1], line_width=3, color=colors[c],
             muted_color=colors[c], muted_alpha=0.2)
-=======
-            ADDTAU = (opacityclass.continuum_opa['H-ff']*(                               #[(nwno x nlayer) *(
-                            atm.layer['pressure']*                                       #nlayer
-                            atm.layer['mixingratios']['H'].values*atm.layer['electrons']*#nlayer
-                            atm.layer['colden']/                                         #nlayer
-                            (tlayer*atm.layer['mmw']*atm.c.amu*atm.c.k_b))  ).T          #nlayer)].T
-            #testing['H-ff'] = ADDTAU
-            TAUGAS += ADDTAU
-            if plot_opacity: opt_figure.line(1e4/opacityclass.wno, ADDTAU[plot_layer,:], 
-                alpha=0.7,legend_label=m[0]+m[1], line_width=3, color=colors[c],
-                muted_color=colors[c], muted_alpha=0.2)
->>>>>>> b803d85b
+
             if return_mode: taus_by_species[m[0]+m[1]] = ADDTAU
 
         #H2- 
@@ -220,16 +201,9 @@
                             (mmw*atm.c.amu))   )                        #nlayer)]
 
 
-<<<<<<< HEAD
             TAUGAS[:,:,0] += ADDTAU
             if plot_opacity: opt_figure.line(1e4/opacityclass.wno, ADDTAU[plot_layer,:], alpha=0.7,legend_label=m[0]+m[1], line_width=3, color=colors[c],
             muted_color=colors[c], muted_alpha=0.2)
-=======
-            TAUGAS += ADDTAU
-            if plot_opacity: opt_figure.line(1e4/opacityclass.wno, ADDTAU[plot_layer,:], 
-                alpha=0.7,legend_label=m[0]+m[1], line_width=3, color=colors[c],
-                muted_color=colors[c], muted_alpha=0.2)
->>>>>>> b803d85b
             if return_mode: taus_by_species[m[0]+m[1]] = ADDTAU
         #everything else.. e.g. H2-H2, H2-CH4. Automatically determined by which molecules were requested
         else:
@@ -240,16 +214,9 @@
                                 atm.layer['mixingratios'][m[0]].values[:,np.newaxis]  *                #nlayer
                                 atm.layer['mixingratios'][m[1]].values[:,np.newaxis]  )  )          #nlayer)]
 
-<<<<<<< HEAD
             TAUGAS[:,:,0] += ADDTAU
             if plot_opacity: opt_figure.line(1e4/opacityclass.wno, ADDTAU[plot_layer,:], alpha=0.7,legend_label=m[0]+m[1], line_width=3, color=colors[c],
             muted_color=colors[c], muted_alpha=0.2)
-=======
-            TAUGAS += ADDTAU
-            if plot_opacity: opt_figure.line(1e4/opacityclass.wno, ADDTAU[plot_layer,:], 
-                alpha=0.7,legend_label=m[0]+m[1], line_width=3, color=colors[c],
-                muted_color=colors[c], muted_alpha=0.2)
->>>>>>> b803d85b
             if return_mode: taus_by_species[m[0]+m[1]] = ADDTAU
         c+=1
     

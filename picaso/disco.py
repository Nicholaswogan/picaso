--- conflicted
+++ resolved
@@ -142,13 +142,8 @@
     albedo = sym_fac * 0.5 * albedo /F0PI * (cos_theta + 1.0)
     return albedo
 
-<<<<<<< HEAD
-#@jit(nopython=True, cache=True)
-def compress_thermal(nwno, ubar1, flux_at_top, gweight, tweight): 
-=======
 @jit(nopython=True, cache=True)
 def compress_thermal(nwno, flux_at_top, gweight, tweight): 
->>>>>>> 067e9934
     """
     Last step in albedo code. Integrates over phase angle based on the 
     Gaussian-Chebychev weights in geometry.json 

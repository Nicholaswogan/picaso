--- conflicted
+++ resolved
@@ -1007,18 +1007,11 @@
             if np.isnan(np.sum(temp)) == True:
                 
                 flag_converge = 1 # to avoid getting stuck here unnecesarily.
-<<<<<<< HEAD
-                temp = temp_old.copy() - 0.5
-                print("Got stuck-- so escaping the while loop in tstart")
-        print("Iteration number ", its,", min , max temp ", min(temp),max(temp), ", flux balance ", flux_net[0]/abs(tidal[0]))
-        #print(f, f_old, tolf, np.max((temp-temp_old)/temp_old), tolx)
-=======
                 temp = temp_old.copy() +0.5
                 if verbose: print("Got stuck with temp NaN -- so escaping the while loop in tstart")
         
 
         if verbose: print("Iteration number ", its,", min , max temp ", min(temp),max(temp), ", flux balance ", flux_net[0]/abs(tidal[0]))
->>>>>>> 46fb9cfd
         if save_profile == 1:
             all_profiles = np.append(all_profiles,temp_old)
         if flag_converge == 2 : # converged

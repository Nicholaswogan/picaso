import numpy as np 
import warnings
from numba import jit, vectorize
from numpy import exp, zeros, where, sqrt, cumsum , pi, outer, sinh, cosh, min, dot, array,log,log10
from .fluxes import get_reflected_1d,get_thermal_1d
#from .fluxes import get_thermal_1d_newclima, get_thermal_1d_gfluxi,get_reflected_1d_gfluxv #deprecated
from .atmsetup import ATMSETUP
from .optics import compute_opacity
from .disco import compress_thermal
import astropy.units as u
import os

#testing error tracker
# from loguru import logger 

@jit(nopython=True, cache=True)
def did_grad_cp( t, p, t_table, p_table, grad, cp, calc_type):
    """
    Parameters
    ----------
    t : float
        Temperature  value
    p : float 
        Pressure value
    t_table : array 
        array of Temperature values with 53 entries
    p_table : array 
        array of Pressure value with 26 entries
    grad : array 
        array of gradients of dimension 53*26
    cp : array 
        array of cp of dimension 53*26
    calc_type : int 
        not used to make compatible with nopython. 
    
    Returns
    -------
    float 
        grad_x,cp_x
    
    """
    # Python version of DIDGRAD function in convec.f in EGP
    # This has been benchmarked with the fortran version
    
       
    temp_log= log10(t)
    pres_log= log10(p)
    
    pos_t = locate(t_table, temp_log)
    pos_p = locate(p_table, pres_log)

    ipflag=0
    if pos_p ==0: ## lowest pressure point
        factkp= 0.0
        ipflag=1
    elif pos_p ==25 : ## highest pressure point
        factkp= 1.0
        pos_p=24  ## use highest point
        ipflag=1

    itflag=0
    if pos_t ==0: ## lowest pressure point
        factkt= 0.0
        itflag=1
    elif pos_t == 52 : ## highest temp point
        factkt= 1.0
        pos_t=51 ## use highest point
        itflag=1
    
    if (pos_p > 0) and (pos_p < 26) and (ipflag == 0):
        factkp= (-p_table[pos_p]+pres_log)/(p_table[pos_p+1]-p_table[pos_p])
    
    if (pos_t > 0) and (pos_t < 53) and (itflag == 0):
        factkt= (-t_table[pos_t]+temp_log)/(t_table[pos_t+1]-t_table[pos_t])

    
    gp1 = grad[pos_t,pos_p]
    gp2 = grad[pos_t+1,pos_p]
    gp3 = grad[pos_t+1,pos_p+1]
    gp4 = grad[pos_t,pos_p+1]

    cp1 = cp[pos_t,pos_p]
    cp2 = cp[pos_t+1,pos_p]
    cp3 = cp[pos_t+1,pos_p+1]
    cp4 = cp[pos_t,pos_p+1]


    

    grad_x = (1.0-factkt)*(1.0-factkp)*gp1 + factkt*(1.0-factkp)*gp2 + factkt*factkp*gp3 + (1.0-factkt)*factkp*gp4
    cp_x= (1.0-factkt)*(1.0-factkp)*cp1 + factkt*(1.0-factkp)*cp2 + factkt*factkp*cp3 + (1.0-factkt)*factkp*cp4
    cp_x= 10**cp_x
    
    
    return grad_x,cp_x
    
@jit(nopython=True, cache=True)
def convec(temp,pressure, t_table, p_table, grad, cp, output_abunds=None, moist = None):
    """
    Calculates Grad arrays from profiles
    
    Parameters 
    ----------
    temp : array 
        level temperature array
    pressure : array
        level pressure array
    t_table : array
        array of Temperature values with 53 entries
    p_table : array 
        array of Pressure value with 26 entries
    grad : array 
        array of gradients of dimension 53*26
    cp : array 
        array of cp of dimension 53*26
    output_abunds : str
        abundances in the atmosphere
    moist : bool
        if moist adiabat is to be used
    Return
    ------
    grad_x, cp_x
    """
    # layer profile arrays
    tbar= np.zeros(shape=(len(temp)-1))
    pbar= np.zeros(shape=(len(temp)-1))
    
    grad_x, cp_x = np.zeros(shape=(len(temp)-1)), np.zeros(shape=(len(temp)-1))

    if moist == True:
        for j in range(len(temp)-1):
            tbar[j] = 0.5*(temp[j]+temp[j+1])
            pbar[j] = sqrt(pressure[j]*pressure[j+1])
            calc_type = 0
            grad_x[j], cp_x[j] =  moist_grad( tbar[j], pbar[j], t_table, p_table, grad, cp, calc_type, output_abunds, j)

    else:
        for j in range(len(temp)-1):
            tbar[j] = 0.5*(temp[j]+temp[j+1])
            pbar[j] = sqrt(pressure[j]*pressure[j+1])
            calc_type = 0
            grad_x[j], cp_x[j] =  did_grad_cp( tbar[j], pbar[j], t_table, p_table, grad, cp, calc_type)

    return grad_x, cp_x

@jit(nopython=True, cache=True)
def locate(array,value):
    """
    Parameters
    ----------
    array : array
        Array to be searched.
    value : float 
        Value to be searched for.
    
    
    Returns
    -------
    int 
        location of nearest point by bisection method 
    
    """
    # this is from numerical recipes
    
    n = len(array)
    
    
    jl = 0
    ju = n
    while (ju-jl > 1):
        jm=int(0.5*(ju+jl)) 
        if (value >= array[jm]):
            jl=jm
        else:
            ju=jm
    
    if (value <= array[0]): # if value lower than first point
        jl=0
    elif (value >= array[-1]): # if value higher than first point
        jl= n-1
    
    return jl





@jit(nopython=True, cache=True)
def mat_sol(a, nlevel, nstrat, dflux):
    """
    Parameters
    ----------
    A : array
        Matrix to be decomposed dimension nlevel*nlevel
    nlevel : int 
        # of levels (not layers)
    nstrat : int 
        tropopause level
    dflux : array 
        dimension is nlevel
    
    
    Returns
    -------
    array 
        anew (nlevel*nlevel) and bnew(nstrat)
    
    """
    #      Numerical Recipes Matrix inversion solution.
    #  Utilizes LU decomposition and iterative improvement.
    # This is a py version of the MATSOL routine of the fortran version

    anew , indx = lu_decomp(a , nstrat, nlevel)

    bnew = lu_backsubs(anew, nstrat, nlevel, indx, dflux) 

    return anew, bnew       

@jit(nopython=True, cache=True)
def lu_decomp(a, n, ntot):
    """
    Parameters
    ----------
    A : array
        Matrix to be decomposed dimension np*np
    n : int 
        n*n subset of A matrix is used
    ntot : int 
        dimension of A is ntot*ntot
     
    Returns
    -------
    array 
        A array and indx array
    
    """

    # Numerical Recipe routine of LU decomposition
    TINY= 1e-20
    NMAX=100
    
    d=1.
    vv=np.zeros(shape=(NMAX))
    indx=np.zeros(shape=(n),dtype=np.int8)

    for i in range(n):
        aamax=0.0
        for j in range(n):
            if abs(a[i,j]) > aamax:
                aamax=abs(a[i,j])
        if aamax == 0.0:
            raise ValueError("Array is singular, cannot be decomposed in n:" + str(n))
        vv[i]=1.0/aamax  

    for j in range(n):
        for i in range(j):
            sum= a[i,j]
            for k in range(i):
                sum=sum-a[i,k]*a[k,j]
            a[i,j]=sum

        aamax=0.0
        for i in range(j,n):
            sum=a[i,j]
            for k in range(j):
                sum=sum-a[i,k]*a[k,j]
            a[i,j]=sum
            dum=vv[i]*abs(sum)
            
            if dum >= aamax:
                imax=i
                aamax=dum
        
        if j != imax:
            for k in range(n):
                dum=a[imax,k]
                a[imax,k]=a[j,k]
                a[j,k]=dum
            d=-d
            vv[imax]=vv[j]
        
        indx[j]=imax

        if a[j,j] == 0:
            a[j,j]= TINY
        if j != n-1 : # python vs. fortran array referencing difference
            dum=1.0/a[j,j]
            for i in range(j+1,n):
                a[i,j]=a[i,j]*dum
        
    return a , indx

@jit(nopython=True, cache=True)
def lu_backsubs(a, n, ntot, indx, b):
    """
    Parameters
    ----------
    A : array
        Matrix to be decomposed dimension np*np
    n : int 
        n*n subset of A matrix is used
    ntot : int 
        dimension of A is ntot*ntot
    indx: array
        Index array of dimension n, output from lu_decomp
    b: array
        Input array for calculation
        
    Returns
    -------
    array 
        B array of dimension n*n

    """

    # Numerical Recipe routine of back substitution

    ii = -1

    for i in range(n):
        ll=indx[i]
        sum=b[ll]
        b[ll]=b[i]
        
        if ii != -1 :
            for j in range(ii,i):
                sum=sum-a[i,j]*b[j]
    
        elif sum != 0.0:
            ii=i 
        b[i]=sum
        
    for i in range(n-1,-1,-1):
        sum=b[i]
        for j in range(i+1,n):
            sum=sum-a[i,j]*b[j]
        
        b[i]=sum/a[i,i]
        
    
    return b

# @logger.catch # Add this to track errors
@jit(nopython=True, cache=True)
def t_start(nofczns,nstr,it_max,conv,x_max_mult, 
            rfaci, rfacv, nlevel, temp, pressure, p_table, t_table, 
            grad, cp, tidal, tmin,tmax, dwni , bb , y2, tp, DTAU, TAU, W0, COSB, 
            ftau_cld, ftau_ray,GCOS2, DTAU_OG, TAU_OG, W0_OG, COSB_OG, W0_no_raman , surf_reflect, ubar0,ubar1,
            cos_theta, FOPI, single_phase,multi_phase,frac_a,frac_b,frac_c,
<<<<<<< HEAD
            constant_back,constant_forward, wno,nwno,ng,nt,gweight,tweight, ngauss, gauss_wts, save_profile, all_profiles,
            output_abunds, fhole = None, DTAU_clear = None, TAU_clear = None, W0_clear = None, COSB_clear = None, 
            DTAU_OG_clear = None, TAU_OG_clear = None, W0_OG_clear = None, COSB_OG_clear = None, W0_no_raman_clear = None, verbose=1, do_holes=None, moist = False):
=======
            constant_back,constant_forward,  wno,nwno,ng,nt,gweight,tweight, ngauss, gauss_wts, save_profile, all_profiles, teff,
            verbose=1):
>>>>>>> d4271a25
    """
    Module to iterate on the level TP profile to make the Net Flux as close to 0.
    Opacities/chemistry are not updated while iterating in this module.
    Parameters
    ----------
    nofczns : int
        # of convective zones 
    nstr : array
        dimension of 20
        NSTR vector describes state of the atmosphere:
        0   is top layer
        1   is top layer of top convective region
        2   is bottom layer of top convective region
        3   is top layer of lower radiative region
        4   is top layer of lower convective region
        5   is bottom layer of lower convective region
    it_max : int 
        # of maximum iterations allowed
    conv: 
        
    x_max_mult: 
    rfaci : float 
        IR flux addition fraction 
    rfacv : float
        Visible flux addition fraction
    nlevel : int
        # of levels
    temp : array
        Guess Temperature array, dimension is nlevel
    pressure : array
        Pressure array
    p_table : array
        Tabulated pressure array for convection calculations
    t_table : array
        Tabulated Temperature array for convection calculations
    grad : array
        Tabulated grad array for convection calculations
    
    cp : array
        Tabulated cp array for convection calculations
    tidal : array
        Tidal Fluxes dimension = nlevel
    tmin : float
        Minimum allwed Temp in the profile
    tmax : float
        Maximum allowed Temp in the profile
    dwni : array
        Spectral interval corrections (dimension= nwvno)   
    bb : array
        Array of BB fluxes used in RT
    y2 : array
        Output of set_bb function in fluxes.py
    tp : array
        Output of set_bb function in fluxes.py
    verbose : int
        If verbose=0, nothing will print out
        If verbose=1, everything will print out during the run, 
    
    Returns
    -------
    array 
        Temperature array and lapse ratio array if converged
        else Temperature array twice
    """
    #     Routine to iteratively solve for T(P) profile.  Uses a Newton-
    #     Raphson iteration to zero out the net flux in the radiative
    #     zone above NSTRAT.  Repeats until average temperature change
    #     is less than CONV or until ITMAX is reached.

    # -- SM -- needs a lot of documentation

    #Climate default is to run both reflected and thermal. Though sometimes, in most cases we only want thermal.
    eps=1e-4

    n_top_r=nstr[0]-1

    # here are other  convergence and tolerance criterias

    step_max = 0.01e0 # scaled maximum step size in line searches
    alf = 1.e-4    # ? #1e-3 in EGP code I have (JM), was 1e-4 in original PICASO code
    alam2 = 0.0   # ? 
    tolmin=1.e-5   # ?
    tolf = 5e-3    # tolerance in fractional Flux we are aiming for
    tolx = 5e-3    # tolerance in fractional T change we are aiming for

    #both reflected and thermal
    #neb this double true in the first call to reflected light needs to be changed
    if rfacv==0:compute_reflected=False
    else:compute_reflected=True

    if do_holes == True:
        flux_net_v_layer_full, flux_net_v_full, flux_plus_v_full, flux_minus_v_full , flux_net_ir_layer_full, flux_net_ir_full, flux_plus_ir_full, flux_minus_ir_full = get_fluxes(pressure, temp, dwni, bb , y2, tp, tmin, tmax, DTAU, TAU, W0, 
                COSB,ftau_cld, ftau_ray,GCOS2, DTAU_OG, TAU_OG, W0_OG, COSB_OG, W0_no_raman , surf_reflect, 
                ubar0,ubar1,cos_theta, FOPI, single_phase,multi_phase,frac_a,frac_b,frac_c,constant_back,constant_forward,
                wno,nwno,ng,nt, gweight, tweight, nlevel, ngauss, gauss_wts, compute_reflected, True, 
                fhole, DTAU_clear , TAU_clear , W0_clear , COSB_clear , DTAU_OG_clear , TAU_OG_clear, W0_OG_clear, 
                COSB_OG_clear , W0_no_raman_clear, do_holes=True) #True for reflected, True for thermal
    else:
        flux_net_v_layer_full, flux_net_v_full, flux_plus_v_full, flux_minus_v_full , flux_net_ir_layer_full, flux_net_ir_full, flux_plus_ir_full, flux_minus_ir_full = get_fluxes(pressure, temp, dwni, bb , y2, tp, tmin, tmax, DTAU, TAU, W0, 
                COSB,ftau_cld, ftau_ray,GCOS2, DTAU_OG, TAU_OG, W0_OG, COSB_OG, W0_no_raman , surf_reflect, 
                ubar0,ubar1,cos_theta, FOPI, single_phase,multi_phase,frac_a,frac_b,frac_c,constant_back,constant_forward, 
                wno,nwno,ng,nt, gweight,tweight, nlevel, ngauss, gauss_wts,compute_reflected, True)#True for reflected, True for thermal

    # extract visible fluxes
    flux_net_v_layer = flux_net_v_layer_full[0,0,:]  #fmnetv
    flux_net_v = flux_net_v_full[0,0,:]#fnetv
    flux_plus_v =  flux_plus_v_full[0,0,:,:]
    flux_minus_v = flux_minus_v_full[0,0,:,:]

    # extract ir fluxes
    flux_net_ir_layer = flux_net_ir_layer_full[:] #fmneti
    flux_net_ir = flux_net_ir_full[:]     #fneti
    flux_plus_ir = flux_plus_ir_full[:,:]  
    flux_minus_ir = flux_minus_ir_full[:,:]
    
   
    
    # arrays for total net fluxes = optical+ir + tidal
    flux_net=np.zeros(shape=(nlevel))
    flux_net_midpt=np.zeros(shape=(nlevel))
    dflux=np.zeros(shape=(nlevel))
    f_vec=np.zeros(shape=(nlevel)) #fvec
    p=np.zeros(shape=(nlevel)) #p
    g=np.zeros(shape=(nlevel))
    
    # jacobian of zeros
    A= np.zeros(shape=(nlevel,nlevel)) 
    

    
    for its in range(it_max):
        
        # the total net flux = optical + ir + tidal component
        
        flux_net = rfaci* flux_net_ir + rfacv* flux_net_v +tidal #fnet
        flux_net_midpt = rfaci* flux_net_ir_layer + rfacv* flux_net_v_layer +tidal #fmnet
        
        #print('flux_net_midpt',flux_net_midpt)

        #raise Exception ('stop in tstart')

        beta= temp.copy() # beta vector
        
       
        # store old fluxes and temp before iteration
        # do not store the ir+vis flux because we are going to perturb only thermal structure

        
        temp_old= temp.copy() 
        flux_net_old = flux_net_ir.copy() #fnetip
        flux_net_midpt_old= flux_net_ir_layer.copy()  #fmip

        nao = n_top_r
        n_total = 0#0 #ntotl

        sum = 0.0
        sum_1 = 0.0 # sum1
        test = 0.0
        
        flag_nao = 0
        if nao < 0 :
            nao_temporary = nao
            nao = 0 # to avoid negative of negative index leading to wrong indexing, fort vs. py
            flag_nao = 1 # so that it can be reversed back to previous value after loop

        for nca in range(0, 3*nofczns, 3): 
            
            # first fill in the dflux  vector
            # contains flux ant top and midpt fluxes for nstrat -1 layers in stratosphere

            n_top_a= nstr[nca] #ntopa -- top of atmosphere or top of other rad zones

            n_strt_a = nstr[nca+1] #nstrta -- top of top conv zone
            
            
            # n_top_a to n_strt_a is a radiative zone
            # n_bot_a is the top of the next rad zone than this
            
            n_bot_a= nstr[nca+2] +1 #nbota -- top of lower rad zone

            if n_top_a == n_top_r+1 : # if the rad zone is also top of atmos
                dflux[0] = flux_net[n_top_r+1]
                f_vec[0] = dflux[0]

                sum += f_vec[0]**2
                sum_1 += temp[0]**2

                if abs(f_vec[0]) > test :
                    test = abs(dflux[0])
                n_total += 1
            
            # +1 to include last element
            for j in range(n_top_a+1, n_strt_a+1):
                
                dflux[j-nao] = flux_net_midpt[j-1] 

                f_vec[j-nao] = dflux[j-nao] 

                sum += f_vec[j-nao]**2 

                sum_1 += temp[j-nao]**2 

                if abs(f_vec[j-nao]) > test : 
                    test = abs(dflux[j-nao]) 
                n_total += 1
            
            if flag_nao == 1 :
                nao= nao_temporary
                flag_nao = 0

            
            
            nao += n_bot_a - n_strt_a

        
        f = 0.5*sum # used in linesearch, defined in NR function fmin

        # test if we are already at a root
        if (test/abs(tidal[0])) < 0.01*tolf :
            if verbose: print(" We are already at a root, tolf , test = ",0.01*tolf,", ",test/abs(tidal[0]))
            flag_converge = 2
            dtdp=np.zeros(shape=(nlevel-1))
            for j in range(nlevel -1):
                dtdp[j] = (log( temp[j]) - log( temp[j+1]))/(log(pressure[j]) - log(pressure[j+1]))
            
            return   temp,  dtdp, flag_converge, flux_net_ir, flux_plus_ir[0,:], all_profiles
            
        
        # NEB NOTE about step max 
        # In the original fortran code this was originally 
<<<<<<< HEAD
        # step_max_tolerance = 0.005
        # step_max = step_max_tolerance*max(sqrt(sum_1),n_total*1.0) #where step_max_tolerance=0.03
=======
        if teff <= 300:
            step_max_tolerance = 0.005
            step_max = step_max_tolerance*max(sqrt(sum_1),n_total*1.0) #where step_max_tolerance=0.03
>>>>>>> d4271a25
        # however when this was fixed, the code was progressing very slowly 
        # therefore, we are keeping this in the code for now 
        # the result of this is that there are sometimes large temperature 
        # steps that might be problematic for edge cases that get too hot or too cold 
        else:
            step_max *= max(sqrt(sum_1),n_total*1.0)#step_max_tolerance*
        #if verbose: print('maximum scaled step size',step_max, n_total, sum_1, its)
        no =n_top_r
        
        i_count= 1 #icount
        
        flag_no = 0
        if no < 0 :
            no_temporary = no
            no = 0 # to avoid negative of negative index leading to wrong indexing, fort vs. py
            flag_no = 1 # so that it can be reversed back to previous value after loop
       
        for nz in range(0, 3*nofczns, 3):

            n_top = nstr[nz] +1 #ntop
            n_strt = nstr[nz+1] #nstrt
            n_conv_top = n_strt + 1 #ncnvtop
            n_conv_bot= nstr[nz+2] +1 #ncnvbot

            if nz == 0 :
                n_top -= 1
            
            
            
        # begin jacobian calculation here
        # +1 to include last element
            for jm in range(n_top, n_strt+1):

                # chose perturbation for each level

                i_count += 1

                #eps is just a tolerance value currently fixed at 1e-4
                del_t = max(eps * temp_old[jm], 3.0) # perturbation

                beta[jm] += del_t # perturb

                
                # now reconstruct Temp profile

                for nb in range(0, 3*nofczns, 3):

                    n_top_b = nstr[nb] + 1 # ntopb
                    
                    if nb == 0:
                        n_top_b -= 1 #ntopb
                    
                    n_strt_b = nstr[nb+1] # nstrtb
                    
                    n_conv_top_b = n_strt_b + 1 #nctopb

                    n_bot_b = nstr[nb+2] +1 #nbotb

                    
                    # +1 to include last element   
                    for j1 in range(n_top_b,n_strt_b+1):
                        temp[j1] = beta[j1]
                    
                    # +1 to include last element
                    for j1 in range(n_conv_top_b, n_bot_b+1): 
                        
                        press = sqrt(pressure[j1-1]*pressure[j1])
                        calc_type =  0

                        if moist == True:
                            grad_x, cp_x = moist_grad( beta[j1-1], press, t_table, p_table, grad, cp, calc_type, output_abunds, j1-1)
                        else: 
                            grad_x, cp_x = did_grad_cp( beta[j1-1], press, t_table, p_table, grad, cp, calc_type)
                        
                        temp[j1]= exp(log(temp[j1-1]) + grad_x*(log(pressure[j1]) - log(pressure[j1-1])))
                
                

                # temperature has been perturbed
                # now recalculate the IR fluxes, so call picaso with only thermal

                flux_net_v_layer_full, flux_net_v_full, flux_plus_v_full, flux_minus_v_full , flux_net_ir_layer_full, flux_net_ir_full, flux_plus_ir_full, flux_minus_ir_full = get_fluxes(pressure, temp, dwni, bb , y2, tp, tmin, tmax, DTAU, TAU, W0, 
            COSB,ftau_cld, ftau_ray,GCOS2, DTAU_OG, TAU_OG, W0_OG, COSB_OG, W0_no_raman , surf_reflect, 
            ubar0,ubar1,cos_theta, FOPI, single_phase,multi_phase,frac_a,frac_b,frac_c,constant_back,constant_forward, 
            wno,nwno,ng,nt,gweight,tweight, nlevel, ngauss, gauss_wts, False, True) #false for reflected, True for thermal
                
                if do_holes == True:
                    flux_net_v_layer_full, flux_net_v_full, flux_plus_v_full, flux_minus_v_full , flux_net_ir_layer_full, flux_net_ir_full, flux_plus_ir_full, flux_minus_ir_full = get_fluxes(pressure, temp, dwni, bb , y2, tp, tmin, tmax, DTAU, TAU, W0, 
                COSB,ftau_cld, ftau_ray,GCOS2, DTAU_OG, TAU_OG, W0_OG, COSB_OG, W0_no_raman , surf_reflect, 
                ubar0,ubar1,cos_theta, FOPI, single_phase,multi_phase,frac_a,frac_b,frac_c,constant_back,constant_forward,
                wno,nwno,ng,nt,gweight,tweight, nlevel, ngauss, gauss_wts, False, True, fhole, DTAU_clear , TAU_clear , W0_clear , COSB_clear , 
                DTAU_OG_clear , TAU_OG_clear , W0_OG_clear, COSB_OG_clear , W0_no_raman_clear, do_holes=True) #false for reflected, True for thermal


                # extract ir fluxes

                flux_net_ir_layer = flux_net_ir_layer_full[:] #fmneti
                flux_net_ir = flux_net_ir_full[:]     #fneti
                flux_plus_ir = flux_plus_ir_full[:,:]  
                flux_minus_ir = flux_minus_ir_full[:,:]

     
                
                # now calculate jacobian terms in the same way as dflux
                nco = n_top_r
                
                # -ve nco and no will mess indexing
                # so we want to set them to 0 temporarily if that occurs
                flag_nco = 0 
                if nco < 0 :
                    nco_temporary = nco
                    nco = 0 # to avoid negative of negative index leading to wrong indexing, fort vs. py
                    flag_nco = 1 # so that it can be reversed back to previous value after loop

                for nc in range(0,3*nofczns, 3):
                    
                    n_top_c = nstr[nc] +1 # ntopc

                    if nc ==0:
                        n_top_c -= 1
                    n_strt_c = nstr[nc+1]
                    n_bot_c = nstr[nc+2] +1
                    
                    
                        
                    
                   
                    if n_top_c == n_top_r+1 :
                        
                        A[n_top_c-nco,jm-no] = (flux_net_ir[n_top_c]-flux_net_old[n_top_c])/del_t
                        
                    else:
                        
                        A[n_top_c-nco,jm-no] = (flux_net_ir_layer[n_top_c-1]-flux_net_midpt_old[n_top_c-1])/del_t
                        
                    
                    
                    # omitted -1 to include last element 
                    
                    for im in range(n_top_c,n_strt_c):
                        #print(im+1-nco,jm-no, "3rd",jm,no)
                        A[im+1-nco,jm-no] = (flux_net_ir_layer[im]-flux_net_midpt_old[im])/del_t
                        
                    # changing them back to what they were
                    
                    if flag_nco == 1 :
                        nco= nco_temporary
                        flag_nco = 0
                    
                    
                       

                    nco+= n_bot_c-n_strt_c
                

                # undo beta vector perturbation
                beta[jm] = beta[jm] - del_t
            
            if flag_no == 1 :
                no= no_temporary
                flag_no = 0
            
            no += n_conv_bot-n_strt
        
        # a long print statement here in original. dont know if needed

        
        for i in range(n_total):
            sum=0.0
            for j in range(n_total):
                sum += A[j,i]*f_vec[j]
            
            g[i] = sum

            p[i] = -f_vec[i]
        
        f_old = f #fold
        
        #print('f_vec[0],f_vec[-1],min,max:f_vec', 
        #    f_vec[0],f_vec[-1],min(f_vec),max(f_vec))
        #print(f_vec)
        #raise Exception ("stop")

        A, p = mat_sol(A, nlevel, n_total, p)
        
        #print(p)
        
        

        check = False

        sum = 0.0
        # Now we are in the "line search" routine
        # we ignore the first two points since they are flaky
        # start from 2 (3rd array pos in fortran), so changing loop initial
        
        for i in range(2,n_total):
            sum += p[i]**2
        sum = sqrt(sum)
        
        
        # scale if attempted step is too big
        if sum > step_max:
            for i in range(n_total):
                p[i] *= step_max/sum

                dflux[i] = -p[i]
        
        slope = 0.0

        for i in range(n_total):
            slope += g[i]*p[i]
        # SM -- next two lines is problematic ? 
        #if slope >= 0.0 :
        #    raise ValueError("roundoff problem in linen search")
        
        ## checked till here -- SM
        test = 0.0
        
        for i in range(n_total):
            tmp = abs(p[i])/temp_old[i]
            if tmp > test :
                test= tmp 

        alamin = tolx/test
        alam = 1.0
        
        f2= f #################### to avoid call before assignment and run using numba
        #     Convergence test:  Find magnitude of correction by comparing
        #        temperature steps to a appropriate scale SCALT.  If average
        #        correction ERR is large, use only a fraction of the step.
        #        When ERR is less than CONV, routine has converged.
        
        flag_converge = 0
        # instead of the goto statement here
        #ct_num = 0
        while flag_converge == 0 :
            #ct_num+=1
            err = 0.0
            dmx = 0.0
            scalt = 1.0
            slow =8.0/scalt

            for j in range(n_total):
                dzx= abs(p[j])

                if dzx > dmx :
                    dmx = dzx
                    jmx = j+ n_top_r
                err += dzx
            
            err= err/(float(n_total)*scalt)

            if jmx > nstr[1] :
                jmx+= nstr[2]-nstr[1]
            
            ndo = n_top_r
            flag_ndo = 0 
            if ndo < 0 :
                ndo_temporary = ndo
                ndo = 0 # to avoid negative of negative index leading to wrong indexing, fort vs. py
                flag_ndo = 1 # so that it can be reversed back to previous value after loop
            
            for nd in range(0,3*nofczns, 3):
                n_top_d = nstr[nd] +1
                if nd == 0:
                    n_top_d -= 1

                n_strt_d = nstr[nd+1]

                n_bot_d= nstr[nd+2] +1
                
                
                   
                #+1 for fort to py
                
                for j in range(n_top_d,n_strt_d+1):
                    temp[j]= beta[j]+ alam*p[j-ndo]
                    #print(p[j-ndo],beta[j])
                #+1 for fort to py
                for j1 in range(n_strt_d+1, n_bot_d+1):

                    press = sqrt(pressure[j1-1]*pressure[j1])
                    calc_type =  0 # only need grad_x in return
                    if moist == True:
                        grad_x, cp_x = moist_grad( temp[j1-1], press, t_table, p_table, grad, cp, calc_type, output_abunds, j1-1)
                    else:
                        grad_x, cp_x = did_grad_cp( temp[j1-1], press, t_table, p_table, grad, cp, calc_type)
                            
                    temp[j1]= exp(log(temp[j1-1]) + grad_x*(log(pressure[j1]) - log(pressure[j1-1])))
                
                if flag_ndo == 1 :
                        ndo= ndo_temporary
                        flag_ndo = 0

                ndo += n_bot_d - n_strt_d
            
            # artificial damper

            for j1 in range(n_top_r+1, nlevel):
                if temp[j1] < tmin:
                    temp[j1] = tmin+ 0.1
                elif temp[j1] > tmax:
                    temp[j1] = tmax- 0.1
            
            # re calculate thermal flux
            flux_net_v_layer_full, flux_net_v_full, flux_plus_v_full, flux_minus_v_full , flux_net_ir_layer_full, flux_net_ir_full, flux_plus_ir_full, flux_minus_ir_full = get_fluxes(pressure, temp, dwni, bb , y2, tp, tmin, tmax, DTAU, TAU, W0, 
            COSB,ftau_cld, ftau_ray,GCOS2, DTAU_OG, TAU_OG, W0_OG, COSB_OG, W0_no_raman , surf_reflect, 
            ubar0,ubar1,cos_theta, FOPI, single_phase,multi_phase,frac_a,frac_b,frac_c,constant_back,constant_forward,
            wno,nwno,ng,nt,gweight,tweight, nlevel, ngauss, gauss_wts, False, True) #false reflected, True thermal

            if do_holes == True:
                flux_net_v_layer_full, flux_net_v_full, flux_plus_v_full, flux_minus_v_full , flux_net_ir_layer_full, flux_net_ir_full, flux_plus_ir_full, flux_minus_ir_full = get_fluxes(pressure, temp, dwni, bb , y2, tp, tmin, tmax, DTAU, TAU, W0, 
                COSB,ftau_cld, ftau_ray,GCOS2, DTAU_OG, TAU_OG, W0_OG, COSB_OG, W0_no_raman , surf_reflect, 
                ubar0,ubar1,cos_theta, FOPI, single_phase,multi_phase,frac_a,frac_b,frac_c,constant_back,constant_forward,
                wno,nwno,ng,nt, gweight, tweight, nlevel, ngauss, gauss_wts, False, True, fhole, DTAU_clear , TAU_clear , W0_clear , COSB_clear , 
                DTAU_OG_clear , TAU_OG_clear, W0_OG_clear, COSB_OG_clear , W0_no_raman_clear, do_holes=True) #false reflected, True thermal
           

            # extract ir fluxes

            flux_net_ir_layer = flux_net_ir_layer_full[:] #fmneti
            flux_net_ir = flux_net_ir_full[:]     #fneti
            flux_plus_ir = flux_plus_ir_full[:,:]  
            flux_minus_ir = flux_minus_ir_full[:,:]
    
            # re calculate net fluxes
            flux_net = rfaci* flux_net_ir + rfacv* flux_net_v +tidal #fnet
            flux_net_midpt = rfaci* flux_net_ir_layer + rfacv* flux_net_v_layer +tidal #fmnet
            
            sum = 0.0
            nao = n_top_r
            flag_nao = 0
            if nao < 0 :
                nao_temporary = nao
                nao = 0 # to avoid negative of negative index leading to wrong indexing, fort vs. py
                flag_nao = 1 # so that it can be reversed back to previous value after loop

            for nca in range(0,3*nofczns,3):
                n_top_a = nstr[nca] + 1
                if nca ==0 :
                    n_top_a -= 1
                
                n_strt_a=nstr[nca+1]
                n_bot_a = nstr[nca+2] + 1
                
                
                   

                if n_top_a == n_top_r +1 :
                    
                    f_vec[0]= flux_net[n_top_r +1]
                    sum += f_vec[0]**2
                else:
                    f_vec[n_top_a-nao] = flux_net_midpt[n_top_a -1]
                    sum += f_vec[n_top_a - nao]**2
                
                for j in range(n_top_a+1,n_strt_a+1):
                    #print(j-1)
                    f_vec[j-nao] = flux_net_midpt[j -1]
                    sum += f_vec[j-nao]**2
                
                if flag_nao == 1 :
                        nao= nao_temporary
                        flag_nao = 0
                
                nao+= n_bot_a - n_strt_a
                        
            f= 0.5*sum
            # if verbose: print('cond1:alam.lt.alamin',alam, alamin)
            # if verbose: print('cond2:f.le.CCC',f,f_old + alf*alam*slope)
            # if verbose: print('f,fold,alf,alam,slope',f,f_old,alf,alam,slope)
            #First check: Is T too small to continue? 
            if alam < alamin :
                check = True
                #if verbose: print(' CONVERGED ON SMALL T STEP alam, alamin', alam, alamin)
                flag_converge, check = check_convergence(f_vec, n_total, tolf, check, f, dflux, tolmin, temp, temp_old, g , tolx)
 
            #Second check: Has the net flux decreased enough that we are happy in the line search
            #If so you can proceed
            elif f <= f_old + alf*alam*slope :
                #if verbose: print ('Exit with decreased f')
                flag_converge, check = check_convergence(f_vec, n_total, tolf, check, f, dflux, tolmin, temp, temp_old, g , tolx)

            #Else: Let's back track     
            else:
                #if verbose: print(' Now backtracking, f, fold, alf, alam, slope', f, f_old, alf, alam, slope)
                if alam == 1.0:
                    
                    tmplam= -slope/ (2*(f-f_old-slope))
                else:
                    
                    rhs_1 = f- f_old - alam*slope
                    rhs_2 = f2 - f_old - alam2*slope
                    anr= ((rhs_1/alam**2)-(rhs_2/alam2**2))/(alam-alam2)
                    b= (-alam2*rhs_1/alam**2+alam*rhs_2/alam2**2)/(alam-alam2)
                    

                    if anr == 0 :
                        tmplam= -slope/(2.0*b)
                        
                        
                    else:
                        disc= b*b - 3.0*anr*slope
                        
                        if disc < 0.0 :
                            tmplam= 0.5*alam
                           
                        elif b <= 0.0:
                            tmplam=(-b + sqrt(disc))/(3.0*anr)
                            

                        else:
                            tmplam= -slope/(b+sqrt(disc))
                            
                    if tmplam > 0.5*alam:
                        
                        tmplam= 0.5*alam
            if ((flag_converge != 2) & (flag_converge != 1)):
                alam2=alam
                f2=f
                
                alam = max(tmplam,0.1*alam)

            if np.isnan(np.sum(temp)) == True:
                
                flag_converge = 1 # to avoid getting stuck here unnecesarily.
                temp = temp_old.copy() +0.5
                if verbose: print("Got stuck with temp NaN -- so escaping the while loop in tstart")
        

        if verbose: print("Iteration number ", its,", min , max temp ", min(temp),max(temp), ", flux balance ", flux_net[0]/abs(tidal[0]))

        if save_profile == 1:
            all_profiles = np.append(all_profiles,temp_old)
        if flag_converge == 2 : # converged
            # calculate  lapse rate
            dtdp=np.zeros(shape=(nlevel-1))
            for j in range(nlevel -1):
                dtdp[j] = (log( temp[j]) - log( temp[j+1]))/(log(pressure[j]) - log(pressure[j+1]))
            
            if verbose: print("In t_start: Converged Solution in iterations ",its)
            
           
           
            return   temp,  dtdp, flag_converge , flux_net_ir, flux_plus_ir[0,:] , all_profiles
        
    if verbose: print("Iterations exceeded it_max ! sorry ")
    dtdp=np.zeros(shape=(nlevel-1))
    for j in range(nlevel -1):
        dtdp[j] = (log( temp[j]) - log( temp[j+1]))/(log(pressure[j]) - log(pressure[j+1]))

    return temp, dtdp, flag_converge  , flux_net_ir_layer, flux_plus_ir[0,:], all_profiles

@jit(nopython=True, cache=True)
def check_convergence(f_vec, n_total, tolf, check, f, dflux, tolmin, temp, temp_old, g , tolx):
    """
    
    Module for checking convergence. Used in t_start module.

    """
    test = 0.0
    for i in range(n_total):
        if abs(f_vec[i]) > test:
            test=abs(f_vec[i])
    
    if test < tolf :
        check = False
        
        flag_converge = 2
        return flag_converge , check

    if check == True :
        test = 0.0
        den1 = max(f,0.5*(n_total))
        
        for i in range(n_total):
            tmp= abs(g[i])*dflux[i]/den1
            if tmp > test:
                test= tmp
        
        if test < tolmin :
            check= True
        else :
            check= False
        

        flag_converge = 2
        return flag_converge, check
    
    test = 0.0
    
    for i in range(n_total):
        tmp = (abs(temp[i]-temp_old[i]))/temp_old[i]
        if tmp > test:
            test=tmp
    if test < tolx :
        
        
        flag_converge = 2

        return flag_converge, check
    

    flag_converge = 1
    return flag_converge , check

@jit(nopython=True, cache=True)
def growup(nlv, nstr, ngrow) :
    """
    
    Module for growing conv zone. Used in find_strat module.
    
    """
    n = 2+3*(nlv-1) -1 # -1 for the py referencing
    nstr[n]= nstr[n]-1*ngrow

    return nstr

@jit(nopython=True, cache=True)
def growdown(nlv,nstr, ngrow) :
    """
    
    Module for growing down conv zone. Used in find_strat module.
    
    """

    n = 3+3*(nlv-1) -1 # -1 for the py referencing
    nstr[n] = nstr[n] + 1*ngrow
    nstr[n+1] = nstr[n+1] + 1*ngrow

    return nstr

@jit(nopython=True, cache=True)
def get_fluxes( pressure, temperature, dwni,  bb , y2, tp, tmin, tmax ,DTAU, TAU, W0, 
            COSB,ftau_cld, ftau_ray,GCOS2, DTAU_OG, TAU_OG, W0_OG, COSB_OG, W0_no_raman , surf_reflect, 
            ubar0,ubar1,cos_theta, F0PI, single_phase,multi_phase,frac_a,frac_b,frac_c,constant_back,constant_forward,
            wno,nwno,ng,nt,gweight,tweight, nlevel, ngauss, gauss_wts,reflected, thermal, fhole = None, DTAU_clear = None, TAU_clear = None, 
            W0_clear = None, COSB_clear = None, DTAU_OG_clear = None, TAU_OG_clear = None, W0_OG_clear = None, COSB_OG_clear = None, W0_no_raman_clear = None, do_holes=None):
    """
    Program to run RT for climate calculations. Runs the thermal and reflected module.
    And combines the results with wavenumber widths.

    Parameters 
    ----------
    pressure : array 
        Level Pressure  Array
    temperature : array
        Opacity class from `justdoit.opannection`
    dwni : array 
        IR wavenumber intervals.
    bb : array 
        BB flux array. output from set_bb
    y2 : array
        output from set_bb
    tp : array
        output from set_bb
    tmin : float
        Minimum temp upto which interpolation has been done.
    tmax : float
        Maximum temp upto which interpolation has been done.
    

    reflected : bool 
        Run reflected light
    thermal : bool 
        Run thermal emission

    do_holes: bool
        run patchy/fractional cloudy and clear model
        
    Return
    ------
    array
        Visible and IR -- net (layer and level), upward (level) and downward (level)  fluxes
    """
    #print('enter climate')

    # for visible
    flux_net_v = np.zeros(shape=(ng,nt,nlevel)) #net level visible fluxes
    flux_net_v_layer=np.zeros(shape=(ng,nt,nlevel)) #net layer visible fluxes

    flux_plus_v= np.zeros(shape=(ng,nt,nlevel,nwno)) # level plus visible fluxes
    flux_minus_v= np.zeros(shape=(ng,nt,nlevel,nwno)) # level minus visible fluxes
    
    #"""<<<<<<< NEWCLIMA
    # for thermal
    flux_plus_midpt = np.zeros(shape=(ng,nt,nlevel,nwno))
    flux_minus_midpt = np.zeros(shape=(ng,nt,nlevel,nwno))

    flux_plus = np.zeros(shape=(ng,nt,nlevel,nwno))
    flux_minus = np.zeros(shape=(ng,nt,nlevel,nwno))
    #"""

    """<<<<<<< OG
    # for thermal
    flux_plus_midpt = np.zeros(shape=(nlevel,nwno))
    flux_minus_midpt = np.zeros(shape=(nlevel,nwno))

    flux_plus = np.zeros(shape=(nlevel,nwno))
    flux_minus = np.zeros(shape=(nlevel,nwno))
    """

    # outputs needed for climate
    flux_net_ir = np.zeros(shape=(nlevel)) #net level visible fluxes
    flux_net_ir_layer=np.zeros(shape=(nlevel)) #net layer visible fluxes

    flux_plus_ir= np.zeros(shape=(nlevel,nwno)) # level plus visible fluxes
    flux_minus_ir= np.zeros(shape=(nlevel,nwno)) # level minus visible fluxes

    
    #ugauss_angles= np.array([0.0985350858,0.3045357266,0.5620251898,0.8019865821,0.9601901429])    
    #ugauss_weights = np.array([0.0157479145,0.0739088701,0.1463869871,0.1671746381,0.0967815902])
    #ugauss_angles = np.array([0.66666])
    #ugauss_weights = np.array([0.5])

    if reflected:
        #use toon method (and tridiagonal matrix solver) to get net cumulative fluxes 
        b_top = 0.0
        for ig in range(ngauss): # correlated - loop (which is different from gauss-tchevychev angle)
            #"""
            #<<<<<<< NEWCLIMA
            #here only the fluxes are returned since we dont care about the outgoing intensity at the 
            #top, which is only used for albedo/ref light spectra
            ng_clima,nt_clima=1,1
            ubar0_clima = ubar0*0+0.5
            ubar1_clima = ubar1*0+0.5
            _, out_ref_fluxes = get_reflected_1d(nlevel, wno,nwno,ng_clima,nt_clima,
                                    DTAU[:,:,ig], TAU[:,:,ig], W0[:,:,ig], COSB[:,:,ig],
                                    GCOS2[:,:,ig],ftau_cld[:,:,ig],ftau_ray[:,:,ig],
                                    DTAU_OG[:,:,ig], TAU_OG[:,:,ig], W0_OG[:,:,ig], COSB_OG[:,:,ig],
                                    surf_reflect, ubar0_clima,ubar1_clima,cos_theta, F0PI,
                                    single_phase,multi_phase,
                                    frac_a,frac_b,frac_c,constant_back,constant_forward, 
                                    get_toa_intensity=0, get_lvl_flux=1)

            flux_minus_all_v, flux_plus_all_v, flux_minus_midpt_all_v, flux_plus_midpt_all_v = out_ref_fluxes
            
            #import pickle as pk
            #pk.dump([flux_minus_all_v, flux_plus_all_v, flux_minus_midpt_all_v, flux_plus_midpt_all_v], open('newclima.pk','wb'))

            # call radiation for clearsky case
            if do_holes == True:
                _, out_ref_fluxes_clear = get_reflected_1d(nlevel, wno,nwno,ng_clima,nt_clima,
                        DTAU_clear[:,:,ig], TAU_clear[:,:,ig], W0_clear[:,:,ig], COSB_clear[:,:,ig],
                        GCOS2[:,:,ig],ftau_cld[:,:,ig],ftau_ray[:,:,ig],
                        DTAU_OG_clear[:,:,ig], TAU_OG_clear[:,:,ig], W0_OG_clear[:,:,ig], COSB_OG_clear[:,:,ig],
                        surf_reflect, ubar0_clima,ubar1_clima,cos_theta, F0PI,
                        single_phase,multi_phase,
                        frac_a,frac_b,frac_c,constant_back,constant_forward, 
                        get_toa_intensity=0, get_lvl_flux=1)
            
                flux_minus_all_v_clear, flux_plus_all_v_clear, flux_minus_midpt_all_v_clear, flux_plus_midpt_all_v_clear = out_ref_fluxes_clear
                
                #weighted average of cloudy and clearsky
                flux_plus_midpt_all_v = (1.0 - fhole)* flux_plus_midpt_all_v + fhole * flux_plus_midpt_all_v_clear
                flux_minus_midpt_all_v = (1.0 - fhole)* flux_minus_midpt_all_v + fhole * flux_minus_midpt_all_v_clear
                flux_plus_all_v = (1.0 - fhole)* flux_plus_all_v + fhole * flux_plus_all_v_clear
                flux_minus_all_v = (1.0 - fhole)* flux_minus_all_v + fhole * flux_minus_all_v_clear

            flux_net_v_layer += (np.sum(flux_plus_midpt_all_v,axis=3)-np.sum(flux_minus_midpt_all_v,axis=3))*gauss_wts[ig]
            flux_net_v += (np.sum(flux_plus_all_v,axis=3)-np.sum(flux_minus_all_v,axis=3))*gauss_wts[ig]

            #======="""
            #nlevel = atm.c.nlevel

            """
            <<<<<<< GFLUXV
            ng_clima,nt_clima=1,1
            ubar0_clima = ubar0*0+0.5
            ubar1_clima = ubar1*0+0.5

            RSFV = 0.01 # from tgmdat.f of EGP
            
            b_surface = 0.0 +RSFV*ubar0[0]*FOPI*np.exp(-TAU[-1,:,ig]/ubar0[0])
            
            delta_approx = 0 # assuming delta approx is already applied on opds 
                        
            flux_minus_all_v, flux_plus_all_v, flux_minus_midpt_all_v, flux_plus_midpt_all_v = get_reflected_1d_gfluxv(nlevel, wno,nwno, ng_clima,nt_clima, DTAU[:,:,ig], TAU[:,:,ig], W0[:,:,ig], COSB[:,:,ig],
                                                                                       surf_reflect,b_top,b_surface,ubar0_clima, F0PI,tridiagonal, delta_approx)
            
            import pickle as pk
            pk.dump([flux_minus_all_v, flux_plus_all_v, flux_minus_midpt_all_v, flux_plus_midpt_all_v], open('gfluxv.pk','wb'))

            flux_net_v_layer += (np.sum(flux_plus_midpt_all_v,axis=3)-np.sum(flux_minus_midpt_all_v,axis=3))*gauss_wts[ig]
            flux_net_v += (np.sum(flux_plus_all_v,axis=3)-np.sum(flux_minus_all_v,axis=3))*gauss_wts[ig]
            """

            flux_plus_v += flux_plus_all_v*gauss_wts[ig]
            flux_minus_v += flux_minus_all_v*gauss_wts[ig]

        #if full output is requested add in xint at top for 3d plots


    if thermal:

        #use toon method (and tridiagonal matrix solver) to get net cumulative fluxes 
        
        for ig in range(ngauss): # correlated - loop (which is different from gauss-tchevychev angle)
            
            #remember all OG values (e.g. no delta eddington correction) go into thermal as well as 
            #the uncorrected raman single scattering 
            
            #"""<<<<<<< NEWCLIMA
            hard_surface = 0 
            _,out_therm_fluxes = get_thermal_1d(nlevel, wno,nwno,ng,nt,temperature,
                                            DTAU_OG[:,:,ig], W0_no_raman[:,:,ig], COSB_OG[:,:,ig], 
                                            pressure,ubar1,
                                            surf_reflect, hard_surface, dwni, calc_type=1)

            flux_minus_all_i, flux_plus_all_i, flux_minus_midpt_all_i, flux_plus_midpt_all_i = out_therm_fluxes

            if do_holes == True:
            #clearsky case
                _,out_therm_fluxes_clear = get_thermal_1d(nlevel, wno,nwno,ng,nt,temperature,
                                            DTAU_OG_clear[:,:,ig], W0_no_raman_clear[:,:,ig], COSB_OG_clear[:,:,ig], 
                                            pressure,ubar1,
                                            surf_reflect, hard_surface, dwni, calc_type=1)
                
                flux_minus_all_i_clear, flux_plus_all_i_clear, flux_minus_midpt_all_i_clear, flux_plus_midpt_all_i_clear= out_therm_fluxes_clear
                
                #weighted average of cloudy and clearsky
                flux_plus_midpt_all_i = (1.0 - fhole)* flux_plus_midpt_all_i + fhole * flux_plus_midpt_all_i_clear
                flux_minus_midpt_all_i = (1.0 - fhole)* flux_minus_midpt_all_i + fhole * flux_minus_midpt_all_i_clear
                flux_plus_all_i = (1.0 - fhole)* flux_plus_all_i + fhole * flux_plus_all_i_clear
                flux_minus_all_i = (1.0 - fhole)* flux_minus_all_i + fhole * flux_minus_all_i_clear

            flux_plus += flux_plus_all_i*gauss_wts[ig]
            flux_minus += flux_minus_all_i*gauss_wts[ig]
            flux_plus_midpt += flux_plus_midpt_all_i*gauss_wts[ig]#*weights
            flux_minus_midpt += flux_minus_midpt_all_i*gauss_wts[ig]#*weights
            #"""
            
            """<<<<<<< OG CODE
            calc_type=1 # this line might change depending on Natasha's new function
            
            #for iubar,weights in zip(ugauss_angles,ugauss_weights):
            flux_minus_all_i, flux_plus_all_i, flux_minus_midpt_all_i, flux_plus_midpt_all_i=get_thermal_1d_gfluxi(nlevel,wno,nwno,ng,nt,temperature,DTAU_OG[:,:,ig], W0_no_raman[:,:,ig], COSB_OG[:,:,ig], pressure,ubar1,surf_reflect, ugauss_angles,ugauss_weights, tridiagonal,calc_type, dwni)#,bb , y2, tp, tmin, tmax)
            
            flux_plus += flux_plus_all_i*gauss_wts[ig]#*weights
            flux_minus += flux_minus_all_i*gauss_wts[ig]#*weights

            flux_plus_midpt += flux_plus_midpt_all_i*gauss_wts[ig]#*weights
            flux_minus_midpt += flux_minus_midpt_all_i*gauss_wts[ig]#*weights
            """

        #"""<<<<<<< NEWCLIMA
        #compresses in gauss-chebyshev angle space 
        #the integration over the "disk" of the planet opposed to the 
        #other gauss angles which are for the correlatedk tables
        #gweight = np.array([0.01574791, 0.07390887, 0.14638699, 0.16717464, 0.09678159])
        #tweight = np.array([1])#[6.28318531])
        flux_plus = compress_thermal(nwno, flux_plus, gweight, tweight)
        flux_minus= compress_thermal(nwno, flux_minus, gweight, tweight)
        flux_plus_midpt= compress_thermal(nwno, flux_plus_midpt, gweight, tweight)
        flux_minus_midpt= compress_thermal(nwno, flux_minus_midpt, gweight, tweight)
        #"""

        for wvi in range(nwno):
            flux_net_ir_layer += (flux_plus_midpt[:,wvi]-flux_minus_midpt[:,wvi]) * dwni[wvi]
            flux_net_ir += (flux_plus[:,wvi]-flux_minus[:,wvi]) * dwni[wvi]

            flux_plus_ir[:,wvi] += flux_plus[:,wvi] * dwni[wvi]
            flux_minus_ir[:,wvi] += flux_minus[:,wvi] * dwni[wvi]
        """
        print('debug fluxes in get_fluxes', temperature)
        for wvi in range(nwno):
            for il in range(len(flux_plus_midpt[:,0])):
                print(wvi, dwni[wvi],flux_plus_midpt[il,wvi],flux_minus_midpt[il,wvi] )
        """

        #if full output is requested add in flux at top for 3d plots
    
    return flux_net_v_layer, flux_net_v, flux_plus_v, flux_minus_v , flux_net_ir_layer, flux_net_ir, flux_plus_ir, flux_minus_ir

#soon I will deprecate the function name "climate" as it is really confusing with what it 
#actually does, which is just run the RT to get fluxes
climate = get_fluxes

def calculate_atm(bundle, opacityclass, fthin_cld = None, do_holes = None):

    inputs = bundle.inputs

    wno = opacityclass.wno
    nwno = opacityclass.nwno
    ngauss = opacityclass.ngauss
    gauss_wts = opacityclass.gauss_wts #for opacity

    #check to see if we are running in test mode
    test_mode = inputs['test_mode']

    ############# DEFINE ALL APPROXIMATIONS USED IN CALCULATION #############
    #see class `inputs` attribute `approx`

    #set approx numbers options (to be used in numba compiled functions)
    single_phase = inputs['approx']['rt_params']['toon']['single_phase']
    multi_phase = inputs['approx']['rt_params']['toon']['multi_phase']
    raman_approx =inputs['approx']['rt_params']['common']['raman']
    method = inputs['approx']['rt_method']
    stream = inputs['approx']['rt_params']['common']['stream']

    #parameters needed for the two term hg phase function. 
    #Defaults are set in config.json
    f = inputs['approx']['rt_params']['common']['TTHG_params']['fraction']
    frac_a = f[0]
    frac_b = f[1]
    frac_c = f[2]
    constant_back = inputs['approx']['rt_params']['common']['TTHG_params']['constant_back']
    constant_forward = inputs['approx']['rt_params']['common']['TTHG_params']['constant_forward']

    #define delta eddington approximinations 
    delta_eddington = inputs['approx']['rt_params']['common']['delta_eddington']

    #pressure assumption
    p_reference =  inputs['approx']['p_reference']

    ############# DEFINE ALL GEOMETRY USED IN CALCULATION #############
    #see class `inputs` attribute `phase_angle`
    

    #phase angle 
    phase_angle = inputs['phase_angle']
    #get geometry
    geom = inputs['disco']

    #""" NEWCLIMA
    ng, nt = geom['num_gangle'], geom['num_tangle']#1,1 #
    gangle,gweight,tangle,tweight = geom['gangle'], geom['gweight'],geom['tangle'], geom['tweight']
    lat, lon = geom['latitude'], geom['longitude']
    cos_theta = geom['cos_theta']
    ubar0, ubar1 = geom['ubar0'], geom['ubar1']
    #"""
    """ OG Code
    ng, nt = 1,1
    gangle,gweight,tangle,tweight = geom['gangle'], geom['gweight'],geom['tangle'], geom['tweight']
    lat, lon = geom['latitude'], geom['longitude']
    cos_theta = geom['cos_theta']
    ubar0,ubar1 = np.zeros((5,1)),np.zeros((5,1))
    ubar0 += 0.5
    ubar1 += 0.5
    """
    #set star parameters
    radius_star = inputs['star']['radius']

    #semi major axis
    sa = inputs['star']['semi_major']

    #begin atm setup
    atm = ATMSETUP(inputs)

    #Add inputs to class 
    ##############################
    atm.surf_reflect = 0#inputs['surface_reflect']
    ##############################
    atm.wavenumber = wno
    atm.planet.gravity = inputs['planet']['gravity']
    atm.planet.radius = inputs['planet']['radius']
    atm.planet.mass = inputs['planet']['mass']

    #if dimension == '1d':
    atm.get_profile()
    #elif dimension == '3d':
    #    atm.get_profile_3d()

    #now can get these 
    atm.get_mmw()
    atm.get_density()
    atm.get_altitude(p_reference = p_reference)#will calculate altitude if r and m are given (opposed to just g)
    atm.get_column_density()

    #gets both continuum and needed rayleigh cross sections 
    #relies on continuum molecules are added into the opacity 
    #database. Rayleigh molecules are all in `rayleigh.py` 
    
    atm.get_needed_continuum(opacityclass.rayleigh_molecules,
                             opacityclass.avail_continuum)

    #get cloud properties, if there are any and put it on current grid 
    atm.get_clouds(wno)

    #Make sure that all molecules are in opacityclass. If not, remove them and add warning
    no_opacities = [i for i in atm.molecules if i not in opacityclass.molecules]
    atm.add_warnings('No computed opacities for: '+','.join(no_opacities))
    atm.molecules = np.array([ x for x in atm.molecules if x not in no_opacities ])

    nlevel = atm.c.nlevel
    nlayer = atm.c.nlayer
    
    
    opacityclass.get_opacities(atm)
    
        #check if patchy clouds are requested
    if do_holes == True:
        DTAU, TAU, W0, COSB,ftau_cld, ftau_ray,GCOS2, DTAU_OG, TAU_OG, W0_OG, COSB_OG, W0_no_raman, f_deltaM= compute_opacity(
            atm, opacityclass, ngauss=ngauss, stream=stream, delta_eddington=delta_eddington,test_mode=test_mode,raman=raman_approx,
            full_output=False, plot_opacity=False, fthin_cld = fthin_cld, do_holes = True)
    else:
        DTAU, TAU, W0, COSB,ftau_cld, ftau_ray,GCOS2, DTAU_OG, TAU_OG, W0_OG, COSB_OG, W0_no_raman, f_deltaM= compute_opacity(
                atm, opacityclass, ngauss=ngauss, stream=stream, delta_eddington=delta_eddington,test_mode=test_mode,raman=raman_approx,
                full_output=False, plot_opacity=False)

    #mmw = np.mean(atm.layer['mmw'])
    mmw = atm.layer['mmw']
    
    return DTAU, TAU, W0, COSB,ftau_cld, ftau_ray,GCOS2, DTAU_OG, TAU_OG, W0_OG, COSB_OG, W0_no_raman , atm.surf_reflect, ubar0,ubar1,cos_theta, single_phase,multi_phase,frac_a,frac_b,frac_c,constant_back,constant_forward, wno,nwno,ng,nt, nlevel, ngauss, gauss_wts, mmw,gweight,tweight


def calculate_atm_deq(bundle, opacityclass,on_fly=False,gases_fly=None, fthin_cld = None, do_holes=None):

    inputs = bundle.inputs

    wno = opacityclass.wno
    nwno = opacityclass.nwno
    ngauss = opacityclass.ngauss
    gauss_wts = opacityclass.gauss_wts #for opacity

    #check to see if we are running in test mode
    test_mode = inputs['test_mode']

    ############# DEFINE ALL APPROXIMATIONS USED IN CALCULATION #############
    #see class `inputs` attribute `approx`

    #set approx numbers options (to be used in numba compiled functions)
    single_phase = inputs['approx']['rt_params']['toon']['single_phase']
    multi_phase = inputs['approx']['rt_params']['toon']['multi_phase']
    raman_approx =inputs['approx']['rt_params']['common']['raman']
    method = inputs['approx']['rt_method']
    stream = inputs['approx']['rt_params']['common']['stream']

    #parameters needed for the two term hg phase function. 
    #Defaults are set in config.json
    f = inputs['approx']['rt_params']['common']['TTHG_params']['fraction']
    frac_a = f[0]
    frac_b = f[1]
    frac_c = f[2]
    constant_back = inputs['approx']['rt_params']['common']['TTHG_params']['constant_back']
    constant_forward = inputs['approx']['rt_params']['common']['TTHG_params']['constant_forward']

    #define delta eddington approximinations 
    delta_eddington = inputs['approx']['rt_params']['common']['delta_eddington']

    #pressure assumption
    p_reference =  inputs['approx']['p_reference']

    ############# DEFINE ALL GEOMETRY USED IN CALCULATION #############
    #see class `inputs` attribute `phase_angle`
    

    #phase angle 
    phase_angle = inputs['phase_angle']
    #get geometry
    geom = inputs['disco']

    ng, nt = geom['num_gangle'], geom['num_tangle']#1,1 #
    gangle,gweight,tangle,tweight = geom['gangle'], geom['gweight'],geom['tangle'], geom['tweight']
    lat, lon = geom['latitude'], geom['longitude']
    cos_theta = geom['cos_theta']
    ubar0, ubar1 = geom['ubar0'], geom['ubar1']
    """
    ng, nt = 1,1 #geom['num_gangle'], geom['num_tangle']
    gangle,gweight,tangle,tweight = geom['gangle'], geom['gweight'],geom['tangle'], geom['tweight']
    lat, lon = geom['latitude'], geom['longitude']
    cos_theta = geom['cos_theta']
    #ubar0, ubar1 = geom['ubar0'], geom['ubar1']
    #print(np.shape(ubar0),ubar0[0])
    ubar0,ubar1 = np.zeros((5,1)),np.zeros((5,1))
    ubar0 += 0.5
    ubar1 += 0.5
    #print(ubar0,ubar1)
    """

    #set star parameters
    radius_star = inputs['star']['radius']
    #F0PI = np.zeros(nwno) + 1.
    #semi major axis
    sa = inputs['star']['semi_major']

    #begin atm setup
    atm = ATMSETUP(inputs)

    #Add inputs to class 
    ##############################
    atm.surf_reflect = 0#inputs['surface_reflect']
    ##############################
    atm.wavenumber = wno
    atm.planet.gravity = inputs['planet']['gravity']
    atm.planet.radius = inputs['planet']['radius']
    atm.planet.mass = inputs['planet']['mass']

    #if dimension == '1d':
    atm.get_profile()
    #elif dimension == '3d':
    #    atm.get_profile_3d()

    #now can get these 
    atm.get_mmw()
    atm.get_density()
    atm.get_altitude(p_reference = p_reference)#will calculate altitude if r and m are given (opposed to just g)
    atm.get_column_density()

    #gets both continuum and needed rayleigh cross sections 
    #relies on continuum molecules are added into the opacity 
    #database. Rayleigh molecules are all in `rayleigh.py` 
    
    atm.get_needed_continuum(opacityclass.rayleigh_molecules,
                             opacityclass.avail_continuum)

    #get cloud properties, if there are any and put it on current grid 
    atm.get_clouds(wno)

    #Make sure that all molecules are in opacityclass. If not, remove them and add warning
    no_opacities = [i for i in atm.molecules if i not in opacityclass.molecules]
    atm.add_warnings('No computed opacities for: '+','.join(no_opacities))
    atm.molecules = np.array([ x for x in atm.molecules if x not in no_opacities ])

    nlevel = atm.c.nlevel
    nlayer = atm.c.nlayer
    
    if on_fly == False:
        opacityclass.get_opacities_deq(bundle,atm)
    else:
        opacityclass.get_opacities_deq_onfly(bundle,atm,gases_fly=gases_fly)

    #check if patchy clouds are requested
    if do_holes == True:
        DTAU, TAU, W0, COSB,ftau_cld, ftau_ray,GCOS2, DTAU_OG, TAU_OG, W0_OG, COSB_OG, W0_no_raman, f_deltaM= compute_opacity(
        atm, opacityclass, ngauss=ngauss, stream=stream, delta_eddington=delta_eddington,test_mode=test_mode,raman=raman_approx,
        full_output=False, plot_opacity=False, fthin_cld = fthin_cld, do_holes = True)

    DTAU, TAU, W0, COSB,ftau_cld, ftau_ray,GCOS2, DTAU_OG, TAU_OG, W0_OG, COSB_OG, W0_no_raman, f_deltaM= compute_opacity(
            atm, opacityclass, ngauss=ngauss, stream=stream, delta_eddington=delta_eddington,test_mode=test_mode,raman=raman_approx,
            full_output=False, plot_opacity=False)
    

    #mmw = np.mean(atm.layer['mmw'])
    mmw = atm.level['mmw']
    
    return DTAU, TAU, W0, COSB,ftau_cld, ftau_ray,GCOS2, DTAU_OG, TAU_OG, W0_OG, COSB_OG, W0_no_raman , atm.surf_reflect, ubar0,ubar1,cos_theta, single_phase,multi_phase,frac_a,frac_b,frac_c,constant_back,constant_forward, wno,nwno,ng,nt, nlevel, ngauss, gauss_wts, mmw,gweight,tweight

@jit(nopython=True, cache=True)
def moist_grad( t, p, t_table, p_table, grad, cp, calc_type, output_abunds, ind):
    """
    Parameters
    ----------
    t : float
        Temperature  value
    p : float 
        Pressure value
    t_table : array 
        array of Temperature values with 53 entries
    p_table : array 
        array of Pressure value with 26 entries
    grad : array 
        array of gradients of dimension 53*26
    cp : array 
        array of cp of dimension 53*26
    calc_type : int 
        not used to make compatible with nopython.
    output_abunds : str
        abundances in the atmosphere
    ind: int
        index of current layer of the t and p to retrieve the right abundance at this layer
    
    Returns
    -------
    float 
        grad_x
    
    """
    # Python version of moistgrad function in convec.f in EGP

    #gas MMW organized into one vector (g/mol)
    mmw = [0.00067, 2.01588, 1.008, 1.008-0.00067, 1.008+0.00067, 2.01588+0.00067, 2.01588-0.00067, 
            2.01588+1.008-0.00067,4.002602, 18.01528, 16.04276, 28.0104, 17.03056, 28.0134, 33.997582, 
            34.0809, 63.8794, 66.9409, 55.84, 56.85494, 53.00404, 22.989770, 39.0983, 85.4678, 132.90545, 44.0]

    Rgas = 8.314e7 #erg/K/mol

    #indexes of species that are allowed to condense
    icond = [9,10,12,18] #h2o, ch4, nh3, fe

    ncond = 4 #Only 4 molecules are considered for now (H2O, CH4, NH3, Fe) 
    Tcrit = [647.,   191.,   406.,  4000.]
    Tfr   = [273.,    90.,   195.,  1150.]
    hfus  = [6.00e10, 9.46e9, 5.65e10, 1.4e11] #(erg/mol)

    #set heat of vaporization + fusion (when applicable)
    dH = np.zeros(ncond)
    for i in range(ncond):
        if(t < Tcrit[i]):
            dH[i] = dH[i] + hvapfunc(icond[i],t, mmw)
        if(t < Tfr[i]):
            dH[i] = dH[i] + hfus[i]

    # find condensible partial pressures and H/R/T for condensibles.  
    # also find background pressure, which makes up difference between partial pressures and total pressure
    pb = p
    pc = np.zeros(ncond)
    a  = np.zeros(ncond)

    for i in range(ncond):
        #icond[i]+1 since output_abunds has t, p as first two columns so index is shifted by 1
        #ind is the index of the current layer
        pc[i] = output_abunds[icond[i]+1][ind]*p
        a[i]  = dH[i]/Rgas/t
        pb    -= pc[i]

    # summed heat capacity for ideal gas case. note that this cp is in erg/K/mol
    cpI = 0.0
    f = 0.0
    for i, j in zip(range(9,len(mmw)), range(10,len(mmw)+1)): #add +1 for j since output_abunds is offset by 1 index
        f  += output_abunds[j][ind]
        cpI += output_abunds[j][ind]*cpfunc(i,t,mmw)*mmw[i]

    # ideal gas adiaibatic gradient
    gradI = Rgas/cpI*f

    #non-ideal gas from Didier
    gradNI, cp_x = did_grad_cp(t,p,t_table,p_table,grad,cp, calc_type)
    cp_NI = Rgas/gradNI

    #weighted combination of non-ideal and ideal components
    gradb = 1.0/((1.0-f)*cp_NI/Rgas + f*cpI/Rgas)

    #moist adiabatic gradient from note by T. Robinson.
    numer = 1.0
    denom = 1.0/gradb

    for i in range(ncond):
        numer += a[i]*pc[i]/p
        denom += a[i]**2*pc[i]/p

    grad_x = numer/denom

    return grad_x, cp_x 

@jit(nopython=True, cache=True)
def hvapfunc(igas, temp, mmw):
    """
    Parameters
    ----------
    gas: int 
        gas index
    temp : float
        Temperature  value
    mmw: list
        list of mmw of all gases (g/mol)

    Returns
    -------
    float 
        hvap
    """

    #this function condenses all the individual elemental hvap functions in EGP into one function

    if (igas == 9): #h2o
        t = temp/647.
        if( temp < 647. ):
            hvap = 51.67*np.exp(0.199*t)*(1 - t)**0.410
        else:
            hvap = 0.
    elif (igas == 10): #ch4
        t = temp/191
        if( temp < 191 ):
            hvap = 10.11*np.exp(0.22*t)*(1 - t)**0.388
        else:
            hvap = 0.
    elif (igas == 12): #nh3
        m = mmw[igas]
        t = temp - 273.
        if( temp < 406. ):
          hvap = (137.91*(133. - t)**0.5 - 2.466*(133. - t))/1.e3*m
        else:
          hvap = 0.
    elif (igas == 18):
        hvap = 3.50e2 # temperature-independent (kJ/mol)
    else:
        print('Warning: calling hvap for missing species. Returning zero.')
        hvap = 0.0

    #convert from kJ/mol to erg/mol
    hvap = hvap*1.e10

    return hvap


@jit(nopython=True, cache=True)
def cpfunc(igas, temp, mmw):
    """
    Parameters
    ----------
    gas: int 
        gas index
    temp : float
        Temperature  value
    mmw: list
        list of mmw of all gases (g/mol)

    Returns
    -------
    float 
        cp
    """
    #this function condenses all the individual elemental cp functions in EGP into one function
    #NIST constants could be placed into dictionary or other readin file to make code more readable -JM

    # haven't included the cp function for the first 8 species since not needed in moist adiabat calculation but can be added later if needed from EGP+ code
    # if (igas == 0): #e-
    #     cp = cp_e(temp)
    # elif (igas == 1): # h2
    #     cp = cp_h2(temp)
    # elif (igas == 2): # h
    #     cp = cp_h(temp)
    # elif (igas == 3): # h+
    #     cp = cp_hp(temp)
    # elif (igas == 4): # h-
    #     cp = cp_hm(temp)
    # elif (igas == 5): # h2-
    #     cp = cp_h2p(temp)
    # elif (igas == 6): # h2+
    #     cp = cp_h2m(temp)
    # elif (igas == 7): # h3+
    #     cp = cp_h3p(temp)
    # elif (igas == 8): # he
    #     cp = cp_he(temp)

    if (igas == 9): # h2o
        #coefficients NIST in polynomial fit
        A = [      33.7476,      22.1440,      43.2009]
        B = [     -6.85376,      24.6949,      7.91703]
        C = [      24.6006,     -6.23914,     -1.35732]
        D = [     -10.2578,     0.576813,    0.0883558]
        E = [  0.000170650,   -0.0143783,     -12.3810]
        G = [      230.708,      210.968,      219.916]
        default_cp = 33.299
    elif (igas == 10): # ch4
        A = [      30.1333,      33.3642,      107.517]
        B = [     -10.7805,      62.9633,    -0.420051]
        C = [      116.987,     -20.9146,     0.158105]
        D = [     -64.8550,      2.54256,   -0.0135050]
        E = [    0.0315890,     -6.26634,     -53.2270]
        G = [      221.436,      191.066,      225.284]
        default_cp = 33.258
    elif (igas == 11): # co
        A = [      30.7036,      34.2259,      35.3293]
        B = [     -11.7368,      1.51655,      1.14525]
        C = [      25.8658,    0.0492481,    -0.170423]
        D = [     -11.6476,   -0.0690167,    0.0111323]
        E = [  -0.00675277,     -2.61424,     -2.85798]
        G = [      237.225,      231.715,      231.882]
        default_cp = 29.104
    elif (igas == 12): # nh3
        A = [      28.6905,      48.0925,      89.3168]
        B = [      14.9648,      16.6892,   -0.0283260]
        C = [      32.2849,    -0.765783,    -0.403009]
        D = [     -19.5766,    -0.465621,    0.0366428]
        E = [    0.0281968,     -7.37491,     -68.5295]
        G = [      221.899,      226.660,      222.041]
        default_cp = 33.284
    elif (igas == 13): # n2
        A = [      30.7036,      34.2259,      35.3293]
        B = [     -11.7368,      1.51655,      1.14525]
        C = [      25.8658,    0.0492481,    -0.170423]
        D = [     -11.6476,   -0.0690167,    0.0111323]
        E = [  -0.00675277,     -2.61424,     -2.85798]
        G = [      237.225,      231.715,      231.882]
        default_cp = 29.104
    elif (igas == 14): # ph3
        A = [      24.1623,      75.4246,      82.3854]
        B = [      35.7131,    -0.467915,     0.229399]
        C = [      28.4716,      2.70503,   -0.0280155]
        D = [     -24.2205,    -0.650872,   0.00135605]
        E = [    0.0530053,     -13.0455,     -24.2573]
        G = [      228.047,      262.751,      258.876]
        default_cp = 33.259
    elif (igas == 15): # h2s
        A = [      32.3729,      45.0479,      59.8489]
        B = [     -1.43579,      7.28547,    -0.380368]
        C = [      29.0118,    -0.645552,     0.218138]
        D = [     -14.1925,    -0.109566,   -0.0148742]
        E = [   0.00759539,     -6.02580,     -21.7958]
        G = [      244.187,      242.650,      243.798]
        default_cp = 33.259
    elif (igas == 16): # tio
        A = [      24.6205,      42.5795,      25.6986]
        B = [      30.8607,     -3.86291,      2.45240]
        C = [     -23.2493,      1.15148,     0.770717]
        D = [      5.39026,   -0.0315822,   -0.0946717]
        E = [    0.0642488,     -2.14344,      26.1268]
        G = [      255.386,      278.646,      282.105]
        default_cp = 33.880
    elif (igas == 17): # vo
        A = [      23.6324,      40.2277,      31.0958]
        B = [      28.8676,     -2.68241,    0.0444865]
        C = [     -21.5825,     0.855477,      1.06932]
        D = [      5.35779,  -0.00729363,    -0.106395]
        E = [    0.0281114,     -2.10348,      13.7865]
        G = [      251.949,      273.020,      275.689]
        default_cp = 29.106
    elif (igas == 18): # fe
        A = [      22.5120,      29.3785,      31.0353]
        B = [      23.6042,     -12.7912,     -3.09778]
        C = [     -49.5765,      6.80824,     0.766662]
        D = [      26.1116,    -0.979241,   0.00158800]
        E = [   -0.0305055,    0.0621550,     -22.0154]
        G = [      202.527,      219.780,      206.035]
        default_cp = 21.387
    elif (igas == 19): # feh
        A = [      17.0970,      43.7692,      80.0135]
        B = [      52.0678,     0.968978,     -18.2832]
        C = [     -34.3367,     0.818403,     3.55466]
        D = [      7.96189,    -0.356898,    -0.288758]
        E = [     0.455643,     -1.88073,     -41.0125]
        G = [      285.000,      285.000,      285.000]
        default_cp = 34.906
    elif (igas == 20): # crh
        A = [      24.6453,      40.9948,      100.083]
        B = [      12.9392,     -3.29251,     -36.2074]
        C = [    0.0477315,      1.40327,      7.79945]
        D = [     -2.45803,   -0.0468814,    -0.458881]
        E = [    0.0859445,     -3.87926,     -68.1415]
        G = [      260.000,      280.000,      280.000]
        default_cp = 29.417
    elif (igas == 21): # na
        A = [      20.8154,      21.0812,      38.7681]
        B = [    -0.162936,   -0.0211313,     -9.69137]
        C = [     0.281035,    -0.188686,      1.61045]
        D = [    -0.149202,    0.0703542,   -0.0183163]
        E = [ -0.000166252,    -0.169969,     -21.5246]
        G = [      178.894,      178.829,      179.923]
        default_cp = 20.786
    elif (igas == 22): # k
        A = [      20.8154,      20.1077,      80.8587]
        B = [    -0.162936,      1.72326,     -38.6316]
        C = [     0.281035,     -1.42054,      8.80886]
        D = [    -0.149202,     0.388577,    -0.553605]
        E = [ -0.000166252,   -0.0178336,     -57.1459]
        G = [      185.566,      184.342,      197.881]
        default_cp = 20.786
    elif (igas == 23): # rb
        A = [      20.8110,      21.8305,      67.6946]
        B = [    -0.139382,    -0.120618,     -36.4056]
        C = [     0.241553,    -0.759797,      9.45407]
        D = [    -0.129505,     0.324361,    -0.654225]
        E = [ -0.000134562,    -0.519578,     -22.9711]
        G = [      195.310,      195.381,      215.367]
        default_cp = 20.786
    elif (igas == 24): # cs
        A = [      20.8111,      19.3844,     -99.0597]
        B = [    -0.139259,      3.51623,      42.3576]
        C = [     0.238592,     -3.00169,     -2.76224]
        D = [    -0.126005,     0.867065,   -0.0552789]
        E = [ -0.000147773,    0.0177750,      218.172]
        G = [      200.816,      198.458,      231.228]
        default_cp = 20.786
    elif (igas == 25): # co2
        A = [      17.1622,      59.7854,      65.7964]
        B = [      84.3617,    -0.472970,     -1.17414]
        C = [     -71.5668,      1.36583,     0.232788]
        D = [      24.3579,    -0.300212,  -0.00788867]
        E = [    0.0429191,     -6.20314,     -17.2749]
        G = [      212.619,      266.092,      263.469]
        default_cp = 20.786
        
    m = mmw[igas]
    t = temp/1000.

    if ( temp > 2500. ):
        it = 2
        cp = polyAE(A,B,C,D,E,t,it)
    elif ( temp > 1000. and temp <= 2500.):
        it = 1
        cp = polyAE(A,B,C,D,E,t,it)
    elif ( temp >= 100. and temp < 1000.):
        it = 0
        cp = polyAE(A,B,C,D,E,t,it)
    else:
        cp = default_cp
    
    # convert from J/K/mol to erg/g/K
    cp = cp/m*1.e7
    return cp
    
#polynomial function for cp
@jit(nopython=True, cache=True)
def polyAE(A,B,C,D,E, t, it):
    cp = A[it] + B[it]*t + C[it]*t**2 + D[it]*t**3 + E[it]/t**2
    return cp<|MERGE_RESOLUTION|>--- conflicted
+++ resolved
@@ -347,14 +347,9 @@
             grad, cp, tidal, tmin,tmax, dwni , bb , y2, tp, DTAU, TAU, W0, COSB, 
             ftau_cld, ftau_ray,GCOS2, DTAU_OG, TAU_OG, W0_OG, COSB_OG, W0_no_raman , surf_reflect, ubar0,ubar1,
             cos_theta, FOPI, single_phase,multi_phase,frac_a,frac_b,frac_c,
-<<<<<<< HEAD
-            constant_back,constant_forward, wno,nwno,ng,nt,gweight,tweight, ngauss, gauss_wts, save_profile, all_profiles,
+            constant_back,constant_forward, wno,nwno,ng,nt,gweight,tweight, ngauss, gauss_wts, save_profile, all_profiles, teff,
             output_abunds, fhole = None, DTAU_clear = None, TAU_clear = None, W0_clear = None, COSB_clear = None, 
             DTAU_OG_clear = None, TAU_OG_clear = None, W0_OG_clear = None, COSB_OG_clear = None, W0_no_raman_clear = None, verbose=1, do_holes=None, moist = False):
-=======
-            constant_back,constant_forward,  wno,nwno,ng,nt,gweight,tweight, ngauss, gauss_wts, save_profile, all_profiles, teff,
-            verbose=1):
->>>>>>> d4271a25
     """
     Module to iterate on the level TP profile to make the Net Flux as close to 0.
     Opacities/chemistry are not updated while iterating in this module.
@@ -585,14 +580,9 @@
         
         # NEB NOTE about step max 
         # In the original fortran code this was originally 
-<<<<<<< HEAD
-        # step_max_tolerance = 0.005
-        # step_max = step_max_tolerance*max(sqrt(sum_1),n_total*1.0) #where step_max_tolerance=0.03
-=======
         if teff <= 300:
             step_max_tolerance = 0.005
             step_max = step_max_tolerance*max(sqrt(sum_1),n_total*1.0) #where step_max_tolerance=0.03
->>>>>>> d4271a25
         # however when this was fixed, the code was progressing very slowly 
         # therefore, we are keeping this in the code for now 
         # the result of this is that there are sometimes large temperature 

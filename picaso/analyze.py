import numpy as np
import pandas as pd
import xarray as xr
import scipy as sp
from scipy.interpolate import griddata
cKDTree = sp.spatial.cKDTree
optimize = sp.optimize

import json
import matplotlib.pyplot as plt
import os
from astropy.convolution import convolve, Box1DKernel, Gaussian1DKernel
import astropy.units as u
import glob
import itertools

from matplotlib.ticker import StrMethodFormatter

import virga.justdoit as vj
from .justdoit import inputs, opannection, mean_regrid, u, input_xarray, copy

from bokeh.palettes import Cividis
from multiprocessing import Pool



class GridFitter(): 
    """
    Top level grid fitter

    Currently our GridFitter has these requirements for xarray models: 

    Required `coords`: 
    - wavelength
    - pressure 

    Required `data_vars`: 
    - transit_depth

    Parameters
    ----------
    grid_name : str 
        Grid name so that users can keep track of inputs 

    model_dir : str 
        Location of model grid. Should be a directory that points to 
        several files in the PICASO xarray format.
        Only keep as None if user chooses 'init' as type
    model_type : str , ('xarrays','user')
        Default = xarray which points to a directly full of xarrays in picaso format 
        Otherwise can input "user" which initializes the grid fitter without 
        reading anything in. "user" gives users the flexibility to add  
        in their own input
    to_fit : str 
        parameter to fit, default is transit_depth. other common is flux
    """
    def __init__(self, grid_name, model_dir=None,
        to_fit='transit_depth', model_type='xarrays', save_chem=False, 
        verbose=True):
        self.verbose=verbose
        
        self.grids = []
        self.list_of_files = {}
        self.grid_params = {}
        self.overview = {}
        self.wavelength={}
        self.temperature={}
        if save_chem: self.chemistry={}
        self.pressure={}
        self.spectra={}
        self.interp_params={}
        
        #adds first grid
        if model_type=='xarrays': 
            self.add_grid(grid_name, model_dir, to_fit=to_fit, save_chem=save_chem)
        elif model_type == 'user': 
            self.grids += [grid_name]
            
    def find_grid(self, grid_name, model_dir):
        """
        Makes sure the grid exists with proper nc files. Then, adds the file directory to self.list_of_files

        """
        if not os.path.isdir(model_dir): 
            raise Exception(f'Path to models entered does not exist: {model_dir}')
        else: 
            self.list_of_files[grid_name] = glob.glob(os.path.join(model_dir,"*.nc"))
            nfiles = len(self.list_of_files[grid_name])
            if nfiles<=1:
                raise Exception("Oops! It looks like you only have 1 or less files with the extension '.nc'") 
            else: 
                if self.verbose: print(f'Total number of models in grid is {nfiles}')

    def add_grid(self,grid_name,model_dir,to_fit='transit_depth',
        save_chem=False):
        #loads in grid info
        self.grids += [grid_name]
        self.find_grid(grid_name, model_dir)
        self.load_grid_params(grid_name,to_fit=to_fit,save_chem=save_chem)

    def add_data(self, data_name, wlgrid_center,wlgrid_width,y_data,e_data): 
        """
        Adds data to class 

        Parameters
        ----------
        data_name : str 
            Create a distinguisher for the dataset to test 
        wlgrid_center : array 
            array of wavelength centers 
        wlgrid_width : array 
            array of wavelength bins 
        y_data : array 
            data to be comapred to spectrum. CautioN!! make sure that y_data and material pulled to spectra are the same units. 
        e_data : array 
            measurement error associated y_data 
        """        
        self.data =  getattr(self, 'data',{data_name: []})
        self.data[data_name] = {'wlgrid_center': wlgrid_center,
                                'wlgrid_width':wlgrid_width,
                                 'y_data':y_data,
                                 'e_data':e_data}
    def as_dict(self):
        """
        get class in dictionary form to easily search
        """
        return {
        'list_of_files':self.list_of_files, 
        'spectra_w_offset':self.best_fits,
        'rank_order':self.rank,
        'grid_params':self.grid_params, 
        'offsets': getattr(self, 'offsets',0), #,
        'chi_sqs': self.chi_sqs,
        'posteriors': self.posteriors
        }


    def load_grid_params(self,grid_name,to_fit='transit_depth',
        save_chem=False):
        """
        This will read the grid parameters and set the array of parameters 

        Parameters 
        ----------
        grid_name : str 
            Name of grid for bookkeeping
        to_fit : str 
            Default is transit_depth but also could be flux or any other xarray parameter 
            you are interested in fitting. 

        Returns
        -------
        None 
            Creates self.overview, and self.grid_params
        """
        possible_params = {'planet_params': ['rp','mp','tint', 'heat_redis','p_reference','logkzz','mh','cto','p_quench','rainout','teff','logg','m_length'],
                           'stellar_params' : ['rs','logg','steff','feh','ms'],
                           'cld_params': ['opd','ssa','asy','p_cloud','haze_eff','fsed']}

        #define possible grid parameters
        self.grid_params[grid_name] = {i:{j:np.array([]) for j in possible_params[i]} for i in possible_params.keys()}
        #define possible grid parameters
        self.overview[grid_name] = {i:{j:np.array([]) for j in possible_params[i]} for i in possible_params.keys()}


        #how many possible files 
        number_files = len(self.list_of_files[grid_name])

        #loop through grid files to get parameters
        for ct, filename in enumerate(self.list_of_files[grid_name]):
            ds = xr.open_dataset(filename)
            if save_chem:
                #grab everything on pressure grid thats not temperature
                mols = [i for i in ds.data_vars.keys() if 
                        'pressure' in ds.data_vars[i].coords 
                       and i != 'temperature']

            if ct == 0:
                nwave = len(ds['wavelength'].values)
                npress = len(ds['pressure'].values)
                
                spectra_grid = np.zeros(shape=(number_files,nwave))
                temperature_grid = np.zeros(shape=(number_files,npress))
                pressure_grid = np.zeros(shape=(number_files,npress))
                wavelength = ds['wavelength'].values
                if save_chem:
                    molecule_dict = {}
                    for imol in mols: 
                        molecule_dict[imol]= np.zeros(
                        shape=(number_files,npress))
            
            #start filling out grid parameters
            #seems like we need to save these?????
            temperature_grid[ct,:] = ds['temperature'].values[:]
            pressure_grid[ct,:] = ds['pressure'].values[:]
            spectra_grid[ct,:] = ds[to_fit].values[:] 
            if save_chem:
                for imol in mols: 
                    molecule_dict[imol][ct,:] = ds[imol].values[:]

            # Read all the paramaters in the Xarray so that User can gain insight into the 
            # grid parameters
            for iattr in possible_params.keys():#loops through e.g. planet_params, stellar_params,  
                if iattr in ds.attrs:
                    attr_dict = json.loads(ds.attrs[iattr])
                    for ikey in possible_params[iattr]:

                        self.grid_params[grid_name][iattr][ikey] = np.append(
                                                        self.grid_params[grid_name][iattr][ikey],
                                                        _get_xarray_attr(attr_dict, ikey))

        #now count how many are in each and pop 
        for iattr in possible_params.keys():#loops through e.g. planet_params, stellar_params,  
            if iattr in ds.attrs:
                for ikey in possible_params[iattr]:
                    uni_values = np.unique(self.grid_params[grid_name][iattr][ikey])
                    if (len(uni_values)==1): 
                        if ('not specified' in str(uni_values[0])):
                            self.overview[grid_name][iattr][ikey] = 'Not specified in attrs.'
                            self.grid_params[grid_name][iattr].pop(ikey)
                        elif ('None' in str(uni_values[0])):
                            self.overview[grid_name][iattr][ikey] = f'Not used in grid.'
                            self.grid_params[grid_name][iattr].pop(ikey)  
                        else: 
                            self.overview[grid_name][iattr][ikey] = uni_values[0]
                            self.grid_params[grid_name][iattr].pop(ikey)                            
                    else: 
                        self.overview[grid_name][iattr][ikey] = uni_values
    
            else:
                #e.g. if no stellar_params were included for a brown dwarf grid
                self.overview[grid_name].pop(iattr)
                self.grid_params[grid_name].pop(iattr)

        #for iattr in possible_params.keys():
        #    if len(self.grid_params[grid_name][iattr].keys())==0: 
        #        self.grid_params[grid_name].pop(iattr)

        cnt_params = 0
        for iattr in self.overview[grid_name].keys():#loops through e.g. planet_params, stellar_params,
            for ikey in   self.overview[grid_name][iattr]:
                if isinstance(self.overview[grid_name][iattr][ikey],np.ndarray):
                    cnt_params += 1
                    if self.verbose:
                        print(f'For {ikey} in {iattr} grid is: {self.overview[grid_name][iattr][ikey]}')

        self.overview[grid_name]['num_params'] = cnt_params

        #lastly save wavelength, temperature, spectra 
        self.wavelength[grid_name] = wavelength
        self.pressure[grid_name] = pressure_grid
        self.temperature[grid_name] = temperature_grid
        self.spectra[grid_name] = spectra_grid
        if save_chem: 
            self.chemistry[grid_name] = molecule_dict
    def fit_all(self):
        for i in self.grids:
            for j in self.data.keys() :
                self.fit_grid(i, j)

    def fit_grid(self,grid_name, data_name,dof='ndata', offset=True):
        """
        Fits grids given model and data. Retrieves posteriors of fit parameters.

        Parameters
        ----------
        grid_name : str 
            grid name that was specified in GridFiter or add_grid
        data_name : str 
            data name that was specified before in add_data
        dof : str 
            used for chi square. if dof=='ndata' then chi square is computed as chi2/len(data). 
            otherwise it computes as chi2/(len(data) - numparameters)
        offset : bool 
            Fit for an offset (e.g. in transit spectra)

        To Dos
        ------
        - make general to fpfs_thermal  
        """
        #number of models 
        nmodels = len(self.list_of_files[grid_name])
        

        wlgrid_center = self.data[data_name]['wlgrid_center']
        y_data = self.data[data_name]['y_data']
        e_data = self.data[data_name]['e_data']

        #get chi_sqrs if it already exists 
        self.chi_sqs =  getattr(self, 'chi_sqs',{grid_name: {data_name:np.zeros(shape=(nmodels))}})
        #get best fit dicts if it already exists 
        self.best_fits =  getattr(self, 'best_fits',{grid_name:{data_name:np.zeros(shape=(nmodels,len(wlgrid_center)))}})
        #get rank order  
        self.rank =  getattr(self, 'rank',{grid_name:{data_name:np.zeros(shape=(nmodels))}})
        
        #get posetiors
        self.posteriors =  getattr(self, 'posteriors',{grid_name:{data_name:{}}})


        #make sure nothing exiting is overwritten 
        self.chi_sqs[grid_name] = self.chi_sqs.get(grid_name, {data_name:np.zeros(shape=(nmodels))})
        self.best_fits[grid_name] = self.best_fits.get(grid_name, {data_name:np.zeros(shape=(nmodels,len(wlgrid_center)))})
        self.rank[grid_name] = self.rank.get(grid_name, {data_name:np.zeros(shape=(nmodels))})
        self.posteriors[grid_name] = self.posteriors.get(grid_name, {data_name:{}})

        #make sure nothing existing is overwritten 
        self.chi_sqs[grid_name][data_name] = self.chi_sqs[grid_name].get(data_name, np.zeros(shape=(nmodels)))
        self.best_fits[grid_name][data_name]  = self.best_fits[grid_name].get(data_name,np.zeros(shape=(nmodels,len(wlgrid_center))))
        self.rank[grid_name][data_name]  = self.rank[grid_name].get(data_name,np.zeros(shape=(nmodels)))
        self.posteriors[grid_name][data_name]  = self.posteriors[grid_name].get(data_name,{})

        if offset: 

            self.offsets =  getattr(self, 'offsets',{grid_name:{data_name:np.zeros(nmodels) }})
            self.offsets[grid_name] = self.offsets.get(grid_name, {data_name:np.zeros(shape=(nmodels))})
            self.offsets[grid_name][data_name] = self.offsets.get(data_name,np.zeros(shape=(nmodels)))
            #self.overview[grid_name]['num_params'] = self.overview[grid_name]['num_params'] + 1

        numparams = self.overview[grid_name]['num_params']

        def shift_spectrum(waves,shift):
            return flux_in_bin+shift

        #can be parallelized 
        for index in range(nmodels):
            xw , flux_in_bin = mean_regrid(self.wavelength[grid_name],self.spectra[grid_name][index,:],newx= wlgrid_center)

            if offset: 
                popt, pcov = optimize.curve_fit(shift_spectrum, wlgrid_center, y_data,p0=[-0.001])
                shift = popt[0]
            else: 
                shift = 0 
            if dof == 'ndata': numparams=0
            self.chi_sqs[grid_name][data_name][index]= chi_squared(y_data,e_data,flux_in_bin+shift,numparams)

            self.best_fits[grid_name][data_name][index,:] = flux_in_bin+shift
            if offset: self.offsets[grid_name][data_name][index] = shift

        self.rank[grid_name][data_name] = self.chi_sqs[grid_name][data_name].argsort()

        #finally compute the posteriors 
        for iattr in self.grid_params[grid_name].keys(): 
            for ikey in self.grid_params[grid_name][iattr].keys():
                self.posteriors[grid_name][data_name][ikey] = self.get_chi_posteriors(grid_name, data_name, ikey)
    
    def print_best_fit(self, grid_name, data_name, verbose=True): 
        """
        Print out table of best fit parameters 

        Parameters
        ----------
        grid_name : str 
            grid name or string of single grid name to plot 
        data_name : str 
            data name or string of single 
        """
        best_fits = {}
        for iattr in self.grid_params[grid_name].keys(): 
            for ikey in self.grid_params[grid_name][iattr].keys():
                single_best_fit = self.grid_params[grid_name][iattr][ikey][self.rank[grid_name][data_name]][0]
                if verbose: print(f'{ikey}={single_best_fit}')
                best_fits[ikey] = single_best_fit
        return best_fits

    def plot_best_fit(self, grid_names, data_names, plot_kwargs={}): 
        """
        
        Parameters
        ----------
        grid_names : list, str 
            List of grid names or string of single grid name to plot 
        data_names : list, str 
            List of data names or string of single 
        plot_kwargs : dict 
            key word arguments for matplotlib plt
        """
        if isinstance(grid_names ,str):grid_names=[grid_names]
        if isinstance(data_names ,str):data_names=[data_names]

        x='''
        AA
        ..
        BB
        '''
        fig = plt.figure(figsize=(18,10))
        plt.style.use('seaborn-v0_8-paper')
        plt.rcParams['figure.figsize'] = [7, 4]           # Figure dimensions
        plt.rcParams['figure.dpi'] = 300
        plt.rcParams['image.aspect'] = 1.2                       # Aspect ratio (the CCD is quite long!!!)
        plt.rcParams['lines.linewidth'] = 1
        plt.rcParams['lines.markersize'] = 3
        plt.rcParams['lines.markeredgewidth'] = 0
        
        cmap = plt.cm.magma
        #cmap.set_bad('k',1.)
        
        plt.rcParams['image.cmap'] = 'magma'                   # Colormap.
<<<<<<< HEAD
        plt.rcParams['image.interpolation'] = 'None'
=======
>>>>>>> 4d907355
        plt.rcParams['image.origin'] = 'lower'
        plt.rcParams['font.family'] = 'sans-serif'
        plt.rcParams['font.serif'] = 'DejaVu Sans'
        plt.rcParams['mathtext.fontset'] = 'stixsans'
        #plt.rcParams['axes.prop_cycle'] = \
        #plt.cycler(color=["tomato", "dodgerblue", "gold", 'forestgreen', 'mediumorchid', 'lightblue'])
        plt.rcParams['figure.dpi'] = 300
        colors=["xkcd:salmon", "dodgerblue", "sandybrown", 'cadetblue', 'orchid', 'lightblue']
        plt.rcParams["axes.prop_cycle"] = plt.cycler(color=colors)        

        ax = fig.subplot_mosaic(x,gridspec_kw={
                # set the height ratios between the rows
                "height_ratios": [1,0.00001,0.2],
                # set the width ratios between the columns
                "width_ratios": [1,1]})


        all_data_waves = np.concatenate([self.data[i]['wlgrid_center'] for i in self.data.keys()])
        ax['A'].set_xlim(np.min(all_data_waves)-0.1,np.max(all_data_waves)+0.1)
        ax['B'].set_xlim(np.min(all_data_waves)-0.1,np.max(all_data_waves)+0.1)
        #ax['A'].set_ylim(np.min(rprs_data2)-0.01*np.min(rprs_data2),np.max(rprs_data2)+0.01*np.max(rprs_data2))

        #colors = ['tomato', 'dodgerblue','forestgreen','green','orchid','slateblue']
        ii=0
        for igrid in grid_names:   
            for idata in data_names: 
                color = ax['A']._get_lines.get_next_color()

                wlgrid_center = self.data[idata]['wlgrid_center']
                y_data = 100*self.data[idata]['y_data']
                e_data = 100*self.data[idata]['e_data']
                best_fit = 100*self.best_fits[igrid][idata][self.rank[igrid][idata],:][0,:]
                chi1 = self.chi_sqs[igrid][idata][self.rank[igrid][idata]][0]

                ax['A'].plot(wlgrid_center,best_fit,color,linewidth=2,label=r"Best Fit "+igrid+"+"+idata+", ${\chi}_{\\nu}$$^2$= "+ str(np.round(chi1,2)))

                ax['B'].plot(wlgrid_center,(y_data-best_fit)/e_data,"o",color=color,markersize=5)
                if ii==0:ax['B'].plot(wlgrid_center,0*y_data,"k")

                ii+=1

        for i,idata in enumerate(data_names):
            wlgrid_center = self.data[idata]['wlgrid_center']
            y_data = 100*self.data[idata]['y_data']
            e_data = 100*self.data[idata]['e_data']
            ax['A'].errorbar(wlgrid_center,y_data,yerr=e_data,fmt="o",color=Cividis[7][i],label=idata+" Reduction",markersize=5)
        
        ax['B'].set_xlabel(plot_kwargs.get('xlabel',r"wavelength [$\mu$m]"),fontsize=20)
        ax['A'].set_ylabel(plot_kwargs.get('ylabel',r"transit depth [%]"),fontsize=20)

        ax['A'].minorticks_on()
        ax['A'].tick_params(axis='y',which='major',length =20, width=3,direction='in',labelsize=20)
        ax['A'].tick_params(axis='y',which='minor',length =10, width=2,direction='in',labelsize=20)
        ax['A'].tick_params(axis='x',which='major',length =20, width=3,direction='in',labelsize=20)
        ax['A'].tick_params(axis='x',which='minor',length =10, width=2,direction='in',labelsize=20)

        ax['B'].minorticks_on()
        ax['B'].tick_params(axis='y',which='major',length =20, width=3,direction='in',labelsize=20)
        ax['B'].tick_params(axis='y',which='minor',length =10, width=2,direction='in',labelsize=20)
        ax['B'].tick_params(axis='x',which='major',length =20, width=3,direction='in',labelsize=20)
        ax['B'].tick_params(axis='x',which='minor',length =10, width=2,direction='in',labelsize=20)

        
        ax['B'].set_ylabel("${\delta}/N$",fontsize=20)
        
            
        ax['A'].legend(fontsize=16)
        
        
        return fig,ax


    def get_chi_posteriors(self, grid_name, data_name, parameter):
        """
        Get posteriors (x,y) given a grid name, data name and parameter specified in grid_params

        Parameters
        ----------
        grid_names : list, str 
            List of grid names or string of single grid name to plot 
        data_names : list, str 
            List of data names or string of single 
        parameter : str 
            Name of parameter to get the posterior of (e.g. mh or tint)
        """
        parameter_sort = _finditem(self.grid_params[grid_name], parameter)
        if isinstance(parameter_sort, type(None)): 
            raise Exception(f'Parameter {parameter} not found in grid {grid_name}')
        
        chi_sq = self.chi_sqs[grid_name][data_name]

        parameter_grid =np.unique(parameter_sort)
        
        prob_array = np.exp(-chi_sq/2.0)
        alpha = 1.0/np.sum(prob_array)
        prob_array = prob_array*alpha
        
        prob= np.array([])

        for m in parameter_grid:
            wh = np.where(parameter_sort == m)
            prob = np.append(prob,np.sum(prob_array[wh]))
            
        return parameter_grid,prob


    def plot_chi_posteriors(self, grid_name, data_name,parameters, fig=None, ax=None,
                       x_label_style={}, x_axis_type={}, label=''):
        """
        Plots posteriors for a given parameter set 

        Parameters
        ----------
        grid_names : str 
            string of single grid name to plot 
        data_names : str 
            data names or string of single 
        parameters : list, str
            Name or list of parameter(s) to get the posterior of (e.g. mh or tint) 
        x_label_style : dict 
            dictionary with elements of parameters for stylized x axis labels 
        x_axis_type : dict 
            dictionry with 'linear' 'log' arguments for the x axis. 
        labels : list 
            how to label the data 
        """
        if isinstance(parameters, str): parameters=[parameters]

        if label == '':
            legend_label = grid_name + ' ' + data_name
        else: 
            legend_label = label

        if fig == None:
            if ax == None:
                plt.style.use('seaborn-v0_8-colorblind')
                plt.rcParams['figure.figsize'] = [7, 4]           # Figure dimensions
                plt.rcParams['figure.dpi'] = 300
                plt.rcParams['image.aspect'] = 1.2                       # Aspect ratio (the CCD is quite long!!!)
                plt.rcParams['lines.linewidth'] = 1
                plt.rcParams['lines.markersize'] = 3
                plt.rcParams['lines.markeredgewidth'] = 0

                cmap = plt.cm.magma
                #cmap.set_bad('k',1.)

                plt.rcParams['image.cmap'] = 'magma'                   # Colormap.
<<<<<<< HEAD
                plt.rcParams['image.interpolation'] = ''
=======
>>>>>>> 4d907355
                plt.rcParams['image.origin'] = 'lower'
                plt.rcParams['font.family'] = 'sans-serif'
                plt.rcParams['font.serif'] = 'DejaVu Sans'
                plt.rcParams['mathtext.fontset'] = 'stixsans'
                #plt.rcParams['axes.prop_cycle'] = \
                #color = plt.cycler()
                colors=["xkcd:salmon", "dodgerblue", "sandybrown", 'cadetblue', 'orchid', 'lightblue']
                plt.rcParams["axes.prop_cycle"] = plt.cycler(color=colors)
                plt.rcParams['figure.dpi'] = 300
                nrow = 2
                ncol = int(np.ceil(len(parameters)/nrow))
                fig,ax = plt.subplots(nrows=nrow,ncols=ncol,figsize=(30,20))
        
        nrow=ax.shape[0]
        ncol=ax.shape[1]
        #colors=["tomato", "dodgerblue", "gold", 'forestgreen', 'mediumorchid', 'lightblue']
        iparam = -1 
        for irow in range(nrow):
            for icol in range(ncol):
                iparam+=1
                if icol==0: ax[irow,icol].set_ylabel("Probability",fontsize=50)
                if iparam > len(parameters)-1: 
                    try:
                        fig.delaxes(ax[irow,icol])
                        continue
                    except: 
                        continue
                else: 
                    get_post = _finditem(self.posteriors[grid_name][data_name], parameters[iparam])
                    if isinstance(get_post, type(None)): 
                        xgrid,yprob = [0,0,0],[0,0,0]
                    else: 
                        xgrid,yprob = get_post

                    ax[irow,icol].set_ylim(1e-2,1)
                    
                    if x_axis_type.get(parameters[iparam],'linear') == 'log':
                        xgrid = np.log10(xgrid)
                    #cycler = ax[irow,icol]._get_lines.prop_cycler
                    #col = next(cycler)['color']
                    ax[irow,icol].bar(xgrid, yprob,
                        width=[np.mean(abs(np.diff(xgrid)))/2]*len(xgrid), 
                        #color=col,edgecolor=col,
                        linewidth=5,label=legend_label,alpha=0.2 )
                    ax[irow,icol].tick_params(axis='both',which='major',length =40, width=3,direction='in',labelsize=30)
                    ax[irow,icol].tick_params(axis='both',which='minor',length =10, width=2,direction='in',labelsize=30)
                    
                    label = x_label_style.get(parameters[iparam],parameters[iparam])
                    ax[irow,icol].set_xlabel(label,fontsize=50)
                    
                    ax[irow,icol].legend(fontsize=20)
        return fig, ax 


    def prep_gridtrieval(self, grid_name,add_ptchem=False):
        """
        Preps the loaded grid for interpolated gridtrieval 
        """
        if add_ptchem:
            sqr_spec , sqr_pt, sqr_chem, uniq, offset_prior,df_grid_params = self.transform_4_interp(grid_name, add_ptchem=add_ptchem)
        else: 
            sqr_spec , uniq, offset_prior,df_grid_params = self.transform_4_interp(grid_name, add_ptchem=add_ptchem)
        
        self.interp_params = {}
        self.interp_params[grid_name] = {}
        self.interp_params[grid_name]['offset_prior'] = offset_prior
        self.interp_params[grid_name]['grid_parameters'] = df_grid_params
        self.interp_params[grid_name]['grid_parameters_unique'] = uniq
        self.interp_params[grid_name]['square_spectra_grid'] = sqr_spec

        if add_ptchem:
            self.interp_params[grid_name]['square_temp_grid'] = sqr_pt
            self.interp_params[grid_name]['square_chem_grid'] = sqr_chem

    def transform_4_interp(fitter, grid_name,add_ptchem=False):
        """
        Transforms the fitter output into a square grid with np.nan in place 
        of spectra that are missing 
        This allows us to use the custom grid interpolator for cases where spectra are 
        available. for everything else it will use the non square grid 
        
        Parameters
        ----------
        fitter : analyze.GridFitter
            class that has all the spectra information loaded 
        grid_name : str 
            Name of grid that you want to interpolate on
        """
        all_spectra = fitter.spectra[grid_name]
        
        if add_ptchem: 
            all_pt = fitter.temperature[grid_name]
            all_chem = fitter.chemistry[grid_name]
            mols = all_chem.keys()
            all_pressures = fitter.pressure[grid_name]
            unique_ps = np.unique(all_pressures, axis=0)
            if len(unique_ps)>1: 
                raise Exception("""Detected non-uniform pressure grid.
                Grid needs to be on a uniform pressure grid if you want to use the interpolate feature 
                You can use the function analyze.interp_pressure_grid to adjust the grid data""")

        df_grid_params = pd.DataFrame(index = range(len(fitter.list_of_files[grid_name])))
        grid_params=[]
        for i in fitter.grid_params[grid_name].keys():
            for j in fitter.grid_params[grid_name][i].keys():
                grid_params+=[j]
                df_grid_params[j] = fitter.grid_params[grid_name][i][j]
        grid_params_unique = {}

        offset_pm = abs(2*(np.min(fitter.spectra[grid_name]) - 
                           np.max(fitter.spectra[grid_name])))

        for i in grid_params:
            grid_params_unique[i]=np.array([float(i) for i in 
                                        sorted(df_grid_params[i].unique())])
        
        #if the grid were square what size would it be based on unique params
        square_size = np.prod([len(i) for i in grid_params_unique.values()])
        #if square_size != all_spectra.shape[0]:
        #grid is not square let's fix that for interpolation 
        spectra_square = []
        #and add pt/chem if we want
        if add_ptchem: 
            pt_square = []
            chem_square = {imol:[] for imol in mols}

        full_df_grid = pd.DataFrame(columns = grid_params_unique.keys(), 
                                   index = range(square_size))
        for i,icombo in enumerate(itertools.product(*grid_params_unique.values())): 

            matches = df_grid_params.astype(float).eq(icombo)
            matches_all_rows = matches.all(axis=1)
            matches = df_grid_params.loc[matches_all_rows]

            if len(matches.index)==0: 
                #if there are no matches then let's add a nan to that location
                full_df_grid.iloc[i,:] = icombo
                spectra_square += [[np.nan]*all_spectra.shape[1]]
                if add_ptchem: 
                    pt_square += [[np.nan]*all_pt.shape[1]]
                    for imol in mols:
                        chem_square[imol] += [[np.nan]*all_chem[imol].shape[1]]

            else: 
                #if there are matches then let's add in the corresponding value
                ind = matches.index[0]
                full_df_grid.iloc[i,:] = icombo
                spectra_square += [all_spectra[ind]]
                if add_ptchem: 
                    pt_square += [all_pt[ind]]
                    for imol in mols: 
                        chem_square[imol] += [all_chem[imol][ind]]

        #now we can properly reshape everything
        spectra_square = np.reshape(spectra_square, 
                                    [len(i) for i in grid_params_unique.values()]
                                    +[all_spectra.shape[1]])

        if add_ptchem: 
            pt_square = np.reshape(pt_square, [len(i) for i in grid_params_unique.values()]
                                    +[all_pt.shape[1]])
            for imol in mols: 
                chem_square[imol] = np.reshape(chem_square[imol], [len(i) for i in grid_params_unique.values()]
                                    +[all_chem[imol].shape[1]])
        """else: 
                                    #reshape all_spectra to be on npar1 x npar2 x npar3 etc 
                                    spectra_square = np.reshape(all_spectra, 
                                                                [len(i) for i in grid_params_unique.values()]
                                                                +[all_spectra.shape[1]])
                                    if add_ptchem: 
                                        #reshape all_spectra to be on npar1 x npar2 x npar3 etc 
                                        pt_square = np.reshape(all_pt, 
                                                                [len(i) for i in grid_params_unique.values()]
                                                                +[all_pt.shape[1]])
                                        for imol in mols: 
                                            chem_square = {imol: np.reshape(all_chem[imol], 
                                                                [len(i) for i in grid_params_unique.values()]
                                                                +[all_chem[imol].shape[1]])
                                                            for imol in mols}"""
        

        #lastly replace nans in grid with real values 
        def replace_nans(data):
            #will first interpolate nearest neighbors 
            #then it will replace nans with nearest neighbors
            for imethod in ['linear','nearest']:
                nan_coords = np.argwhere(np.isnan(data))

                # Find the coordinates and values of non-NaN values
                non_nan_coords = np.argwhere(~np.isnan(data))
                non_nan_values = data[~np.isnan(data)]

                # Perform interpolation to fill NaN values
                filled_data = griddata(non_nan_coords, non_nan_values, nan_coords, method=imethod)

                # Replace NaN values with interpolated values
                data[np.isnan(data)] = filled_data
            return data
        #import time
        #removing this because grid data takes way too long with 
        #high res spectra 

        #if np.argwhere(np.isnan(spectra_square)).shape[0]!=0: 
        #    spectra_square = replace_nans(spectra_square)
        #    print('finish spec', time.time()-start);start = time.time()

        if add_ptchem:
            if np.argwhere(np.isnan(pt_square)).shape[0]!=0: 
                pt_square = replace_nans(pt_square)
                for imol in chem_square.keys():
                    chem_square[imol] = replace_nans(chem_square[imol])

        if add_ptchem: 
            return (spectra_square, pt_square, chem_square, 
                                grid_params_unique, offset_pm,df_grid_params)
        else :
            return spectra_square, grid_params_unique, offset_pm,df_grid_params
    
    def interp_pressure_grid(self, new_press_grid ,grid_name):
        """
        This function will help you reinterpolate your grid to a new 
        common pressure grid. 

        Parameters
        ----------
        new_press_grid : ndarray    
            new pressure grid in bars, ascending order 
        grid_name : str 
            name of grid you would like to reinterpolate
        """
        new_press_grid = np.sort(new_press_grid)
        nlevels=len(new_press_grid)

        #old stuff
        all_pt = self.temperature[grid_name]
        all_chem = self.chemistry[grid_name]
        all_pressures = self.pressure[grid_name]

        #double check we can actually interpolate with a ordered pressure grid
        unique_ps = np.unique(all_pressures, axis=0)
        for ips in unique_ps: 
            if ips[0] != np.min(ips): 
                raise Exception('Uh oh! Youve read in a grid that is not in ascending order. Please reorder before proceeding')

        #define new stuff
        new_all_pt = np.zeros((all_pt.shape[0], nlevels))
        new_all_chem = {imol:np.zeros((all_chem[imol].shape[0], nlevels)) for imol in all_chem.keys()}
        new_all_pressures = np.zeros((all_pressures.shape[0], nlevels))

        #loop through and interpolate everything
        new_logp = np.log10(new_press_grid)
        for i in range(all_pt.shape[0]): 
            new_all_pressures[i,:] = new_press_grid 
            
            old_logp = np.log10(all_pressures[i,:])
            
            new_all_pt[i,:] = np.interp(new_logp,old_logp,all_pt[i,:])
            
            for imol in new_all_chem.keys(): 
                new_all_chem[imol][i,:] = 10**np.interp(new_logp,old_logp,np.log10(all_chem[imol][i,:]))
        
        self.temperature[grid_name] = new_all_pt
        self.chemistry[grid_name] = new_all_chem
        self.pressure[grid_name] = new_all_pressures  
        return 

    
def custom_interp(final_goal,fitter,grid_name, to_interp='spectra',array_to_interp=None ): 
    """
    Custom interpolation routine that interpolates based on the nearest two neighbors
    of each parameter. e.g. if interpolating M/H and C/O it will find the upper 
    and lower M/H, C/O and interpolate between those four grid points. 
    Currently, this does not handle cases that go off the grid. 
    
    Parameters
    ----------
    final_goal : array
        Values on which to interpolate on in the order of grid_pars 
        e.g. [mh_interp, co_interp]
    fitter : analyze.GridFitter
        See tutorial, provided loaded grid fitter tool
    grid_name : str
        name of grid provided to analyze.GridFitter
    interp : str 
        Default = 'spectra', this dictates the entity you want to interpolate 
        Other option is to specify "custom" in this case you will have to 
        add in a array of something else (e.g. temperature, chemistry). 
    array_to_interp : array
        Default = None, in this case it assumes you are fitting for the spectrum. 
        Otherwise you have to input the array of what you want to input via this 
        variable.
        This array should be on an identical array as the spectra, except the last dimension
        which might not be of wavelength (could be of pressure for instance)
    
    Returns
    -------
    ndarray
        Final spectra interpolated onto final_goal values requested 
    """

    grid_points = fitter.interp_params[grid_name]['grid_parameters']
    grid_pars = fitter.interp_params[grid_name]['grid_parameters_unique']

    if 'spectra' in to_interp:
        spectra = fitter.interp_params[grid_name]['square_spectra_grid']
    else: 
        spectra = array_to_interp

    
    #transform to list of unique values 
    grid_pars = list(grid_pars.values())
    hypercube = np.array(list(itertools.product([0,1],repeat=len(grid_pars))))
    hilos = np.array([find_bounding_values(arr, val)[0] for arr, val in 
                 zip(grid_pars, final_goal)])
    hilos_inds = np.array([find_bounding_values(arr, val)[1] for arr, val in 
                 zip(grid_pars, final_goal)])

    #@jit(nopython=True)
    def weight_interp(grid_pars, final_goal, spectra,hypercube,hilos, hilos_inds): 
        weights = []
        for i in range(len(final_goal)): 
            weights += [(final_goal[i] - hilos[i,0])/(hilos[i,1] - hilos[i,0])]

        weights = np.array(weights)#length of number of params
        inv_weights = 1-weights
        all_weights = np.array([inv_weights, weights]).T#same as inds

        interp = 0 
        for irow in hypercube: 
            weight_multip = [all_weights[i][j] for i, j in enumerate(irow)]
            inds = [hilos_inds[i][j] for i, j in enumerate(irow)]+[-1]
            spec_interp = get_last_dimension(spectra, inds)
            interp+= np.product(weight_multip)*spec_interp
        return interp
    interp = weight_interp(grid_pars, final_goal, spectra,hypercube, hilos,hilos_inds)
    
    if 'spectra' in to_interp:
        #only fill this gap if you are fitting spectra which takes too long with the griddata method
        if np.any(np.isnan(interp)):
            tree = cKDTree(grid_points)
            dd, inds = tree.query(final_goal, k=3)
            weights = 1.0 / dd**2
            interp = np.dot(weights , fitter.spectra[grid_name][inds]) / np.sum(weights)  
        
    return interp

def get_last_dimension(arr, indices):
    """
    Given an array of any dimenion, returns the last dimension with the other 
    dimensions specified by "indices". 
    
    for example, if arr = np.random.randn([4,4]) and indices = [1,-1], it would
    return arr[1,:]. this is slightly confusing because -1 usually indicates last element, 
    which is different from the use of ":". However, jit nopython cannot compare string 
    elements. Therefore this code uses -1 in place of :. 
    """
    if len(indices) == 1 and indices[0] == -1:
        return arr
    elif len(indices) == 1:
        return arr[indices[0]]
    
    return get_last_dimension(arr[indices[0]], indices[1:])

def find_bounding_values(arr, value):
    """
    Given an array and a value this finds the values on each side of the array. 
    If this locates a value on the edge, it returns the edge and the parameter to the 
    right or left. If it is out of bounds it returns just the edge value 
    
    Parameters
    ----------
    arr : array
        sorted array of values 
    value : float 
        float located within the bounds of the array specified 
    """
    # Find the indices of the elements that are less than or equal to the value
    indices = np.where(arr <= value)[0]

    # Check if the value is smaller than the smallest element in the array
    if len(indices) == 0:
        return [arr[0]]

    # Check if the value is larger than the largest element in the array
    if indices[-1] == len(arr) - 1:
        lower = arr[-2]
        upper = arr[-1]
        ind_lower = indices[-1] - 1
        ind_upper = indices[-1]
    else:
        # Get the elements at the indices and the next index
        lower = arr[indices[-1]]
        upper = arr[indices[-1] + 1]
        ind_lower = indices[-1]
        ind_upper =indices[-1] + 1 

    return [lower, upper], [ind_lower,ind_upper ]

def detection_test(fitter, molecule, min_wavelength, max_wavelength,
                   grid_name, data_name, 
                   filename, molecule_baseline=None,baseline_wavelength=[],
                   model_full=None, 
                   opa_kwargs={},plot=True):
    """
    Computes the detection significance of a molecule given a grid name, data name, 
    filename
    """
    try: 
        import dynesty 
        from dynesty import utils as dyfunc 
    except ModuleNotFoundError: 
        raise Exception('You are running a PICASO that requires the additional package `dynesty`. Please install with `pip install dynesty` and rerun this function')

    wlgrid_center = fitter.data[data_name]['wlgrid_center']
    y_data = fitter.data[data_name]['y_data']
    e_data = fitter.data[data_name]['e_data']
    
    index = fitter.list_of_files[grid_name].index(filename)
    
    shift = fitter.offsets[grid_name][data_name][index]
    
    xr_data = xr.load_dataset(filename)
        
    opa = opannection(**opa_kwargs)
    case = input_xarray(xr_data, opa)        
    og_atmo = copy.deepcopy(case.inputs['atmosphere']['profile'])
    
    if isinstance(model_full,type(None)):
        model_full = xr_data.data_vars['transit_depth']
        wavelength = xr_data.coords['wavelength']
        wavelength, model_full = mean_regrid(wavelength,model_full,newx=wlgrid_center)
        model_full = model_full + shift
    
    
    #
    double_gauss =False
    if isinstance(molecule_baseline,str):
        molecule = [molecule, molecule_baseline]
        double_gauss = True
        if len(baseline_wavelength)==2: 
            min_wavelength_add = sorted(baseline_wavelength)[0]
            max_wavelength_add = sorted(baseline_wavelength)[1]
        else: 
            min_wavelength_add = min_wavelength
            max_wavelength_add = max_wavelength

    case.atmosphere(df = og_atmo,exclude_mol=molecule)
    df= case.spectrum(opa, full_output=True,calculation='transmission') #note the new last key 
    wno, model_exclude  = df['wavenumber'] , df['transit_depth']
    wno, model_exclude = mean_regrid(wno,model_exclude,newx=np.sort(1e4/wlgrid_center))
    model_exclude = model_exclude + shift 
    out = pd.DataFrame({
        'wno':wno, 
        'wavelength':1e4/wno,
        'model_exclude':model_exclude})
    out = out.sort_values(by='wavelength')
    model_exclude = out['model_exclude']
    wavelength = out['wavelength']
    
    if plot: 
        fig,ax = plt.subplots(nrows=3,ncols=1,figsize=(15,10))
        ax[0].plot(wlgrid_center, model_full,color='blue',label='Full Model')
        ax[0].plot(wlgrid_center, model_exclude,color='red',label=f'Without {molecule}')
        ax[0].errorbar(wlgrid_center, y_data, yerr=e_data,fmt='ok')
        ax[0].set_xlabel('wavelength [microns]')
        ax[0].set_ylabel('transit depth') 
        ax[0].legend(fontsize=12)
    
    residual_model = model_full-model_exclude
    residual_data = y_data-model_exclude
    if plot: 
        ax[1].plot(wlgrid_center, residual_model, color='blue',label='Residual Model')
        ax[1].errorbar(wlgrid_center, residual_data, yerr=e_data,fmt='ok',label='Residual in data')
        ax[1].set_xlabel('wavelength [microns]')
        ax[1].set_ylabel('delta transit depth')     
        ax[1].legend(fontsize=12)

    #defining gaussian model-params are centeral wavlenegth, width, amplitude, and a constant "DC" offset
    def model_gauss(wlgrid, lam0, sig, Amp,cst):
        return (Amp*np.exp(-(wlgrid-lam0)**2/sig**2)+cst)/1e6

    def model_double_gauss(wlgrid, lam01, sig1, Amp1,cst1,lam02, sig2, Amp2,cst2):
        return ((Amp1*np.exp(-(wlgrid-lam01)**2/sig1**2)+cst1)/1e6 + 
                (Amp2*np.exp(-(wlgrid-lam02)**2/sig2**2)+cst2)/1e6    )
    #TK ADD IN DOUBLE LOGLIKE AND DOUBLE PRIOR
    #likelihood function
    def loglike_gauss(theta):
        logAmp, lam0,logsig,cst=theta #fitting for the "log" amplitude and witdths b/c why not...could try linear to see if it affects answer
        mod=model_gauss(wlgrid_center, lam0, 10**logsig, 10**logAmp,cst) #evaluating model
        lnl=-0.5*np.sum((residual_data-mod)**2/e_data**2) #the equation for -1/2 chi-square....
        return lnl
    def loglike_double_gauss(theta):
        logAmp1, lam01,logsig1,cst1,logAmp2, lam02,logsig2,cst2=theta #fitting for the "log" amplitude and witdths b/c why not...could try linear to see if it affects answer
        mod=model_double_gauss(wlgrid_center, lam01, 10**logsig1, 10**logAmp1, cst1,
                                       lam02, 10**logsig2, 10**logAmp2, cst2) #evaluating model
        lnl=-0.5*np.sum((residual_data-mod)**2/e_data**2) #the equation for -1/2 chi-square....
        return lnl

    #prior transform
    def prior_transform_gauss(theta):
        logAmp, lam0,logsig,cst=theta
        logAmp=-1+(4.5+1)*logAmp
        lam0=min_wavelength+(max_wavelength-min_wavelength)*lam0 
        logsig=-2+(1+2)*logsig
        cst=-200+(400)*cst
        return logAmp, lam0,logsig,cst
    def prior_transform_double_gauss(theta):
        logAmp1, lam01,logsig1,cst1,logAmp2, lam02,logsig2,cst2=theta
        logAmp1=-1+(4.5+1)*logAmp1
        lam01=min_wavelength+(max_wavelength-min_wavelength)*lam01 
        logsig1=-2+(1+2)*logsig1
        cst1=-200+(400)*cst1
        logAmp2=-1+(4.5+1)*logAmp2
        lam02=min_wavelength_add+(max_wavelength_add-min_wavelength_add)*lam02
        logsig2=-2+(1+2)*logsig2
        cst2=-200+(400)*cst2
        return logAmp1, lam01,logsig1,cst1,logAmp2, lam02,logsig2,cst2 
    
    Nproc=4  #number of processors for multi processing--best if you can run on a 12 core+ node or something
    Nlive=500 #number of nested sampling live points

    #setting up multi-threading and sampler     
    #pool = Pool(processes=Nproc)
    results = {}
    models = []
    if double_gauss:
        models += ['double']
        Nparam=8  #number of parameters--make sure it is the same as what is in prior and loglike
        results['double'] = dynesty.NestedSampler(loglike_double_gauss, prior_transform_double_gauss, ndim=Nparam,
                                            bound='multi', sample='auto', nlive=Nlive)#,
                                            #pool=pool, queue_size=Nproc)
    #run single for comparison 
    Nparam = 4
    models += ['single']
    results['single'] = dynesty.NestedSampler(loglike_gauss, prior_transform_gauss, ndim=Nparam,
                                        bound='multi', sample='auto', nlive=Nlive)#,
                                        #pool=pool, queue_size=Nproc)
    keys = list(results.keys())
    for dsampler in keys:
        results[dsampler].run_nested()
        #GAUSS RESULTS
        results[f'dres_{dsampler}'] = results[dsampler].results #results
        ##grabbing the final evidence--will be used for bayes factor (see Dynesty documnetation)
        results[f'logZ_{dsampler}'] = results[f'dres_{dsampler}'].logz[-1] 
        samples, weights = results[f'dres_{dsampler}'].samples, np.exp(results[f'dres_{dsampler}'].logwt - results[f'dres_{dsampler}'].logz[-1])
        results[f'samp_{dsampler}'] = dyfunc.resample_equal(samples, weights)
    
    #flat line test
    def model_line(wlgrid,cst):
        #flat line slope = 0 
        return (cst+wlgrid*0. )/1e6

    #loglike with 
    def loglike_line(theta):
        cst=theta
        mod=model_line(wlgrid_center, cst)
        lnl=-0.5*np.sum((residual_data-mod)**2/e_data**2)
        return lnl

    #prior cube 
    def prior_transform_line(theta):
        cst=theta
        cst=-200+(2000)*cst
        return cst 
    
    Nparam=1
    results['line'] = dynesty.NestedSampler(loglike_line, prior_transform_line, ndim=Nparam,
                                        bound='multi', sample='auto', nlive=Nlive#,
                                        #pool=pool, queue_size=Nproc
                                    )
    
    results['line'].run_nested()
    results['dres_line'] = results['line'].results
    results['logZ_line'] = results['dres_line'].logz[-1] 
    samples, weights = results['dres_line'].samples, np.exp(results['dres_line'].logwt - results['dres_line'].logz[-1])
    results['samp_line'] = dyfunc.resample_equal(samples, weights)
    
    
    if plot:
        ax[2].errorbar(wlgrid_center, residual_data,yerr=e_data,fmt='ob',ms=3,label='Residual Data')
        
        samp_gauss = results['samp_single']
        for i in range(samp_gauss.shape[0]):
            logAmp, lam0,logsig,cst=samp_gauss[i,:]
            mod=model_gauss(wlgrid_center, lam0, 10**logsig, 10**logAmp,cst)
            ax[2].plot(wlgrid_center, mod,alpha=0.01,color='purple')

        ax[2].plot(wlgrid_center, mod,alpha=0.5,color='purple')

        if double_gauss:
            samp_gauss = results['samp_double']
            for i in range(samp_gauss.shape[0]):
                logAmp1, lam01,logsig1,cst1,logAmp2, lam02,logsig2,cst2=samp_gauss[i,:]
                mod=model_double_gauss(wlgrid_center, lam01, 10**logsig1, 10**logAmp1, cst1,
                                   lam02, 10**logsig2, 10**logAmp2, cst2)
                ax[2].plot(wlgrid_center, mod,alpha=0.01,color='orange')

            ax[2].plot(wlgrid_center, mod,alpha=0.5,color='orange')

        samp_line = results['samp_line']
        for i in range(samp_line.shape[0]):
            cst=samp_line[i,:]
            mod=model_line(wlgrid_center, cst)
            ax[2].plot(wlgrid_center, mod,alpha=0.01,color='grey')
       
        ax[2].plot(wlgrid_center, mod,alpha=0.5,color='grey',label='Constant Fit Ensemble')
        
        ax[2].set_xlabel('wavelength [microns]')
        ax[2].set_ylabel('Delta Transit Depth') 
        ax[2].legend(fontsize=12) 

    results['sigma_single_v_line'],results['lnB_single_v_line']= sigma(
                                        results['logZ_single'], results['logZ_line'])

    if double_gauss: 
        results['sigma_double_v_single'],results['lnB_double_v_single']= sigma(
                                    results['logZ_double'], results['logZ_single'])
    return results
        


def chi_squared(data,data_err,model,numparams):
    """
    Compute reduced chi squared assuming DOF = ndata_pts - num parameters  
    """
    
    chi_squared = np.sum(((data-model)/(data_err))**2)/(len(data)-(numparams))
    
    return chi_squared





def plot_atmosphere(location,bf_filename,gas_names=None,fig=None,ax=None,linestyle=None,color=None,label=None):

    f = os.path.join(location, bf_filename)

        
        
    if os.path.isfile(f):
            
        ds = xr.open_dataset(f)

        temp = ds['temperature'].values[:]
        pressure = ds['pressure'].values[:]
        gas_vmr = np.zeros(shape=(len(gas_names),len(pressure)))

        try: # see if clouds are here
            pressure_cld = ds['pressure_cld'].values[:]
            wno_cld = ds['wno_cld'].values[:]
            wno_cld = ds['wno_cld'].values[:]
            wno_cld = ds['wno_cld'].values[:]
            opd_cld = ds['opd'].values
            asy_cld = ds['asy'].values
            ssa_cld = ds['ssa'].values
        except:
            pressure_cld = 0
            wno_cld = 0
            wno_cld = 0
            wno_cld = 0
            opd_cld = 0
            asy_cld = 0
            ssa_cld = 0

        for igas,gases in zip(range(0,len(gas_names)),gas_names):

            try: # see if clouds are here
                gas_vmr[igas,:]= ds[gases].values[:]
                
            except:
                gas_vmr[igas,:]= 0.0
        

        if fig == None:
            if ax == None:
                plt.style.use('seaborn-paper')
                plt.rcParams['figure.figsize'] = [7, 4]           # Figure dimensions
                plt.rcParams['figure.dpi'] = 300
                plt.rcParams['image.aspect'] = 1.2                       # Aspect ratio (the CCD is quite long!!!)
                plt.rcParams['lines.linewidth'] = 1
                plt.rcParams['lines.markersize'] = 3
                plt.rcParams['lines.markeredgewidth'] = 0

                cmap = plt.cm.get_cmap('tab20b', len(gas_names))
                #cmap.set_bad('k',1.)

                plt.rcParams['image.cmap'] = 'magma'                   # Colormap.
                plt.rcParams['image.origin'] = 'lower'
                plt.rcParams['font.family'] = 'serif'
                plt.rcParams['font.serif'] = 'DejaVu Sans'
                plt.rcParams['mathtext.fontset'] = 'stixsans'
                plt.rcParams['axes.prop_cycle'] = \
                plt.cycler(color=["xkcd:salmon", "dodgerblue", "sandybrown", 'cadetblue', 'orchid', 'lightblue'])
                plt.rcParams['figure.dpi'] = 300
                fig,ax = plt.subplots(nrows=1,ncols=3,figsize=(30,10))
        
        cmap = plt.cm.get_cmap('tab20b', len(gas_names))


        ax[0].set_ylim(1000,1e-6)
        ax[0].set_xlim(500,3500)

        ax[0].semilogy(temp,pressure,linewidth=3,linestyle=linestyle,color=color,label=label)
        ax[0].minorticks_on()
        ax[0].tick_params(axis='both',which='major',length =40, width=3,direction='in',labelsize=30)
        ax[0].tick_params(axis='both',which='minor',length =10, width=2,direction='in',labelsize=30)
        ax[0].legend(fontsize=15)
        ax[0].set_xlabel(r"Temperature [K]",fontsize=30)
        ax[0].set_ylabel(r"Pressure [Bars]",fontsize=30)

        ax[1].set_ylim(1000,1e-6)
        ax[1].set_xlim(1e-8,1)
        
        
        #ax[1].set_ylabel(r"Pressure [Bars]",fontsize=50)


        for igas,gases in zip(range(0,len(gas_names)),gas_names):
            
            ax[1].loglog(gas_vmr[igas,:],pressure,linewidth=3,linestyle=linestyle,color=cmap(igas),label=gases+" "+label)
            
        
        ax[1].minorticks_on()
        ax[1].tick_params(axis='both',which='major',length =40, width=3,direction='in',labelsize=30)
        ax[1].tick_params(axis='both',which='minor',length =10, width=2,direction='in',labelsize=30)
        ax[1].set_xlabel(r"VMR",fontsize=30)
        
        
        ax[1].legend(fontsize=12)


        ax[2].set_ylim(1000,1e-6)
        ax[2].set_xlim(1e-5,500)

        
        #ax[2].set_ylabel(r"Pressure [Bars]",fontsize=50)
        if np.sum(opd_cld) != 0:
            ax[2].loglog(opd_cld[:,150],pressure_cld,linewidth=2,linestyle=linestyle,color=color,label=label)
        
        ax[2].minorticks_on()
        ax[2].tick_params(axis='both',which='major',length =40, width=3,direction='in',labelsize=30)
        ax[2].tick_params(axis='both',which='minor',length =10, width=2,direction='in',labelsize=30)
        ax[2].set_xlabel(r"Cloud OPD (1 ${\mu}$m)",fontsize=30)
        ax[2].legend(fontsize=15)

    else:
        print("Filename or directory is not correct.")
        fig,ax=0


    
    
    # function to show best fit atmospheric abundances
    
    return fig,ax



#equations in Trotta 2008
def sigma(lnz1,lnz2):
    """ 
    Author: Mike Line (mrline@asu.edu)
    
    Computes equatiosn from Trotta 2008
    https://ui.adsabs.harvard.edu/abs/2008ConPh..49...71T/abstract
    
    Tests model preference from model 1 vs model 2
    Returns Bayes Factor (Eqn. 21) and sigma significance (Table 2)
    
    
    Parameters
    ----------
    lnz1 : float 
        evidence model 1
    lnz2 : float 
        evidence model 2
    
    Returns 
    -------
    sigma, bayes factor
    """

    # This is the python version of sigma.pro

    lnB = lnz1 - lnz2
    logp = np.arange(-300.00,0.00,.1) #reverse order
    logp = logp[::-1] # original order
    P = 10.0**logp
    Barr = -1./(np.exp(1)*P*np.log(P))

    sigma = np.arange(0.1,100.10,.01)
    p_p = sp.special.erfc(sigma/np.sqrt(2.0))
    B = np.exp(lnB)
    pvalue = 10.0**np.interp(np.log10(B),np.log10(Barr),np.log10(P))
    sig = np.interp(pvalue,p_p[::-1],sigma[::-1])
    
    return sig , lnB

def _finditem(obj, key):
    if key in obj: return obj[key]
    for k, v in obj.items():
        if isinstance(v,dict):
            item = _finditem(v, key)
            if item is not None:
                return item

def _get_xarray_attr(attr_dict, parameter):
    not_found_msg = "{parameter} not specified"
    #we assume clear if no fsed parameter specified
    if parameter =='fsed':
        not_found_msg='clear'
    param = attr_dict.get(parameter,not_found_msg)
    if isinstance(param, dict):
        param_flt = param.get('value',param)
        #get unit
        #if isinstance(param.get('unit',np.nan),str): 
        #    try: 
        #        param_unit = u.Unit(param.get('unit'))
        #        param = param_flt*param_unit
        #    except ValueError: 
        #        param = param_flt
        #        pass 
        #else: 
        #    param = param_flt
        param = param_flt

    if isinstance(param, str):
        if len(param.split(' ')) > 1: 
            #float value
            try: 
                param_flt = float(param.split(' ')[0])
            except ValueError: 
                param_flt = np.nan
                pass
            param = param_flt
            #unit value
            #if not np.isnan(param_flt):
            #    try: 
            #        param_unit = u.Unit(''.join(param.split(' ')[1:]))
            #        param = param_flt*param_unit
            #    except ValueError: 
            #        param = param_flt
            #        pass            
    return param<|MERGE_RESOLUTION|>--- conflicted
+++ resolved
@@ -395,10 +395,7 @@
         #cmap.set_bad('k',1.)
         
         plt.rcParams['image.cmap'] = 'magma'                   # Colormap.
-<<<<<<< HEAD
         plt.rcParams['image.interpolation'] = 'None'
-=======
->>>>>>> 4d907355
         plt.rcParams['image.origin'] = 'lower'
         plt.rcParams['font.family'] = 'sans-serif'
         plt.rcParams['font.serif'] = 'DejaVu Sans'
@@ -546,10 +543,7 @@
                 #cmap.set_bad('k',1.)
 
                 plt.rcParams['image.cmap'] = 'magma'                   # Colormap.
-<<<<<<< HEAD
-                plt.rcParams['image.interpolation'] = ''
-=======
->>>>>>> 4d907355
+                plt.rcParams['image.interpolation'] = 'None'
                 plt.rcParams['image.origin'] = 'lower'
                 plt.rcParams['font.family'] = 'sans-serif'
                 plt.rcParams['font.serif'] = 'DejaVu Sans'
